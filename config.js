var config = { 
<<<<<<< HEAD
"application": {
    "socket_url": process.env.JUJU_WS || "ws://localhost:8081/ws"
    },

=======
>>>>>>> dbb3f3eb
"server": {
      "port": 8888,
      "public_hostname": "localhost",
      "template_dir": __dirname + "/app/templates/",
      "view_dir": __dirname + "/lib/views/",
      "public_dir": __dirname + "/app"
  }
};

exports.config = config;<|MERGE_RESOLUTION|>--- conflicted
+++ resolved
@@ -1,18 +1,11 @@
-var config = { 
-<<<<<<< HEAD
-"application": {
-    "socket_url": process.env.JUJU_WS || "ws://localhost:8081/ws"
-    },
-
-=======
->>>>>>> dbb3f3eb
-"server": {
-      "port": 8888,
-      "public_hostname": "localhost",
-      "template_dir": __dirname + "/app/templates/",
-      "view_dir": __dirname + "/lib/views/",
-      "public_dir": __dirname + "/app"
-  }
+var config = {
+    "server": {
+        "port": 8888,
+        "public_hostname": "localhost",
+        "template_dir": __dirname + "/app/templates/",
+        "view_dir": __dirname + "/lib/views/",
+        "public_dir": __dirname + "/app"
+    }
 };
 
 exports.config = config;