--- conflicted
+++ resolved
@@ -72,11 +72,7 @@
     'app/assets/javascripts/d3.v2.min.js',
     'app/assets/javascripts/d3-components.js',
     'app/assets/javascripts/reconnecting-websocket.js',
-<<<<<<< HEAD
     'app/assets/javascripts/routing.js',
-    'app/assets/javascripts/svg-layouts.js',
-=======
->>>>>>> 377f7306
     'app/assets/javascripts/gallery-ellipsis.js',
     'app/assets/javascripts/gallery-markdown.js',
     'app/assets/javascripts/gallery-timer.js']);
