#!/usr/bin/env node

/**
 * We aggregate and minimize the js sources in order to improve the load speed
 * of the application.
 *
 * We don't want to use the yui combo loader feature because we want to be able
 * to run from only static files and we want to be able to run behind a
 * firewall without access to the internet.
 *
 * The final product will provide three js files: one for the YUI dependencies,
 * one for our custom js code and one for third party js like d3.
 *
 * Known issues:
 * (1) If we set "bootstrap=false" in the GlobalConfig object, yui disables the
 *     loader object. It means it wont even try to download modules. We cannot
 *     do it because the loader also manages the "use" property which defines
 *     aliases for some of your modules ('juju-views' and 'juju-controllers').
 * (2) During development, we've noticed that some of the yui modules weren't
 *     included in the list of yui files (lang/datatype-date-format_en-US,
 *     parallel, app-transitions-native, gallery-markdown, loader-base). For
 *     some reason, the loader does not resolve the names of the files for
 *     these modules. We need to add them manually in this file.
 */

'use strict';

require('yui').YUI().use(['yui'], function(Y) {
  var merge = require('../lib/merge-files.js'),
      syspath = require('path'),
      paths,
      reqs,
      filesToLoad;

  // First we find all of the paths to our custom Javascript in the app
  // directory.  We need to tell the function to ignore the "assets" directory
  // and the debug version of the modules file. I need to use
  // "syspath.join(process.cwd(), ...)" or else I have... "Error: Cannot find
  // module './app/config.js'" from node's internal module.js file.
  paths = merge.readdir(syspath.join(process.cwd(), './app'),
    [syspath.join(process.cwd(), './app/assets'),
     syspath.join(process.cwd(), './app/modules-debug.js')]);

  // templates.js is a generated file. It is not part of the app directory.
  paths.push(syspath.join(process.cwd(), './build/juju-ui/templates.js'));

  // Get the name of all the YUI modules that our custom js files use directly.
  reqs = merge.loadRequires(paths);

  // For some reason the loader does not get these requirements.
  // (Known issue #2)
  reqs.push('lang/datatype-date-format_en-US');
  reqs.push('parallel');
  reqs.push('app-transitions-native');
  reqs.push('gallery-markdown');
  reqs.push('gallery-ellipsis');
  reqs.push('loader-base');

  // Get all of the YUI files and their dependencies
  filesToLoad = merge.getYUIFiles(reqs);

  // Merge third-party files to the filesToLoad list
  filesToLoad.js.push.apply(filesToLoad.js, [
<<<<<<< HEAD
    'app/assets/javascripts/d3.v2.min.js',
    'app/assets/javascripts/d3-components.js',
    'app/assets/javascripts/reconnecting-websocket.js',
    'app/assets/javascripts/svg-layouts.js' ]);

  merge.combineJs(filesToLoad.js, 'build/juju-ui/assets/all-yui.js');
=======
      './app/assets/javascripts/d3.v2.min.js',
      './app/assets/javascripts/d3-components.js',
      './app/assets/javascripts/reconnecting-websocket.js',
      './app/assets/javascripts/svg-layouts.js' ]);
  
  // Merge our list of custom js files to the filesToLoad list
  filesToLoad.js.push.apply(filesToLoad.js, paths);

  // Combine YUI and our js files
  merge.combine(filesToLoad.js,
      './build/juju-ui/assets/app.js', 'uglifyjs');
>>>>>>> 3120286a

  // Combine third party css files
  merge.combine([ './app/assets/stylesheets/bootstrap-2.0.4.css',
      './app/assets/stylesheets/bootstrap-responsive-2.0.4.css' ],
      './build/juju-ui/assets/stylesheets/all-static.css', 'yui-css');
});<|MERGE_RESOLUTION|>--- conflicted
+++ resolved
@@ -61,26 +61,17 @@
 
   // Merge third-party files to the filesToLoad list
   filesToLoad.js.push.apply(filesToLoad.js, [
-<<<<<<< HEAD
-    'app/assets/javascripts/d3.v2.min.js',
-    'app/assets/javascripts/d3-components.js',
-    'app/assets/javascripts/reconnecting-websocket.js',
-    'app/assets/javascripts/svg-layouts.js' ]);
-
-  merge.combineJs(filesToLoad.js, 'build/juju-ui/assets/all-yui.js');
-=======
       './app/assets/javascripts/d3.v2.min.js',
       './app/assets/javascripts/d3-components.js',
       './app/assets/javascripts/reconnecting-websocket.js',
       './app/assets/javascripts/svg-layouts.js' ]);
-  
+
   // Merge our list of custom js files to the filesToLoad list
   filesToLoad.js.push.apply(filesToLoad.js, paths);
 
   // Combine YUI and our js files
   merge.combine(filesToLoad.js,
       './build/juju-ui/assets/app.js', 'uglifyjs');
->>>>>>> 3120286a
 
   // Combine third party css files
   merge.combine([ './app/assets/stylesheets/bootstrap-2.0.4.css',
