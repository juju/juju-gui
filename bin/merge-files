#!/usr/bin/env node

/**
 * We aggregate and minimize the js sources in order to improve the load speed
 * of the application.
 *
 * We don't want to use the yui combo loader feature because we want to be able
 * to run from only static files and we want to be able to run behind a
 * firewall without access to the internet.
 *
 * The final product will provide three js files: one for the YUI dependencies,
 * one for our custom js code and one for third party js like d3.
 *
 * Known issues:
 * (1) If we set "bootstrap=false" in the GlobalConfig object, yui disables the
 *     loader object. It means it wont even try to download modules. We cannot
 *     do it because the loader also manages the "use" property which defines
 *     aliases for some of your modules ('juju-views' and 'juju-controllers').
 * (2) During development, we've noticed that some of the yui modules weren't
 *     included in the list of yui files (lang/datatype-date-format_en-US,
 *     parallel, app-transitions-native, gallery-markdown, loader-base). For
 *     some reason, the loader does not resolve the names of the files for
 *     these modules. We need to add them manually in this file.
 */

'use strict';

require('yui').YUI().use(['yui'], function(Y) {
  var merge = require('../lib/merge-files.js'),
      syspath = require('path'),
      paths,
      reqs,
      filesToLoad,
      thirdPartyCSS;

  // First we find all of the paths to our custom Javascript in the app
  // directory.  We need to tell the function to ignore the "assets" directory
  // and the debug version of the modules file. I need to use
  // "syspath.join(process.cwd(), ...)" or else I have... "Error: Cannot find
  // module './app/config.js'" from node's internal module.js file.
  paths = merge.readdir(syspath.join(process.cwd(), './app'),
    [syspath.join(process.cwd(), './app/assets'),
     syspath.join(process.cwd(), './app/modules-debug.js')]);

  // Get the name of all the YUI modules that our custom js files use directly.
  reqs = merge.loadRequires(paths);

  // For some reason the loader does not get these requirements.
  // (Known issue #2)
  reqs.push('lang/datatype-date-format_en-US');
  reqs.push('parallel');
  reqs.push('app-transitions-native');
  reqs.push('gallery-markdown');
  reqs.push('gallery-ellipsis');
  reqs.push('loader-base');

  // Get all of the YUI files and their dependencies
  filesToLoad = merge.getYUIFiles(reqs);
  thirdPartyCSS = filesToLoad.css;
  thirdPartyCSS.push('./app/assets/stylesheets/bootstrap-2.0.4.css');
  thirdPartyCSS.push('./app/assets/stylesheets/bootstrap-responsive-2.0.4.css');
  console.log('CSS: ' + thirdPartyCSS);

  // Combine YUI js files
  merge.combine(filesToLoad.js,
      './app/assets/javascripts/generated/all-yui.js', 'uglifyjs');

  // Combine third party css files
  merge.combine(thirdPartyCSS,
      './app/assets/stylesheets/all-static.css', 'yui-css');

  // Combine third party js libraries
  merge.combine([ './app/assets/javascripts/d3.v2.min.js',
      './app/assets/javascripts/d3-components.js',
      './app/assets/javascripts/reconnecting-websocket.js',
<<<<<<< HEAD
      './app/assets/javascripts/svg-layouts.js'],
      './app/assets/javascripts/generated/all-third.js', 'uglifyjs');
=======
      './app/assets/javascripts/svg-layouts.js' ],
      './app/assets/javascripts/generated/all-third-min.js', true);

  // It has only one file but eventually it will have more.
  merge.combine([ './app/assets/javascripts/d3.v2.js' ],
      './app/assets/javascripts/generated/all-third.js', false);
>>>>>>> 234cbd81

  // Now we only need to generate the file that is used to tell YUI where all
  // the dependencies are.  We either use a debug version or the production
  // version.  The debug version is simply pointers to the individual files.
  // The production version aggregates all of the files together.

  // Creating the combined file for the modules-debug.js and config.js files
  merge.combine(['./app/modules-debug.js', './app/config.js'],
      './app/assets/javascripts/generated/all-app-debug.js');

  // Creating the combined file for all our files.  Note that this includes
  // app/modules.js in the rollup, which is why that file still needs exist.
  merge.combine(paths, './app/assets/javascripts/generated/all-app.js',
      'uglifyjs');
});<|MERGE_RESOLUTION|>--- conflicted
+++ resolved
@@ -73,17 +73,12 @@
   merge.combine([ './app/assets/javascripts/d3.v2.min.js',
       './app/assets/javascripts/d3-components.js',
       './app/assets/javascripts/reconnecting-websocket.js',
-<<<<<<< HEAD
-      './app/assets/javascripts/svg-layouts.js'],
-      './app/assets/javascripts/generated/all-third.js', 'uglifyjs');
-=======
       './app/assets/javascripts/svg-layouts.js' ],
-      './app/assets/javascripts/generated/all-third-min.js', true);
+      './app/assets/javascripts/generated/all-third-min.js', 'uglifyjs');
 
   // It has only one file but eventually it will have more.
   merge.combine([ './app/assets/javascripts/d3.v2.js' ],
-      './app/assets/javascripts/generated/all-third.js', false);
->>>>>>> 234cbd81
+      './app/assets/javascripts/generated/all-third.js', 'uglifyjs');
 
   // Now we only need to generate the file that is used to tell YUI where all
   // the dependencies are.  We either use a debug version or the production
