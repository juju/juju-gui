--- conflicted
+++ resolved
@@ -71,13 +71,8 @@
   // Combine third party js libraries
   merge.combine([ './app/assets/javascripts/d3.v2.min.js',
       './app/assets/javascripts/reconnecting-websocket.js',
-<<<<<<< HEAD
-      './app/assets/javascripts/svg-layouts.js' ],
+      './app/assets/javascripts/svg-layouts.js'],
       './app/assets/javascripts/generated/all-third.js', 'uglifyjs');
-=======
-      './app/assets/javascripts/svg-layouts.js'],
-      './app/assets/javascripts/generated/all-third.js', true);
->>>>>>> 148804f0
 
   // Now we only need to generate the file that is used to tell YUI where all
   // the dependencies are.  We either use a debug version or the production
@@ -85,20 +80,11 @@
   // The production version aggregates all of the files together.
 
   // Creating the combined file for the modules-debug.js and config.js files
-<<<<<<< HEAD
-  merge.combine([ './app/modules-debug.js', './app/config.js' ],
+  merge.combine(['./app/modules-debug.js', './app/config.js'],
       './app/assets/javascripts/generated/all-app-debug.js');
 
   // Creating the combined file for all our files.  Note that this includes
   // app/modules.js in the rollup, which is why that file still needs exist.
-  merge.combine(paths, './app/assets/javascripts/generated/all-app.js', 
+  merge.combine(paths, './app/assets/javascripts/generated/all-app.js',
       'uglifyjs');
-=======
-  merge.combine([ './app/modules-debug.js', './app/config.js'],
-          './app/assets/javascripts/generated/all-app-debug.js', false);
-
-  // Creating the combined file for all our files.  Note that this includes
-  // app/modules.js in the rollup, which is why that file still needs to exist.
-  merge.combine(paths, './app/assets/javascripts/generated/all-app.js', true);
->>>>>>> 148804f0
 });