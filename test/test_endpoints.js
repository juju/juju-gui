'use strict';


var default_env = {
  'result': [
    ['service', 'add',
     {'charm': 'cs:precise/wordpress-6',
       'id': 'blog', 'exposed': false}],
    ['service', 'add', {'charm': 'cs:precise/mysql-6',
       'id': 'my_db'}]],
  'op': 'delta'};

var default_endpoints = {
  'blog': {
    'requires': [
      {
        'interface': 'varnish',
        'optional': true,
        'limit': 2,
        'name': 'cache',
        'scope': 'global'
      },
      {
        'interface': 'mysql',
        'optional': false,
        'limit': 1,
        'name': 'db',
        'scope': 'global'
      }
    ],
    'provides': [
      {
        'interface': 'http',
        'optional': false,
        'limit': null,
        'name': 'url',
        'scope': 'global'
      }
    ]
  },
  'my_db': {
    'requires': [],
    'provides': [
      {
        'interface': 'mysql',
        'optional': false,
        'limit': null,
        'name': 'server',
        'scope': 'global'
      }
    ]
  }
};


// These are nominally based on improv sample.json delta stream with
// the addition of puppet subordinate relations.
<<<<<<< HEAD

var sample_endpoints,
    sample_env;
=======
var sample_endpoints,
    sample_env;

>>>>>>> 16536d81

describe('Relation mapping logic', function() {
  var Y, juju, db, models;

  before(function(done) {
    Y = YUI(GlobalConfig).use(['io', 'json-parse'], function(Y) {
      sample_env = loadFixture('sample_env.json');
      sample_endpoints = loadFixture('sample_endpoints.json');
      done();
    });
  });

  beforeEach(function(done) {
    Y = YUI(GlobalConfig).use(['juju-models',    
                               'juju-tests-utils',
                               'juju-controllers'],
    function(Y) {
      juju = Y.namespace('juju');
      models = Y.namespace('juju.models');
      db = new (Y.namespace('juju.models')).Database();
      db.on_delta({data: default_env});
      done();
    });
  });

  function loadFixture(url) {
    return Y.JSON.parse(Y.io(url, {sync: true}).responseText);
  }

  afterEach(function(done) {
    db.destroy();
    done();
  });

  function loadFixture(url) {
    return Y.JSON.parse(Y.io(url, {sync: true}).responseText);
  }

  it('should be able find relatable services', function() {
    var service = db.services.getById('blog'),
        available = Y.Object.keys(models.getEndpoints(
            service, default_endpoints, db));

    available[0].should.equal('my_db');
    available.length.should.equal(1);

    service = db.services.getById('my_db');
    // Lookup by Value
    available = Y.Array.flatten(Y.Object.values(
        models.getEndpoints(service, default_endpoints, db)));
    available[0].service.should.equal('blog');
    available.length.should.equal(1);
  });

  it('should be able to find valid targets', function() {
    // populate with some sample relations
    db.reset();
    db.on_delta({data: {'op': 'delta', result: sample_env}});
    var service = db.services.getById('haproxy'),
        available = models.getEndpoints(service, sample_endpoints, db),
        available_svcs;
    available_svcs = Y.Object.keys(available);
    available_svcs.length.should.equal(2);
    available_svcs[0].should.equal('mediawiki');
    available_svcs[1].should.equal('wordpress');

    service = db.services.getById('puppet'),
    available = models.getEndpoints(service, sample_endpoints, db),
    available_svcs = Y.Object.keys(available);
    Y.Array.each(available, function(ep) {available_svcs.push(ep.service);});
    available_svcs.should.eql(
        ['mediawiki', 'mysql', 'wordpress', 'memcached']);
  });

  it('should be able find ignore existing relations services', function() {
    var blog = db.services.getById('blog'),
        endpoints = Y.Object.keys(
            models.getEndpoints(blog, default_endpoints, db));

    // Validate service level mappings
    endpoints[0].should.equal('my_db');

    // Force a relation delta
    db.on_delta({data: {
      result: [[
        'relation', 'add',
        {'interface': 'mysql',
          'scope': 'global', 'endpoints':
              [['my_db', {'role': 'server', 'name': 'db'}],
               ['blog', {'role': 'client', 'name': 'db'}]],
          'id': 'relation-0000000001'}]],
      op: 'delta'
    }});

    // Which means no valid endpoints.
    endpoints = Y.Object.keys(
        models.getEndpoints(blog, default_endpoints, db));
    endpoints.length.should.equal(0);
  });


});

<|MERGE_RESOLUTION|>--- conflicted
+++ resolved
@@ -55,15 +55,9 @@
 
 // These are nominally based on improv sample.json delta stream with
 // the addition of puppet subordinate relations.
-<<<<<<< HEAD
-
-var sample_endpoints,
-    sample_env;
-=======
 var sample_endpoints,
     sample_env;
 
->>>>>>> 16536d81
 
 describe('Relation mapping logic', function() {
   var Y, juju, db, models;
