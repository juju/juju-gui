/*
This file is part of the Juju GUI, which lets users view and manage Juju
environments within a graphical interface (https://launchpad.net/juju-gui).
Copyright (C) 2012-2013 Canonical Ltd.

This program is free software: you can redistribute it and/or modify it under
the terms of the GNU Affero General Public License version 3, as published by
the Free Software Foundation.

This program is distributed in the hope that it will be useful, but WITHOUT
ANY WARRANTY; without even the implied warranties of MERCHANTABILITY,
SATISFACTORY QUALITY, or FITNESS FOR A PARTICULAR PURPOSE.  See the GNU Affero
General Public License for more details.

You should have received a copy of the GNU Affero General Public License along
with this program.  If not, see <http://www.gnu.org/licenses/>.
*/

'use strict';


describe('browser search widget', function() {
<<<<<<< HEAD
  var Y, container, search, Search, utils;
=======
  var Y, container, search, Search;
>>>>>>> 4a51d110

  before(function(done) {
    Y = YUI(GlobalConfig).use(['browser-search-widget',
                               'juju-charm-store',
                               'juju-tests-utils',
                               'event-simulate',
                               'node-event-simulate',
                               'node'], function(Y) {
      Search = Y.juju.widgets.browser.Search;
      utils = Y.namespace('juju-tests.utils');
      // Need the handlebars helper for the charm-token to render.
      Y.Handlebars.registerHelper(
          'charmFilePath',
          function(charmID, file) {
            return '/path/to/charm/' + file;
          });

      done();
    });
  });

  beforeEach(function() {
    container = Y.namespace('juju-tests.utils').makeContainer('container');
    search = new Search();
    search.render(container);
  });

  afterEach(function() {
<<<<<<< HEAD
    if (search) {
      search.destroy();
    }
=======
    search.destroy();
>>>>>>> 4a51d110
    container.remove(true);
  });

  after(function() {
    Y.Handlebars.helpers.charmFilePath = undefined;
  });

  it('needs to render from the template', function() {
<<<<<<< HEAD
    search = new Search();
    search.render(container);
=======
>>>>>>> 4a51d110
    assert.isObject(container.one('.bws-searchbox'));
    // The nav is hidden by default.
    assert.isTrue(container.one('.browser-nav').hasClass('hidden'));
  });

<<<<<<< HEAD
  it('should support setting search string', function() {
    search = new Search();
=======
  it('shows the home links when withHome is set', function() {
    // Skip the default beforeEach Search and create our own.
    search.destroy();
    search = new Search({
      withHome: true
    });
>>>>>>> 4a51d110
    search.render(container);
    assert.isFalse(container.one('.browser-nav').hasClass('hidden'));
  });

  it('shows the home on command', function() {
    search.showHome();
    assert.isFalse(container.one('.browser-nav').hasClass('hidden'));
  });

  it('hides the home on command', function() {
    search.destroy();
    search = new Search({
      withHome: true
    });
    search.render(container);
    search.hideHome();
    assert.isTrue(container.one('.browser-nav').hasClass('hidden'));
  });

  it('should support setting search string', function() {
    search.updateSearch('test');
    container.one('input').get('value').should.eql('test');
  });

<<<<<<< HEAD
  it('supports autocompletion while entering text', function(done) {
    // We need a valid store instance to send back the data.
    var data = utils.loadFixture('data/autocomplete.json');
    var fakeStore = new Y.juju.Charmworld2({});

    fakeStore.set('datasource', {
      sendRequest: function(params) {
        // Stubbing the server callback value
        params.callback.success({
          response: {
            results: [{
              responseText: data
            }]
          }
        });
      }
    });

    search = new Search({
      autocompleteSource: Y.bind(
          fakeStore.autocomplete,
          fakeStore
      ),
      autocompleteDataFormatter: fakeStore.resultsToCharmlist,
      filters: {}
    });
    search.render(container);
    search.ac.queryDelay = 0;

    search.ac.on('results', function(ev) {
      // The results should be displaying now. Check for charm-token nodes.
      assert.equal(ev.results.length, 19);
      assert.isTrue(ev.results[0].display.hasClass('yui3-charmtoken'));
      fakeStore.destroy();
      done();
    });

    // hack into the ac widget to simulate the valueChange event
    search.ac._afterValueChange({
      newVal: 'test',
      src: 'ui'
    });

  });

  it('adds the search text to the suggestions api call', function(done) {
    search = new Search({
      autocompleteSource: function(filters, callbacks, scope) {
        assert.equal(filters.text, 'test');
        done();
      },
      filters: {}
    });
    search._fetchSuggestions('test', function() {});
=======
  it('supports an onHome event', function(done) {
    search.on(search.EVT_SEARCH_GOHOME, function() {
      done();
    });

    container.one('i.home').simulate('click');
  });

  it('clicking on the home link also works', function(done) {
    search.on(search.EVT_SEARCH_GOHOME, function() {
      done();
    });

    container.one('a.home').simulate('click');
>>>>>>> 4a51d110
  });

});<|MERGE_RESOLUTION|>--- conflicted
+++ resolved
@@ -20,11 +20,7 @@
 
 
 describe('browser search widget', function() {
-<<<<<<< HEAD
   var Y, container, search, Search, utils;
-=======
-  var Y, container, search, Search;
->>>>>>> 4a51d110
 
   before(function(done) {
     Y = YUI(GlobalConfig).use(['browser-search-widget',
@@ -53,13 +49,9 @@
   });
 
   afterEach(function() {
-<<<<<<< HEAD
     if (search) {
       search.destroy();
     }
-=======
-    search.destroy();
->>>>>>> 4a51d110
     container.remove(true);
   });
 
@@ -68,27 +60,19 @@
   });
 
   it('needs to render from the template', function() {
-<<<<<<< HEAD
     search = new Search();
     search.render(container);
-=======
->>>>>>> 4a51d110
     assert.isObject(container.one('.bws-searchbox'));
     // The nav is hidden by default.
     assert.isTrue(container.one('.browser-nav').hasClass('hidden'));
   });
 
-<<<<<<< HEAD
-  it('should support setting search string', function() {
-    search = new Search();
-=======
   it('shows the home links when withHome is set', function() {
     // Skip the default beforeEach Search and create our own.
     search.destroy();
     search = new Search({
       withHome: true
     });
->>>>>>> 4a51d110
     search.render(container);
     assert.isFalse(container.one('.browser-nav').hasClass('hidden'));
   });
@@ -113,7 +97,6 @@
     container.one('input').get('value').should.eql('test');
   });
 
-<<<<<<< HEAD
   it('supports autocompletion while entering text', function(done) {
     // We need a valid store instance to send back the data.
     var data = utils.loadFixture('data/autocomplete.json');
@@ -167,8 +150,10 @@
       },
       filters: {}
     });
+
     search._fetchSuggestions('test', function() {});
-=======
+  });
+
   it('supports an onHome event', function(done) {
     search.on(search.EVT_SEARCH_GOHOME, function() {
       done();
@@ -183,7 +168,6 @@
     });
 
     container.one('a.home').simulate('click');
->>>>>>> 4a51d110
   });
 
 });