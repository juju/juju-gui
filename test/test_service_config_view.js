'use strict';

(function() {
  describe('juju service config view', function() {
    var ServiceConfigView, models, Y, container, service, db, conn,
        env, charm, ENTER, utils;

    before(function(done) {
      Y = YUI(GlobalConfig).use('juju-views', 'juju-models', 'base',
          'node', 'json-parse', 'juju-env', 'node-event-simulate',
          'juju-tests-utils', 'event-key',

          function(Y) {
            ENTER = Y.Node.DOM_EVENTS.key.eventDef.KEY_MAP.enter;
            models = Y.namespace('juju.models');
            ServiceConfigView = Y.namespace('juju.views').service_config;
            utils = Y.namespace('juju.views.utils');
            conn = new(Y.namespace('juju-tests.utils')).SocketStub();
            env = new(Y.namespace('juju')).Environment({
                    conn: conn
            });
            env.connect();
            conn.open();
            done();
          });
    });

    after(function(done) {
      env.destroy();
      done();
    });

    beforeEach(function(done) {
      container = Y.Node.create('<div id="test-container" />');
      Y.one('#main').append(container);
      db = new models.Database();
      charm = new models.Charm({
                id: 'mysql',
                name: 'mysql',
                description: 'A DB',
                config: {
          option0: {
            description: 'The first option.',
            type: 'string'
          },
          option1: {
            description: 'The second option.',
            type: 'boolean'
          },
<<<<<<< HEAD
          option2: {
            description: 'An int option with no default value.',
            type: 'int'
          },
          option3: {
            description: 'A float option with no default value.',
            type: 'float'
          }
=======
                  option2: {
                    description: 'The third option.',
                    type: 'boolean'
                  }
>>>>>>> 860542d8
                }
      });

      db.charms.add([charm]);
      service = new models.Service({
        id: 'mysql',
        charm: 'mysql',
        unit_count: db.units.size(),
        loaded: true,
        config: {
                    option0: 'value0',
<<<<<<< HEAD
                    option1: 'value1',
                    option2: 1,
                    option3: 1.1
=======
                    option1: true,
                    option2: false
>>>>>>> 860542d8
        }
      });
      db.services.add([service]);
      done();
    });

    afterEach(function(done) {
      container.remove();
      container.destroy();
      service.destroy();
      db.destroy();
      conn.messages = [];
      done();
    });

    it('should display the configuration', function() {
      var view = new ServiceConfigView({
        container: container,
        model: service,
        db: db,
        env: env
      });
      view.render();

      var config = service.get('config'),
          serviceConfigDiv = container.one('#service-config');

      Y.Object.each(config, function(value, name) {
        var input = serviceConfigDiv.one('#input-' + name);

        if (value === true) {
          // testing TRUE values (checkbox)
          assert.isTrue(input.get('checked'));
        } else if (value === false) {
          // testing FALSE values (checkbox);
          assert.isFalse(input.get('checked'));
        } else {
          input.get('value').should.equal(value);
        }
      });
    });

    it('should let the user change a configuration value', function() {
      var view = new ServiceConfigView({
        container: container,
        model: service,
        db: db,
        env: env
      }).render();

      container.one('#input-option0').set('value', 'new value');
      // In tests the events are not wired up right so we will call this
      // event handler manually.
      view.saveConfig();
      var message = conn.last_message();
      message.op.should.equal('set_config');
      message.service_name.should.equal('mysql');
      message.config.option0.should.equal('new value');
      message.config.option1.should.equal(true);
    });

    it('should reenable the "Update" button if RPC fails', function() {
      var assertButtonDisabled = function(shouldBe) {
        var save_button = container.one('#save-service-config');
        save_button.get('disabled').should.equal(shouldBe);
      };

      var ev = {err: true},
          view = new ServiceConfigView({
            container: container,
            model: service,
            db: db,
            env: (function() {
              // We provide a fake env module that both makes test assertions
              // and mocks out network traffic.
              env.set_config = function(service, config, callback) {
                assertButtonDisabled(true);
                callback(ev);
              };
              return env;
            })()
          }).render();

      // Clicking on the "Update" button disables it until the RPC
      // callback returns, then it is re-enabled.
      assertButtonDisabled(false);
      view.saveConfig();
      assertButtonDisabled(false);
    });

    it('should display a message when a server error occurs', function() {
      var ev = {err: true},
          alert_ = container.one('#message-area>.alert');

      var view = new ServiceConfigView({
        container: container,
        model: service,
        db: db,
        env: (function() {
          env.set_config = function(service, config, callback) {
            callback(ev);
          };
          return env;
        })()
      }).render();

      // Before an erroneous event is processed, no alert exists.
      var _ = expect(alert_).to.not.exist;
      // Handle the error event.
      utils.buildRpcHandler({
        container: container
      })(ev);
      // The event handler should have created an alert box.
      alert_ = container.one('#message-area>.alert');
      alert_.getHTML().should.contain('An error ocurred.');
    });

    it('should display an error when addErrorMessage is called',
        function() {
          var ev = {err: true},
              view = new ServiceConfigView({
                container: container,
                model: service,
                db: db,
                env: env
              }).render(),
              error_message = utils.SERVER_ERROR_MESSAGE,
              alert_ = container.one('#message-area>.alert');

          // Before an erroneous event is processed, no alert exists.
          var _ = expect(alert_).to.not.exist;
          // Display the error message.
          utils.buildRpcHandler({
            container: container
          })(ev);
          // The method should have created an alert box.
          alert_ = container.one('#message-area>.alert');
          alert_.getHTML().should.contain(error_message);
        });

    it('should display an error when a validation error occurs', function() {
      var assertError = function(key, value, message) {
        var ev = {err: false},
            view = new ServiceConfigView({
              app: {
                load_service: function() {
                  // Mock function
                  // view.saveConfig() calls it as part of its internal
                  // "success" callback
                }
              },
              container: container,
              model: service,
              db: db,
              env: (function() {
                // We provide a fake env module that both makes test assertions
                // and mocks out network traffic.
                env.set_config = function(service, config, callback) {
                  callback(ev);
                };

                return env;
              })()
            }).render();

        container.one('#input-' + key).set('value', value);

        view.saveConfig();

        var errorSpan = container.one('#error-' + key);
        if (message) {
          assert.isNotNull(errorSpan);

        } else {
          assert.isNull(errorSpan);
        }
      };

      assertError('option2', '', 'This field is required.');
      assertError('option2', '1', null);
      assertError('option2', '1.1', 'The value "1.1" is not an integer.');
      assertError('option2', 'a', 'The value "a" is not an integer.');

      assertError('option3', '', 'This field is required.');
      assertError('option3', '1', null);
      assertError('option3', '1.1', null);
      assertError('option3', 'a', 'The value "a" is not a float.');
    });
  });
})();<|MERGE_RESOLUTION|>--- conflicted
+++ resolved
@@ -47,21 +47,14 @@
             description: 'The second option.',
             type: 'boolean'
           },
-<<<<<<< HEAD
-          option2: {
+          intOption: {
             description: 'An int option with no default value.',
             type: 'int'
           },
-          option3: {
+          floatOption: {
             description: 'A float option with no default value.',
             type: 'float'
           }
-=======
-                  option2: {
-                    description: 'The third option.',
-                    type: 'boolean'
-                  }
->>>>>>> 860542d8
                 }
       });
 
@@ -73,14 +66,9 @@
         loaded: true,
         config: {
                     option0: 'value0',
-<<<<<<< HEAD
                     option1: 'value1',
-                    option2: 1,
-                    option3: 1.1
-=======
-                    option1: true,
-                    option2: false
->>>>>>> 860542d8
+                    intOption: 1,
+                    floatOption: 1.1
         }
       });
       db.services.add([service]);
@@ -106,20 +94,10 @@
       view.render();
 
       var config = service.get('config'),
-          serviceConfigDiv = container.one('#service-config');
-
+          container_html = container.one('#service-config').getHTML();
       Y.Object.each(config, function(value, name) {
-        var input = serviceConfigDiv.one('#input-' + name);
-
-        if (value === true) {
-          // testing TRUE values (checkbox)
-          assert.isTrue(input.get('checked'));
-        } else if (value === false) {
-          // testing FALSE values (checkbox);
-          assert.isFalse(input.get('checked'));
-        } else {
-          input.get('value').should.equal(value);
-        }
+        container_html.should.contain(name);
+        container_html.should.contain(value);
       });
     });
 
@@ -139,7 +117,7 @@
       message.op.should.equal('set_config');
       message.service_name.should.equal('mysql');
       message.config.option0.should.equal('new value');
-      message.config.option1.should.equal(true);
+      message.config.option1.should.equal('value1');
     });
 
     it('should reenable the "Update" button if RPC fails', function() {
@@ -259,15 +237,15 @@
         }
       };
 
-      assertError('option2', '', 'This field is required.');
-      assertError('option2', '1', null);
-      assertError('option2', '1.1', 'The value "1.1" is not an integer.');
-      assertError('option2', 'a', 'The value "a" is not an integer.');
-
-      assertError('option3', '', 'This field is required.');
-      assertError('option3', '1', null);
-      assertError('option3', '1.1', null);
-      assertError('option3', 'a', 'The value "a" is not a float.');
+      assertError('intOption', '', 'This field is required.');
+      assertError('intOption', '1', null);
+      assertError('intOption', '1.1', 'The value "1.1" is not an integer.');
+      assertError('intOption', 'a', 'The value "a" is not an integer.');
+
+      assertError('floatOption', '', 'This field is required.');
+      assertError('floatOption', '1', null);
+      assertError('floatOption', '1.1', null);
+      assertError('floatOption', 'a', 'The value "a" is not a float.');
     });
   });
 })();