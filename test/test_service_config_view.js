--- conflicted
+++ resolved
@@ -3,11 +3,7 @@
 (function() {
   describe('juju service config view', function() {
     var ServiceConfigView, models, Y, container, service, db, conn,
-<<<<<<< HEAD
-        env, charm, ENTER;
-=======
         env, charm, ENTER, utils;
->>>>>>> 56d89317
 
     before(function(done) {
       Y = YUI(GlobalConfig).use('juju-views', 'juju-models', 'base',
@@ -18,10 +14,7 @@
             ENTER = Y.Node.DOM_EVENTS.key.eventDef.KEY_MAP.enter;
             models = Y.namespace('juju.models');
             ServiceConfigView = Y.namespace('juju.views').service_config;
-<<<<<<< HEAD
-=======
             utils = Y.namespace('juju.views.utils');
->>>>>>> 56d89317
             conn = new(Y.namespace('juju-tests.utils')).SocketStub();
             env = new(Y.namespace('juju')).Environment({
                     conn: conn
@@ -53,15 +46,11 @@
           option1: {
             description: 'The second option.',
             type: 'boolean'
-<<<<<<< HEAD
-          }
-=======
           },
                   option2: {
                     description: 'The third option.',
                     type: 'boolean'
                   }
->>>>>>> 56d89317
                 }
       });
 
@@ -73,18 +62,13 @@
         loaded: true,
         config: {
                     option0: 'value0',
-<<<<<<< HEAD
-                    option1: 'value1'
-=======
                     option1: true,
                     option2: false
->>>>>>> 56d89317
         }
       });
       db.services.add([service]);
       done();
     });
-<<<<<<< HEAD
 
     afterEach(function(done) {
       container.remove();
@@ -101,107 +85,6 @@
         model: service,
         db: db,
         env: env
-      });
-      view.render();
-
-      var config = service.get('config');
-      var container_html;
-      for (var name in config) {
-        var value = config[name];
-        container_html = container.one('#service-config').getHTML();
-        container_html.should.contain(name);
-        container_html.should.contain(value);
-      }
-    });
-
-    it('should let the user change a configuration value', function() {
-      var view = new ServiceConfigView({
-        container: container,
-        model: service,
-        db: db,
-        env: env
-      }).render();
-
-      container.one('#input-option0').set('value', 'new value');
-      // In tests the events are not wired up right so we will call this
-      // event handler manually.
-      view.saveConfig();
-      var message = conn.last_message();
-      message.op.should.equal('set_config');
-      message.service_name.should.equal('mysql');
-      message.config.option0.should.equal('new value');
-      message.config.option1.should.equal('value1');
-    });
-
-    it('should update the model when the callback is called', function() {
-=======
-
-    afterEach(function(done) {
-      container.remove();
-      container.destroy();
-      service.destroy();
-      db.destroy();
-      conn.messages = [];
-      done();
-    });
-
-    it('should display the configuration', function() {
->>>>>>> 56d89317
-      var view = new ServiceConfigView({
-        container: container,
-        model: service,
-        db: db,
-        env: env
-<<<<<<< HEAD
-      }).render();
-
-      service.get('config').option0.should.equal('value0');
-      container.one('#input-option0').set('value', 'new value');
-      service.get('config').option0.should.equal('value0');
-      view._saveConfigCallback();
-      service.get('config').option0.should.equal('new value');
-    });
-
-    it('should disable the "Update" button while the RPC is outstanding',
-        function() {
-         var view = new ServiceConfigView({
-           container: container,
-           model: service,
-           db: db,
-           env: env
-         }).render();
-
-         // Clicking on the "Update" button disables it until the RPC
-         // callback returns, then it is re-enabled.
-         var save_button = container.one('#save-service-config');
-         save_button.get('disabled').should.equal(false);
-         view.saveConfig();
-         save_button.get('disabled').should.equal(true);
-         view._saveConfigCallback();
-         save_button.get('disabled').should.equal(false);
-        });
-
-    it('should reenable the "Update" button if RPC fails', function() {
-      var view = new ServiceConfigView({
-        container: container,
-        model: service,
-        db: db,
-        env: env
-      }).render();
-
-      // Clicking on the "Update" button disables it until the RPC
-      // callback returns, then it is re-enabled.
-      var save_button = container.one('#save-service-config');
-      save_button.get('disabled').should.equal(false);
-      view.saveConfig();
-      save_button.get('disabled').should.equal(true);
-      var ev = {err: true};
-      view._saveConfigCallback(ev);
-      save_button.get('disabled').should.equal(false);
-    });
-
-    it('should display a message when a server error occurs', function() {
-=======
       });
       view.render();
 
@@ -275,26 +158,10 @@
       var ev = {err: true},
           alert_ = container.one('#message-area>.alert');
 
->>>>>>> 56d89317
       var view = new ServiceConfigView({
         container: container,
         model: service,
         db: db,
-<<<<<<< HEAD
-        env: env
-      }).render();
-
-      var ev = {err: true},
-          alert_ = container.one('#message-area>.alert');
-
-      // Before an erroneous event is processed, no alert exists.
-      var _ = expect(alert_).to.not.exist;
-      // Handle the error event.
-      view._saveConfigCallback(ev);
-      // The event handler should have created an alert box.
-      alert_ = container.one('#message-area>.alert');
-      alert_.getHTML().should.contain(view._serverErrorMessage);
-=======
         env: (function() {
           env.set_config = function(service, config, callback) {
             callback(ev);
@@ -312,41 +179,28 @@
       // The event handler should have created an alert box.
       alert_ = container.one('#message-area>.alert');
       alert_.getHTML().should.contain('An error ocurred.');
->>>>>>> 56d89317
     });
 
     it('should display an error when addErrorMessage is called',
        function() {
-<<<<<<< HEAD
-         var view = new ServiceConfigView({
-=======
           var view = new ServiceConfigView({
->>>>>>> 56d89317
            container: container,
            model: service,
            db: db,
            env: env
          }).render();
 
-<<<<<<< HEAD
-         var error_message = 'Something bad happened.',
-=======
          var error_message = utils.SERVER_ERROR_MESSAGE,
->>>>>>> 56d89317
          alert_ = container.one('#message-area>.alert');
 
          // Before an erroneous event is processed, no alert exists.
          var _ = expect(alert_).to.not.exist;
          // Display the error message.
-<<<<<<< HEAD
-         view._addErrorMessage(container, error_message);
-=======
          utils.buildRpcHandler({
            container: container
          })({
            err: true
          });
->>>>>>> 56d89317
          // The method should have created an alert box.
          alert_ = container.one('#message-area>.alert');
          alert_.getHTML().should.contain(error_message);
