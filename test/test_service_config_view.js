--- conflicted
+++ resolved
@@ -155,14 +155,7 @@
                 })()
             }).render();
 
-<<<<<<< HEAD
-            // Before an erronious event is processed, no alert exists.
-=======
-            var ev = {err: true},
-                alert_ = container.one('#message-area>.alert');
-
             // Before an erroneous event is processed, no alert exists.
->>>>>>> 4b2d582b
             var _ = expect(alert_).to.not.exist;
             // Handle the error event.
             Y.namespace('juju.views.utils').buildServerCallbackHandler({
