--- conflicted
+++ resolved
@@ -1027,11 +1027,7 @@
 
   describe('viewport takeover handling', function() {
 
-<<<<<<< HEAD
-    it('showUnitDetails fires viewportTakeoverStarting', function() {
-=======
     it('showUnitDetails fires inspectorTakeoverStarting', function() {
->>>>>>> 0604758f
       inspector = setUpInspector(null, true);
       var fauxEvent = {
         halt: function() {},
@@ -1054,11 +1050,7 @@
       inspector.showUnitDetails(fauxEvent);
     });
 
-<<<<<<< HEAD
-    it('onShowCharmDetails fires viewportTakeoverStarting', function() {
-=======
     it('onShowCharmDetails fires inspectorTakeoverStarting', function() {
->>>>>>> 0604758f
       inspector = setUpInspector(null, true);
       var fauxEvent = {
         halt: function() {},
