--- conflicted
+++ resolved
@@ -674,7 +674,6 @@
       assert.equal(err, 'service "yoursql" not found');
     });
 
-<<<<<<< HEAD
     it('sends the correct CharmInfo message', function() {
       env.get_charm('cs:precise/wordpress-10');
       var last_message = conn.last_message();
@@ -843,7 +842,6 @@
       });
     });
 
-=======
     it('provides for a missing Params', function() {
       // If no "Params" are provided in an RPC call an empty one is added.
       var op = {};
@@ -1027,7 +1025,6 @@
       assert.equal('instance ID', converted.instance_id);
     });
 
->>>>>>> 81e27b3e
   });
 
 })();