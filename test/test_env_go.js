--- conflicted
+++ resolved
@@ -532,7 +532,7 @@
       assert.equal(err, 'service "yoursql" not found');
     });
 
-<<<<<<< HEAD
+
     it('successfully sends the AddRelation message', function() {
       env.add_relation('mysql', 'haproxy');
       var last_message = conn.last_message();
@@ -541,44 +541,66 @@
         Type: 'Client',
         Request: 'AddRelation',
         Params: {Endpoints: ['mysql', 'haproxy']}
-=======
-    it('sends the correct DestroyRelation message', function() {
-      env.remove_relation('mysql', 'wordpress');
-      var last_message = conn.last_message();
-      var expected = {
-        Request: 'DestroyRelation',
-        Type: 'Client',
-        RequestId: 1,
-        Params: {Endpoints: ['mysql', 'wordpress']}
->>>>>>> a09eb068
-      };
-      assert.deepEqual(expected, last_message);
-    });
-
-<<<<<<< HEAD
+      };
+      assert.deepEqual(expected, last_message);
+    });
+
     it('successfully adds a relation', function() {
       var endpointA, endpointB;
       env.add_relation('mysql', 'haproxy', function(data) {
         endpointA = data.endpointA;
         endpointB = data.endpointB;
-=======
+      });
+      // Mimic response.
+      conn.msg({
+        RequestId: 1,
+        Response: {}
+      });
+      assert.equal(endpointA, 'mysql');
+      assert.equal(endpointB, 'haproxy');
+    });
+
+    it('handles failed attempt to add a relation', function() {
+      var endpointA, endpointB;
+      var err;
+      env.add_relation('no_such', 'and_such', function(data) {
+        endpointA = data.endpointA;
+        endpointB = data.endpointB;
+        err = data.err;
+      });
+      // Mimic response.
+      conn.msg({
+        RequestId: 1,
+        Error: 'service "no_such" not found'
+      });
+      assert.equal(endpointA, 'no_such');
+      assert.equal(endpointB, 'and_such');
+      assert.equal(err, 'service "no_such" not found');
+    });
+
+    it('sends the correct DestroyRelation message', function() {
+      env.remove_relation('mysql', 'wordpress');
+      var last_message = conn.last_message();
+      var expected = {
+        Request: 'DestroyRelation',
+        Type: 'Client',
+        RequestId: 1,
+        Params: {Endpoints: ['mysql', 'wordpress']}
+      };
+      assert.deepEqual(expected, last_message);
+    });
+
     it('successfully destroys a relation', function() {
       var endpoint_a, endpoint_b;
       env.remove_relation('mysql', 'wordpress', function(data) {
         endpoint_a = data.endpoint_a;
         endpoint_b = data.endpoint_b;
->>>>>>> a09eb068
-      });
-      // Mimic response.
-      conn.msg({
-        RequestId: 1,
-        Response: {}
-      });
-<<<<<<< HEAD
-      assert.equal(endpointA, 'mysql');
-      assert.equal(endpointB, 'haproxy');
-    });
-=======
+      });
+      // Mimic response.
+      conn.msg({
+        RequestId: 1,
+        Response: {}
+      });
       assert.equal(endpoint_a, 'mysql');
       assert.equal(endpoint_b, 'wordpress');
     });
@@ -602,26 +624,5 @@
     });
 
   });
->>>>>>> a09eb068
-
-    it('handles failed attempt to add a relation', function() {
-      var endpointA, endpointB;
-      var err;
-      env.add_relation('no_such', 'and_such', function(data) {
-        endpointA = data.endpointA;
-        endpointB = data.endpointB;
-        err = data.err;
-      });
-      // Mimic response.
-      conn.msg({
-        RequestId: 1,
-        Error: 'service "no_such" not found'
-      });
-      assert.equal(endpointA, 'no_such');
-      assert.equal(endpointB, 'and_such');
-      assert.equal(err, 'service "no_such" not found');
-    });
-
-  });
 
 })();