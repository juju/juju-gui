--- conflicted
+++ resolved
@@ -278,13 +278,8 @@
             dataTransfer: {
               getData: function(name) {
                 return JSON.stringify({
-<<<<<<< HEAD
                   data: '{"id": "cs:foo/bar-1"}',
-                  dataType: 'token-drag-and-drop',
-=======
-                  charmData: '{"id": "cs:foo/bar-1"}',
                   dataType: 'charm-token-drag-and-drop',
->>>>>>> bd84bfb9
                   iconSrc: src
                 });
               }
