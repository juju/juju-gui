--- conflicted
+++ resolved
@@ -185,80 +185,6 @@
        assert.isFalse(menu.hasClass('active'));
      });
 
-<<<<<<< HEAD
-  it('should ignore clicks outside the service node',
-     function(){
-       // Monkeypatch to test the click event handler bailing out early.
-       serviceModule.service_boxes.haproxy.containsPoint = function() {
-         return false;};
-       var service = viewContainer.one('.service');
-       var menu = viewContainer.one('#service-menu');
-       assert.isFalse(menu.hasClass('active'));
-       service.simulate('click');
-       assert.isFalse(menu.hasClass('active'));
-     });
-});
-
-describe('service menu', function() {
-  var Y, views;
-
-  before(function(done) {
-    Y = YUI(GlobalConfig).use(['juju-topology'], function(Y) {
-      views = Y.namespace('juju.views');
-      done();
-    });
-  });
-
-  it('should disable the "Destroy" menu for the Juju GUI service', function() {
-    var service = {
-      charm: 'cs:precise/juju-gui-7'
-    };
-    var addedClassName;
-    var menu = {
-      hasClass: function() {
-        return false;
-      },
-      addClass: function() {},
-      one: function() {
-        return {
-          addClass: function(className) {
-            addedClassName = className;
-          }
-        };
-      }
-    };
-    var fauxView = {
-      get: function(name) {
-        if (name === 'container') {
-          return {one: function() { return menu; }};
-        } else if (name === 'component') {
-          return { set: function() {},
-                   serviceForBox: function(box) { return service;}
-                 };
-        }
-      },
-      updateServiceMenuLocation: function() {}
-    };
-    var view = new views.ServiceModule();
-    view.service_click_actions.toggleServiceMenu(
-        service, fauxView, undefined);
-    assert.equal(addedClassName, 'disabled');
-  });
-
-  it('should toggle the service menu',
-     function() {
-       var box = serviceModule.service_boxes.haproxy;
-       var menu = viewContainer.one('#service-menu');
-       assert.isFalse(menu.hasClass('active'));
-       serviceModule.service_click_actions.toggleServiceMenu(
-           box, serviceModule, serviceModule);
-       assert(menu.hasClass('active'));
-       serviceModule.service_click_actions.toggleServiceMenu(
-           box, serviceModule, serviceModule);
-       assert.isFalse(menu.hasClass('active'));
-     });
-
-=======
   it('hides the service menu when the View entry is clicked', function() {
     var menu = clickService(viewContainer.one('.service'));
     // Click the "View" menu entry.
@@ -311,5 +237,4 @@
     // Click the "Cancel" button to close the "Destroy Service" dialog.
     cancelButton.simulate('click');
   });
->>>>>>> c4eb4034
 });