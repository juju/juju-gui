'use strict';

(function() {

  describe('Juju delta handlers', function() {
    var db, models, handlers, Y;
    var requirements = ['juju-models', 'juju-delta-handlers'];

    before(function(done) {
      Y = YUI(GlobalConfig).use(requirements, function(Y) {
        models = Y.namespace('juju.models');
        handlers = models.handlers;
        done();
      });
    });

    beforeEach(function() {
      db = new models.Database();
    });


    describe('pyDelta handler', function() {
      var pyDelta;

      before(function() {
        pyDelta = handlers.pyDelta;
      });

      it('replaces the attribute names when required', function() {
        var change = {
          id: 'django/1',
          private_address: '10.0.0.1',
          'public-address': 'example.com',
          'is-subordinate': true,
          'hyphens-are-delicious': '42'
        };
        pyDelta(db, 'add', change, 'unit');
        // Retrieve the unit from the database.
        var unit = db.units.getById('django/1');
        assert.strictEqual('10.0.0.1', unit.private_address);
        assert.strictEqual('example.com', unit.public_address);
        assert.isTrue(unit.is_subordinate);
        assert.strictEqual('42', unit.hyphens_are_delicious);
      });

      it('passes through environment annotations without changes', function() {
        pyDelta(db, 'change', {'hyphenated-key': 'peanut'}, 'annotations');
        assert.strictEqual(
            'peanut',
            db.environment.get('annotations')['hyphenated-key']);
      });

      it('automatically handles changes to different model lists', function() {
        pyDelta(db, 'add', {id: 'django'}, 'service');
        pyDelta(db, 'add', {id: 'django/1'}, 'unit');
        pyDelta(db, 'add', {id: '1'}, 'machine');
        assert.strictEqual(1, db.services.size());
        assert.strictEqual(1, db.units.size());
        assert.strictEqual(1, db.machines.size());
        assert.isNotNull(db.services.getById('django'));
        assert.isNotNull(db.units.getById('django/1'));
        assert.isNotNull(db.machines.getById('1'));
      });

      it('automatically handles removals of model lists', function() {
        db.services.add({
          id: 'wordpress',
          charm: 'cs:quantal/wordpress-11',
          exposed: true
        });
        db.units.add({
          id: 'wordpress/1',
          agent_state: 'pending',
          public_address: 'example.com',
          private_address: '10.0.0.1'
        });
        pyDelta(db, 'remove', 'wordpress/1', 'unit');
        pyDelta(db, 'remove', 'wordpress', 'service');
        assert.strictEqual(0, db.services.size());
        assert.strictEqual(0, db.units.size());
      });

    });


    describe('unitInfo handler', function() {
      var unitInfo;

      before(function() {
        unitInfo = handlers.unitInfo;
      });

      it('creates a unit in the database', function() {
        var change = {
          Name: 'django/1',
          Service: 'django',
          MachineId: '1',
          Status: 'pending',
          StatusInfo: 'info',
          PublicAddress: 'example.com',
          PrivateAddress: '10.0.0.1',
          Ports: [{Number: 80, Protocol: 'tcp'}, {Number: 42, Protocol: 'udp'}]
        };
        unitInfo(db, 'add', change);
        assert.strictEqual(1, db.units.size());
        // Retrieve the unit from the database.
        var unit = db.units.getById('django/1');
        assert.strictEqual('django', unit.service);
        assert.strictEqual('1', unit.machine);
        assert.strictEqual('pending', unit.agent_state);
        assert.strictEqual('info', unit.agent_state_info);
        assert.strictEqual('example.com', unit.public_address);
        assert.strictEqual('10.0.0.1', unit.private_address);
        assert.deepEqual(['80/tcp', '42/udp'], unit.open_ports);
      });

      it('updates a unit in the database', function() {
        db.units.add({
          id: 'django/2',
          agent_state: 'pending',
          public_address: 'example.com',
          private_address: '10.0.0.1'
        });
        var change = {
          Name: 'django/2',
          Status: 'started',
          PublicAddress: 'example.com',
          PrivateAddress: '192.168.0.1'
        };
        unitInfo(db, 'change', change);
        assert.strictEqual(1, db.units.size());
        // Retrieve the unit from the database.
        var unit = db.units.getById('django/2');
        assert.strictEqual('started', unit.agent_state);
        assert.strictEqual('example.com', unit.public_address);
        assert.strictEqual('192.168.0.1', unit.private_address);
      });

      it('creates or updates the corresponding machine', function() {
        var machine;
        var change = {
          Name: 'django/2',
          MachineId: '1',
          Status: 'pending',
          PublicAddress: 'example.com'
        };
        unitInfo(db, 'add', change);
        assert.strictEqual(1, db.machines.size());
        // Retrieve the machine from the database.
        machine = db.machines.getById(1);
        assert.strictEqual('example.com', machine.public_address);
        // Update the machine.
        change.PublicAddress = 'example.com/foo';
        unitInfo(db, 'change', change);
        assert.strictEqual(1, db.machines.size());
        // Retrieve the machine from the database (again).
        machine = db.machines.getById('1');
        assert.strictEqual('example.com/foo', machine.public_address);
      });

      it('removes a unit from the database', function() {
        db.units.add({
          id: 'django/2',
          agent_state: 'pending',
          public_address: 'example.com',
          private_address: '10.0.0.1'
        });
        var change = {
          Name: 'django/2',
          Status: 'started',
          PublicAddress: 'example.com',
          PrivateAddress: '192.168.0.1'
        };
        unitInfo(db, 'remove', change);
        assert.strictEqual(0, db.units.size());
      });

    });


    describe('serviceInfo handler', function() {
      var serviceInfo, constraints, config;

      before(function() {
        serviceInfo = handlers.serviceInfo;
        constraints = {
          'arch': '',
          'cpu-cores': 4};
        config = {cow: 'pie'};
      });

      it('creates a service in the database', function() {
        var change = {
          Name: 'django',
          CharmURL: 'cs:precise/django-42',
          Exposed: true,
          Constraints: constraints,
<<<<<<< HEAD
          Config: config
=======
          Life: 'alive'
>>>>>>> 678cd167
        };
        serviceInfo(db, 'add', change);
        assert.strictEqual(1, db.services.size());
        // Retrieve the service from the database.
        var service = db.services.getById('django');
        assert.strictEqual('cs:precise/django-42', service.get('charm'));
        assert.isTrue(service.get('exposed'));
        assert.deepEqual(constraints, service.get('constraints'));
<<<<<<< HEAD
        // The config on the service is initially set to the customized subset
        // in the delta stream.  The full config will be gotten via a call to
        // get_service.
        assert.deepEqual(config, service.get('config'));
=======
        assert.strictEqual('alive', service.get('life'));
>>>>>>> 678cd167
      });

      it('updates a service in the database', function() {
        db.services.add({
          id: 'wordpress',
          charm: 'cs:quantal/wordpress-11',
          exposed: true
        });
        var change = {
          Name: 'wordpress',
          CharmURL: 'cs:quantal/wordpress-11',
          Exposed: false,
          Life: 'dying'
        };
        serviceInfo(db, 'change', change);
        assert.strictEqual(1, db.services.size());
        // Retrieve the service from the database.
        var service = db.services.getById('wordpress');
        assert.strictEqual('cs:quantal/wordpress-11', service.get('charm'));
        assert.isFalse(service.get('exposed'));
        assert.strictEqual('dying', service.get('life'));
      });

      it('if constraints are not in the change stream they are {}',
         function() {
           db.services.add({
             id: 'wordpress',
             charm: 'cs:quantal/wordpress-11',
             exposed: true
           });
           var change = {
             Name: 'wordpress',
             CharmURL: 'cs:quantal/wordpress-11',
             Exposed: false
           };
           serviceInfo(db, 'change', change);
           assert.strictEqual(1, db.services.size());
           // Retrieve the service from the database.
           var service = db.services.getById('wordpress');
           assert.deepEqual({}, service.get('constraints'));
         });

      it('if configs are not in the change stream they are {}',
         function() {
           db.services.add({
             id: 'wordpress',
             charm: 'cs:quantal/wordpress-11',
             exposed: true
           });
           var change = {
             Name: 'wordpress',
             CharmURL: 'cs:quantal/wordpress-11',
             Exposed: false
           };
           serviceInfo(db, 'change', change);
           assert.strictEqual(1, db.services.size());
           // Retrieve the service from the database.
           var service = db.services.getById('wordpress');
           assert.deepEqual({}, service.get('config'));
         });

      it('handles constraint changes', function() {
        db.services.add({
          id: 'wordpress',
          charm: 'cs:quantal/wordpress-11',
          exposed: true,
          constraints: constraints
        });
        var changedConstraints = {'arch': 'i386'};
        var change = {
          Name: 'wordpress',
          CharmURL: 'cs:quantal/wordpress-11',
          Exposed: false,
          Constraints: changedConstraints
        };
        serviceInfo(db, 'change', change);
        assert.strictEqual(1, db.services.size());
        // Retrieve the service from the database.
        var service = db.services.getById('wordpress');
        assert.deepEqual(changedConstraints, service.get('constraints'));
      });

      it('handles config changes', function() {
        db.services.add({
          id: 'wordpress',
          charm: 'cs:quantal/wordpress-11',
          exposed: true,
          config: {moon: 'beam', cow: 'boy'}
        });
        var change = {
          Name: 'wordpress',
          CharmURL: 'cs:quantal/wordpress-11',
          Exposed: false,
          Config: config
        };
        serviceInfo(db, 'change', change);
        assert.strictEqual(1, db.services.size());
        // Retrieve the service from the database.
        var service = db.services.getById('wordpress');
        assert.deepEqual({moon: 'beam', cow: 'pie'}, service.get('config'));
      });

      it('removes a service from the database', function() {
        db.services.add({
          id: 'wordpress',
          charm: 'cs:quantal/wordpress-11',
          exposed: true
        });
        var change = {
          Name: 'wordpress',
          CharmURL: 'cs:quantal/wordpress-11',
          Exposed: false
        };
        serviceInfo(db, 'remove', change);
        assert.strictEqual(0, db.services.size());
      });

    });


    describe('relationInfo handler', function() {
      var dbEndpoints, deltaEndpoints, relationInfo, relationKey;

      before(function() {
        relationInfo = handlers.relationInfo;
        relationKey = 'haproxy:reverseproxy wordpress:website';
      });

      beforeEach(function() {
        dbEndpoints = [
          ['haproxy', {role: 'requirer', name: 'reverseproxy'}],
          ['wordpress', {role: 'provider', name: 'website'}]
        ];
        deltaEndpoints = [
          {
            Relation: {
              Interface: 'http',
              Limit: 1,
              Name: 'reverseproxy',
              Optional: false,
              Role: 'requirer',
              Scope: 'global'
            },
            ServiceName: 'haproxy'
          },
          {
            Relation: {
              Interface: 'http',
              Limit: 0,
              Name: 'website',
              Optional: false,
              Role: 'provider',
              Scope: 'global'
            },
            ServiceName: 'wordpress'
          }
        ];
      });

      it('creates a relation in the database', function() {
        var change = {
          Key: relationKey,
          Endpoints: deltaEndpoints
        };
        relationInfo(db, 'add', change);
        assert.strictEqual(1, db.relations.size());
        // Retrieve the relation from the database.
        var relation = db.relations.getById(relationKey);
        assert.isNotNull(relation);
        assert.strictEqual('http', relation.get('interface'));
        assert.strictEqual('global', relation.get('scope'));
        assert.deepEqual(dbEndpoints, relation.get('endpoints'));
      });

      it('updates a relation in the database', function() {
        db.relations.add({
          id: relationKey,
          'interface': 'http',
          scope: 'global',
          endpoints: dbEndpoints
        });
        var firstEndpoint = deltaEndpoints[0],
            firstRelation = firstEndpoint.Relation;
        firstEndpoint.ServiceName = 'mysql';
        firstRelation.Name = 'db';
        firstRelation.Interface = 'mysql';
        firstRelation.Scope = 'local';
        var change = {
          Key: relationKey,
          Endpoints: deltaEndpoints
        };
        var expectedEndpoints = [
          ['mysql', {role: 'requirer', name: 'db'}],
          ['wordpress', {role: 'provider', name: 'website'}]
        ];
        relationInfo(db, 'change', change);
        assert.strictEqual(1, db.relations.size());
        // Retrieve the relation from the database.
        var relation = db.relations.getById(relationKey);
        assert.isNotNull(relation);
        assert.strictEqual('mysql', relation.get('interface'));
        assert.strictEqual('local', relation.get('scope'));
        assert.deepEqual(expectedEndpoints, relation.get('endpoints'));
      });

      it('removes a relation from the database', function() {
        db.relations.add({
          id: relationKey,
          'interface': 'http',
          scope: 'global',
          endpoints: dbEndpoints
        });
        var change = {
          Key: relationKey,
          Endpoints: deltaEndpoints
        };
        relationInfo(db, 'remove', change);
        assert.strictEqual(0, db.relations.size());
      });

    });


    describe('machineInfo handler', function() {
      var machineInfo;

      before(function() {
        machineInfo = handlers.machineInfo;
      });

      it('creates a machine in the database', function() {
        var change = {
          Id: '1',
          InstanceId: 'my-machine-instance',
          Status: 'pending',
          StatusInfo: 'info'
        };
        machineInfo(db, 'add', change);
        assert.strictEqual(1, db.machines.size());
        // Retrieve the machine from the database.
        var machine = db.machines.getById('1');
        assert.strictEqual('my-machine-instance', machine.instance_id);
        assert.strictEqual('pending', machine.agent_state);
        assert.strictEqual('info', machine.agent_state_info);
      });

      it('updates a machine in the database', function() {
        db.machines.add({
          id: '2',
          instance_id: 'instance-42',
          agent_state: 'error',
          agent_state_info: 'there is something wrong'
        });
        var change = {
          Id: '2',
          InstanceId: 'instance-47',
          Status: 'running',
          StatusInfo: ''
        };
        machineInfo(db, 'change', change);
        assert.strictEqual(1, db.machines.size());
        // Retrieve the machine from the database.
        var machine = db.machines.getById('2');
        assert.strictEqual('instance-47', machine.instance_id);
        assert.strictEqual('running', machine.agent_state);
        assert.strictEqual('', machine.agent_state_info);
      });

    });


    describe('annotationInfo handler', function() {
      var annotationInfo;

      before(function() {
        annotationInfo = handlers.annotationInfo;
      });

      it('stores annotations on a service', function() {
        db.services.add({id: 'django'});
        var annotations = {'gui-x': '42', 'gui-y': '47'};
        var change = {
          Tag: 'service-django',
          Annotations: annotations
        };
        annotationInfo(db, 'add', change);
        // Retrieve the annotations from the database.
        var service = db.services.getById('django');
        assert.deepEqual(annotations, service.get('annotations'));
      });

      it('stores annotations on a unit', function() {
        db.units.add({id: 'django/2'});
        var annotations = {'foo': '42', 'bar': '47'};
        var change = {
          Tag: 'unit-django-2',
          Annotations: annotations
        };
        annotationInfo(db, 'add', change);
        // Retrieve the annotations from the database.
        var unit = db.units.getById('django/2');
        assert.deepEqual(annotations, unit.annotations);
      });

      it('stores annotations on a machine', function() {
        db.machines.add({id: '1'});
        var annotations = {'foo': '42', 'bar': '47'};
        var change = {
          Tag: 'machine-1',
          Annotations: annotations
        };
        annotationInfo(db, 'add', change);
        // Retrieve the annotations from the database.
        var machine = db.machines.getById('1');
        assert.deepEqual(annotations, machine.annotations);
      });

      it('stores annotations on the environment', function() {
        var annotations = {'foo': '42', 'bar': '47'};
        var change = {
          Tag: 'environment-foo',
          Annotations: annotations
        };
        annotationInfo(db, 'add', change);
        // Retrieve the annotations from the database.
        assert.deepEqual(annotations, db.environment.get('annotations'));
      });

      it('correctly updates annotations', function() {
        var initial = {'gui-x': '42'},
            expected = {'gui-y': '47', 'gui-z': 'Now in 3D!'};
        db.services.add({id: 'django', annotations: initial});
        var change = {
          Tag: 'service-django',
          Annotations: expected
        };
        annotationInfo(db, 'change', change);
        // Retrieve the annotations from the database.
        var service = db.services.getById('django');
        assert.deepEqual(expected, service.get('annotations'));
      });

      it('does not override the service exposed attr', function() {
        db.services.add({id: 'django', exposed: true});
        var annotations = {'gui-x': '42', 'gui-y': '47'};
        var change = {
          Tag: 'service-django',
          Annotations: annotations
        };
        annotationInfo(db, 'add', change);
        // Retrieve the annotations from the database.
        var service = db.services.getById('django');
        assert.isTrue(service.get('exposed'));
      });

      it('does not override the unit relation_errors attr', function() {
        var relation_errors = {'cache': ['memcached']},
            annotations = {'foo': '42', 'bar': '47'};
        db.units.add({id: 'django/2', relation_errors: relation_errors});
        var change = {
          Tag: 'unit-django-2',
          Annotations: annotations
        };
        annotationInfo(db, 'add', change);
        // Retrieve the annotations from the database.
        var unit = db.units.getById('django/2');
        assert.deepEqual(relation_errors, unit.relation_errors);
      });

      it('does not create new model instances', function() {
        var annotations = {'gui-x': '42', 'gui-y': '47'};
        var change = {
          Tag: 'service-django',
          Annotations: annotations
        };
        annotationInfo(db, 'add', change);
        assert.strictEqual(0, db.services.size());
      });

    });

  });


  describe('Juju delta handlers utilities', function() {
    var utils, Y;

    before(function(done) {
      Y = YUI(GlobalConfig).use(['juju-delta-handlers'], function(Y) {
        utils = Y.namespace('juju.models').utils;
        done();
      });
    });


    describe('Go Juju Entity Tag cleaner', function() {
      var cleanUpEntityTags;

      before(function() {
        cleanUpEntityTags = utils.cleanUpEntityTags;
      });

      it('cleans up tags from Go juju', function() {
        // Clean up service tags.
        assert.equal('mysql', cleanUpEntityTags('service-mysql'));
        assert.equal(
            'buildbot-master', cleanUpEntityTags('service-buildbot-master'));
        // Clean up unit tags.
        assert.equal('mysql/47', cleanUpEntityTags('unit-mysql-47'));
        assert.equal(
            'buildbot-master/0', cleanUpEntityTags('unit-buildbot-master-0'));
        // Clean up machine tags.
        assert.equal('0', cleanUpEntityTags('machine-0'));
        assert.equal('42', cleanUpEntityTags('machine-42'));
        // Clean up environment tags.
        assert.equal('aws', cleanUpEntityTags('environment-aws'));
        assert.equal('my-env', cleanUpEntityTags('environment-my-env'));
      });

      it('ignores bad values', function() {
        var data = ['foo', 'bar-baz', '123', 'unit-', 'service-', 'machine'];
        Y.each(data, function(item) {
          assert.equal(item, cleanUpEntityTags(item));
        });
      });

    });


    describe('Go Juju ports converter', function() {
      var convertOpenPorts;

      before(function() {
        convertOpenPorts = utils.convertOpenPorts;
      });

      it('correctly returns a list of ports', function() {
        var ports = [
          {Number: 80, Protocol: 'tcp'},
          {Number: 42, Protocol: 'udp'}
        ];
        assert.deepEqual(['80/tcp', '42/udp'], convertOpenPorts(ports));
      });

      it('returns an empty list if there are no ports', function() {
        assert.deepEqual([], convertOpenPorts([]));
        assert.deepEqual([], convertOpenPorts(null));
        assert.deepEqual([], convertOpenPorts(undefined));
      });

    });


    describe('Go Juju endpoints converter', function() {
      var createEndpoints;

      before(function() {
        createEndpoints = utils.createEndpoints;
      });

      it('correctly returns a list of endpoints', function() {
        var endpoints = [
          {
            Relation: {
              Interface: 'http',
              Limit: 1,
              Name: 'reverseproxy',
              Optional: false,
              Role: 'requirer',
              Scope: 'global'
            },
            ServiceName: 'haproxy'
          },
          {
            Relation: {
              Interface: 'http',
              Limit: 0,
              Name: 'website',
              Optional: false,
              Role: 'provider',
              Scope: 'global'
            },
            ServiceName: 'wordpress'
          }
        ];
        var expected = [
          ['haproxy', {role: 'requirer', name: 'reverseproxy'}],
          ['wordpress', {role: 'provider', name: 'website'}]
        ];
        assert.deepEqual(expected, createEndpoints(endpoints));
      });

      it('returns an empty list if there are no endpoints', function() {
        assert.deepEqual([], createEndpoints([]));
      });

    });

  });

})();<|MERGE_RESOLUTION|>--- conflicted
+++ resolved
@@ -195,11 +195,8 @@
           CharmURL: 'cs:precise/django-42',
           Exposed: true,
           Constraints: constraints,
-<<<<<<< HEAD
-          Config: config
-=======
+          Config: config,
           Life: 'alive'
->>>>>>> 678cd167
         };
         serviceInfo(db, 'add', change);
         assert.strictEqual(1, db.services.size());
@@ -208,14 +205,11 @@
         assert.strictEqual('cs:precise/django-42', service.get('charm'));
         assert.isTrue(service.get('exposed'));
         assert.deepEqual(constraints, service.get('constraints'));
-<<<<<<< HEAD
         // The config on the service is initially set to the customized subset
         // in the delta stream.  The full config will be gotten via a call to
         // get_service.
         assert.deepEqual(config, service.get('config'));
-=======
         assert.strictEqual('alive', service.get('life'));
->>>>>>> 678cd167
       });
 
       it('updates a service in the database', function() {
