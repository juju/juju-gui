--- conflicted
+++ resolved
@@ -300,17 +300,12 @@
                }
              };
 
-<<<<<<< HEAD
         views.environment.prototype.service_click_actions.addRelationEnd
-           .apply(view, [{id: 1}, view]);
-=======
-       views.environment.prototype.service_click_actions.addRelationEnd
            .apply(view, [
          [
           ['s1', {name: 'n', role: 'client'}],
           ['s2', {name: 'n', role: 'server'}]],
          view]);
->>>>>>> 8b918556
 
         assertNotificationNumber('1');
 
