'use strict';

(function() {
  describe('juju service view', function() {
    var ServiceView, ServiceRelationsView, models, Y, container, service, db,
        conn, env, charm, ENTER, ESC;

    before(function(done) {
      Y = YUI(GlobalConfig).use(
          'juju-views', 'juju-models', 'base', 'node', 'json-parse',
          'juju-env', 'node-event-simulate', 'juju-tests-utils', 'event-key',
          function(Y) {
            ENTER = Y.Node.DOM_EVENTS.key.eventDef.KEY_MAP.enter;
            ESC = Y.Node.DOM_EVENTS.key.eventDef.KEY_MAP.esc;
            models = Y.namespace('juju.models');
            ServiceView = Y.namespace('juju.views').service;
<<<<<<< HEAD
=======
            ServiceRelationsView = Y.namespace('juju.views').service_relations;
>>>>>>> 56d89317
            done();
          });
    });

    beforeEach(function(done) {
      conn = new (Y.namespace('juju-tests.utils')).SocketStub(),
      env = new (Y.namespace('juju')).Environment({conn: conn});
      env.connect();
      conn.open();
      container = Y.Node.create('<div id="test-container" />');
      Y.one('#main').append(container);
      db = new models.Database();
      charm = new models.Charm({id: 'mysql', name: 'mysql',
        description: 'A DB'});
      db.charms.add([charm]);
      // Add units sorted by id as that is what we expect from the server.
<<<<<<< HEAD
      db.units.add([
        new models.ServiceUnit({id: 'mysql/0', agent_state: 'pending'}),
        new models.ServiceUnit({id: 'mysql/1', agent_state: 'pending'}),
        new models.ServiceUnit({id: 'mysql/2', agent_state: 'pending'})
      ]);
=======
      db.units.add([{id: 'mysql/0', agent_state: 'pending'},
                    {id: 'mysql/1', agent_state: 'pending'},
                    {id: 'mysql/2', agent_state: 'pending'}
          ]);
>>>>>>> 56d89317
      service = new models.Service({
        id: 'mysql',
        charm: 'mysql',
        unit_count: db.units.size(),
        exposed: false});

      db.services.add([service]);
      done();
    });

    afterEach(function(done) {
      container.remove();
      container.destroy();
      service.destroy();
      db.destroy();
      env.destroy();
      done();
    });

    it('should show controls to modify units by default', function() {
      var view = new ServiceView(
          {container: container, model: service, db: db,
<<<<<<< HEAD
            env: env}).render();
=======
            env: env, querystring: {}}).render();
>>>>>>> 56d89317
      container.one('#num-service-units').should.not.equal(null);
    });

    it('should not show controls if the charm is subordinate', function() {
      charm.set('is_subordinate', true);
      var view = new ServiceView(
          {container: container, service: service, db: db,
<<<<<<< HEAD
            env: env}).render();
=======
            env: env, querystring: {}}).render();
>>>>>>> 56d89317
      // "var _ =" makes the linter happy.
      var _ = expect(container.one('#num-service-units')).to.not.exist;
    });

    it('should show the service units ordered by number', function() {
      // Note that the units are added in beforeEach in an ordered manner.
      var view = new ServiceView(
          {container: container, model: service, db: db,
<<<<<<< HEAD
            env: env}).render();
=======
            env: env, querystring: {}}).render();
>>>>>>> 56d89317
      var rendered_names = container.all('div.thumbnail').get('id');
      var expected_names = db.units.map(function(u) {return u.id;});
      expected_names.sort();
      //assert.deepEqual(rendered_names, expected_names);
      rendered_names.should.eql(expected_names);
    });

    it('should start with the proper number of units shown in the text field',
       function() {
         var view = new ServiceView(
         {container: container, model: service, db: db,
<<<<<<< HEAD
           env: env}).render();
=======
           env: env, querystring: {}}).render();
>>>>>>> 56d89317
         var control = container.one('#num-service-units');
         control.get('value').should.equal('3');
       });

    it('should remove multiple units when the text input changes',
       function() {
         var view = new ServiceView(
         {container: container, model: service, db: db,
<<<<<<< HEAD
           env: env}).render();
=======
           env: env, querystring: {}}).render();
>>>>>>> 56d89317
         var control = container.one('#num-service-units');
         control.set('value', 1);
         control.simulate('keydown', { keyCode: ENTER }); // Simulate Enter.
         var message = conn.last_message();
         message.op.should.equal('remove_units');
         message.unit_names.should.eql(['mysql/2', 'mysql/1']);
       });

    it('should not do anything if requested is < 1',
       function() {
         var view = new ServiceView(
         {container: container, model: service, db: db,
<<<<<<< HEAD
           env: env}).render();
=======
           env: env, querystring: {}}).render();
>>>>>>> 56d89317
         var control = container.one('#num-service-units');
         control.set('value', 0);
         control.simulate('keydown', { keyCode: ENTER });
         var _ = expect(conn.last_message()).to.not.exist;
         control.get('value').should.equal('3');
       });

    it('should not do anything if the number of units is <= 1',
       function() {
         service.set('unit_count', 1);
         db.units.remove([1, 2]);
         var view = new ServiceView(
         {container: container, model: service, db: db,
<<<<<<< HEAD
           env: env}).render();
=======
           env: env, querystring: {}}).render();
>>>>>>> 56d89317
         var control = container.one('#num-service-units');
         control.set('value', 0);
         control.simulate('keydown', { keyCode: ENTER });
         var _ = expect(conn.last_message()).to.not.exist;
         control.get('value').should.equal('1');
       });

    it('should add the correct number of units when entered via text field',
       function() {
         var view = new ServiceView(
         {container: container, model: service, db: db,
<<<<<<< HEAD
           env: env}).render();
=======
           env: env, querystring: {}}).render();
>>>>>>> 56d89317
         var control = container.one('#num-service-units');
         control.set('value', 7);
         control.simulate('keydown', { keyCode: ENTER });
         var message = conn.last_message();
         message.op.should.equal('add_unit');
         message.service_name.should.equal('mysql');
         message.num_units.should.equal(4);
       });

    it('should add pending units as soon as it gets a reply back ' +
       'from the server',
       function() {
         var new_unit_id = 'mysql/5';
<<<<<<< HEAD
         var expected_names = db.units.map(function(u) {return u.get('id');});
=======
         var expected_names = db.units.map(function(u) {return u.id;});
>>>>>>> 56d89317
         expected_names.push(new_unit_id);
         expected_names.sort();
         var view = new ServiceView(
         {container: container, model: service, db: db,
<<<<<<< HEAD
           env: env}).render();
=======
           env: env, querystring: {}}).render();
>>>>>>> 56d89317
         var control = container.one('#num-service-units');
         control.set('value', 4);
         control.simulate('keydown', { keyCode: ENTER });
         var callbacks = Y.Object.values(env._txn_callbacks);
         callbacks.length.should.equal(1);
         // Since we don't have an app to listen to this event and tell the
         // view to re-render, we need to do it ourselves.
         db.on('update', view.render, view);
         callbacks[0]({result: [new_unit_id]});
<<<<<<< HEAD
         var db_names = db.units.map(function(u) {return u.get('id');});
=======
         var db_names = db.units.map(function(u) {return u.id;});
>>>>>>> 56d89317
         db_names.sort();
         db_names.should.eql(expected_names);
         service.get('unit_count').should.equal(4);
         var rendered_names = container.all('div.thumbnail').get('id');
         assert.deepEqual(rendered_names, expected_names);
       });

    it('should remove units as soon as it gets a ' +
       'reply back from the server',
       function() {
         var view = new ServiceView(
         {container: container, model: service, db: db,
<<<<<<< HEAD
           env: env}).render();
=======
           env: env, querystring: {}}).render();
>>>>>>> 56d89317
         var control = container.one('#num-service-units');
         control.set('value', 2);
         control.simulate('keydown', { keyCode: ENTER });
         var callbacks = Y.Object.values(env._txn_callbacks);
         callbacks.length.should.equal(1);
         callbacks[0]({unit_names: ['mysql/2']});
         var _ = expect(db.units.getById('mysql/2')).to.not.exist;
       });
<<<<<<< HEAD

    it('should reset values on the control when you press escape', function() {
      var view = new ServiceView(
          {container: container, model: service, db: db,
            env: env}).render();
      var control = container.one('#num-service-units');
      control.set('value', 2);
      control.simulate('keydown', { keyCode: ESC });
      control.get('value').should.equal('3');
    });

    it('should reset values on the control when you change focus', function() {
      var view = new ServiceView(
          {container: container, model: service, db: db,
            env: env}).render();
      var control = container.one('#num-service-units');
      control.set('value', 2);
      control.simulate('blur');
      control.get('value').should.equal('3');
    });

    // Test for destroying services.
    it('should destroy the service when "Destroy Service" is clicked', function() {
      var view = new ServiceView(
          {container: container, model: service, db: db,
            env: env}).render();
      var control = container.one('#destroy-service');
      control.simulate('click');
      var destroy = container.one('#destroy-modal-panel .btn-danger');
      destroy.simulate('click');
      var message = conn.last_message();
      message.op.should.equal('destroy_service');
      destroy.get('disabled').should.equal(true);
    });

    it('should remove the service from the db after server ack', function() {
      var view = new ServiceView(
          {container: container, model: service, db: db,
            env: env}).render();
      db.relations.add(
          [new models.Relation({id: 'relation-0000000000',
            endpoints: [['mysql', {}], ['wordpress', {}]]}),
          new models.Relation({id: 'relation-0000000001',
            endpoints: [['squid', {}], ['apache', {}]]})]);
      var control = container.one('#destroy-service');
      control.simulate('click');
      var destroy = container.one('#destroy-modal-panel .btn-danger');
      destroy.simulate('click');
      var called = false;
      view.on('showEnvironment', function(ev) {
        called = true;
      });
      var callbacks = Y.Object.values(env._txn_callbacks);
      callbacks.length.should.equal(1);
      // Since we don't have an app to listen to this event and tell the
      // view to re-render, we need to do it ourselves.
      db.on('update', view.render, view);
      callbacks[0]({result: true});
      var _ = expect(db.services.getById(service.get('id'))).to.not.exist;
      db.relations.map(function(u) {return u.get('id');})
=======

    it('should reset values on the control when you press escape',
       function() {
         var view = new ServiceView(
         {container: container, model: service, db: db,
           env: env, querystring: {}}).render();
         var control = container.one('#num-service-units');
         control.set('value', 2);
         control.simulate('keydown', { keyCode: ESC });
         control.get('value').should.equal('3');
       });

    it('should reset values on the control when you change focus',
       function() {
         var view = new ServiceView(
         {container: container, model: service, db: db,
           env: env, querystring: {}}).render();
         var control = container.one('#num-service-units');
         control.set('value', 2);
         control.simulate('blur');
         control.get('value').should.equal('3');
       });

    it('should reset values on the control when you type invalid value',
       function() {
         var view = new ServiceView(
         {container: container, model: service, db: db,
           env: env, querystring: {}}).render();
         var control = container.one('#num-service-units');

         var pressKey = function(key) {
           control.set('value', key);
           control.simulate('keydown', { keyCode: ENTER });
           control.get('value').should.equal('3');
         };
         pressKey('a');
         pressKey('2w');
         pressKey('w2');
       });

    // Test for destroying services.
    it('should destroy the service when "Destroy Service" is clicked',
       function() {
         var view = new ServiceView(
         {container: container, model: service, db: db,
           env: env, querystring: {}}).render();
         var control = container.one('#destroy-service');
         control.simulate('click');
         var destroy = container.one('#destroy-modal-panel .btn-danger');
         destroy.simulate('click');
         var message = conn.last_message();
         message.op.should.equal('destroy_service');
         destroy.get('disabled').should.equal(true);
       });

    it('should remove the service from the db after server ack',
       function() {
         var view = new ServiceView(
         {container: container, model: service, db: db,
           env: env, querystring: {}}).render();
         db.relations.add(
         [new models.Relation({id: 'relation-0000000000',
            endpoints: [['mysql', {}], ['wordpress', {}]]}),
          new models.Relation({id: 'relation-0000000001',
            endpoints: [['squid', {}], ['apache', {}]]})]);
         var control = container.one('#destroy-service');
         control.simulate('click');
         var destroy = container.one('#destroy-modal-panel .btn-danger');
         destroy.simulate('click');
         var called = false;
         view.on('showEnvironment', function(ev) {
           called = true;
         });
         var callbacks = Y.Object.values(env._txn_callbacks);
         callbacks.length.should.equal(1);
         // Since we don't have an app to listen to this event and tell the
         // view to re-render, we need to do it ourselves.
         db.on('update', view.render, view);
         callbacks[0]({result: true});
         var _ = expect(db.services.getById(service.get('id'))).to.not.exist;
         db.relations.map(function(u) {return u.get('id');})
>>>>>>> 56d89317
        .should.eql(['relation-0000000001']);
         // Catch show environment event.
         called.should.equal(true);
       });

    it('should send an expose RPC call when exposeService is invoked',
       function() {
<<<<<<< HEAD
          var view = new ServiceView(
              {container: container, model: service, db: db,
           env: env});
=======
          var view = new ServiceView({
            container: container, model: service, db: db,
            env: env, querystring: {}});
>>>>>>> 56d89317

          view.exposeService();
          conn.last_message().op.should.equal('expose');
       });

    it('should send an unexpose RPC call when unexposeService is invoked',
       function() {
<<<<<<< HEAD
          var view = new ServiceView(
              {container: container, model: service, db: db,
           env: env});
=======
          var view = new ServiceView({
            container: container, model: service, db: db,
            env: env, querystring: {}});
>>>>>>> 56d89317

          view.unexposeService();
          conn.last_message().op.should.equal('unexpose');
       });

<<<<<<< HEAD
    it('should invoke callback when expose RPC returns', function() {
      var view = new ServiceView(
          {container: container, model: service, db: db,
            env: env}).render();

      var test = function(selectorBefore, selectorAfter, callback) {
        console.log('Service is exposed: ' + service.get('exposed'));
        console.log('selectorBefore: ' + selectorBefore);
        console.log('selectorAfter: ' + selectorAfter);

        assert.isNotNull(container.one(selectorBefore));
        assert.isNull(container.one(selectorAfter));

        var dbUpdated = false;
        db.on('update', function() {
          dbUpdated = true;
        });
        callback();
        // In the real code, the view should be updated by the db change
        // event. Here we should call it manually because we have no
        // "route" for this test.
        view.render();

        assert.isTrue(dbUpdated);
        assert.isNotNull(container.one(selectorAfter));
        assert.isNull(container.one(selectorBefore));
      };

      test('.exposeService', '.unexposeService', Y.bind(view._exposeServiceCallback, view));
      test('.unexposeService', '.exposeService', Y.bind(view._unexposeServiceCallback, view));
    });
=======
    it('should invoke callback when expose RPC returns',
       function() {
          var view = new ServiceView({
            container: container, model: service, db: db,
            env: env, querystring: {}}).render();

         var test = function(selectorBefore, selectorAfter, callback) {
           console.log('Service is exposed: ' + service.get('exposed'));
           console.log('selectorBefore: ' + selectorBefore);
           console.log('selectorAfter: ' + selectorAfter);

           assert.isNotNull(container.one(selectorBefore));
           assert.isNull(container.one(selectorAfter));

           var dbUpdated = false;
           db.on('update', function() {
             dbUpdated = true;
           });
           callback();
           // In the real code, the view should be updated by the db change
           // event. Here we should call it manually because we have no
           // "route" for this test.
           view.render();

           assert.isTrue(dbUpdated);
           assert.isNotNull(container.one(selectorAfter));
           assert.isNull(container.one(selectorBefore));
         };

         test('.exposeService', '.unexposeService',
              Y.bind(view._exposeServiceCallback, view));
         test('.unexposeService', '.exposeService',
              Y.bind(view._unexposeServiceCallback, view));
       });

    it('should show proper tabs initially', function() {
      var view = new ServiceView(
          { container: container, model: service, db: db,
            env: env, querystring: {}}).render(),
          active_navtabs = [];
      container.all('ul.nav-tabs li').each(
          function(n) {
            active_navtabs.push([n.get('text').trim(), n.hasClass('active')]);
          });
      active_navtabs.should.eql(
          [['All', true],
           ['Running', false],
           ['Pending', false],
           ['Error', false]]);
    });

    it('should show zero running units when filtered', function() {
      // All units are pending.
      var view = new ServiceView(
          { container: container, model: service, db: db,
            env: env, querystring: {state: 'running'}}).render(),
          active_navtabs = [];
      container.all('ul.nav-tabs li').each(
          function(n) {
            active_navtabs.push([n.get('text').trim(), n.hasClass('active')]);
          });
      active_navtabs.should.eql(
          [['All', false],
           ['Running', true],
           ['Pending', false],
           ['Error', false]]);
      container.all('div.thumbnail').get('id').length.should.equal(0);
    });

    it('should show some running units when filtered', function() {
      db.units.getById('mysql/0').agent_state = 'started';
      // 1 is pending.
      db.units.getById('mysql/2').agent_state = 'started';
      var view = new ServiceView(
          { container: container, model: service, db: db,
            env: env, querystring: {state: 'running'}}).render();
      container.all('div.thumbnail').get('id').should.eql(
          ['mysql/0', 'mysql/2']);
    });

    it('should show zero pending units when filtered', function() {
      db.units.getById('mysql/0').agent_state = 'install-error';
      db.units.getById('mysql/1').agent_state = 'stopping';
      db.units.getById('mysql/2').agent_state = 'started';
      var view = new ServiceView(
          { container: container, model: service, db: db,
            env: env, querystring: {state: 'pending'}}).render(),
          active_navtabs = [];
      container.all('ul.nav-tabs li').each(
          function(n) {
            active_navtabs.push([n.get('text').trim(), n.hasClass('active')]);
          });
      active_navtabs.should.eql(
          [['All', false],
           ['Running', false],
           ['Pending', true],
           ['Error', false]]);
      container.all('div.thumbnail').get('id').length.should.equal(0);
    });

    it('should show some pending units when filtered', function() {
      // 0 is pending already.
      db.units.getById('mysql/1').agent_state = 'started';
      // We include  installed with pending.
      db.units.getById('mysql/2').agent_state = 'installed';
      var view = new ServiceView(
          { container: container, model: service, db: db,
            env: env, querystring: {state: 'pending'}}).render();
      container.all('div.thumbnail').get('id').should.eql(
          ['mysql/0', 'mysql/2']);
    });

    it('should show zero error units when filtered', function() {
      var view = new ServiceView(
          { container: container, model: service, db: db,
            env: env, querystring: {state: 'error'}}).render(),
          active_navtabs = [];
      container.all('ul.nav-tabs li').each(
          function(n) {
            active_navtabs.push([n.get('text').trim(), n.hasClass('active')]);
          });
      active_navtabs.should.eql(
          [['All', false],
           ['Running', false],
           ['Pending', false],
           ['Error', true]]);
      container.all('div.thumbnail').get('id').length.should.equal(0);
    });

    it('should show some error units when filtered', function() {
      // Any -error is included.
      db.units.getById('mysql/0').agent_state = 'install-error';
      // 1 is pending.
      db.units.getById('mysql/2').agent_state = 'foo-error';
      var view = new ServiceView(
          { container: container, model: service, db: db,
            env: env, querystring: {state: 'error'}}).render();
      container.all('div.thumbnail').get('id').should.eql(
          ['mysql/0', 'mysql/2']);
    });

    it('should remove the relation when requested',
       function() {

         var service_name = service.get('id'),
             rel0 = new models.Relation(
         { id: 'relation-0',
           endpoints:
           [[service_name, {name: 'db', role: 'source'}],
            ['squid', {name: 'cache', role: 'front'}]],
           'interface': 'cache',
           scope: 'global'
         }),
             rel1 = new models.Relation(
             { id: 'relation-1',
               endpoints:
               [[service_name, {name: 'db', role: 'peer'}]],
               'interface': 'db',
               scope: 'global'
             });

         db.relations.add([rel0, rel1]);

         var view = new ServiceRelationsView(
         {container: container, model: service, db: db, env: env,
           querystring: {}}).render();

         var control = container.one('#relation-0');
         control.simulate('click');
         var remove = container.one('#remove-modal-panel .btn-danger');
         remove.simulate('click');
         var message = conn.last_message();
         message.op.should.equal('remove_relation');
         remove.get('disabled').should.equal(true);
       });

    it('should remove peer relations when requested',
       function() {

         var service_name = service.get('id'),
             rel0 = new models.Relation(
         { id: 'relation-0',
           endpoints:
           [[service_name, {name: 'db', role: 'source'}],
            ['squid', {name: 'cache', role: 'front'}]],
           'interface': 'cache',
           scope: 'global'
         }),
             rel1 = new models.Relation(
             { id: 'relation-1',
               endpoints:
               [[service_name, {name: 'db', role: 'peer'}]],
               'interface': 'db',
               scope: 'global'
             });

         db.relations.add([rel0, rel1]);

         var view = new ServiceRelationsView(
         {container: container, model: service, db: db, env: env,
           querystring: {}}).render();

         var control = container.one('#relation-1');
         control.simulate('click');
         var remove = container.one('#remove-modal-panel .btn-danger');
         remove.simulate('click');
         var message = conn.last_message();
         message.op.should.equal('remove_relation');
         remove.get('disabled').should.equal(true);
       });

    it('should highlight the correct relation when passed as the query ' +
       'string', function() {
         var service_name = service.get('id'),
         rel0 = new models.Relation(
         { id: 'relation-0',
           endpoints:
           [[service_name, {name: 'db', role: 'source'}],
                 ['squid', {name: 'cache', role: 'front'}]],
           'interface': 'cache',
           scope: 'global'
         }),
         rel1 = new models.Relation(
         { id: 'relation-1',
           endpoints:
           [[service_name, {name: 'db', role: 'peer'}]],
           'interface': 'db',
           scope: 'global'
         });

         db.relations.add([rel0, rel1]);

         var view = new ServiceRelationsView(
         {container: container, model: service, db: db, env: env,
           querystring: {rel_id: 'relation-0'}}).render();

         var row = container.one('.highlighted');
         row.one('a').getHTML().should.equal('squid');
         row.one('.btn').get('disabled').should.equal(false);
       });

    it('should handle errors properly in the callback',
       function() {
         var service_name = service.get('id'),
         rel0 = new models.Relation(
         { id: 'relation-0',
           endpoints:
           [[service_name, {name: 'db', role: 'source'}],
                 ['squid', {name: 'cache', role: 'front'}]],
           'interface': 'cache',
           scope: 'global'
         }),
         rel1 = new models.Relation(
         { id: 'relation-1',
           endpoints:
           [[service_name, {name: 'db', role: 'peer'}]],
           'interface': 'db',
           scope: 'global'
         });

         var fake_app = {
           getModelURL: function(svc) {
             return 'http://localhost/' + service.get('id');}
         };
         db.relations.add([rel0, rel1]);
         var view = new ServiceRelationsView(
         {container: container, model: service, db: db, env: env,
           app: fake_app, querystring: {}});
         view.render();
         var control = container.one('#relation-0');
         control.simulate('click');
         var remove = container.one('#remove-modal-panel .btn-danger');
         remove.simulate('click');

         var callbacks = Y.Object.values(env._txn_callbacks);
         callbacks.length.should.equal(1);
         var existing_notice_count = db.notifications.size();
         callbacks[0]({err: true, endpoint_a: service_name,
           endpoint_b: 'squid'});
         remove.get('disabled').should.equal(false);
         db.notifications.size().should.equal(existing_notice_count + 1);
         var row = control.ancestor('tr');
         var _ = expect(row.one('.highlighted')).to.not.exist;
       });
>>>>>>> 56d89317

  });
}) ();<|MERGE_RESOLUTION|>--- conflicted
+++ resolved
@@ -14,10 +14,7 @@
             ESC = Y.Node.DOM_EVENTS.key.eventDef.KEY_MAP.esc;
             models = Y.namespace('juju.models');
             ServiceView = Y.namespace('juju.views').service;
-<<<<<<< HEAD
-=======
             ServiceRelationsView = Y.namespace('juju.views').service_relations;
->>>>>>> 56d89317
             done();
           });
     });
@@ -34,18 +31,10 @@
         description: 'A DB'});
       db.charms.add([charm]);
       // Add units sorted by id as that is what we expect from the server.
-<<<<<<< HEAD
-      db.units.add([
-        new models.ServiceUnit({id: 'mysql/0', agent_state: 'pending'}),
-        new models.ServiceUnit({id: 'mysql/1', agent_state: 'pending'}),
-        new models.ServiceUnit({id: 'mysql/2', agent_state: 'pending'})
-      ]);
-=======
       db.units.add([{id: 'mysql/0', agent_state: 'pending'},
                     {id: 'mysql/1', agent_state: 'pending'},
                     {id: 'mysql/2', agent_state: 'pending'}
           ]);
->>>>>>> 56d89317
       service = new models.Service({
         id: 'mysql',
         charm: 'mysql',
@@ -68,11 +57,7 @@
     it('should show controls to modify units by default', function() {
       var view = new ServiceView(
           {container: container, model: service, db: db,
-<<<<<<< HEAD
-            env: env}).render();
-=======
             env: env, querystring: {}}).render();
->>>>>>> 56d89317
       container.one('#num-service-units').should.not.equal(null);
     });
 
@@ -80,11 +65,7 @@
       charm.set('is_subordinate', true);
       var view = new ServiceView(
           {container: container, service: service, db: db,
-<<<<<<< HEAD
-            env: env}).render();
-=======
             env: env, querystring: {}}).render();
->>>>>>> 56d89317
       // "var _ =" makes the linter happy.
       var _ = expect(container.one('#num-service-units')).to.not.exist;
     });
@@ -93,11 +74,7 @@
       // Note that the units are added in beforeEach in an ordered manner.
       var view = new ServiceView(
           {container: container, model: service, db: db,
-<<<<<<< HEAD
-            env: env}).render();
-=======
             env: env, querystring: {}}).render();
->>>>>>> 56d89317
       var rendered_names = container.all('div.thumbnail').get('id');
       var expected_names = db.units.map(function(u) {return u.id;});
       expected_names.sort();
@@ -109,11 +86,7 @@
        function() {
          var view = new ServiceView(
          {container: container, model: service, db: db,
-<<<<<<< HEAD
-           env: env}).render();
-=======
-           env: env, querystring: {}}).render();
->>>>>>> 56d89317
+           env: env, querystring: {}}).render();
          var control = container.one('#num-service-units');
          control.get('value').should.equal('3');
        });
@@ -122,11 +95,7 @@
        function() {
          var view = new ServiceView(
          {container: container, model: service, db: db,
-<<<<<<< HEAD
-           env: env}).render();
-=======
-           env: env, querystring: {}}).render();
->>>>>>> 56d89317
+           env: env, querystring: {}}).render();
          var control = container.one('#num-service-units');
          control.set('value', 1);
          control.simulate('keydown', { keyCode: ENTER }); // Simulate Enter.
@@ -139,11 +108,7 @@
        function() {
          var view = new ServiceView(
          {container: container, model: service, db: db,
-<<<<<<< HEAD
-           env: env}).render();
-=======
-           env: env, querystring: {}}).render();
->>>>>>> 56d89317
+           env: env, querystring: {}}).render();
          var control = container.one('#num-service-units');
          control.set('value', 0);
          control.simulate('keydown', { keyCode: ENTER });
@@ -157,11 +122,7 @@
          db.units.remove([1, 2]);
          var view = new ServiceView(
          {container: container, model: service, db: db,
-<<<<<<< HEAD
-           env: env}).render();
-=======
-           env: env, querystring: {}}).render();
->>>>>>> 56d89317
+           env: env, querystring: {}}).render();
          var control = container.one('#num-service-units');
          control.set('value', 0);
          control.simulate('keydown', { keyCode: ENTER });
@@ -173,11 +134,7 @@
        function() {
          var view = new ServiceView(
          {container: container, model: service, db: db,
-<<<<<<< HEAD
-           env: env}).render();
-=======
-           env: env, querystring: {}}).render();
->>>>>>> 56d89317
+           env: env, querystring: {}}).render();
          var control = container.one('#num-service-units');
          control.set('value', 7);
          control.simulate('keydown', { keyCode: ENTER });
@@ -191,20 +148,12 @@
        'from the server',
        function() {
          var new_unit_id = 'mysql/5';
-<<<<<<< HEAD
-         var expected_names = db.units.map(function(u) {return u.get('id');});
-=======
          var expected_names = db.units.map(function(u) {return u.id;});
->>>>>>> 56d89317
          expected_names.push(new_unit_id);
          expected_names.sort();
          var view = new ServiceView(
          {container: container, model: service, db: db,
-<<<<<<< HEAD
-           env: env}).render();
-=======
-           env: env, querystring: {}}).render();
->>>>>>> 56d89317
+           env: env, querystring: {}}).render();
          var control = container.one('#num-service-units');
          control.set('value', 4);
          control.simulate('keydown', { keyCode: ENTER });
@@ -214,11 +163,7 @@
          // view to re-render, we need to do it ourselves.
          db.on('update', view.render, view);
          callbacks[0]({result: [new_unit_id]});
-<<<<<<< HEAD
-         var db_names = db.units.map(function(u) {return u.get('id');});
-=======
          var db_names = db.units.map(function(u) {return u.id;});
->>>>>>> 56d89317
          db_names.sort();
          db_names.should.eql(expected_names);
          service.get('unit_count').should.equal(4);
@@ -231,11 +176,7 @@
        function() {
          var view = new ServiceView(
          {container: container, model: service, db: db,
-<<<<<<< HEAD
-           env: env}).render();
-=======
-           env: env, querystring: {}}).render();
->>>>>>> 56d89317
+           env: env, querystring: {}}).render();
          var control = container.one('#num-service-units');
          control.set('value', 2);
          control.simulate('keydown', { keyCode: ENTER });
@@ -244,68 +185,6 @@
          callbacks[0]({unit_names: ['mysql/2']});
          var _ = expect(db.units.getById('mysql/2')).to.not.exist;
        });
-<<<<<<< HEAD
-
-    it('should reset values on the control when you press escape', function() {
-      var view = new ServiceView(
-          {container: container, model: service, db: db,
-            env: env}).render();
-      var control = container.one('#num-service-units');
-      control.set('value', 2);
-      control.simulate('keydown', { keyCode: ESC });
-      control.get('value').should.equal('3');
-    });
-
-    it('should reset values on the control when you change focus', function() {
-      var view = new ServiceView(
-          {container: container, model: service, db: db,
-            env: env}).render();
-      var control = container.one('#num-service-units');
-      control.set('value', 2);
-      control.simulate('blur');
-      control.get('value').should.equal('3');
-    });
-
-    // Test for destroying services.
-    it('should destroy the service when "Destroy Service" is clicked', function() {
-      var view = new ServiceView(
-          {container: container, model: service, db: db,
-            env: env}).render();
-      var control = container.one('#destroy-service');
-      control.simulate('click');
-      var destroy = container.one('#destroy-modal-panel .btn-danger');
-      destroy.simulate('click');
-      var message = conn.last_message();
-      message.op.should.equal('destroy_service');
-      destroy.get('disabled').should.equal(true);
-    });
-
-    it('should remove the service from the db after server ack', function() {
-      var view = new ServiceView(
-          {container: container, model: service, db: db,
-            env: env}).render();
-      db.relations.add(
-          [new models.Relation({id: 'relation-0000000000',
-            endpoints: [['mysql', {}], ['wordpress', {}]]}),
-          new models.Relation({id: 'relation-0000000001',
-            endpoints: [['squid', {}], ['apache', {}]]})]);
-      var control = container.one('#destroy-service');
-      control.simulate('click');
-      var destroy = container.one('#destroy-modal-panel .btn-danger');
-      destroy.simulate('click');
-      var called = false;
-      view.on('showEnvironment', function(ev) {
-        called = true;
-      });
-      var callbacks = Y.Object.values(env._txn_callbacks);
-      callbacks.length.should.equal(1);
-      // Since we don't have an app to listen to this event and tell the
-      // view to re-render, we need to do it ourselves.
-      db.on('update', view.render, view);
-      callbacks[0]({result: true});
-      var _ = expect(db.services.getById(service.get('id'))).to.not.exist;
-      db.relations.map(function(u) {return u.get('id');})
-=======
 
     it('should reset values on the control when you press escape',
        function() {
@@ -387,7 +266,6 @@
          callbacks[0]({result: true});
          var _ = expect(db.services.getById(service.get('id'))).to.not.exist;
          db.relations.map(function(u) {return u.get('id');})
->>>>>>> 56d89317
         .should.eql(['relation-0000000001']);
          // Catch show environment event.
          called.should.equal(true);
@@ -395,15 +273,9 @@
 
     it('should send an expose RPC call when exposeService is invoked',
        function() {
-<<<<<<< HEAD
-          var view = new ServiceView(
-              {container: container, model: service, db: db,
-           env: env});
-=======
           var view = new ServiceView({
             container: container, model: service, db: db,
             env: env, querystring: {}});
->>>>>>> 56d89317
 
           view.exposeService();
           conn.last_message().op.should.equal('expose');
@@ -411,53 +283,14 @@
 
     it('should send an unexpose RPC call when unexposeService is invoked',
        function() {
-<<<<<<< HEAD
-          var view = new ServiceView(
-              {container: container, model: service, db: db,
-           env: env});
-=======
           var view = new ServiceView({
             container: container, model: service, db: db,
             env: env, querystring: {}});
->>>>>>> 56d89317
 
           view.unexposeService();
           conn.last_message().op.should.equal('unexpose');
        });
 
-<<<<<<< HEAD
-    it('should invoke callback when expose RPC returns', function() {
-      var view = new ServiceView(
-          {container: container, model: service, db: db,
-            env: env}).render();
-
-      var test = function(selectorBefore, selectorAfter, callback) {
-        console.log('Service is exposed: ' + service.get('exposed'));
-        console.log('selectorBefore: ' + selectorBefore);
-        console.log('selectorAfter: ' + selectorAfter);
-
-        assert.isNotNull(container.one(selectorBefore));
-        assert.isNull(container.one(selectorAfter));
-
-        var dbUpdated = false;
-        db.on('update', function() {
-          dbUpdated = true;
-        });
-        callback();
-        // In the real code, the view should be updated by the db change
-        // event. Here we should call it manually because we have no
-        // "route" for this test.
-        view.render();
-
-        assert.isTrue(dbUpdated);
-        assert.isNotNull(container.one(selectorAfter));
-        assert.isNull(container.one(selectorBefore));
-      };
-
-      test('.exposeService', '.unexposeService', Y.bind(view._exposeServiceCallback, view));
-      test('.unexposeService', '.exposeService', Y.bind(view._unexposeServiceCallback, view));
-    });
-=======
     it('should invoke callback when expose RPC returns',
        function() {
           var view = new ServiceView({
@@ -742,7 +575,6 @@
          var row = control.ancestor('tr');
          var _ = expect(row.one('.highlighted')).to.not.exist;
        });
->>>>>>> 56d89317
 
   });
 }) ();