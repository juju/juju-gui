--- conflicted
+++ resolved
@@ -206,7 +206,6 @@
         control.get('value').should.equal('3');
     });
 
-<<<<<<< HEAD
     // Test for destroying services.
     it('should open a confirmation panel when clicking on "Destroy service"',
       function() {
@@ -275,7 +274,7 @@
       // Catch show environment event.
       called.should.equal(true);
     });
-=======
+
       it('should send an expose RPC call when exposeService is invoked',
             function() {
           var view = new ServiceView(
@@ -327,7 +326,6 @@
           test('.exposeService', '.unexposeService', Y.bind(view._exposeServiceCallback, view));
           test('.unexposeService', '.exposeService', Y.bind(view._unexposeServiceCallback, view));
       });
->>>>>>> 8351eca6
 
   });
 }) ();