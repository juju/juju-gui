/*
This file is part of the Juju GUI, which lets users view and manage Juju
environments within a graphical interface (https://launchpad.net/juju-gui).
Copyright (C) 2012-2013 Canonical Ltd.

This program is free software: you can redistribute it and/or modify it under
the terms of the GNU Affero General Public License version 3, as published by
the Free Software Foundation.

This program is distributed in the hope that it will be useful, but WITHOUT
ANY WARRANTY; without even the implied warranties of MERCHANTABILITY,
SATISFACTORY QUALITY, or FITNESS FOR A PARTICULAR PURPOSE.  See the GNU Affero
General Public License for more details.

You should have received a copy of the GNU Affero General Public License along
with this program.  If not, see <http://www.gnu.org/licenses/>.
*/

'use strict';

(function() {

  describe('sandbox.ClientConnection', function() {
    var requires = ['juju-env-sandbox', 'json-stringify'];
    var Y, sandboxModule, ClientConnection;

    before(function(done) {
      Y = YUI(GlobalConfig).use(requires, function(Y) {
        sandboxModule = Y.namespace('juju.environments.sandbox');
        ClientConnection = sandboxModule.ClientConnection;
        done();
      });
    });

    it('opens successfully in isolation.', function() {
      var receivedFromOpen;
      var jujuopen = function(client) {
        receivedFromOpen = client;
      };
      var conn = new ClientConnection({juju: {open: jujuopen}});
      var onopenFlag = false;
      conn.onopen = function() {
        onopenFlag = true;
      };
      assert.isFalse(conn.connected);
      conn.open();
      assert.isTrue(conn.connected);
      assert.isTrue(onopenFlag);
      assert.strictEqual(receivedFromOpen, conn);
    });

    it('silently ignores requests to open when already open.', function() {
      // This is the preparation.
      var jujuopenFlag = false;
      var jujuopen = function() {
        jujuopenFlag = true;
      };
      var conn = new ClientConnection({juju: {open: jujuopen}});
      assert.isFalse(conn.connected);
      conn.open();
      jujuopenFlag = false;
      var onopenFlag = false;
      conn.onopen = function() {
        onopenFlag = true;
      };
      // This is the test.
      conn.open();
      assert.isTrue(conn.connected);
      assert.isFalse(onopenFlag);
      assert.isFalse(jujuopenFlag);
    });

    it('closes successfully in isolation.', function() {
      var jujuclosedFlag;
      var jujuclosed = function() {
        jujuclosedFlag = true;
      };
      var conn = new ClientConnection({
        juju: {
          open: function() {},
          close: jujuclosed
        }
      });
      conn.open();
      assert.isTrue(conn.connected);
      var oncloseFlag = false;
      conn.onclose = function() {
        oncloseFlag = true;
      };
      conn.close();
      assert.isFalse(conn.connected);
      assert.isTrue(oncloseFlag);
      assert.isTrue(jujuclosedFlag);
    });

    it('silently ignores requests to close when already closed', function() {
      var jujuclosedFlag = false;
      var jujuclosed = function() {
        jujuclosedFlag = true;
      };
      var conn = new ClientConnection({
        juju: {
          open: function() {},
          close: jujuclosed
        }
      });
      assert.isFalse(conn.connected);
      var oncloseFlag = false;
      conn.onclose = function() {
        oncloseFlag = true;
      };
      conn.close();
      assert.isFalse(conn.connected);
      assert.isFalse(oncloseFlag);
      assert.isFalse(jujuclosedFlag);
    });

    it('sends messages to the API.', function() {
      var received;
      var sent = {response: 42, foo: ['bar', 'shazam']};
      var conn = new ClientConnection({
        juju: {
          open: function() {},
          receive: function(data) {received = data;}
        }
      });
      conn.open();
      conn.send(Y.JSON.stringify(sent));
      assert.deepEqual(received, sent);
    });

    it('can receive messages from the API immediately.', function() {
      var data = {sample: 'foo', bar: [42, 36]};
      var conn = new ClientConnection({juju: {open: function() {}}});
      var received;
      conn.onmessage = function(event) {received = event;};
      conn.open();
      conn.receiveNow(data);
      assert.isString(received.data);
      assert.deepEqual(Y.JSON.parse(received.data), data);
    });

    it('receives messages from the API asynchronously.', function(done) {
      var data = {sample: 'foo', bar: [42, 36]};
      var conn = new ClientConnection({juju: {open: function() {}}});
      var isAsync = false;
      conn.onmessage = function(received) {
        assert.isString(received.data);
        assert.deepEqual(Y.JSON.parse(received.data), data);
        assert.isTrue(isAsync);
        done();
      };
      conn.open();
      conn.receive(data);
      isAsync = true;
    });

    it('refuses to send messages when not connected.', function() {
      var conn = new ClientConnection({juju: {open: function() {}}});
      assert.throws(
          conn.send.bind(conn, {response: 42}),
          'INVALID_STATE_ERR : Connection is closed.');
    });

    it('refuses to receive immediately when not connected.', function() {
      var conn = new ClientConnection({juju: {open: function() {}}});
      assert.throws(
          conn.receiveNow.bind(conn, {response: 42}),
          'INVALID_STATE_ERR : Connection is closed.');
    });

    it('refuses to receive asynchronously when not connected.', function() {
      var conn = new ClientConnection({juju: {open: function() {}}});
      assert.throws(
          conn.receive.bind(conn, {response: 42}),
          'INVALID_STATE_ERR : Connection is closed.');
    });

  });

  describe('sandbox.PyJujuAPI', function() {
    var requires = [
      'juju-env-sandbox', 'juju-tests-utils', 'juju-env-python',
      'juju-models', 'promise'];
    var Y, sandboxModule, ClientConnection, environmentsModule, state, juju,
        client, env, utils, cleanups;

    before(function(done) {
      Y = YUI(GlobalConfig).use(requires, function(Y) {
        sandboxModule = Y.namespace('juju.environments.sandbox');
        environmentsModule = Y.namespace('juju.environments');
        utils = Y.namespace('juju-tests.utils');
        // A global variable required for testing.
        window.flags = {};
        done();
      });
    });

    beforeEach(function() {
      state = utils.makeFakeBackendWithCharmStore();
      juju = new sandboxModule.PyJujuAPI({state: state});
      client = new sandboxModule.ClientConnection({juju: juju});
      env = new environmentsModule.PythonEnvironment({conn: client});
      cleanups = [];
    });

    afterEach(function() {
      Y.each(cleanups, function(f) {f();});
      env.destroy();
      client.destroy();
      juju.destroy();
      state.destroy();
    });

    after(function() {
      delete window.flags;
    });

    /**
      Generates the services required for some tests. After the services have
      been generated it will call the supplied callback.

      This interacts directly with the fakebackend bypassing the environment.
      The test "can add additional units" tests this code directly so as long
      as it passes you can consider this method valid.

      @method generateServices
      @param {Function} callback The callback to call after the services have
        been generated.
    */
    function generateServices(callback) {
      state.deploy('cs:wordpress', function(service) {
        var data = {
          op: 'add_unit',
          service_name: 'wordpress',
          num_units: 2
        };
        state.nextChanges();
        client.onmessage = function() {
          client.onmessage = function(received) {
            // After done generating the services
            callback(received);
          };
          client.send(Y.JSON.stringify(data));
        };
        client.open();
      });
    }

    function generateAndRelateServices(charms, relation,
        removeRelation, mock, done) {
      // FIXME: removeRelation is not used.
      state.deploy(charms[0], function() {
        state.deploy(charms[1], function() {
          client.onmessage = function() {
            var data = {
              op: 'add_relation',
              endpoint_a: relation[0],
              endpoint_b: relation[1]
            };
            client.onmessage = function(rec) {
              var data = Y.JSON.parse(rec.data);
              assert.equal(data.err, mock.err);
              assert.equal(data.endpoint_a, mock.endpoint_a);
              assert.equal(data.endpoint_b, mock.endpoint_b);
              done();
            };
            client.send(Y.JSON.stringify(data));
          };
          client.open();
        });
      });
    }

    /**
      Same as generateServices but uses the environment integration methods.
      Should be considered valid if "can add additional units (integration)"
      test passes.

      @method generateIntegrationServices
      @param {Function} callback The callback to call after the services have
        been generated.
    */
    function generateIntegrationServices(callback) {
      env.after('defaultSeriesChange', function() {
        var localCb = function(result) {
          env.add_unit('kumquat', 2, function(data) {
            // After finished generating integrated services
            callback(data);
          });
        };
        env.deploy(
            'cs:wordpress', 'kumquat', {llama: 'pajama'}, null, 1, localCb);
      });
      env.connect();
    }

    /**
      Generates the services and then exposes them for the un/expose tests.
      After they have been exposed it calls the supplied callback.

      This interacts directly with the fakebackend bypassing the environment and
      should be considered valid if "can expose a service" test passes.

      @method generateAndExposeService
      @param {Function} callback The callback to call after the services have
        been generated.
    */
    function generateAndExposeService(callback) {
      state.deploy('cs:wordpress', function(data) {
        var command = {
          op: 'expose',
          service_name: data.service.get('name')
        };
        state.nextChanges();
        client.onmessage = function() {
          client.onmessage = function(rec) {
            callback(rec);
          };
          client.send(Y.JSON.stringify(command));
        };
        client.open();
      }, { unitCount: 1 });
    }

    /**
      Same as generateAndExposeService but uses the environment integration
      methods. Should be considered valid if "can expose a service
      (integration)" test passes.

      @method generateAndExposeIntegrationService
      @param {Function} callback The callback to call after the services have
        been generated.
    */
    function generateAndExposeIntegrationService(callback) {
      env.after('defaultSeriesChange', function() {
        var localCb = function(result) {
          env.expose(result.service_name, function(rec) {
            callback(rec);
          });
        };
        env.deploy(
            'cs:wordpress', 'kumquat', {llama: 'pajama'}, null, 1, localCb);
      });
      env.connect();
    }

    it('opens successfully.', function(done) {
      var isAsync = false;
      client.onmessage = function(message) {
        assert.isTrue(isAsync);
        assert.deepEqual(
            Y.JSON.parse(message.data),
            {
              ready: true,
              provider_type: 'demonstration',
              default_series: 'precise'
            });
        done();
      };
      assert.isFalse(juju.connected);
      assert.isUndefined(juju.get('client'));
      client.open();
      assert.isTrue(juju.connected);
      assert.strictEqual(juju.get('client'), client);
      isAsync = true;
    });

    it('ignores "open" when already open to same client.', function() {
      client.receive = function() {
        assert.ok(false, 'The receive method should not be called.');
      };
      // Whitebox test: duplicate "open" state.
      juju.connected = true;
      juju.set('client', client);
      // This is effectively a re-open.
      client.open();
      // The assert.ok above is the verification.
    });

    it('refuses to open if already open to another client.', function() {
      // This is a simple way to make sure that we don't leave multiple
      // setInterval calls running.  If for some reason we want more
      // simultaneous clients, that's fine, though that will require
      // reworking the delta code generally.
      juju.connected = true;
      juju.set('client', {receive: function() {
        assert.ok(false, 'The receive method should not have been called.');
      }});
      assert.throws(
          client.open.bind(client),
          'INVALID_STATE_ERR : Connection is open to another client.');
    });

    it('closes successfully.', function(done) {
      client.onmessage = function() {
        client.close();
        assert.isFalse(juju.connected);
        assert.isUndefined(juju.get('client'));
        done();
      };
      client.open();
    });

    it('ignores "close" when already closed.', function() {
      // This simply shows that we do not raise an error.
      juju.close();
    });

    it('can dispatch on received information.', function(done) {
      var data = {op: 'testingTesting123', foo: 'bar'};
      juju.performOp_testingTesting123 = function(received) {
        assert.notStrictEqual(received, data);
        assert.deepEqual(received, data);
        done();
      };
      client.open();
      client.send(Y.JSON.stringify(data));
    });

    it('refuses to dispatch when closed.', function() {
      assert.throws(
          juju.receive.bind(juju, {}),
          'INVALID_STATE_ERR : Connection is closed.'
      );
    });

    it('can log in.', function(done) {
      state.logout();
      // See FakeBackend's authorizedUsers for these default authentication
      // values.
      var data = {
        op: 'login',
        user: 'admin',
        password: 'password',
        request_id: 42
      };
      client.onmessage = function(received) {
        // First message is the provider type and default series.  We ignore
        // it, and prepare for the next one, which will be the reply to our
        // login.
        client.onmessage = function(received) {
          data.result = true;
          assert.deepEqual(Y.JSON.parse(received.data), data);
          assert.isTrue(state.get('authenticated'));
          done();
        };
        client.send(Y.JSON.stringify(data));
      };
      client.open();
    });

    it('can log in (environment integration).', function(done) {
      state.logout();
      env.after('defaultSeriesChange', function() {
        // See FakeBackend's authorizedUsers for these default values.
        env.setCredentials({user: 'admin', password: 'password'});
        env.after('login', function() {
          assert.isTrue(env.userIsAuthenticated);
          done();
        });
        env.login();
      });
      env.connect();
    });

    it('can deploy.', function(done) {
      // We begin logged in.  See utils.makeFakeBackendWithCharmStore.
      var data = {
        op: 'deploy',
        charm_url: 'cs:wordpress',
        service_name: 'kumquat',
        config_raw: 'funny: business',
        num_units: 2,
        request_id: 42
      };
      client.onmessage = function(received) {
        // First message is the provider type and default series.  We ignore
        // it, and prepare for the next one, which will be the reply to our
        // deployment.
        client.onmessage = function(received) {
          var parsed = Y.JSON.parse(received.data);
          assert.isUndefined(parsed.err);
          assert.deepEqual(parsed, data);
          assert.isObject(
              state.db.charms.getById('cs:precise/wordpress-10'));
          var service = state.db.services.getById('kumquat');
          assert.isObject(service);
          assert.equal(service.get('charm'), 'cs:precise/wordpress-10');
          assert.deepEqual(service.get('config'), {funny: 'business'});
          var units = state.db.units.get_units_for_service(service);
          assert.lengthOf(units, 2);
          done();
        };
        client.send(Y.JSON.stringify(data));
      };
      client.open();
    });

    it('can deploy (environment integration).', function(done) {
      // We begin logged in.  See utils.makeFakeBackendWithCharmStore.
      env.after('defaultSeriesChange', function() {
        var callback = function(result) {
          assert.isUndefined(result.err);
          assert.equal(result.charm_url, 'cs:wordpress');
          var service = state.db.services.getById('kumquat');
          assert.equal(service.get('charm'), 'cs:precise/wordpress-10');
          assert.deepEqual(service.get('config'), {llama: 'pajama'});
          done();
        };
        env.deploy(
            'cs:wordpress', 'kumquat', {llama: 'pajama'}, null, 1, callback);
      });
      env.connect();
    });

    it('can communicate errors after attempting to deploy', function(done) {
      // Create a service with the name "wordpress".
      // The charm store is synchronous in tests, so we don't need a real
      // callback.
      state.deploy('cs:wordpress', function() {});
      env.after('defaultSeriesChange', function() {
        var callback = function(result) {
          assert.equal(
              result.err, 'A service with this name already exists.');
          done();
        };
        env.deploy(
            'cs:wordpress', undefined, undefined, undefined, 1, callback);
      });
      env.connect();
    });

    it('can send a delta stream of changes.', function(done) {
      // Create a service with the name "wordpress".
      // The charm store is synchronous in tests, so we don't need a real
      // callback.
      state.deploy('cs:wordpress', function() {});
      client.onmessage = function(received) {
        // First message is the provider type and default series.  We ignore
        // it, and prepare for the next one, which will handle the delta
        // stream.
        client.onmessage = function(received) {
          var parsed = Y.JSON.parse(received.data);
          assert.equal(parsed.op, 'delta');
          var deltas = parsed.result;
          assert.lengthOf(deltas, 3);
          assert.equal(deltas[0][0], 'service');
          assert.equal(deltas[0][1], 'change');
          assert.equal(deltas[0][2].charm, 'cs:precise/wordpress-10');
          assert.equal(deltas[1][0], 'machine');
          assert.equal(deltas[1][1], 'change');
          assert.equal(deltas[2][0], 'unit');
          assert.equal(deltas[2][1], 'change');
          done();
        };
        juju.sendDelta();
      };
      client.open();
    });

    it('does not send a delta if there are no changes.', function(done) {
      client.onmessage = function(received) {
        // First message is the provider type and default series.  We ignore
        // it, and prepare for the next one, which will handle the delta
        // stream.
        client.receiveNow = function(response) {
          assert.ok(false, 'This method should not have been called.');
        };
        juju.sendDelta();
        done();
      };
      client.open();
    });

    it('can send a delta stream (integration).', function(done) {
      // Create a service with the name "wordpress".
      // The charm store is synchronous in tests, so we don't need a real
      // callback.
      state.deploy('cs:wordpress', function() {}, {unitCount: 2});
      var db = new Y.juju.models.Database();
      db.on('update', function() {
        // We want to verify that the GUI database is equivalent to the state
        // database.
        assert.equal(db.services.size(), 1);
        assert.equal(db.units.size(), 2);
        assert.equal(db.machines.size(), 2);
        var stateService = state.db.services.item(0);
        var guiService = db.services.item(0);
        Y.each(
            ['charm', 'config', 'constraints', 'exposed',
             'id', 'name', 'subordinate'],
            function(attrName) {
              assert.deepEqual(
                  guiService.get(attrName), stateService.get(attrName));
            }
        );
        state.db.units.each(function(stateUnit) {
          var guiUnit = db.units.getById(stateUnit.id);
          Y.each(
              ['agent_state', 'machine', 'number', 'service'],
              function(attrName) {
                assert.deepEqual(guiUnit[attrName], stateUnit[attrName]);
              }
          );
        });
        state.db.machines.each(function(stateMachine) {
          var guiMachine = db.machines.getById(stateMachine.id);
          Y.each(
              ['agent_state', 'public_address', 'machine_id'],
              function(attrName) {
                assert.deepEqual(guiMachine[attrName], stateMachine[attrName]);
              }
          );
        });
        done();
      });
      env.on('delta', db.onDelta, db);
      env.after('defaultSeriesChange', function() {juju.sendDelta();});
      env.connect();
    });

    it('sends delta streams periodically after opening.', function(done) {
      client.onmessage = function(received) {
        // First message is the provider type and default series.  We ignore
        // it, and prepare for the next one, which will handle the delta
        // stream.
        var isAsync = false;
        client.onmessage = function(received) {
          assert.isTrue(isAsync);
          var parsed = Y.JSON.parse(received.data);
          assert.equal(parsed.op, 'delta');
          var deltas = parsed.result;
          assert.lengthOf(deltas, 3);
          assert.equal(deltas[0][2].charm, 'cs:precise/wordpress-10');
          done();
        };
        // Create a service with the name "wordpress".
        // The charm store is synchronous in tests, so we don't need a real
        // callback.
        state.deploy('cs:wordpress', function() {});
        isAsync = true;
      };
      juju.set('deltaInterval', 4);
      client.open();
    });

    it('stops sending delta streams after closing.', function(done) {
      var sysSetInterval = window.setInterval;
      var sysClearInterval = window.clearInterval;
      cleanups.push(function() {
        window.setInterval = sysSetInterval;
        window.clearInterval = sysClearInterval;
      });
      window.setInterval = function(f, interval) {
        assert.isFunction(f);
        assert.equal(interval, 4);
        return 42;
      };
      window.clearInterval = function(token) {
        assert.equal(token, 42);
        done();
      };
      client.onmessage = function(received) {
        // First message is the provider type and default series.  We can
        // close now.
        client.close();
      };
      juju.set('deltaInterval', 4);
      client.open();
    });

    it('can add additional units', function(done) {
      function testForAddedUnits(received) {
        var service = state.db.services.getById('wordpress'),
            units = state.db.units.get_units_for_service(service),
            data = Y.JSON.parse(received.data),
            mock = {
              num_units: 2,
              service_name: 'wordpress',
              op: 'add_unit',
              result: ['wordpress/1', 'wordpress/2']
            };
        // Do we have enough total units?
        assert.lengthOf(units, 3);
        // Does the response object contain the proper data
        assert.deepEqual(data, mock);
        // Error is undefined
        assert.isUndefined(data.err);
        done();
      }
      // Generate the default services and add units
      generateServices(testForAddedUnits);
    });

    it('throws an error when adding units to an invalid service',
        function(done) {
          state.deploy('cs:wordpress', function(service) {
            var data = {
              op: 'add_unit',
              service_name: 'noservice',
              num_units: 2
            };
            //Clear out the delta stream
            state.nextChanges();
            client.onmessage = function() {
              client.onmessage = function(received) {
                var data = Y.JSON.parse(received.data);

                // If there is no error data.err will be undefined
                assert.equal(true, !!data.err);
                done();
              };
              client.send(Y.JSON.stringify(data));
            };
            client.open();
          });
        }
    );

    it('can add additional units (integration)', function(done) {
      function testForAddedUnits(data) {
        var service = state.db.services.getById('kumquat'),
            units = state.db.units.get_units_for_service(service);
        assert.lengthOf(units, 3);
        done();
      }
      generateIntegrationServices(testForAddedUnits);
    });

    it('can remove units', function(done) {
      function removeUnits() {
        var data = {
          op: 'remove_units',
          unit_names: ['wordpress/0', 'wordpress/1']
        };
        client.onmessage = function(rec) {
          var data = Y.JSON.parse(rec.data),
              mock = {
                op: 'remove_units',
                result: true,
                unit_names: ['wordpress/0', 'wordpress/1']
              };
          // No errors
          assert.equal(data.result, true);
          // Returned data object contains all information
          assert.deepEqual(data, mock);
          done();
        };
        client.send(Y.JSON.stringify(data));
      }
      // Generate the services base data and then execute the test
      generateServices(removeUnits);
    });

    it('can remove units (integration)', function(done) {
      function removeUnits() {
        var unitNames = ['kumquat/1', 'kumquat/2'];
        env.remove_units(unitNames, function(data) {
          assert.equal(data.result, true);
          assert.deepEqual(data.unit_names, unitNames);
          done();
        });
      }
      // Generate the services via the integration method then execute the test
      generateIntegrationServices(removeUnits);
    });

    it('allows attempting to remove units from an invalid service',
        function(done) {
          function removeUnit() {
            var data = {
              op: 'remove_units',
              unit_names: ['bar/2']
            };
            client.onmessage = function(rec) {
              var data = Y.JSON.parse(rec.data);
              assert.equal(data.result, true);
              done();
            };
            client.send(Y.JSON.stringify(data));
          }
          // Generate the services base data then execute the test.
          generateServices(removeUnit);
        }
    );

    it('throws an error if unit is a subordinate', function(done) {
      function removeUnits() {
        var data = {
          op: 'remove_units',
          unit_names: ['wordpress/1']
        };
        client.onmessage = function(rec) {
          var data = Y.JSON.parse(rec.data);
          assert.equal(Y.Lang.isArray(data.err), true);
          assert.equal(data.err.length, 1);
          done();
        };
        state.db.services.getById('wordpress').set('is_subordinate', true);
        client.send(Y.JSON.stringify(data));
      }
      // Generate the services base data then execute the test.
      generateServices(removeUnits);
    });

    it('can get a service', function(done) {
      generateServices(function(data) {
        // Post deploy of wordpress so we should be able to
        // pull its data.
        var op = {
          op: 'get_service',
          service_name: 'wordpress',
          request_id: 99
        };
        client.onmessage = function(received) {
          var parsed = Y.JSON.parse(received.data);
          var service = parsed.result;
          assert.equal(service.name, 'wordpress');
          // Error should be undefined.
          done(received.error);
        };
        client.send(Y.JSON.stringify(op));
      });
    });

    it('can destroy a service', function(done) {
      generateServices(function(data) {
        // Post deploy of wordpress so we should be able to
        // destroy it.
        var op = {
          op: 'destroy_service',
          service_name: 'wordpress',
          request_id: 99
        };
        client.onmessage = function(received) {
          var parsed = Y.JSON.parse(received.data);
          assert.equal(parsed.result, 'wordpress');
          // Error should be undefined.
          done(received.error);
        };
        client.send(Y.JSON.stringify(op));
      });
    });

    it('can destroy a service (integration)', function(done) {
      function destroyService(rec) {
        function localCb(rec2) {
          assert.equal(rec2.result, 'kumquat');
          var service = state.db.services.getById('kumquat');
          assert.isNull(service);
          done();
        }
        var result = env.destroy_service(rec.service_name, localCb);
      }
      generateAndExposeIntegrationService(destroyService);
    });

    it('can get a charm', function(done) {
      generateServices(function(data) {
        // Post deploy of wordpress we should be able to
        // pull its data.
        var op = {
          op: 'get_charm',
          charm_url: 'cs:wordpress',
          request_id: 99
        };
        client.onmessage = function(received) {
          var parsed = Y.JSON.parse(received.data);
          var charm = parsed.result;
          assert.equal(charm.name, 'wordpress');
          // Error should be undefined.
          done(received.error);
        };
        client.send(Y.JSON.stringify(op));
      });
    });

    it('can set service config', function(done) {
      generateServices(function(data) {
        // Post deploy of wordpress we should be able to
        // pull its data.
        var op = {
          op: 'set_config',
          service_name: 'wordpress',
          config: {'blog-title': 'Inimical'},
          request_id: 99
        };
        client.onmessage = function(received) {
          var parsed = Y.JSON.parse(received.data);
          assert.deepEqual(parsed.result, {'blog-title': 'Inimical'});
          var service = state.db.services.getById('wordpress');
          assert.equal(service.get('config')['blog-title'], 'Inimical');
          // Error should be undefined.
          done(parsed.error);
        };
        client.send(Y.JSON.stringify(op));
      });
    });

    it('can set service constraints', function(done) {
      generateServices(function(data) {
        // Post deploy of wordpress we should be able to
        // pull its data.
        var op = {
          op: 'set_constraints',
          service_name: 'wordpress',
          constraints: ['cpu=2', 'mem=128'],
          request_id: 99
        };
        client.onmessage = function(received) {
          var service = state.db.services.getById('wordpress');
          var constraints = service.get('constraints');
          assert.equal(constraints.cpu, '2');
          assert.equal(constraints.mem, '128');
          // Error should be undefined.
          done(received.error);
        };
        client.send(Y.JSON.stringify(op));
      });
    });

    it('can expose a service', function(done) {
      function checkExposedService(rec) {
        var data = Y.JSON.parse(rec.data),
            mock = {
              op: 'expose',
              result: true,
              service_name: 'wordpress'
            };
        var service = state.db.services.getById(mock.service_name);
        assert.equal(service.get('exposed'), true);
        assert.equal(data.result, true);
        assert.deepEqual(data, mock);
        done();
      }
      generateAndExposeService(checkExposedService);
    });

    it('can expose a service (integration)', function(done) {
      function checkExposedService(rec) {
        var service = state.db.services.getById('kumquat');
        assert.equal(service.get('exposed'), true);
        assert.equal(rec.result, true);
        done();
      }
      generateAndExposeIntegrationService(checkExposedService);
    });

    it('fails silently when exposing an exposed service', function(done) {
      function checkExposedService(rec) {
        var data = Y.JSON.parse(rec.data),
            service = state.db.services.getById(data.service_name),
            command = {
              op: 'expose',
              service_name: data.service_name
            };
        state.nextChanges();
        client.onmessage = function(rec) {
          assert.equal(data.err, undefined);
          assert.equal(service.get('exposed'), true);
          assert.equal(data.result, true);
          done();
        };
        client.send(Y.JSON.stringify(command));
      }
      generateAndExposeService(checkExposedService);
    });

    it('fails with error when exposing an invalid service name',
        function(done) {
          state.deploy('cs:wordpress', function(data) {
            var command = {
              op: 'expose',
              service_name: 'foobar'
            };
            state.nextChanges();
            client.onmessage = function() {
              client.onmessage = function(rec) {
                var data = Y.JSON.parse(rec.data);
                assert.equal(data.result, false);
                assert.equal(data.err,
                   '"foobar" is an invalid service name.');
                done();
              };
              client.send(Y.JSON.stringify(command));
            };
            client.open();
          }, { unitCount: 1 });
        }
    );

    it('can unexpose a service', function(done) {
      function unexposeService(rec) {
        var data = Y.JSON.parse(rec.data),
            command = {
              op: 'unexpose',
              service_name: data.service_name
            };
        state.nextChanges();
        client.onmessage = function(rec) {
          var data = Y.JSON.parse(rec.data),
              service = state.db.services.getById(data.service_name),
              mock = {
                op: 'unexpose',
                result: true,
                service_name: 'wordpress'
              };
          assert.equal(service.get('exposed'), false);
          assert.deepEqual(data, mock);
          done();
        };
        client.send(Y.JSON.stringify(command));
      }
      generateAndExposeService(unexposeService);
    });

    it('can unexpose a service (integration)', function(done) {
      function unexposeService(rec) {
        function localCb(rec) {
          var service = state.db.services.getById('kumquat');
          assert.equal(service.get('exposed'), false);
          assert.equal(rec.result, true);
          done();
        }
        env.unexpose(rec.service_name, localCb);
      }
      generateAndExposeIntegrationService(unexposeService);
    });

    it('fails silently when unexposing a not exposed service',
        function(done) {
          state.deploy('cs:wordpress', function(data) {
            var command = {
              op: 'unexpose',
              service_name: data.service.get('name')
            };
            state.nextChanges();
            client.onmessage = function() {
              client.onmessage = function(rec) {
                var data = Y.JSON.parse(rec.data),
                    service = state.db.services.getById(data.service_name);
                assert.equal(service.get('exposed'), false);
                assert.equal(data.result, true);
                assert.equal(data.err, undefined);
                done();
              };
              client.send(Y.JSON.stringify(command));
            };
            client.open();
          }, { unitCount: 1 });
        }
    );

    it('fails with error when unexposing an invalid service name',
        function(done) {
          function unexposeService(rec) {
            var data = Y.JSON.parse(rec.data),
                command = {
                  op: 'unexpose',
                  service_name: 'foobar'
                };
            state.nextChanges();
            client.onmessage = function(rec) {
              var data = Y.JSON.parse(rec.data);
              assert.equal(data.result, false);
              assert.equal(data.err, '"foobar" is an invalid service name.');
              done();
            };
            client.send(Y.JSON.stringify(command));
          }
          generateAndExposeService(unexposeService);
        }
    );

    it('can add a relation', function(done) {
      function localCb() {
        state.deploy('cs:mysql', function(service) {
          var data = {
            op: 'add_relation',
            endpoint_a: 'wordpress:db',
            endpoint_b: 'mysql:db'
          };
          client.onmessage = function(rec) {
            var data = Y.JSON.parse(rec.data),
                mock = {
                  endpoint_a: 'wordpress:db',
                  endpoint_b: 'mysql:db',
                  op: 'add_relation',
                  result: {
                    id: 'relation-0',
                    'interface': 'mysql',
                    scope: 'global',
                    endpoints: [
                      {wordpress: {name: 'db'}},
                      {mysql: {name: 'db'}}
                    ]
                  }
                };

            assert.equal(data.err, undefined);
            assert.equal(typeof data.result, 'object');
            assert.deepEqual(data, mock);
            done();
          };
          client.send(Y.JSON.stringify(data));
        });
      }
      generateServices(localCb);
    });

    it('can add a relation (integration)', function(done) {
      function addRelation() {
        function localCb(rec) {
          var mock = {
            endpoint_a: 'kumquat:db',
            endpoint_b: 'mysql:db',
            op: 'add_relation',
            request_id: rec.request_id,
            result: {
              id: 'relation-0',
              'interface': 'mysql',
              scope: 'global',
              request_id: rec.request_id,
              endpoints: [
                {kumquat: {name: 'db'}},
                {mysql: {name: 'db'}}
              ]
            }
          };

          assert.equal(rec.err, undefined);
          assert.equal(typeof rec.result, 'object');
          assert.deepEqual(rec.details[0], mock);
          done();
        }
        var endpointA = [
          'kumquat',
          { name: 'db',
            role: 'client' }
        ];
        var endpointB = [
          'mysql',
          { name: 'db',
            role: 'server' }
        ];
        env.add_relation(endpointA, endpointB, localCb);
      }
      generateIntegrationServices(function() {
        env.deploy('cs:mysql', undefined, undefined, undefined, 1, addRelation);
      });
    });

    it('is able to add a relation with a subordinate service', function(done) {
      function localCb() {
        state.deploy('cs:puppet', function(service) {
          var data = {
            op: 'add_relation',
            endpoint_a: 'wordpress:juju-info',
            endpoint_b: 'puppet:juju-info'
          };

          client.onmessage = function(rec) {
            var data = Y.JSON.parse(rec.data),
                mock = {
                  endpoint_a: 'wordpress:juju-info',
                  endpoint_b: 'puppet:juju-info',
                  op: 'add_relation',
                  result: {
                    id: 'relation-0',
                    'interface': 'juju-info',
                    scope: 'container',
                    endpoints: [
                      {puppet: {name: 'juju-info'}},
                      {wordpress: {name: 'juju-info'}}
                    ]
                  }
                };
            assert.equal(data.err, undefined);
            assert.equal(typeof data.result, 'object');
            assert.deepEqual(data, mock);
            done();
          };
          client.send(Y.JSON.stringify(data));
        });
      }
      generateServices(localCb);
    });

    it('throws an error if only one endpoint is supplied', function(done) {
      function localCb() {
        var data = {
          op: 'add_relation',
          endpoint_a: 'wordpress:db'
        };
        state.nextChanges();
        client.onmessage = function(rec) {
          var data = Y.JSON.parse(rec.data);
          assert(data.err, 'Two endpoints required to set up relation.');
          done();
        };
        client.send(Y.JSON.stringify(data));
      }
      generateServices(localCb);
    });

    it('throws an error if endpoints are not relatable', function(done) {
      function localCb() {
        var data = {
          op: 'add_relation',
          endpoint_a: 'wordpress:db',
          endpoint_b: 'mysql:foo'
        };
        state.nextChanges();
        client.onmessage = function(rec) {
          var data = Y.JSON.parse(rec.data);
          assert(data.err, 'No matching interfaces.');
          done();
        };
        client.send(Y.JSON.stringify(data));
      }
      generateServices(localCb);
    });

    it('can remove a relation', function(done) {
      generateAndRelateServices(
          ['cs:wordpress', 'cs:mysql'],
          ['wordpress:db', 'mysql:db'],
          ['wordpress:db', 'mysql:db'],
          {endpoint_a: 'wordpress:db', endpoint_b: 'mysql:db'},
          done);
      // FIXME: relation removal is not done (in generateAndRelateServices)
      // nor tested (here).
    });

    it('can remove a relation(integration)', function(done) {
      var endpoints = [
        ['kumquat',
          { name: 'db',
            role: 'client' }],
        ['mysql',
          { name: 'db',
            role: 'server' }]
      ];

      env.after('defaultSeriesChange', function() {
        function localCb(result) {
          var mock = {
            endpoint_a: 'kumquat:db',
            endpoint_b: 'mysql:db',
            op: 'remove_relation',
            request_id: 4,
            result: true
          };
          assert.deepEqual(result.details[0], mock);
          done();
        }
        env.deploy(
            'cs:wordpress', 'kumquat', {llama: 'pajama'}, null, 1, function() {
              env.deploy('cs:mysql', null, null, null, 1, function() {
                env.add_relation(endpoints[0], endpoints[1], function() {
                  env.remove_relation(endpoints[0], endpoints[1], localCb);
                });
              });
            });
      });
      env.connect();
    });

    it('throws an error if the charms do not exist', function(done) {
      generateAndRelateServices(
          ['cs:wordpress', 'cs:mysql'],
          ['wordpress:db', 'mysql:db'],
          ['wordpress:db', 'mysql:db'],
          {error: 'Charm not loaded.',
            endpoint_a: 'wordpress:db', endpoint_b: 'mysql:db'},
          done);
    });

    it('throws an error if the relationship does not exist', function(done) {
      generateAndRelateServices(
          ['cs:wordpress', 'cs:mysql'],
          ['wordpress:db', 'mysql:db'],
          ['wordpress:db', 'mysql:db'],
          {error: 'Relationship does not exist',
            endpoint_a: 'wordpress:db', endpoint_b: 'mysql:db'},
          done);
    });

    describe('Sandbox Annotations', function() {
      it('should handle service annotation updates', function(done) {
        generateServices(function(data) {
          // Post deploy of wordpress we should be able to
          // pull its data.
          var op = {
            op: 'update_annotations',
            entity: 'wordpress',
            data: {'foo': 'bar'},
            request_id: 99
          };
          client.onmessage = function(received) {
            var service = state.db.services.getById('wordpress');
            var annotations = service.get('annotations');
            assert.equal(annotations.foo, 'bar');
            // Validate that annotations appear in the delta stream.
            client.onmessage = function(delta) {
              delta = Y.JSON.parse(delta.data);
              assert.equal(delta.op, 'delta');
              var serviceChange = Y.Array.find(delta.result, function(change) {
                return change[0] === 'service';
              });
              assert.equal(serviceChange[0], 'service');
              assert.equal(serviceChange[1], 'change');
              assert.deepEqual(serviceChange[2].annotations, {'foo': 'bar'});
              // Error should be undefined.
              done(received.error);
            };
            juju.sendDelta();
          };
          client.open();
          client.send(Y.JSON.stringify(op));
        });
      });

      it('should handle environment annotation updates', function(done) {
        generateServices(function(data) {
          // We only deploy a service here to reuse the env connect/setup
          // code.
          // Post deploy of wordpress we should be able to
          // pull env data.
          client.onmessage = function(received) {
            var env = state.db.environment;
            var annotations = env.get('annotations');
            assert.equal(annotations.foo, 'bar');
            // Validate that annotations appear in the delta stream.
            client.onmessage = function(delta) {
              delta = Y.JSON.parse(delta.data);
              assert.equal(delta.op, 'delta');
              var envChange = Y.Array.find(delta.result, function(change) {
                return change[0] === 'annotations';
              });
              assert.equal(envChange[1], 'change');
              assert.deepEqual(envChange[2], {'foo': 'bar'});
              done();
            };
            juju.sendDelta();
          };
          client.open();
          client.send(Y.JSON.stringify({
            op: 'update_annotations',
            entity: 'env',
            data: {'foo': 'bar'},
            request_id: 99
          }));
        });
      });

      it('should handle unit annotation updates', function(done) {
        generateServices(function(data) {
          // Post deploy of wordpress we should be able to
          // pull its data.
          var op = {
            op: 'update_annotations',
            entity: 'wordpress/0',
            data: {'foo': 'bar'},
            request_id: 99
          };
          client.onmessage = function(received) {
            var unit = state.db.units.getById('wordpress/0');
            var annotations = unit.annotations;
            assert.equal(annotations.foo, 'bar');
            // Error should be undefined.
            done(received.error);
          };
          client.open();
          client.send(Y.JSON.stringify(op));
        });
      });
    });

    it('should allow unit resolved to be called', function(done) {
      generateServices(function(data) {
        // Post deploy of wordpress we should be able to
        // pull its data.
        var op = {
          op: 'resolved',
          unit_name: 'wordpress/0',
          request_id: 99
        };
        client.onmessage = function(received) {
          var parsed = Y.JSON.parse(received.data);
          assert.equal(parsed.result, true);
          done(parsed.error);
        };
        client.open();
        client.send(Y.JSON.stringify(op));
      });
    });

    /**
     * Utility method to turn _some_ callback
     * styled async methods into Promises.
     * It does this by supplying a simple
     * adaptor that can handle {error:...}
     * and {result: ... } returns.
     *
     * This callback is appended to any calling arguments
     *
     * @method promise
     * @param {Object} context Calling context.
     * @param {String} methodName name of method on context to invoke.
     * @param {Arguments} arguments Additional arguments passed
     *        to resolved method.
     * @return {Promise} a Y.Promise object.
     */
    function promise(context, methodName) {
      var slice = Array.prototype.slice;
      var args = slice.call(arguments, 2);
      var method = context[methodName];

      return Y.Promise(function(resolve, reject) {
        var resultHandler = function(result) {
          if (result.err || result.error) {
            reject(result.err || result.error);
          } else {
            resolve(result);
          }
        };

        args.push(resultHandler);
        var result = method.apply(context, args);
        if (result !== undefined) {
          // The method returned right away.
          return resultHandler(result);
        }
      });
    }

    it('should support export', function(done) {
      client.open();
      promise(state, 'deploy', 'cs:wordpress')
       .then(promise(state, 'deploy', 'cs:mysql'))
       .then(promise(state, 'addRelation', 'wordpress:db', 'mysql:db'))
       .then(function() {
            client.onmessage = function(result) {
              var data = Y.JSON.parse(result.data).result;
              assert.equal(data.services[0].name, 'wordpress');
              done();
            };
            client.send(Y.JSON.stringify({op: 'exportEnvironment'}));
          });
    });

    it('should support import', function(done) {
      var fixture = utils.loadFixture('data/sample-fakebackend.json', false);

      client.onmessage = function() {
        client.onmessage = function(result) {
          var data = Y.JSON.parse(result.data).result;
          assert.isTrue(data);

          // Verify that we can now find an expected entry
          // in the database.
          assert.isNotNull(state.db.services.getById('wordpress'));

          var changes = state.nextChanges();
          // Validate the delta includes imported services.
          assert.include(changes.services, 'wordpress');
          assert.include(changes.services, 'mysql');
          // validate relation was added/updated.
          assert.include(changes.relations, 'relation-0');
          done();
        };
        client.send(Y.JSON.stringify({op: 'importEnvironment',
                             envData: fixture}));
      };
      client.open();
    });

  });


  describe('sandbox.GoJujuAPI', function() {
    var requires = [
      'juju-env-sandbox', 'juju-tests-utils', 'juju-env-go',
      'juju-models', 'promise'];
    var Y, sandboxModule, ClientConnection, environmentsModule, state, juju,
        client, env, utils;

    before(function(done) {
      Y = YUI(GlobalConfig).use(requires, function(Y) {
        sandboxModule = Y.namespace('juju.environments.sandbox');
        environmentsModule = Y.namespace('juju.environments');
        utils = Y.namespace('juju-tests.utils');
        // A global variable required for testing.
        window.flags = {};
        done();
      });
    });

    beforeEach(function() {
      state = utils.makeFakeBackendWithCharmStore();
      juju = new sandboxModule.GoJujuAPI({state: state});
      client = new sandboxModule.ClientConnection({juju: juju});
      env = new environmentsModule.GoEnvironment({conn: client});
    });

    afterEach(function() {
      env.destroy();
      client.destroy();
      juju.destroy();
      state.destroy();
    });

    after(function() {
      delete window.flags;
    });

    it('opens successfully.', function() {
      assert.isFalse(juju.connected);
      assert.isUndefined(juju.get('client'));
      client.open();
      assert.isTrue(juju.connected);
      assert.strictEqual(juju.get('client'), client);
    });

    it('ignores "open" when already open to same client.', function() {
      client.receive = function() {
        assert.ok(false, 'The receive method should not be called.');
      };
      // Whitebox test: duplicate "open" state.
      juju.connected = true;
      juju.set('client', client);
      // This is effectively a re-open.
      client.open();
      // The assert.ok above is the verification.
    });

    it('refuses to open if already open to another client.', function() {
      // This is a simple way to make sure that we don't leave multiple
      // setInterval calls running.  If for some reason we want more
      // simultaneous clients, that's fine, though that will require
      // reworking the delta code generally.
      juju.connected = true;
      juju.set('client', {receive: function() {
        assert.ok(false, 'The receive method should not have been called.');
      }});
      assert.throws(
          client.open.bind(client),
          'INVALID_STATE_ERR : Connection is open to another client.');
    });

    it('closes successfully.', function() {
      client.open();
      assert.isTrue(juju.connected);
      assert.notEqual(juju.get('client'), undefined);
      client.close();
      assert.isFalse(juju.connected);
      assert.isUndefined(juju.get('client'));
    });

    it('ignores "close" when already closed.', function() {
      // This simply shows that we do not raise an error.
      juju.close();
    });

    it('can dispatch on received information.', function(done) {
      var data = {Type: 'TheType', Request: 'TheRequest'};
      juju.handleTheTypeTheRequest = function(received) {
        assert.notStrictEqual(received, data);
        assert.deepEqual(received, data);
        done();
      };
      client.open();
      client.send(Y.JSON.stringify(data));
    });

    it('refuses to dispatch when closed.', function() {
      assert.throws(
          juju.receive.bind(juju, {}),
          'INVALID_STATE_ERR : Connection is closed.'
      );
    });

    it('can log in.', function(done) {
      // See FakeBackend's authorizedUsers for these default authentication
      // values.
      var data = {
        Type: 'Admin',
        Request: 'Login',
        Params: {
          AuthTag: 'admin',
          Password: 'password'
        },
        RequestId: 42
      };
      client.onmessage = function(received) {
        // Add in the error indicator so the deepEqual is comparing apples to
        // apples.
        data.Error = false;
        assert.deepEqual(Y.JSON.parse(received.data), data);
        assert.isTrue(state.get('authenticated'));
        done();
      };
      state.logout();
      assert.isFalse(state.get('authenticated'));
      client.open();
      client.send(Y.JSON.stringify(data));
    });

    it('can log in (environment integration).', function(done) {
      state.logout();
      env.after('login', function() {
        assert.isTrue(env.userIsAuthenticated);
        done();
      });
      env.connect();
      env.setCredentials({user: 'admin', password: 'password'});
      env.login();
    });

    it('can deploy.', function(done) {
      // We begin logged in.  See utils.makeFakeBackendWithCharmStore.
      var data = {
        Type: 'Client',
        Request: 'ServiceDeploy',
        Params: {
          CharmUrl: 'cs:wordpress',
          ServiceName: 'kumquat',
          ConfigYAML: 'funny: business',
          NumUnits: 2
        },
        RequestId: 42
      };
      client.onmessage = function(received) {
        var receivedData = Y.JSON.parse(received.data);
        assert.equal(receivedData.RequestId, data.RequestId);
        assert.isUndefined(receivedData.Error);
        assert.isObject(
            state.db.charms.getById('cs:precise/wordpress-10'));
        var service = state.db.services.getById('kumquat');
        assert.isObject(service);
        assert.equal(service.get('charm'), 'cs:precise/wordpress-10');
        assert.deepEqual(service.get('config'), {funny: 'business'});
        var units = state.db.units.get_units_for_service(service);
        assert.lengthOf(units, 2);
        done();
      };
      client.open();
      client.send(Y.JSON.stringify(data));
    });

    it('can deploy (environment integration).', function() {
      env.connect();
      // We begin logged in.  See utils.makeFakeBackendWithCharmStore.
      var callback = function(result) {
        assert.isUndefined(result.err);
        assert.equal(result.charm_url, 'cs:wordpress');
        var service = state.db.services.getById('kumquat');
        assert.equal(service.get('charm'), 'cs:precise/wordpress-10');
        assert.deepEqual(service.get('config'), {llama: 'pajama'});
      };
      env.deploy(
          'cs:wordpress', 'kumquat', {llama: 'pajama'}, null, 1, callback);
    });

    it('can communicate errors after attempting to deploy', function(done) {
      env.connect();
      state.deploy('cs:wordpress', function() {});
      var callback = function(result) {
        assert.equal(
            result.err, 'A service with this name already exists.');
        done();
      };
      env.deploy('cs:wordpress', undefined, undefined, undefined, 1,
          callback);
    });

    it('can set a charm.', function(done) {
      state.deploy('cs:wordpress', function() {});
      var data = {
        Type: 'Client',
        Request: 'ServiceSetCharm',
        Params: {
          ServiceName: 'wordpress',
          CharmUrl: 'cs:precise/mediawiki-6',
          Force: false
        },
        RequestId: 42
      };
      client.onmessage = function(received) {
        var receivedData = Y.JSON.parse(received.data);
        assert.isUndefined(receivedData.err);
        var service = state.db.services.getById('wordpress');
        assert.equal(service.get('charm'), 'cs:precise/mediawiki-6');
        done();
      };
      client.open();
      client.send(Y.JSON.stringify(data));
    });

    it('can set a charm (environment integration).', function(done) {
      env.connect();
      state.deploy('cs:wordpress', function() {});
      var callback = function(result) {
        assert.isUndefined(result.err);
        var service = state.db.services.getById('wordpress');
        assert.equal(service.get('charm'), 'cs:precise/mediawiki-6');
        done();
      };
      env.setCharm('wordpress', 'cs:precise/mediawiki-6', false, callback);
    });

<<<<<<< HEAD
    it('can add a relation', function(done) {
      // We begin logged in.  See utils.makeFakeBackendWithCharmStore.
      state.deploy('cs:wordpress', function() {
        state.deploy('cs:mysql', function() {
          var data = {
            RequestId: 42,
            Type: 'Client',
            Request: 'AddRelation',
            Params: {
              Endpoints: ['wordpress', 'mysql']
            }
          };
          client.onmessage = function(received) {
            var receivedData = Y.JSON.parse(received.data);
            assert.equal(receivedData.RequestId, data.RequestId);
            assert.equal(receivedData.Error, undefined);
            var receivedEndpoints = receivedData.Response.Params.Endpoints;
            assert.isObject(receivedEndpoints[data.Params.Endpoints[0]]);
            assert.isObject(receivedEndpoints[data.Params.Endpoints[1]]);
            done();
          };
          client.open();
          client.send(Y.JSON.stringify(data));
        });
      });
    });

    it('can remove a relation', function(done) {
      // We begin logged in.  See utils.makeFakeBackendWithCharmStore.
      var relation = ['wordpress:db', 'mysql:db'];
      state.deploy('cs:wordpress', function() {
        state.deploy('cs:mysql', function() {
          state.addRelation(relation[0], relation[1]);
          var data = {
            RequestId: 42,
            Type: 'Client',
            Request: 'DestroyRelation',
            Params: {
              Endpoints: relation
            }
          };
          client.onmessage = function(received) {
            var receivedData = Y.JSON.parse(received.data);
            assert.equal(receivedData.RequestId, data.RequestId);
            assert.equal(receivedData.Error, undefined);
            done();
          };
          client.open();
          client.send(Y.JSON.stringify(data));
        });
      });
    });

=======
    /**
      Generates the services required for some tests. After the services have
      been generated it will call the supplied callback.

      This interacts directly with the fakebackend bypassing the environment.
      The test "can add additional units" tests this code directly so as long
      as it passes you can consider this method valid.

      @method generateServices
      @param {Function} callback The callback to call after the services have
        been generated.
    */
    function generateServices(callback) {
      state.deploy('cs:wordpress', function(service) {
        var data = {
          Type: 'Client',
          Request: 'AddServiceUnits',
          Params: {
            ServiceName: 'wordpress',
            NumUnits: 2
          }
        };
        state.nextChanges();
        client.onmessage = function(received) {
          // After done generating the services
          callback(received);
        };
        client.open();
        client.send(Y.JSON.stringify(data));
      });
    }

    /**
      Same as generateServices but uses the environment integration methods.
      Should be considered valid if "can add additional units (integration)"
      test passes.

      @method generateIntegrationServices
      @param {Function} callback The callback to call after the services have
        been generated.
    */
    function generateIntegrationServices(callback) {
      var localCb = function(result) {
        env.add_unit('kumquat', 2, function(data) {
          // After finished generating integrated services.
          callback(data);
        });
      };
      env.connect();
      env.deploy(
          'cs:wordpress', 'kumquat', {llama: 'pajama'}, null, 1, localCb);
    }

    /**
      Generates the services and then exposes them for the un/expose tests.
      After they have been exposed it calls the supplied callback.

      This interacts directly with the fakebackend bypassing the environment and
      should be considered valid if "can expose a service" test passes.

      @method generateAndExposeService
      @param {Function} callback The callback to call after the services have
        been generated.
    */
    function generateAndExposeService(callback) {
      state.deploy('cs:wordpress', function(data) {
        var command = {
          Type: 'Client',
          Request: 'ServiceExpose',
          Params: {ServiceName: data.service.get('name')}
        };
        state.nextChanges();
        client.onmessage = function(rec) {
          callback(rec);
        };
        client.open();
        client.send(Y.JSON.stringify(command));
      }, { unitCount: 1 });
    }

    /**
      Same as generateAndExposeService but uses the environment integration
      methods. Should be considered valid if "can expose a service
      (integration)" test passes.

      @method generateAndExposeIntegrationService
      @param {Function} callback The callback to call after the services have
        been generated.
    */
    function generateAndExposeIntegrationService(callback) {
      var localCb = function(result) {
        env.expose(result.service_name, function(rec) {
          callback(rec);
        });
      };
      env.connect();
      env.deploy(
          'cs:wordpress', 'kumquat', {llama: 'pajama'}, null, 1, localCb);
    }
    it('can add additional units', function(done) {
      function testForAddedUnits(received) {
        var service = state.db.services.getById('wordpress'),
            units = state.db.units.get_units_for_service(service),
            data = Y.JSON.parse(received.data),
            mock = {
              Response: {
                Units: ['wordpress/1', 'wordpress/2']
              }
            };
        // Do we have enough total units?
        assert.lengthOf(units, 3);
        // Does the response object contain the proper data
        assert.deepEqual(data, mock);
        // Error is undefined
        assert.isUndefined(data.Error);
        done();
      }
      // Generate the default services and add units
      generateServices(testForAddedUnits);
    });

    it('throws an error when adding units to an invalid service',
        function(done) {
          state.deploy('cs:wordpress', function(service) {
            var data = {
              Type: 'Client',
              Request: 'AddServiceUnits',
              Params: {
                ServiceName: 'noservice',
                NumUnits: 2
              }
            };
            state.nextChanges();
            client.onmessage = function() {
              client.onmessage = function(received) {
                var data = Y.JSON.parse(received.data);

                // If there is no error data.err will be undefined
                assert.equal(true, !!data.Error);
                done();
              };
              client.send(Y.JSON.stringify(data));
            };
            client.open();
            client.onmessage();
          });
        }
    );

    it('can add additional units (integration)', function(done) {
      function testForAddedUnits(data) {
        var service = state.db.services.getById('kumquat'),
            units = state.db.units.get_units_for_service(service);
        assert.lengthOf(units, 3);
        done();
      }
      generateIntegrationServices(testForAddedUnits);
    });

    it('can expose a service', function(done) {
      function checkExposedService(rec) {
        var serviceName = 'wordpress';
        var data = Y.JSON.parse(rec.data),
            mock = {Response: {}};
        var service = state.db.services.getById(serviceName);
        assert.equal(service.get('exposed'), true);
        assert.deepEqual(data, mock);
        done();
      }
      generateAndExposeService(checkExposedService);
    });

    it('can expose a service (integration)', function(done) {
      function checkExposedService(rec) {
        var service = state.db.services.getById('kumquat');
        assert.equal(service.get('exposed'), true);
        // The Go API does not set a result value.  That is OK as
        // it is never used.
        assert.isUndefined(rec.result);
        done();
      }
      generateAndExposeIntegrationService(checkExposedService);
    });

    it('fails silently when exposing an exposed service', function(done) {
      function checkExposedService(rec) {
        var service_name = 'wordpress',
            data = Y.JSON.parse(rec.data),
            service = state.db.services.getById(service_name),
            command = {
              Type: 'Client',
              Request: 'ServiceExpose',
              Params: {ServiceName: service_name}
            };
        state.nextChanges();
        client.onmessage = function(rec) {
          assert.equal(data.err, undefined);
          assert.equal(service.get('exposed'), true);
          done();
        };
        client.send(Y.JSON.stringify(command));
      }
      generateAndExposeService(checkExposedService);
    });

    it('fails with error when exposing an invalid service name',
        function(done) {
          state.deploy('cs:wordpress', function(data) {
            var command = {
              Type: 'Client',
              Request: 'ServiceExpose',
              Params: {ServiceName: 'foobar'}
            };
            state.nextChanges();
            client.onmessage = function(rec) {
              var data = Y.JSON.parse(rec.data);
              assert.equal(data.Error,
                 '"foobar" is an invalid service name.');
              done();
            };
            client.open();
            client.send(Y.JSON.stringify(command));
          }, { unitCount: 1 });
        }
    );

    it('can unexpose a service', function(done) {
      function unexposeService(rec) {
        var service_name = 'wordpress',
            data = Y.JSON.parse(rec.data),
            command = {
              Type: 'Client',
              Request: 'ServiceUnexpose',
              Params: {ServiceName: service_name}
            };
        state.nextChanges();
        client.onmessage = function(rec) {
          var data = Y.JSON.parse(rec.data),
              service = state.db.services.getById('wordpress'),
              mock = {Response: {}};
          assert.equal(service.get('exposed'), false);
          assert.deepEqual(data, mock);
          done();
        };
        client.send(Y.JSON.stringify(command));
      }
      generateAndExposeService(unexposeService);
    });

    it('can unexpose a service (integration)', function(done) {
      var service_name = 'kumquat';
      function unexposeService(rec) {
        function localCb(rec) {
          var service = state.db.services.getById(service_name);
          assert.equal(service.get('exposed'), false);
          // No result from Go unexpose.
          assert.isUndefined(rec.result);
          done();
        }
        env.unexpose(service_name, localCb);
      }
      generateAndExposeIntegrationService(unexposeService);
    });

    it('fails silently when unexposing a not exposed service',
        function(done) {
          var service_name = 'wordpress';
          state.deploy('cs:wordpress', function(data) {
            var command = {
              Type: 'Client',
              Request: 'ServiceUnexpose',
              Params: {ServiceName: service_name}
            };
            state.nextChanges();
            client.onmessage = function(rec) {
              var data = Y.JSON.parse(rec.data),
                  service = state.db.services.getById(service_name);
              assert.equal(service.get('exposed'), false);
              assert.equal(data.err, undefined);
              done();
            };
            client.open();
            client.send(Y.JSON.stringify(command));
          }, { unitCount: 1 });
        }
    );

    it('fails with error when unexposing an invalid service name',
        function(done) {
          function unexposeService(rec) {
            var data = Y.JSON.parse(rec.data),
                command = {
                  Type: 'Client',
                  Request: 'ServiceUnexpose',
                  Params: {ServiceName: 'foobar'}
                };
            state.nextChanges();
            client.onmessage = function(rec) {
              var data = Y.JSON.parse(rec.data);
              assert.equal(data.Error, '"foobar" is an invalid service name.');
              done();
            };
            client.send(Y.JSON.stringify(command));
          }
          generateAndExposeService(unexposeService);
        }
    );

>>>>>>> 5067224b
  });

})();<|MERGE_RESOLUTION|>--- conflicted
+++ resolved
@@ -1711,7 +1711,314 @@
       env.setCharm('wordpress', 'cs:precise/mediawiki-6', false, callback);
     });
 
-<<<<<<< HEAD
+    /**
+      Generates the services required for some tests. After the services have
+      been generated it will call the supplied callback.
+
+      This interacts directly with the fakebackend bypassing the environment.
+      The test "can add additional units" tests this code directly so as long
+      as it passes you can consider this method valid.
+
+      @method generateServices
+      @param {Function} callback The callback to call after the services have
+        been generated.
+    */
+    function generateServices(callback) {
+      state.deploy('cs:wordpress', function(service) {
+        var data = {
+          Type: 'Client',
+          Request: 'AddServiceUnits',
+          Params: {
+            ServiceName: 'wordpress',
+            NumUnits: 2
+          }
+        };
+        state.nextChanges();
+        client.onmessage = function(received) {
+          // After done generating the services
+          callback(received);
+        };
+        client.open();
+        client.send(Y.JSON.stringify(data));
+      });
+    }
+
+    /**
+      Same as generateServices but uses the environment integration methods.
+      Should be considered valid if "can add additional units (integration)"
+      test passes.
+
+      @method generateIntegrationServices
+      @param {Function} callback The callback to call after the services have
+        been generated.
+    */
+    function generateIntegrationServices(callback) {
+      var localCb = function(result) {
+        env.add_unit('kumquat', 2, function(data) {
+          // After finished generating integrated services.
+          callback(data);
+        });
+      };
+      env.connect();
+      env.deploy(
+          'cs:wordpress', 'kumquat', {llama: 'pajama'}, null, 1, localCb);
+    }
+
+    /**
+      Generates the services and then exposes them for the un/expose tests.
+      After they have been exposed it calls the supplied callback.
+
+      This interacts directly with the fakebackend bypassing the environment and
+      should be considered valid if "can expose a service" test passes.
+
+      @method generateAndExposeService
+      @param {Function} callback The callback to call after the services have
+        been generated.
+    */
+    function generateAndExposeService(callback) {
+      state.deploy('cs:wordpress', function(data) {
+        var command = {
+          Type: 'Client',
+          Request: 'ServiceExpose',
+          Params: {ServiceName: data.service.get('name')}
+        };
+        state.nextChanges();
+        client.onmessage = function(rec) {
+          callback(rec);
+        };
+        client.open();
+        client.send(Y.JSON.stringify(command));
+      }, { unitCount: 1 });
+    }
+
+    /**
+      Same as generateAndExposeService but uses the environment integration
+      methods. Should be considered valid if "can expose a service
+      (integration)" test passes.
+
+      @method generateAndExposeIntegrationService
+      @param {Function} callback The callback to call after the services have
+        been generated.
+    */
+    function generateAndExposeIntegrationService(callback) {
+      var localCb = function(result) {
+        env.expose(result.service_name, function(rec) {
+          callback(rec);
+        });
+      };
+      env.connect();
+      env.deploy(
+          'cs:wordpress', 'kumquat', {llama: 'pajama'}, null, 1, localCb);
+    }
+    it('can add additional units', function(done) {
+      function testForAddedUnits(received) {
+        var service = state.db.services.getById('wordpress'),
+            units = state.db.units.get_units_for_service(service),
+            data = Y.JSON.parse(received.data),
+            mock = {
+              Response: {
+                Units: ['wordpress/1', 'wordpress/2']
+              }
+            };
+        // Do we have enough total units?
+        assert.lengthOf(units, 3);
+        // Does the response object contain the proper data
+        assert.deepEqual(data, mock);
+        // Error is undefined
+        assert.isUndefined(data.Error);
+        done();
+      }
+      // Generate the default services and add units
+      generateServices(testForAddedUnits);
+    });
+
+    it('throws an error when adding units to an invalid service',
+        function(done) {
+          state.deploy('cs:wordpress', function(service) {
+            var data = {
+              Type: 'Client',
+              Request: 'AddServiceUnits',
+              Params: {
+                ServiceName: 'noservice',
+                NumUnits: 2
+              }
+            };
+            state.nextChanges();
+            client.onmessage = function() {
+              client.onmessage = function(received) {
+                var data = Y.JSON.parse(received.data);
+
+                // If there is no error data.err will be undefined
+                assert.equal(true, !!data.Error);
+                done();
+              };
+              client.send(Y.JSON.stringify(data));
+            };
+            client.open();
+            client.onmessage();
+          });
+        }
+    );
+
+    it('can add additional units (integration)', function(done) {
+      function testForAddedUnits(data) {
+        var service = state.db.services.getById('kumquat'),
+            units = state.db.units.get_units_for_service(service);
+        assert.lengthOf(units, 3);
+        done();
+      }
+      generateIntegrationServices(testForAddedUnits);
+    });
+
+    it('can expose a service', function(done) {
+      function checkExposedService(rec) {
+        var serviceName = 'wordpress';
+        var data = Y.JSON.parse(rec.data),
+            mock = {Response: {}};
+        var service = state.db.services.getById(serviceName);
+        assert.equal(service.get('exposed'), true);
+        assert.deepEqual(data, mock);
+        done();
+      }
+      generateAndExposeService(checkExposedService);
+    });
+
+    it('can expose a service (integration)', function(done) {
+      function checkExposedService(rec) {
+        var service = state.db.services.getById('kumquat');
+        assert.equal(service.get('exposed'), true);
+        // The Go API does not set a result value.  That is OK as
+        // it is never used.
+        assert.isUndefined(rec.result);
+        done();
+      }
+      generateAndExposeIntegrationService(checkExposedService);
+    });
+
+    it('fails silently when exposing an exposed service', function(done) {
+      function checkExposedService(rec) {
+        var service_name = 'wordpress',
+            data = Y.JSON.parse(rec.data),
+            service = state.db.services.getById(service_name),
+            command = {
+              Type: 'Client',
+              Request: 'ServiceExpose',
+              Params: {ServiceName: service_name}
+            };
+        state.nextChanges();
+        client.onmessage = function(rec) {
+          assert.equal(data.err, undefined);
+          assert.equal(service.get('exposed'), true);
+          done();
+        };
+        client.send(Y.JSON.stringify(command));
+      }
+      generateAndExposeService(checkExposedService);
+    });
+
+    it('fails with error when exposing an invalid service name',
+        function(done) {
+          state.deploy('cs:wordpress', function(data) {
+            var command = {
+              Type: 'Client',
+              Request: 'ServiceExpose',
+              Params: {ServiceName: 'foobar'}
+            };
+            state.nextChanges();
+            client.onmessage = function(rec) {
+              var data = Y.JSON.parse(rec.data);
+              assert.equal(data.Error,
+                 '"foobar" is an invalid service name.');
+              done();
+            };
+            client.open();
+            client.send(Y.JSON.stringify(command));
+          }, { unitCount: 1 });
+        }
+    );
+
+    it('can unexpose a service', function(done) {
+      function unexposeService(rec) {
+        var service_name = 'wordpress',
+            data = Y.JSON.parse(rec.data),
+            command = {
+              Type: 'Client',
+              Request: 'ServiceUnexpose',
+              Params: {ServiceName: service_name}
+            };
+        state.nextChanges();
+        client.onmessage = function(rec) {
+          var data = Y.JSON.parse(rec.data),
+              service = state.db.services.getById('wordpress'),
+              mock = {Response: {}};
+          assert.equal(service.get('exposed'), false);
+          assert.deepEqual(data, mock);
+          done();
+        };
+        client.send(Y.JSON.stringify(command));
+      }
+      generateAndExposeService(unexposeService);
+    });
+
+    it('can unexpose a service (integration)', function(done) {
+      var service_name = 'kumquat';
+      function unexposeService(rec) {
+        function localCb(rec) {
+          var service = state.db.services.getById(service_name);
+          assert.equal(service.get('exposed'), false);
+          // No result from Go unexpose.
+          assert.isUndefined(rec.result);
+          done();
+        }
+        env.unexpose(service_name, localCb);
+      }
+      generateAndExposeIntegrationService(unexposeService);
+    });
+
+    it('fails silently when unexposing a not exposed service',
+        function(done) {
+          var service_name = 'wordpress';
+          state.deploy('cs:wordpress', function(data) {
+            var command = {
+              Type: 'Client',
+              Request: 'ServiceUnexpose',
+              Params: {ServiceName: service_name}
+            };
+            state.nextChanges();
+            client.onmessage = function(rec) {
+              var data = Y.JSON.parse(rec.data),
+                  service = state.db.services.getById(service_name);
+              assert.equal(service.get('exposed'), false);
+              assert.equal(data.err, undefined);
+              done();
+            };
+            client.open();
+            client.send(Y.JSON.stringify(command));
+          }, { unitCount: 1 });
+        }
+    );
+
+    it('fails with error when unexposing an invalid service name',
+        function(done) {
+          function unexposeService(rec) {
+            var data = Y.JSON.parse(rec.data),
+                command = {
+                  Type: 'Client',
+                  Request: 'ServiceUnexpose',
+                  Params: {ServiceName: 'foobar'}
+                };
+            state.nextChanges();
+            client.onmessage = function(rec) {
+              var data = Y.JSON.parse(rec.data);
+              assert.equal(data.Error, '"foobar" is an invalid service name.');
+              done();
+            };
+            client.send(Y.JSON.stringify(command));
+          }
+          generateAndExposeService(unexposeService);
+        }
+    );
+
     it('can add a relation', function(done) {
       // We begin logged in.  See utils.makeFakeBackendWithCharmStore.
       state.deploy('cs:wordpress', function() {
@@ -1765,316 +2072,6 @@
       });
     });
 
-=======
-    /**
-      Generates the services required for some tests. After the services have
-      been generated it will call the supplied callback.
-
-      This interacts directly with the fakebackend bypassing the environment.
-      The test "can add additional units" tests this code directly so as long
-      as it passes you can consider this method valid.
-
-      @method generateServices
-      @param {Function} callback The callback to call after the services have
-        been generated.
-    */
-    function generateServices(callback) {
-      state.deploy('cs:wordpress', function(service) {
-        var data = {
-          Type: 'Client',
-          Request: 'AddServiceUnits',
-          Params: {
-            ServiceName: 'wordpress',
-            NumUnits: 2
-          }
-        };
-        state.nextChanges();
-        client.onmessage = function(received) {
-          // After done generating the services
-          callback(received);
-        };
-        client.open();
-        client.send(Y.JSON.stringify(data));
-      });
-    }
-
-    /**
-      Same as generateServices but uses the environment integration methods.
-      Should be considered valid if "can add additional units (integration)"
-      test passes.
-
-      @method generateIntegrationServices
-      @param {Function} callback The callback to call after the services have
-        been generated.
-    */
-    function generateIntegrationServices(callback) {
-      var localCb = function(result) {
-        env.add_unit('kumquat', 2, function(data) {
-          // After finished generating integrated services.
-          callback(data);
-        });
-      };
-      env.connect();
-      env.deploy(
-          'cs:wordpress', 'kumquat', {llama: 'pajama'}, null, 1, localCb);
-    }
-
-    /**
-      Generates the services and then exposes them for the un/expose tests.
-      After they have been exposed it calls the supplied callback.
-
-      This interacts directly with the fakebackend bypassing the environment and
-      should be considered valid if "can expose a service" test passes.
-
-      @method generateAndExposeService
-      @param {Function} callback The callback to call after the services have
-        been generated.
-    */
-    function generateAndExposeService(callback) {
-      state.deploy('cs:wordpress', function(data) {
-        var command = {
-          Type: 'Client',
-          Request: 'ServiceExpose',
-          Params: {ServiceName: data.service.get('name')}
-        };
-        state.nextChanges();
-        client.onmessage = function(rec) {
-          callback(rec);
-        };
-        client.open();
-        client.send(Y.JSON.stringify(command));
-      }, { unitCount: 1 });
-    }
-
-    /**
-      Same as generateAndExposeService but uses the environment integration
-      methods. Should be considered valid if "can expose a service
-      (integration)" test passes.
-
-      @method generateAndExposeIntegrationService
-      @param {Function} callback The callback to call after the services have
-        been generated.
-    */
-    function generateAndExposeIntegrationService(callback) {
-      var localCb = function(result) {
-        env.expose(result.service_name, function(rec) {
-          callback(rec);
-        });
-      };
-      env.connect();
-      env.deploy(
-          'cs:wordpress', 'kumquat', {llama: 'pajama'}, null, 1, localCb);
-    }
-    it('can add additional units', function(done) {
-      function testForAddedUnits(received) {
-        var service = state.db.services.getById('wordpress'),
-            units = state.db.units.get_units_for_service(service),
-            data = Y.JSON.parse(received.data),
-            mock = {
-              Response: {
-                Units: ['wordpress/1', 'wordpress/2']
-              }
-            };
-        // Do we have enough total units?
-        assert.lengthOf(units, 3);
-        // Does the response object contain the proper data
-        assert.deepEqual(data, mock);
-        // Error is undefined
-        assert.isUndefined(data.Error);
-        done();
-      }
-      // Generate the default services and add units
-      generateServices(testForAddedUnits);
-    });
-
-    it('throws an error when adding units to an invalid service',
-        function(done) {
-          state.deploy('cs:wordpress', function(service) {
-            var data = {
-              Type: 'Client',
-              Request: 'AddServiceUnits',
-              Params: {
-                ServiceName: 'noservice',
-                NumUnits: 2
-              }
-            };
-            state.nextChanges();
-            client.onmessage = function() {
-              client.onmessage = function(received) {
-                var data = Y.JSON.parse(received.data);
-
-                // If there is no error data.err will be undefined
-                assert.equal(true, !!data.Error);
-                done();
-              };
-              client.send(Y.JSON.stringify(data));
-            };
-            client.open();
-            client.onmessage();
-          });
-        }
-    );
-
-    it('can add additional units (integration)', function(done) {
-      function testForAddedUnits(data) {
-        var service = state.db.services.getById('kumquat'),
-            units = state.db.units.get_units_for_service(service);
-        assert.lengthOf(units, 3);
-        done();
-      }
-      generateIntegrationServices(testForAddedUnits);
-    });
-
-    it('can expose a service', function(done) {
-      function checkExposedService(rec) {
-        var serviceName = 'wordpress';
-        var data = Y.JSON.parse(rec.data),
-            mock = {Response: {}};
-        var service = state.db.services.getById(serviceName);
-        assert.equal(service.get('exposed'), true);
-        assert.deepEqual(data, mock);
-        done();
-      }
-      generateAndExposeService(checkExposedService);
-    });
-
-    it('can expose a service (integration)', function(done) {
-      function checkExposedService(rec) {
-        var service = state.db.services.getById('kumquat');
-        assert.equal(service.get('exposed'), true);
-        // The Go API does not set a result value.  That is OK as
-        // it is never used.
-        assert.isUndefined(rec.result);
-        done();
-      }
-      generateAndExposeIntegrationService(checkExposedService);
-    });
-
-    it('fails silently when exposing an exposed service', function(done) {
-      function checkExposedService(rec) {
-        var service_name = 'wordpress',
-            data = Y.JSON.parse(rec.data),
-            service = state.db.services.getById(service_name),
-            command = {
-              Type: 'Client',
-              Request: 'ServiceExpose',
-              Params: {ServiceName: service_name}
-            };
-        state.nextChanges();
-        client.onmessage = function(rec) {
-          assert.equal(data.err, undefined);
-          assert.equal(service.get('exposed'), true);
-          done();
-        };
-        client.send(Y.JSON.stringify(command));
-      }
-      generateAndExposeService(checkExposedService);
-    });
-
-    it('fails with error when exposing an invalid service name',
-        function(done) {
-          state.deploy('cs:wordpress', function(data) {
-            var command = {
-              Type: 'Client',
-              Request: 'ServiceExpose',
-              Params: {ServiceName: 'foobar'}
-            };
-            state.nextChanges();
-            client.onmessage = function(rec) {
-              var data = Y.JSON.parse(rec.data);
-              assert.equal(data.Error,
-                 '"foobar" is an invalid service name.');
-              done();
-            };
-            client.open();
-            client.send(Y.JSON.stringify(command));
-          }, { unitCount: 1 });
-        }
-    );
-
-    it('can unexpose a service', function(done) {
-      function unexposeService(rec) {
-        var service_name = 'wordpress',
-            data = Y.JSON.parse(rec.data),
-            command = {
-              Type: 'Client',
-              Request: 'ServiceUnexpose',
-              Params: {ServiceName: service_name}
-            };
-        state.nextChanges();
-        client.onmessage = function(rec) {
-          var data = Y.JSON.parse(rec.data),
-              service = state.db.services.getById('wordpress'),
-              mock = {Response: {}};
-          assert.equal(service.get('exposed'), false);
-          assert.deepEqual(data, mock);
-          done();
-        };
-        client.send(Y.JSON.stringify(command));
-      }
-      generateAndExposeService(unexposeService);
-    });
-
-    it('can unexpose a service (integration)', function(done) {
-      var service_name = 'kumquat';
-      function unexposeService(rec) {
-        function localCb(rec) {
-          var service = state.db.services.getById(service_name);
-          assert.equal(service.get('exposed'), false);
-          // No result from Go unexpose.
-          assert.isUndefined(rec.result);
-          done();
-        }
-        env.unexpose(service_name, localCb);
-      }
-      generateAndExposeIntegrationService(unexposeService);
-    });
-
-    it('fails silently when unexposing a not exposed service',
-        function(done) {
-          var service_name = 'wordpress';
-          state.deploy('cs:wordpress', function(data) {
-            var command = {
-              Type: 'Client',
-              Request: 'ServiceUnexpose',
-              Params: {ServiceName: service_name}
-            };
-            state.nextChanges();
-            client.onmessage = function(rec) {
-              var data = Y.JSON.parse(rec.data),
-                  service = state.db.services.getById(service_name);
-              assert.equal(service.get('exposed'), false);
-              assert.equal(data.err, undefined);
-              done();
-            };
-            client.open();
-            client.send(Y.JSON.stringify(command));
-          }, { unitCount: 1 });
-        }
-    );
-
-    it('fails with error when unexposing an invalid service name',
-        function(done) {
-          function unexposeService(rec) {
-            var data = Y.JSON.parse(rec.data),
-                command = {
-                  Type: 'Client',
-                  Request: 'ServiceUnexpose',
-                  Params: {ServiceName: 'foobar'}
-                };
-            state.nextChanges();
-            client.onmessage = function(rec) {
-              var data = Y.JSON.parse(rec.data);
-              assert.equal(data.Error, '"foobar" is an invalid service name.');
-              done();
-            };
-            client.send(Y.JSON.stringify(command));
-          }
-          generateAndExposeService(unexposeService);
-        }
-    );
-
->>>>>>> 5067224b
   });
 
 })();