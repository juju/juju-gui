'use strict';

(function() {

  describe('sandbox.ClientConnection', function() {
    var requires = ['juju-env-sandbox', 'json-stringify'];
    var Y, sandboxModule, ClientConnection;

    before(function(done) {
      Y = YUI(GlobalConfig).use(requires, function(Y) {
        sandboxModule = Y.namespace('juju.environments.sandbox');
        ClientConnection = sandboxModule.ClientConnection;
        done();
      });
    });

    it('opens successfully in isolation.', function() {
      var receivedFromOpen;
      var jujuopen = function(client) {
        receivedFromOpen = client;
      };
      var conn = new ClientConnection({juju: {open: jujuopen}});
      var onopenFlag = false;
      conn.onopen = function() {
        onopenFlag = true;
      };
      assert.isFalse(conn.connected);
      conn.open();
      assert.isTrue(conn.connected);
      assert.isTrue(onopenFlag);
      assert.strictEqual(receivedFromOpen, conn);
    });

    it('silently ignores requests to open when already open.', function() {
      // This is the preparation.
      var jujuopenFlag = false;
      var jujuopen = function() {
        jujuopenFlag = true;
      };
      var conn = new ClientConnection({juju: {open: jujuopen}});
      assert.isFalse(conn.connected);
      conn.open();
      jujuopenFlag = false;
      var onopenFlag = false;
      conn.onopen = function() {
        onopenFlag = true;
      };
      // This is the test.
      conn.open();
      assert.isTrue(conn.connected);
      assert.isFalse(onopenFlag);
      assert.isFalse(jujuopenFlag);
    });

    it('closes successfully in isolation.', function() {
      var jujuclosedFlag;
      var jujuclosed = function() {
        jujuclosedFlag = true;
      };
      var conn = new ClientConnection({
        juju: {
          open: function() {},
          close: jujuclosed
        }
      });
      conn.open();
      assert.isTrue(conn.connected);
      var oncloseFlag = false;
      conn.onclose = function() {
        oncloseFlag = true;
      };
      conn.close();
      assert.isFalse(conn.connected);
      assert.isTrue(oncloseFlag);
      assert.isTrue(jujuclosedFlag);
    });

    it('silently ignores requests to close when already closed', function() {
      var jujuclosedFlag = false;
      var jujuclosed = function() {
        jujuclosedFlag = true;
      };
      var conn = new ClientConnection({
        juju: {
          open: function() {},
          close: jujuclosed
        }
      });
      assert.isFalse(conn.connected);
      var oncloseFlag = false;
      conn.onclose = function() {
        oncloseFlag = true;
      };
      conn.close();
      assert.isFalse(conn.connected);
      assert.isFalse(oncloseFlag);
      assert.isFalse(jujuclosedFlag);
    });

    it('sends messages to the API.', function() {
      var received;
      var sent = {response: 42, foo: ['bar', 'shazam']};
      var conn = new ClientConnection({
        juju: {
          open: function() {},
          receive: function(data) {received = data;}
        }
      });
      conn.open();
      conn.send(Y.JSON.stringify(sent));
      assert.deepEqual(received, sent);
    });

    it('can receive messages from the API immediately.', function() {
      var data = {sample: 'foo', bar: [42, 36]};
      var conn = new ClientConnection({juju: {open: function() {}}});
      var received;
      conn.onmessage = function(event) {received = event;};
      conn.open();
      conn.receiveNow(data);
      assert.isString(received.data);
      assert.deepEqual(Y.JSON.parse(received.data), data);
    });

    it('receives messages from the API asynchronously.', function(done) {
      var data = {sample: 'foo', bar: [42, 36]};
      var conn = new ClientConnection({juju: {open: function() {}}});
      var isAsync = false;
      conn.onmessage = function(received) {
        assert.isString(received.data);
        assert.deepEqual(Y.JSON.parse(received.data), data);
        assert.isTrue(isAsync);
        done();
      };
      conn.open();
      conn.receive(data);
      isAsync = true;
    });

    it('refuses to send messages when not connected.', function() {
      var conn = new ClientConnection({juju: {open: function() {}}});
      assert.throws(
          conn.send.bind(conn, {response: 42}),
          'INVALID_STATE_ERR : Connection is closed.');
    });

    it('refuses to receive immediately when not connected.', function() {
      var conn = new ClientConnection({juju: {open: function() {}}});
      assert.throws(
          conn.receiveNow.bind(conn, {response: 42}),
          'INVALID_STATE_ERR : Connection is closed.');
    });

    it('refuses to receive asynchronously when not connected.', function() {
      var conn = new ClientConnection({juju: {open: function() {}}});
      assert.throws(
          conn.receive.bind(conn, {response: 42}),
          'INVALID_STATE_ERR : Connection is closed.');
    });

  });

  describe('sandbox.PyJujuAPI', function() {
    var requires = [
      'juju-env-sandbox', 'juju-tests-utils', 'juju-env-python',
      'juju-models'];
    var Y, sandboxModule, ClientConnection, PyJujuAPI, environmentsModule,
        state, juju, client, env, utils, cleanups;

    before(function(done) {
      Y = YUI(GlobalConfig).use(requires, function(Y) {
        sandboxModule = Y.namespace('juju.environments.sandbox');
        environmentsModule = Y.namespace('juju.environments');
        utils = Y.namespace('juju-tests.utils');
        done();
      });
    });

    beforeEach(function() {
      state = utils.makeFakeBackendWithCharmStore().fakebackend;
      juju = new sandboxModule.PyJujuAPI({state: state});
      client = new sandboxModule.ClientConnection({juju: juju});
      env = new environmentsModule.PythonEnvironment({conn: client});
      cleanups = [];
    });

    afterEach(function() {
      Y.each(cleanups, function(f) {f();});
      env.destroy();
      client.destroy();
      juju.destroy();
      state.destroy();
    });

    /**
      Generates the services required for some tests. After the services have
      been generated it will call the supplied callback.

      This interacts directly with the fakebackend bypassing the environment.
      The test "can add additional units" tests this code directly so as long
      as it passes you can consider this method valid.

      @method generateServices
      @param {Function} callback The callback to call after the services have
        been generated.
    */
    function generateServices(callback) {
      state.deploy('cs:wordpress', function(service) {
        var data = {
          op: 'add_unit',
          service_name: 'wordpress',
          num_units: 2
        };
        state.nextChanges();
        client.onmessage = function() {
          client.onmessage = function(received) {
            // After done generating the services
            callback(received);
          };
          client.send(Y.JSON.stringify(data));
        };
        client.open();
      });
    }

    /**
      Same as generateServices but uses the environment integration methods.
      Should be considered valid if "can add additional units (integration)"
      test passes.

      @method generateIntegrationServices
      @param {Function} callback The callback to call after the services have
        been generated.
    */
    function generateIntegrationServices(callback) {
      env.after('defaultSeriesChange', function() {
        var localCb = function(result) {
          env.add_unit('kumquat', 2, function(data) {
            // After finished generating integrated services
            callback(data);
          });
        };
        env.deploy(
            'cs:wordpress', 'kumquat', {llama: 'pajama'}, null, 1, localCb);
      });
      env.connect();
    }

    /**
      Generates the services and then exposes them for the un/expose tests.
      After they have been exposed it calls the supplied callback.

      This interacts directly with the fakebackend bypassing the environment and
      should be considered valid if "can expose a service" test passes.

      @method generateAndExposeService
      @param {Function} callback The callback to call after the services have
        been generated.
    */
    function generateAndExposeService(callback) {
      state.deploy('cs:wordpress', function(data) {
        var command = {
          op: 'expose',
          service_name: data.service.get('name')
        };
        state.nextChanges();
        client.onmessage = function() {
          client.onmessage = function(rec) {
            callback(rec);
          };
          client.send(Y.JSON.stringify(command));
        };
        client.open();
      }, { unitCount: 1 });
    }

    /**
      Same as generateAndExposeService but uses the environment integration
      methods. Should be considered valid if "can expose a service
      (integration)" test passes.

      @method generateAndExposeIntegrationService
      @param {Function} callback The callback to call after the services have
        been generated.
    */
    function generateAndExposeIntegrationService(callback) {
      env.after('defaultSeriesChange', function() {
        var localCb = function(result) {
          env.expose(result.service_name, function(rec) {
            callback(rec);
          });
        };
        env.deploy(
            'cs:wordpress', 'kumquat', {llama: 'pajama'}, null, 1, localCb);
      });
      env.connect();
    }

    it('opens successfully.', function(done) {
      var isAsync = false;
      client.onmessage = function(message) {
        assert.isTrue(isAsync);
        assert.deepEqual(
            Y.JSON.parse(message.data),
            {
              ready: true,
              provider_type: 'demonstration',
              default_series: 'precise'
            });
        done();
      };
      assert.isFalse(juju.connected);
      assert.isUndefined(juju.get('client'));
      client.open();
      assert.isTrue(juju.connected);
      assert.strictEqual(juju.get('client'), client);
      isAsync = true;
    });

    it('ignores "open" when already open to same client.', function() {
      client.receive = function() {
        assert.ok(false, 'The receive method should not be called.');
      };
      // Whitebox test: duplicate "open" state.
      juju.connected = true;
      juju.set('client', client);
      // This is effectively a re-open.
      client.open();
      // The assert.ok above is the verification.
    });

    it('refuses to open if already open to another client.', function() {
      // This is a simple way to make sure that we don't leave multiple
      // setInterval calls running.  If for some reason we want more
      // simultaneous clients, that's fine, though that will require
      // reworking the delta code generally.
      juju.connected = true;
      juju.set('client', {receive: function() {
        assert.ok(false, 'The receive method should not have been called.');
      }});
      assert.throws(
          client.open.bind(client),
          'INVALID_STATE_ERR : Connection is open to another client.');
    });

    it('closes successfully.', function(done) {
      client.onmessage = function() {
        client.close();
        assert.isFalse(juju.connected);
        assert.isUndefined(juju.get('client'));
        done();
      };
      client.open();
    });

    it('ignores "close" when already closed.', function() {
      // This simply shows that we do not raise an error.
      juju.close();
    });

    it('can dispatch on received information.', function(done) {
      var data = {op: 'testingTesting123', foo: 'bar'};
      juju.performOp_testingTesting123 = function(received) {
        assert.notStrictEqual(received, data);
        assert.deepEqual(received, data);
        done();
      };
      client.open();
      client.send(Y.JSON.stringify(data));
    });

    it('refuses to dispatch when closed.', function() {
      assert.throws(
          juju.receive.bind(juju, {}),
          'INVALID_STATE_ERR : Connection is closed.'
      );
    });

    it('can log in.', function(done) {
      state.logout();
      // See FakeBackend's authorizedUsers for these default authentication
      // values.
      var data = {
        op: 'login',
        user: 'admin',
        password: 'password',
        request_id: 42
      };
      client.onmessage = function(received) {
        // First message is the provider type and default series.  We ignore
        // it, and prepare for the next one, which will be the reply to our
        // login.
        client.onmessage = function(received) {
          data.result = true;
          assert.deepEqual(Y.JSON.parse(received.data), data);
          assert.isTrue(state.get('authenticated'));
          done();
        };
        client.send(Y.JSON.stringify(data));
      };
      client.open();
    });

    it('can log in (environment integration).', function(done) {
      state.logout();
      env.after('defaultSeriesChange', function() {
        // See FakeBackend's authorizedUsers for these default values.
        env.setCredentials({user: 'admin', password: 'password'});
        env.after('login', function() {
          assert.isTrue(env.userIsAuthenticated);
          done();
        });
        env.login();
      });
      env.connect();
    });

    it('can deploy.', function(done) {
      // We begin logged in.  See utils.makeFakeBackendWithCharmStore.
      var data = {
        op: 'deploy',
        charm_url: 'cs:wordpress',
        service_name: 'kumquat',
        config_raw: 'funny: business',
        num_units: 2,
        request_id: 42
      };
      client.onmessage = function(received) {
        // First message is the provider type and default series.  We ignore
        // it, and prepare for the next one, which will be the reply to our
        // deployment.
        client.onmessage = function(received) {
          var parsed = Y.JSON.parse(received.data);
          assert.isUndefined(parsed.err);
          assert.deepEqual(parsed, data);
          assert.isObject(
              state.db.charms.getById('cs:precise/wordpress-10'));
          var service = state.db.services.getById('kumquat');
          assert.isObject(service);
          assert.equal(service.get('charm'), 'cs:precise/wordpress-10');
          assert.deepEqual(service.get('config'), {funny: 'business'});
          var units = state.db.units.get_units_for_service(service);
          assert.lengthOf(units, 2);
          done();
        };
        client.send(Y.JSON.stringify(data));
      };
      client.open();
    });

    it('can deploy (environment integration).', function(done) {
      // We begin logged in.  See utils.makeFakeBackendWithCharmStore.
      env.after('defaultSeriesChange', function() {
        var callback = function(result) {
          assert.isUndefined(result.err);
          assert.equal(result.charm_url, 'cs:wordpress');
          var service = state.db.services.getById('kumquat');
          assert.equal(service.get('charm'), 'cs:precise/wordpress-10');
          assert.deepEqual(service.get('config'), {llama: 'pajama'});
          done();
        };
        env.deploy(
            'cs:wordpress', 'kumquat', {llama: 'pajama'}, null, 1, callback);
      });
      env.connect();
    });

    it('can communicate errors after attempting to deploy', function(done) {
      // Create a service with the name "wordpress".
      // The charm store is synchronous in tests, so we don't need a real
      // callback.
      state.deploy('cs:wordpress', function() {});
      env.after('defaultSeriesChange', function() {
        var callback = function(result) {
          assert.equal(
              result.err, 'A service with this name already exists.');
          done();
        };
        env.deploy(
            'cs:wordpress', undefined, undefined, undefined, 1, callback);
      });
      env.connect();
    });

    it('can send a delta stream of changes.', function(done) {
      // Create a service with the name "wordpress".
      // The charm store is synchronous in tests, so we don't need a real
      // callback.
      state.deploy('cs:wordpress', function() {});
      client.onmessage = function(received) {
        // First message is the provider type and default series.  We ignore
        // it, and prepare for the next one, which will handle the delta
        // stream.
        client.onmessage = function(received) {
          var parsed = Y.JSON.parse(received.data);
          assert.equal(parsed.op, 'delta');
          var deltas = parsed.result;
          assert.lengthOf(deltas, 3);
          assert.equal(deltas[0][0], 'service');
          assert.equal(deltas[0][1], 'change');
          assert.equal(deltas[0][2].charm, 'cs:precise/wordpress-10');
          assert.equal(deltas[1][0], 'machine');
          assert.equal(deltas[1][1], 'change');
          assert.equal(deltas[2][0], 'unit');
          assert.equal(deltas[2][1], 'change');
          done();
        };
        juju.sendDelta();
      };
      client.open();
    });

    it('does not send a delta if there are no changes.', function(done) {
      client.onmessage = function(received) {
        // First message is the provider type and default series.  We ignore
        // it, and prepare for the next one, which will handle the delta
        // stream.
        client.receiveNow = function(response) {
          assert.ok(false, 'This method should not have been called.');
        };
        juju.sendDelta();
        done();
      };
      client.open();
    });

    it('can send a delta stream (integration).', function(done) {
      // Create a service with the name "wordpress".
      // The charm store is synchronous in tests, so we don't need a real
      // callback.
      state.deploy('cs:wordpress', function() {}, {unitCount: 2});
      var db = new Y.juju.models.Database();
      db.on('update', function() {
        // We want to verify that the GUI database is equivalent to the state
        // database.
        assert.equal(db.services.size(), 1);
        assert.equal(db.units.size(), 2);
        assert.equal(db.machines.size(), 2);
        var stateService = state.db.services.item(0);
        var guiService = db.services.item(0);
        Y.each(
            ['charm', 'config', 'constraints', 'exposed',
             'id', 'name', 'subordinate'],
            function(attrName) {
              assert.deepEqual(
                  guiService.get(attrName), stateService.get(attrName));
            }
        );
        state.db.units.each(function(stateUnit) {
          var guiUnit = db.units.getById(stateUnit.id);
          Y.each(
              ['agent_state', 'machine', 'number', 'service'],
              function(attrName) {
                assert.deepEqual(guiUnit[attrName], stateUnit[attrName]);
              }
          );
        });
        state.db.machines.each(function(stateMachine) {
          var guiMachine = db.machines.getById(stateMachine.id);
          Y.each(
              ['agent_state', 'instance_state', 'public_address',
               'machine_id'],
              function(attrName) {
                assert.deepEqual(guiMachine[attrName], stateMachine[attrName]);
              }
          );
        });
        done();
      });
      env.on('delta', db.onDelta, db);
      env.after('defaultSeriesChange', function() {juju.sendDelta();});
      env.connect();
    });

    it('sends delta streams periodically after opening.', function(done) {
      client.onmessage = function(received) {
        // First message is the provider type and default series.  We ignore
        // it, and prepare for the next one, which will handle the delta
        // stream.
        var isAsync = false;
        client.onmessage = function(received) {
          assert.isTrue(isAsync);
          var parsed = Y.JSON.parse(received.data);
          assert.equal(parsed.op, 'delta');
          var deltas = parsed.result;
          assert.lengthOf(deltas, 3);
          assert.equal(deltas[0][2].charm, 'cs:precise/wordpress-10');
          done();
        };
        // Create a service with the name "wordpress".
        // The charm store is synchronous in tests, so we don't need a real
        // callback.
        state.deploy('cs:wordpress', function() {});
        isAsync = true;
      };
      juju.set('deltaInterval', 4);
      client.open();
    });

    it('stops sending delta streams after closing.', function(done) {
      var sysSetInterval = window.setInterval;
      var sysClearInterval = window.clearInterval;
      cleanups.push(function() {
        window.setInterval = sysSetInterval;
        window.clearInterval = sysClearInterval;
      });
      window.setInterval = function(f, interval) {
        assert.isFunction(f);
        assert.equal(interval, 4);
        return 42;
      };
      window.clearInterval = function(token) {
        assert.equal(token, 42);
        done();
      };
      client.onmessage = function(received) {
        // First message is the provider type and default series.  We can
        // close now.
        client.close();
      };
      juju.set('deltaInterval', 4);
      client.open();
    });

    it('can add additional units', function(done) {
      function testForAddedUnits(received) {
        var service = state.db.services.getById('wordpress'),
            units = state.db.units.get_units_for_service(service),
            data = Y.JSON.parse(received.data),
            mock = {
              num_units: 2,
              service_name: 'wordpress',
              op: 'add_unit',
              result: ['wordpress/2', 'wordpress/3']
            };
        // Do we have enough total units?
        assert.lengthOf(units, 3);
        // Does the response object contain the proper data
        assert.deepEqual(data, mock);
        // Error is undefined
        assert.isUndefined(data.err);
        done();
      }
      // Generate the default services and add units
      generateServices(testForAddedUnits);
    });

    it('throws an error when adding units to an invalid service',
        function(done) {
          state.deploy('cs:wordpress', function(service) {
            var data = {
              op: 'add_unit',
              service_name: 'noservice',
              num_units: 2
            };
            //Clear out the delta stream
            state.nextChanges();
            client.onmessage = function() {
              client.onmessage = function(received) {
                var data = Y.JSON.parse(received.data);

                // If there is no error data.err will be undefined
                assert.equal(true, !!data.err);
                done();
              };
              client.send(Y.JSON.stringify(data));
            };
            client.open();
          });
        }
    );

    it('can add additional units (integration)', function(done) {
      function testForAddedUnits(data) {
        var service = state.db.services.getById('kumquat'),
            units = state.db.units.get_units_for_service(service);
        assert.lengthOf(units, 3);
        done();
      }
      generateIntegrationServices(testForAddedUnits);
    });

    it('can remove units', function(done) {
      function removeUnits() {
        var data = {
          op: 'remove_units',
          unit_names: ['wordpress/2', 'wordpress/3']
        };
        client.onmessage = function(rec) {
          var data = Y.JSON.parse(rec.data),
              mock = {
                op: 'remove_units',
                result: true,
                unit_names: ['wordpress/2', 'wordpress/3']
              };
          // No errors
          assert.equal(data.result, true);
          // Returned data object contains all information
          assert.deepEqual(data, mock);
          done();
        };
        client.send(Y.JSON.stringify(data));
      }
      // Generate the services base data and then execute the test
      generateServices(removeUnits);
    });

    it('can remove units (integration)', function(done) {
      function removeUnits() {
        var unitNames = ['kumquat/2', 'kumquat/3'];
        env.remove_units(unitNames, function(data) {
          assert.equal(data.result, true);
          assert.deepEqual(data.unit_names, unitNames);
          done();
        });
      }
      // Generate the services via the integration method then execute the test
      generateIntegrationServices(removeUnits);
    });

    it('allows attempting to remove units from an invalid service',
        function(done) {
          function removeUnit() {
            var data = {
              op: 'remove_units',
              unit_names: ['bar/3']
            };
            client.onmessage = function(rec) {
              var data = Y.JSON.parse(rec.data);
              assert.equal(data.result, true);
              done();
            };
            client.send(Y.JSON.stringify(data));
          }
          // Generate the services base data then execute the test.
          generateServices(removeUnit);
        }
    );

    it('throws an error if unit is a subordinate', function(done) {
      function removeUnits() {
        var data = {
          op: 'remove_units',
          unit_names: ['wordpress/2']
        };
        client.onmessage = function(rec) {
          var data = Y.JSON.parse(rec.data);
          assert.equal(Y.Lang.isArray(data.err), true);
          assert.equal(data.err.length, 1);
          done();
        };
        state.db.services.getById('wordpress').set('is_subordinate', true);
        client.send(Y.JSON.stringify(data));
      }
      // Generate the services base data then execute the test.
      generateServices(removeUnits);
    });

<<<<<<< HEAD
    it('can get a service', function(done) {
      generateServices(function(data) {
        // Post deploy of wordpress we should be alboe to
        // pull its data.
        var op = {
          op: 'get_service',
          service_name: 'wordpress',
          request_id: 99
        };
        client.onmessage = function(received) {
          var parsed = Y.JSON.parse(received.data);
          var service = parsed.result;
          assert.equal(service.name, 'wordpress');
          // Error should be undefined.
          done(received.error);
        };
        client.send(Y.JSON.stringify(op));
      });
    });

    it('can get a charm', function(done) {
      generateServices(function(data) {
        // Post deploy of wordpress we should be alboe to
        // pull its data.
        var op = {
          op: 'get_charm',
          charm_url: 'cs:wordpress',
          request_id: 99
        };
        client.onmessage = function(received) {
          var parsed = Y.JSON.parse(received.data);
          var charm = parsed.result;
          assert.equal(charm.name, 'wordpress');
          // Error should be undefined.
          done(received.error);
        };
        client.send(Y.JSON.stringify(op));
      });
    });
=======
    it('can expose a service', function(done) {
      function checkExposedService(rec) {
        var data = Y.JSON.parse(rec.data),
            mock = {
              op: 'expose',
              result: true,
              service_name: 'wordpress'
            };
        var service = state.db.services.getById(mock.service_name);
        assert.equal(service.get('exposed'), true);
        assert.equal(data.result, true);
        assert.deepEqual(data, mock);
        done();
      }
      generateAndExposeService(checkExposedService);
    });

    it('can expose a service (integration)', function(done) {
      function checkExposedService(rec) {
        var service = state.db.services.getById('kumquat');
        assert.equal(service.get('exposed'), true);
        assert.equal(rec.result, true);
        done();
      }
      generateAndExposeIntegrationService(checkExposedService);
    });

    it('fails silently when exposing an exposed service', function(done) {
      function checkExposedService(rec) {
        var data = Y.JSON.parse(rec.data),
            service = state.db.services.getById(data.service_name),
            command = {
              op: 'expose',
              service_name: data.service_name
            };
        state.nextChanges();
        client.onmessage = function(rec) {
          assert.equal(data.err, undefined);
          assert.equal(service.get('exposed'), true);
          assert.equal(data.result, true);
          done();
        };
        client.send(Y.JSON.stringify(command));
      }
      generateAndExposeService(checkExposedService);
    });

    it('fails with error when exposing an invalid service name',
        function(done) {
          state.deploy('cs:wordpress', function(data) {
            var command = {
              op: 'expose',
              service_name: 'foobar'
            };
            state.nextChanges();
            client.onmessage = function() {
              client.onmessage = function(rec) {
                var data = Y.JSON.parse(rec.data);
                assert.equal(data.result, false);
                assert.equal(data.err,
                   '`foobar` is an invalid service name.');
                done();
              };
              client.send(Y.JSON.stringify(command));
            };
            client.open();
          }, { unitCount: 1 });
        }
    );

    it('can unexpose a service', function(done) {
      function unexposeService(rec) {
        var data = Y.JSON.parse(rec.data),
            command = {
              op: 'unexpose',
              service_name: data.service_name
            };
        state.nextChanges();
        client.onmessage = function(rec) {
          var data = Y.JSON.parse(rec.data),
              service = state.db.services.getById(data.service_name),
              mock = {
                op: 'unexpose',
                result: true,
                service_name: 'wordpress'
              };
          assert.equal(service.get('exposed'), false);
          assert.deepEqual(data, mock);
          done();
        };
        client.send(Y.JSON.stringify(command));
      }
      generateAndExposeService(unexposeService);
    });

    it('can unexpose a service (integration)', function(done) {
      function unexposeService(rec) {
        function localCb(rec) {
          var service = state.db.services.getById('kumquat');
          assert.equal(service.get('exposed'), false);
          assert.equal(rec.result, true);
          done();
        }
        env.unexpose(rec.service_name, localCb);
      }
      generateAndExposeIntegrationService(unexposeService);
    });

    it('fails silently when unexposing a not exposed service',
        function(done) {
          state.deploy('cs:wordpress', function(data) {
            var command = {
              op: 'unexpose',
              service_name: data.service.get('name')
            };
            state.nextChanges();
            client.onmessage = function() {
              client.onmessage = function(rec) {
                var data = Y.JSON.parse(rec.data),
                    service = state.db.services.getById(data.service_name);
                assert.equal(service.get('exposed'), false);
                assert.equal(data.result, true);
                assert.equal(data.err, undefined);
                done();
              };
              client.send(Y.JSON.stringify(command));
            };
            client.open();
          }, { unitCount: 1 });
        }
    );

    it('fails with error when unexposing an invalid service name',
        function(done) {
          function unexposeService(rec) {
            var data = Y.JSON.parse(rec.data),
                command = {
                  op: 'unexpose',
                  service_name: 'foobar'
                };
            state.nextChanges();
            client.onmessage = function(rec) {
              var data = Y.JSON.parse(rec.data);
              assert.equal(data.result, false);
              assert.equal(data.err, '`foobar` is an invalid service name.');
              done();
            };
            client.send(Y.JSON.stringify(command));
          }
          generateAndExposeService(unexposeService);
        }
    );
>>>>>>> fab4c46a
  });

})();<|MERGE_RESOLUTION|>--- conflicted
+++ resolved
@@ -756,7 +756,6 @@
       generateServices(removeUnits);
     });
 
-<<<<<<< HEAD
     it('can get a service', function(done) {
       generateServices(function(data) {
         // Post deploy of wordpress we should be alboe to
@@ -796,7 +795,7 @@
         client.send(Y.JSON.stringify(op));
       });
     });
-=======
+
     it('can expose a service', function(done) {
       function checkExposedService(rec) {
         var data = Y.JSON.parse(rec.data),
@@ -949,7 +948,6 @@
           generateAndExposeService(unexposeService);
         }
     );
->>>>>>> fab4c46a
   });
 
 })();