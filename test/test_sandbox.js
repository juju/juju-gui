'use strict';

(function() {

  describe('sandbox.ClientConnection', function() {
    var requires = ['juju-env-sandbox', 'json-stringify'];
    var Y, sandboxModule, ClientConnection;

    before(function(done) {
      Y = YUI(GlobalConfig).use(requires, function(Y) {
        sandboxModule = Y.namespace('juju.environments.sandbox');
        ClientConnection = sandboxModule.ClientConnection;
        done();
      });
    });

    it('opens successfully in isolation.', function() {
      var receivedFromOpen;
      var jujuopen = function(client) {
        receivedFromOpen = client;
      };
      var conn = new ClientConnection({juju: {open: jujuopen}});
      var onopenFlag = false;
      conn.onopen = function() {
        onopenFlag = true;
      };
      assert.isFalse(conn.connected);
      conn.open();
      assert.isTrue(conn.connected);
      assert.isTrue(onopenFlag);
      assert.strictEqual(receivedFromOpen, conn);
    });

    it('silently ignores requests to open when already open.', function() {
      // This is the preparation.
      var jujuopenFlag = false;
      var jujuopen = function() {
        jujuopenFlag = true;
      };
      var conn = new ClientConnection({juju: {open: jujuopen}});
      assert.isFalse(conn.connected);
      conn.open();
      jujuopenFlag = false;
      var onopenFlag = false;
      conn.onopen = function() {
        onopenFlag = true;
      };
      // This is the test.
      conn.open();
      assert.isTrue(conn.connected);
      assert.isFalse(onopenFlag);
      assert.isFalse(jujuopenFlag);
    });

    it('closes successfully in isolation.', function() {
      var jujuclosedFlag;
      var jujuclosed = function() {
        jujuclosedFlag = true;
      };
      var conn = new ClientConnection({
        juju: {
          open: function() {},
          close: jujuclosed
        }
      });
      conn.open();
      assert.isTrue(conn.connected);
      var oncloseFlag = false;
      conn.onclose = function() {
        oncloseFlag = true;
      };
      conn.close();
      assert.isFalse(conn.connected);
      assert.isTrue(oncloseFlag);
      assert.isTrue(jujuclosedFlag);
    });

    it('silently ignores requests to close when already closed', function() {
      var jujuclosedFlag = false;
      var jujuclosed = function() {
        jujuclosedFlag = true;
      };
      var conn = new ClientConnection({
        juju: {
          open: function() {},
          close: jujuclosed
        }
      });
      assert.isFalse(conn.connected);
      var oncloseFlag = false;
      conn.onclose = function() {
        oncloseFlag = true;
      };
      conn.close();
      assert.isFalse(conn.connected);
      assert.isFalse(oncloseFlag);
      assert.isFalse(jujuclosedFlag);
    });

    it('sends messages to the API.', function() {
      var received;
      var sent = {response: 42, foo: ['bar', 'shazam']};
      var conn = new ClientConnection({
        juju: {
          open: function() {},
          receive: function(data) {received = data;}
        }
      });
      conn.open();
      conn.send(Y.JSON.stringify(sent));
      assert.deepEqual(received, sent);
    });

    it('can receive messages from the API immediately.', function() {
      var data = {sample: 'foo', bar: [42, 36]};
      var conn = new ClientConnection({juju: {open: function() {}}});
      var received;
      conn.onmessage = function(event) {received = event;};
      conn.open();
      conn.receiveNow(data);
      assert.isString(received.data);
      assert.deepEqual(Y.JSON.parse(received.data), data);
    });

    it('receives messages from the API asynchronously.', function(done) {
      var data = {sample: 'foo', bar: [42, 36]};
      var conn = new ClientConnection({juju: {open: function() {}}});
      var isAsync = false;
      conn.onmessage = function(received) {
        assert.isString(received.data);
        assert.deepEqual(Y.JSON.parse(received.data), data);
        assert.isTrue(isAsync);
        done();
      };
      conn.open();
      conn.receive(data);
      isAsync = true;
    });

    it('refuses to send messages when not connected.', function() {
      var conn = new ClientConnection({juju: {open: function() {}}});
      assert.throws(
          conn.send.bind(conn, {response: 42}),
          'INVALID_STATE_ERR : Connection is closed.');
    });

    it('refuses to receive immediately when not connected.', function() {
      var conn = new ClientConnection({juju: {open: function() {}}});
      assert.throws(
          conn.receiveNow.bind(conn, {response: 42}),
          'INVALID_STATE_ERR : Connection is closed.');
    });

    it('refuses to receive asynchronously when not connected.', function() {
      var conn = new ClientConnection({juju: {open: function() {}}});
      assert.throws(
          conn.receive.bind(conn, {response: 42}),
          'INVALID_STATE_ERR : Connection is closed.');
    });

  });

  describe('sandbox.PyJujuAPI', function() {
    var requires = [
      'juju-env-sandbox', 'juju-tests-utils', 'juju-env-python',
      'juju-models'];
    var Y, sandboxModule, ClientConnection, PyJujuAPI, environmentsModule,
        state, juju, client, env, utils, cleanups;

    before(function(done) {
      Y = YUI(GlobalConfig).use(requires, function(Y) {
        sandboxModule = Y.namespace('juju.environments.sandbox');
        environmentsModule = Y.namespace('juju.environments');
        utils = Y.namespace('juju-tests.utils');
        done();
      });
    });

    beforeEach(function() {
      state = utils.makeFakeBackendWithCharmStore().fakebackend;
      juju = new sandboxModule.PyJujuAPI({state: state});
      client = new sandboxModule.ClientConnection({juju: juju});
      env = new environmentsModule.PythonEnvironment({conn: client});
      cleanups = [];
    });

    afterEach(function() {
      Y.each(cleanups, function(f) {f();});
      env.destroy();
      client.destroy();
      juju.destroy();
      state.destroy();
    });

    /**
      Generates the services required for some tests. After the services have
      been generated it will call the function assigned to the describe closure
      global property generateServicesCallback.

      This interacts directly with the fakebackend bypassing the environment
      and should be considered valid if "can add additional units" test passes.

      @method generateServices
      @param {Function} callback The callback to call after the services have
        been generated.
    */
    function generateServices(callback) {
      state.deploy('cs:wordpress', function(service) {
        var data = {
          op: 'add_unit',
          service_name: 'wordpress',
          num_units: 2
        };
        state.nextChanges();
        client.onmessage = function() {
          client.onmessage = function(received) {
            // After done generating the services
            callback(received);
          };
          client.send(Y.JSON.stringify(data));
        };
        client.open();
      });
    }

    /**
      Same as generateServices but uses the environment integration methods.

      @method generateIntegrationServices
      @param {Function} callback The callback to call after the services have
        been generated.
    */
    function generateIntegrationServices(callback) {
      env.after('defaultSeriesChange', function() {
        var localCb = function(result) {
          env.add_unit('kumquat', 2, function(data) {
            // After finished generating integrated services
            callback(data);
          });
        };
        env.deploy(
            'cs:wordpress', 'kumquat', {llama: 'pajama'}, null, 1, localCb);
      });
      env.connect();
    }

    it('opens successfully.', function(done) {
      var isAsync = false;
      client.onmessage = function(message) {
        assert.isTrue(isAsync);
        assert.deepEqual(
            Y.JSON.parse(message.data),
            {
              ready: true,
              provider_type: 'demonstration',
              default_series: 'precise'
            });
        done();
      };
      assert.isFalse(juju.connected);
      assert.isUndefined(juju.get('client'));
      client.open();
      assert.isTrue(juju.connected);
      assert.strictEqual(juju.get('client'), client);
      isAsync = true;
    });

    it('ignores "open" when already open to same client.', function() {
      client.receive = function() {
        assert.ok(false, 'The receive method should not be called.');
      };
      // Whitebox test: duplicate "open" state.
      juju.connected = true;
      juju.set('client', client);
      // This is effectively a re-open.
      client.open();
      // The assert.ok above is the verification.
    });

    it('refuses to open if already open to another client.', function() {
      // This is a simple way to make sure that we don't leave multiple
      // setInterval calls running.  If for some reason we want more
      // simultaneous clients, that's fine, though that will require
      // reworking the delta code generally.
      juju.connected = true;
      juju.set('client', {receive: function() {
        assert.ok(false, 'The receive method should not have been called.');
      }});
      assert.throws(
          client.open.bind(client),
          'INVALID_STATE_ERR : Connection is open to another client.');
    });

    it('closes successfully.', function(done) {
      client.onmessage = function() {
        client.close();
        assert.isFalse(juju.connected);
        assert.isUndefined(juju.get('client'));
        done();
      };
      client.open();
    });

    it('ignores "close" when already closed.', function() {
      // This simply shows that we do not raise an error.
      juju.close();
    });

    it('can dispatch on received information.', function(done) {
      var data = {op: 'testingTesting123', foo: 'bar'};
      juju.performOp_testingTesting123 = function(received) {
        assert.notStrictEqual(received, data);
        assert.deepEqual(received, data);
        done();
      };
      client.open();
      client.send(Y.JSON.stringify(data));
    });

    it('refuses to dispatch when closed.', function() {
      assert.throws(
          juju.receive.bind(juju, {}),
          'INVALID_STATE_ERR : Connection is closed.'
      );
    });

    it('can log in.', function(done) {
      state.logout();
      // See FakeBackend's authorizedUsers for these default authentication
      // values.
      var data = {
        op: 'login',
        user: 'admin',
        password: 'password',
        request_id: 42
      };
      client.onmessage = function(received) {
        // First message is the provider type and default series.  We ignore
        // it, and prepare for the next one, which will be the reply to our
        // login.
        client.onmessage = function(received) {
          data.result = true;
          assert.deepEqual(Y.JSON.parse(received.data), data);
          assert.isTrue(state.get('authenticated'));
          done();
        };
        client.send(Y.JSON.stringify(data));
      };
      client.open();
    });

    it('can log in (environment integration).', function(done) {
      state.logout();
      env.after('defaultSeriesChange', function() {
        // See FakeBackend's authorizedUsers for these default values.
        env.setCredentials({user: 'admin', password: 'password'});
        env.after('login', function() {
          assert.isTrue(env.userIsAuthenticated);
          done();
        });
        env.login();
      });
      env.connect();
    });

    it('can deploy.', function(done) {
      // We begin logged in.  See utils.makeFakeBackendWithCharmStore.
      var data = {
        op: 'deploy',
        charm_url: 'cs:wordpress',
        service_name: 'kumquat',
        config_raw: 'funny: business',
        num_units: 2,
        request_id: 42
      };
      client.onmessage = function(received) {
        // First message is the provider type and default series.  We ignore
        // it, and prepare for the next one, which will be the reply to our
        // deployment.
        client.onmessage = function(received) {
          var parsed = Y.JSON.parse(received.data);
          assert.isUndefined(parsed.err);
          assert.deepEqual(parsed, data);
          assert.isObject(
              state.db.charms.getById('cs:precise/wordpress-10'));
          var service = state.db.services.getById('kumquat');
          assert.isObject(service);
          assert.equal(service.get('charm'), 'cs:precise/wordpress-10');
          assert.deepEqual(service.get('config'), {funny: 'business'});
          var units = state.db.units.get_units_for_service(service);
          assert.lengthOf(units, 2);
          done();
        };
        client.send(Y.JSON.stringify(data));
      };
      client.open();
    });

    it('can deploy (environment integration).', function(done) {
      // We begin logged in.  See utils.makeFakeBackendWithCharmStore.
      env.after('defaultSeriesChange', function() {
        var callback = function(result) {
          assert.isUndefined(result.err);
          assert.equal(result.charm_url, 'cs:wordpress');
          var service = state.db.services.getById('kumquat');
          assert.equal(service.get('charm'), 'cs:precise/wordpress-10');
          assert.deepEqual(service.get('config'), {llama: 'pajama'});
          done();
        };
        env.deploy(
            'cs:wordpress', 'kumquat', {llama: 'pajama'}, null, 1, callback);
      });
      env.connect();
    });

    it('can communicate errors after attempting to deploy', function(done) {
      // Create a service with the name "wordpress".
      // The charm store is synchronous in tests, so we don't need a real
      // callback.
      state.deploy('cs:wordpress', function() {});
      env.after('defaultSeriesChange', function() {
        var callback = function(result) {
          assert.equal(
              result.err, 'A service with this name already exists.');
          done();
        };
        env.deploy(
            'cs:wordpress', undefined, undefined, undefined, 1, callback);
      });
      env.connect();
    });

    it('can send a delta stream of changes.', function(done) {
      // Create a service with the name "wordpress".
      // The charm store is synchronous in tests, so we don't need a real
      // callback.
      state.deploy('cs:wordpress', function() {});
      client.onmessage = function(received) {
        // First message is the provider type and default series.  We ignore
        // it, and prepare for the next one, which will handle the delta
        // stream.
        client.onmessage = function(received) {
          var parsed = Y.JSON.parse(received.data);
          assert.equal(parsed.op, 'delta');
          var deltas = parsed.result;
          assert.lengthOf(deltas, 3);
          assert.equal(deltas[0][0], 'service');
          assert.equal(deltas[0][1], 'change');
          assert.equal(deltas[0][2].charm, 'cs:precise/wordpress-10');
          assert.equal(deltas[1][0], 'machine');
          assert.equal(deltas[1][1], 'change');
          assert.equal(deltas[2][0], 'unit');
          assert.equal(deltas[2][1], 'change');
          done();
        };
        juju.sendDelta();
      };
      client.open();
    });

    it('does not send a delta if there are no changes.', function(done) {
      client.onmessage = function(received) {
        // First message is the provider type and default series.  We ignore
        // it, and prepare for the next one, which will handle the delta
        // stream.
        client.receiveNow = function(response) {
          assert.ok(false, 'This method should not have been called.');
        };
        juju.sendDelta();
        done();
      };
      client.open();
    });

    it('can send a delta stream (integration).', function(done) {
      // Create a service with the name "wordpress".
      // The charm store is synchronous in tests, so we don't need a real
      // callback.
      state.deploy('cs:wordpress', function() {}, {unitCount: 2});
      var db = new Y.juju.models.Database();
      db.on('update', function() {
        // We want to verify that the GUI database is equivalent to the state
        // database.
        assert.equal(db.services.size(), 1);
        assert.equal(db.units.size(), 2);
        assert.equal(db.machines.size(), 2);
        var stateService = state.db.services.item(0);
        var guiService = db.services.item(0);
        Y.each(
            ['charm', 'config', 'constraints', 'exposed',
             'id', 'name', 'subordinate'],
            function(attrName) {
              assert.deepEqual(
                  guiService.get(attrName), stateService.get(attrName));
            }
        );
        state.db.units.each(function(stateUnit) {
          var guiUnit = db.units.getById(stateUnit.id);
          Y.each(
              ['agent_state', 'machine', 'number', 'service'],
              function(attrName) {
                assert.deepEqual(guiUnit[attrName], stateUnit[attrName]);
              }
          );
        });
        state.db.machines.each(function(stateMachine) {
          var guiMachine = db.machines.getById(stateMachine.id);
          Y.each(
              ['agent_state', 'instance_state', 'public_address',
               'machine_id'],
              function(attrName) {
                assert.deepEqual(guiMachine[attrName], stateMachine[attrName]);
              }
          );
        });
        done();
      });
      env.on('delta', db.on_delta, db);
      env.after('defaultSeriesChange', function() {juju.sendDelta();});
      env.connect();
    });

    it('sends delta streams periodically after opening.', function(done) {
      client.onmessage = function(received) {
        // First message is the provider type and default series.  We ignore
        // it, and prepare for the next one, which will handle the delta
        // stream.
        var isAsync = false;
        client.onmessage = function(received) {
          assert.isTrue(isAsync);
          var parsed = Y.JSON.parse(received.data);
          assert.equal(parsed.op, 'delta');
          var deltas = parsed.result;
          assert.lengthOf(deltas, 3);
          assert.equal(deltas[0][2].charm, 'cs:precise/wordpress-10');
          done();
        };
        // Create a service with the name "wordpress".
        // The charm store is synchronous in tests, so we don't need a real
        // callback.
        state.deploy('cs:wordpress', function() {});
        isAsync = true;
      };
      juju.set('deltaInterval', 4);
      client.open();
    });

    it('stops sending delta streams after closing.', function(done) {
      var sysSetInterval = window.setInterval;
      var sysClearInterval = window.clearInterval;
      cleanups.push(function() {
        window.setInterval = sysSetInterval;
        window.clearInterval = sysClearInterval;
      });
      window.setInterval = function(f, interval) {
        assert.isFunction(f);
        assert.equal(interval, 4);
        return 42;
      };
      window.clearInterval = function(token) {
        assert.equal(token, 42);
        done();
      };
      client.onmessage = function(received) {
        // First message is the provider type and default series.  We can
        // close now.
        client.close();
      };
      juju.set('deltaInterval', 4);
      client.open();
    });

    it('can add additional units', function(done) {
      function testForAddedUnits(received) {
        var service = state.db.services.getById('wordpress'),
            units = state.db.units.get_units_for_service(service),
            data = Y.JSON.parse(received.data),
            mock = {
              num_units: 2,
              service_name: 'wordpress',
              op: 'add_unit',
              result: ['wordpress/2', 'wordpress/3']
            };
        // Do we have enough total units?
        assert.lengthOf(units, 3);
        // Does the response object contain the proper data
        assert.deepEqual(data, mock);
        // Error is undefined
        assert.isUndefined(data.err);
        done();
      }
      // Generate the default services and add units
      generateServices(testForAddedUnits);
    });

    it('throws an error when adding units to an invalid service',
        function(done) {
          state.deploy('cs:wordpress', function(service) {
            var data = {
              op: 'add_unit',
              service_name: 'noservice',
              num_units: 2
            };
            //Clear out the delta stream
            state.nextChanges();
            client.onmessage = function() {
              client.onmessage = function(received) {
                var data = Y.JSON.parse(received.data);

                // If there is no error data.err will be undefined
                assert.equal(true, !!data.err);
                done();
              };
              client.send(Y.JSON.stringify(data));
            };
            client.open();
          });
        }
    );

    it('can add additional units (integration)', function(done) {
      function testForAddedUnits(data) {
        var service = state.db.services.getById('kumquat'),
            units = state.db.units.get_units_for_service(service);
        assert.lengthOf(units, 3);
        done();
      }
      generateIntegrationServices(testForAddedUnits);
    });

    it('can remove units', function(done) {
      function removeUnits() {
        var data = {
          op: 'remove_units',
          unit_names: ['wordpress/2', 'wordpress/3']
        };
        client.onmessage = function(rec) {
          var data = Y.JSON.parse(rec.data),
              mock = {
                op: 'remove_units',
                result: true,
                unit_names: ['wordpress/2', 'wordpress/3']
              };
          // No errors
          assert.equal(data.result, true);
          // Returned data object contains all information
          assert.deepEqual(data, mock);
          done();
        };
        client.send(Y.JSON.stringify(data));
      }
      // Generate the services base data and then execute the test
      generateServices(removeUnits);
    });

<<<<<<< HEAD
=======
    it('can remove units (integration)', function(done) {
      function removeUnits() {
        var unitNames = ['kumquat/2', 'kumquat/3'];
        env.remove_units(unitNames, function(data) {
          assert.equal(data.result, true);
          assert.deepEqual(data.unit_names, unitNames);
          done();
        });
      }
      // Generate the services via the integration method then execute the test
      generateIntegrationServices(removeUnits);
    });

    it('allows attempting to remove units from an invalid service',
        function(done) {
          function removeUnit() {
            var data = {
              op: 'remove_units',
              unit_names: ['bar/3']
            };
            client.onmessage = function(rec) {
              var data = Y.JSON.parse(rec.data);
              assert.equal(data.result, true);
              done();
            };
            client.send(Y.JSON.stringify(data));
          }
          // Generate the services base data then execute the test.
          generateServices(removeUnit);
        }
    );

    it('throws an error if unit is a subordinate', function(done) {
      function removeUnits() {
        var data = {
          op: 'remove_units',
          unit_names: ['wordpress/2']
        };
        client.onmessage = function(rec) {
          var data = Y.JSON.parse(rec.data);
          assert.equal(Y.Lang.isArray(data.err), true);
          assert.equal(data.err.length, 1);
          done();
        };
        state.db.services.getById('wordpress').set('is_subordinate', true);
        client.send(Y.JSON.stringify(data));
      }
      // Generate the services base data then execute the test.
      generateServices(removeUnits);
    });

>>>>>>> 59149947
  });

})();<|MERGE_RESOLUTION|>--- conflicted
+++ resolved
@@ -653,8 +653,6 @@
       generateServices(removeUnits);
     });
 
-<<<<<<< HEAD
-=======
     it('can remove units (integration)', function(done) {
       function removeUnits() {
         var unitNames = ['kumquat/2', 'kumquat/3'];
@@ -706,7 +704,6 @@
       generateServices(removeUnits);
     });
 
->>>>>>> 59149947
   });
 
 })();