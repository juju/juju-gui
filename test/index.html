<html>

<head>
  <meta charset="utf-8">
  <link rel="stylesheet" href="assets/mocha.css">
  <script src="../app/assets/javascripts/yui/yui/yui-debug.js"></script>
  <script src="../app/modules.js"></script>
  <script src="assets/chai.js"></script>
  <script src="assets/mocha.js"></script>
  <script src="utils.js"></script>
  <script>
    var assert = chai.assert,
        expect = chai.expect
        should = chai.should();
    mocha.setup({'ui': 'bdd', 'ignoreLeaks': false})
  </script>

  <script src="test_env.js"></script>
  <script src="test_model.js"></script>
  <script src="test_notifications.js"></script>
  <script src="test_app.js"></script>
  <script src="test_unit_view.js"></script>
  <script src="test_charm_collection_view.js"></script>
  <script src="test_charm_view.js"></script>
  <script src="test_environment_view.js"></script>
  <script src="test_service_config_view.js"></script>
  <script src="test_service_view.js"></script>
  <script src="test_utils.js"></script>
  <script src="test_charm_search.js"></script>
<<<<<<< HEAD
  <script src="test_console.js"></script>
=======
  <script src="test_application_notifications.js"></script>  
>>>>>>> c6a32117

  <script>
  YUI().use('node', 'event', function(Y) {
     Y.on('domready', function() {

     var config = GlobalConfig;
     for (group in config.groups) {
          var group = config.groups[group];
         for (m in group.modules) {
            var resource = group.modules[m];
            if (!m || !resource.fullpath) {
              continue
            }
            resource.fullpath = resource.fullpath.replace(
              '/juju-ui/', '../app/', 1);
         }
     }
     // Load before test runner
     mocha.run();
     });
  });
  </script>

</head>

<body>
  <div id="main" class="container">
  </div>
  <div id="mocha"></div>
</body>
</html><|MERGE_RESOLUTION|>--- conflicted
+++ resolved
@@ -27,11 +27,8 @@
   <script src="test_service_view.js"></script>
   <script src="test_utils.js"></script>
   <script src="test_charm_search.js"></script>
-<<<<<<< HEAD
   <script src="test_console.js"></script>
-=======
   <script src="test_application_notifications.js"></script>  
->>>>>>> c6a32117
 
   <script>
   YUI().use('node', 'event', function(Y) {
