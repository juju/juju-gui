<html>

<head>
  <meta charset="utf-8">
  <link rel="stylesheet" href="assets/mocha.css">


  <!-- Load test runner/environment -->
  <script src="assets/chai.js"></script>
  <script src="assets/mocha.js"></script>
  <script>
    var assert = chai.assert,
        expect = chai.expect,
        should = chai.should();
    mocha.reporter('html');
    mocha.ui('bdd');
    mocha.setup({ignoreLeaks: false, timeout: 20000})
  </script>

  <!-- Load up YUI base, app modules, and test utils -->
  <!-- Since only the tests depend on these files and the prod tests disable
       the YUI loader, we have to include them manually here. -->
  <script src="/juju-ui/assets/modules.js"></script>
  <script src="/juju-ui/assets/all-yui.js"></script>
  <script src="/juju-ui/assets/event-simulate.js"></script>
  <script src="/juju-ui/assets/node-event-simulate.js"></script>
  <script src="/juju-ui/assets/javascripts/spin.min.js"></script>
  <script src="utils.js"></script>


  <!-- Tests (Alphabetical)-->
  <script src="test_app.js"></script>
  <script src="test_app_hotkeys.js"></script>
  <script src="test_application_notifications.js"></script>
  <script src="test_charm_collection_view.js"></script>
  <script src="test_charm_configuration.js"></script>
  <script src="test_charm_panel.js"></script>
  <script src="test_charm_store.js"></script>
  <script src="test_charm_view.js"></script>
  <script src="test_console.js"></script>
  <script src="test_d3_components.js"></script>
  <script src="test_endpoints.js"></script>
  <script src="test_env.js"></script>
  <script src="test_environment_view.js"></script>
  <script src="test_login.js"></script>
  <script src="test_model.js"></script>
  <script src="test_notifications.js"></script>
  <script src="test_notifier_widget.js"></script>
  <script src="test_panzoom.js"></script>
<<<<<<< HEAD
  <script src="test_routing.js"></script>
  <script src="test_topology.js"></script>
  <script src="test_topology_relation.js"></script>
=======
>>>>>>> 377f7306
  <script src="test_service_config_view.js"></script>
  <script src="test_service_module.js"></script>
  <script src="test_service_view.js"></script>
  <script src="test_startup.js"></script>
  <script src="test_templates.js"></script>
  <script src="test_topology.js"></script>
  <script src="test_topology_relation.js"></script>
  <script src="test_unit_view.js"></script>
  <script src="test_utils.js"></script>
  <script src="test_viewport_module.js"></script>

  <script>
  YUI_config = {
      async: false,
      delayUntil: 'domready',
      debug: false,
      combine: false
  };

  YUI().use(['node', 'event'], function(Y) {
      // Run the tests.
      if (window.mochaPhantomJS) {
          mochaPhantomJS.run();
      } else {
          // The global variable testRunner is required by browser tests.
          testRunner = mocha.run();
      }
  });
  </script>

</head>

<body>
  <div id="main" class="container"></div>
  <div id="mocha"></div>
</body>
</html><|MERGE_RESOLUTION|>--- conflicted
+++ resolved
@@ -29,6 +29,7 @@
 
 
   <!-- Tests (Alphabetical)-->
+
   <script src="test_app.js"></script>
   <script src="test_app_hotkeys.js"></script>
   <script src="test_application_notifications.js"></script>
@@ -47,12 +48,7 @@
   <script src="test_notifications.js"></script>
   <script src="test_notifier_widget.js"></script>
   <script src="test_panzoom.js"></script>
-<<<<<<< HEAD
   <script src="test_routing.js"></script>
-  <script src="test_topology.js"></script>
-  <script src="test_topology_relation.js"></script>
-=======
->>>>>>> 377f7306
   <script src="test_service_config_view.js"></script>
   <script src="test_service_module.js"></script>
   <script src="test_service_view.js"></script>
@@ -63,7 +59,6 @@
   <script src="test_unit_view.js"></script>
   <script src="test_utils.js"></script>
   <script src="test_viewport_module.js"></script>
-
   <script>
   YUI_config = {
       async: false,
