<html>

<head>
  <meta charset="utf-8">
  <link rel="stylesheet" href="assets/mocha.css">
  <script src="../app/assets/javascripts/yui/yui/yui-debug.js"></script>
  <script src="../app/modules.js"></script>
  <script src="assets/chai.js"></script>
  <script src="assets/mocha.js"></script>
  <script src="utils.js"></script>
  <script>
    var assert = chai.assert,
        expect = chai.expect
        should = chai.should();
    mocha.setup({'ui': 'bdd', 'ignoreLeaks': false})
  </script>

<<<<<<< HEAD
  <script src="utils.js"></script>
  <script src="test_env.js"></script>  
=======

  <script src="test_env.js"></script>
>>>>>>> 07f7a74f
  <script src="test_model.js"></script>
  <script src="test_notifications.js"></script>
  <script src="test_app.js"></script>
  <script src="test_unit_view.js"></script>
  <script src="test_charm_collection_view.js"></script>
  <script src="test_charm_view.js"></script>
  <script src="test_environment_view.js"></script>
  <script src="test_service_config_view.js"></script>
  <script src="test_service_view.js"></script>
  <script src="test_utils.js"></script>
  <script src="test_charm_search.js"></script>
  <script src="test_application_notifications.js"></script>  

  <script>
  YUI().use('node', 'event', function(Y) {
     Y.on('domready', function() {

     var config = GlobalConfig;
     for (group in config.groups) {
          var group = config.groups[group];
         for (m in group.modules) {
            var resource = group.modules[m];
            if (!m || !resource.fullpath) {
              continue
            }
            resource.fullpath = resource.fullpath.replace(
              '/juju-ui/', '../app/', 1);
         }
     }
     // Load before test runner
     mocha.run();
     });
  });
  </script>

</head>

<body>
  <div id="main" class="container">
  </div>
  <div id="mocha"></div>
</body>
</html><|MERGE_RESOLUTION|>--- conflicted
+++ resolved
@@ -15,13 +15,7 @@
     mocha.setup({'ui': 'bdd', 'ignoreLeaks': false})
   </script>
 
-<<<<<<< HEAD
-  <script src="utils.js"></script>
-  <script src="test_env.js"></script>  
-=======
-
   <script src="test_env.js"></script>
->>>>>>> 07f7a74f
   <script src="test_model.js"></script>
   <script src="test_notifications.js"></script>
   <script src="test_app.js"></script>
