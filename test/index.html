--- conflicted
+++ resolved
@@ -17,11 +17,8 @@
   <script src="test_env.js"></script>
   <script src="test_model.js"></script>
   <script src="test_app.js"></script>
-<<<<<<< HEAD
   <script src="test_unit_view.js"></script>
-=======
   <script src="test_charm_collection_view.js"></script>
->>>>>>> 4f93eb50
 
   <script>
   YUI().use('node', 'event', function(Y) {
