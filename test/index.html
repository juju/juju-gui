--- conflicted
+++ resolved
@@ -107,11 +107,7 @@
 </head>
 
 <body>
-<<<<<<< HEAD
-<div id="shortcut-help" style="display: none"></div>
-=======
   <div id="shortcut-help" style="display: none"></div>
->>>>>>> 7944ea31
   <div id="main" class="container"></div>
   <div id="mocha"></div>
 </body>
