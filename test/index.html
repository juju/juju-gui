<html>

<head>
  <meta charset="utf-8">
  <link rel="stylesheet" href="assets/mocha.css">


  <!-- Load test runner/environment -->
  <script src="assets/chai.js"></script>
  <script src="assets/mocha.js"></script>
  <script>
    var assert = chai.assert,
        expect = chai.expect;

    var should = chai.should();
    console.log('mocha setup');
    mocha.setup({'ui': 'bdd', 'ignoreLeaks': false, 'timeout': 20000})
    console.log('mocha setup done');
  </script>

<<<<<<< HEAD
  <!-- Load up YUI base, app modules, and test utils -->
  <!-- Since only the tests depend on these files and the prod tests disable
       the YUI loader, we have to include them manually here. -->
  <script src="/juju-ui/assets/modules.js"></script>
  <script src="/juju-ui/assets/all-yui.js"></script>
  <script src="/juju-ui/assets/event-simulate.js"></script>
  <script src="/juju-ui/assets/node-event-simulate.js"></script>
  <script src="utils.js"></script>


  <!-- Tests (Alphabetical)-->
=======
  <script src="test_d3_components.js"></script>
  <script src="test_topology.js"></script>
  <script src="test_panzoom.js"></script>
  <script src="test_env.js"></script>
  <script src="test_model.js"></script>
  <script src="test_notifications.js"></script>
>>>>>>> 3bcb0195
  <script src="test_app.js"></script>
  <script src="test_app_hotkeys.js"></script>
  <script src="test_application_notifications.js"></script>
  <script src="test_charm_collection_view.js"></script>
  <script src="test_charm_configuration.js"></script>
  <script src="test_charm_panel.js"></script>
  <script src="test_charm_store.js"></script>
  <script src="test_charm_view.js"></script>
  <script src="test_console.js"></script> 
  <script src="test_d3_components.js"></script>
  <script src="test_environment_view.js"></script>
  <script src="test_env.js"></script>
  <script src="test_endpoints.js"></script>
  <script src="test_model.js"></script>
  <script src="test_notifications.js"></script>
  <script src="test_notifier_widget.js"></script>
  <script src="test_topology.js"></script>
  <script src="test_service_config_view.js"></script>
  <script src="test_service_view.js"></script>
  <script src="test_unit_view.js"></script>
  <script src="test_utils.js"></script>


  <script>
  YUI_config = {
      async: false,
      consoleEnabled: true,
      delayUntil: 'domready'
  };

  YUI().use(['node', 'event'], function(Y) {
      var config = GlobalConfig;

      for (group in config.groups) {
          var group = config.groups[group];
          for (m in group.modules) {
              var resource = group.modules[m];
              if (!m || !resource.fullpath) {
                  continue
              }
              resource.fullpath = resource.fullpath.replace(
                  '/juju-ui/', '../juju-ui/');
          }
      }
      // Run the tests.
      if (window.mochaPhantomJS) { mochaPhantomJS.run(); }
      else { mocha.run(); }
  });
  </script>

</head>

<body>
  <div id="main" class="container">
  </div>
  <div id="mocha"></div>
</body>
</html><|MERGE_RESOLUTION|>--- conflicted
+++ resolved
@@ -18,7 +18,6 @@
     console.log('mocha setup done');
   </script>
 
-<<<<<<< HEAD
   <!-- Load up YUI base, app modules, and test utils -->
   <!-- Since only the tests depend on these files and the prod tests disable
        the YUI loader, we have to include them manually here. -->
@@ -30,14 +29,6 @@
 
 
   <!-- Tests (Alphabetical)-->
-=======
-  <script src="test_d3_components.js"></script>
-  <script src="test_topology.js"></script>
-  <script src="test_panzoom.js"></script>
-  <script src="test_env.js"></script>
-  <script src="test_model.js"></script>
-  <script src="test_notifications.js"></script>
->>>>>>> 3bcb0195
   <script src="test_app.js"></script>
   <script src="test_app_hotkeys.js"></script>
   <script src="test_application_notifications.js"></script>
@@ -54,6 +45,7 @@
   <script src="test_model.js"></script>
   <script src="test_notifications.js"></script>
   <script src="test_notifier_widget.js"></script>
+  <script src="test_panzoom.js"></script>
   <script src="test_topology.js"></script>
   <script src="test_service_config_view.js"></script>
   <script src="test_service_view.js"></script>
