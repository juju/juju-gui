<html>
<!--
This file is part of the Juju GUI, which lets users view and manage Juju
environments within a graphical interface (https://launchpad.net/juju-gui).
Copyright (C) 2012-2013 Canonical Ltd.

This program is free software: you can redistribute it and/or modify it under
the terms of the GNU Affero General Public License version 3, as published by
the Free Software Foundation.

This program is distributed in the hope that it will be useful, but WITHOUT
ANY WARRANTY; without even the implied warranties of MERCHANTABILITY,
SATISFACTORY QUALITY, or FITNESS FOR A PARTICULAR PURPOSE.  See the GNU Affero
General Public License for more details.

You should have received a copy of the GNU Affero General Public License along
with this program.  If not, see <http://www.gnu.org/licenses/>.
-->

<head>
  <meta charset="utf-8">
  <link rel="stylesheet" href="assets/mocha.css">

  <!-- Load test runner/environment -->
  <script src="assets/chai.js"></script>
  <script src="assets/mocha.js"></script>
  <script>
    var assert = chai.assert,
        expect = chai.expect,
        should = chai.should();
    mocha.reporter('html');
    mocha.ui('bdd');
    mocha.setup({ignoreLeaks: false, timeout: 10000})
  </script>

  <!-- Load up YUI base, app modules, and test utils -->
  <!-- Since only the tests depend on these files and the prod tests disable
       the YUI loader, we have to include them manually here. -->
  <script src="/juju-ui/assets/all-yui.js"></script>
  <script src="/juju-ui/assets/modules.js"></script>
  <script src="/juju-ui/assets/event-simulate.js"></script>
  <script src="/juju-ui/assets/node-event-simulate.js"></script>
  <script src="/juju-ui/assets/javascripts/spin.min.js"></script>
  <script src="utils.js"></script>

  <!-- Tests (Alphabetical) -->

  <script src="test_app.js"></script>
  <script src="test_app_hotkeys.js"></script>
  <script src="test_application_notifications.js"></script>
  <script src="test_browser_app.js"></script>
  <script src="test_browser_charm_details.js"></script>
  <script src="test_browser_editorial.js"></script>
  <script src="test_browser_models.js"></script>
  <script src="test_browser_search_view.js"></script>
  <script src="test_browser_search_widget.js"></script>
  <script src="test_charm_collection_view.js"></script>
  <script src="test_charm_configuration.js"></script>
  <script src="test_charm_container.js"></script>
  <script src="test_charm_panel.js"></script>
  <script src="test_charm_store.js"></script>
  <script src="test_charm_token.js"></script>

  <!-- FIXME: tests flicker, add container. -->
  <script src="test_charm_view.js"></script>

  <script src="test_console.js"></script>
  <script src="test_cookies_app_extension.js"></script>
  <script src="test_databinding.js"></script>
  <script src="test_d3_components.js"></script>
  <script src="test_endpoints.js"></script>
  <script src="test_env.js"></script>
  <script src="test_env_go.js"></script>
  <script src="test_env_python.js"></script>
  <script src="test_environment_view.js"></script>
  <script src="test_event_tracker.js"></script>
  <script src="test_fakebackend.js"></script>
  <script src="test_filter_widget.js"></script>
  <script src="test_inspector_widget.js"></script>
  <script src="test_landscape.js"></script>
  <script src="test_login.js"></script>

  <!-- FIXME: latter three modules depend on side effects from model tests. -->
  <script src="test_model.js"></script>
  <script src="test_model_controller.js"></script>
  <script src="test_topology.js"></script>
  <script src="test_topology_relation.js"></script>

  <script src="test_model_handlers.js"></script>
  <script src="test_notifications.js"></script>
  <script src="test_notifier_widget.js"></script>

  <!-- FIXME: intermittent test failure under "make test-server" and Chromium -
      position matches on setBusy: expected 100 to equal 109.09090423583984 -->
  <script src="test_overlay_indicator.js"></script>

  <script src="test_panzoom.js"></script>
  <script src="test_prettify.js"></script>
  <script src="test_resizing_textarea.js"></script>
  <script src="test_routing.js"></script>
  <script src="test_sandbox.js"></script>

  <!-- FIXME: tests flicker, add container. -->
  <script src="test_service_config_view.js"></script>

  <!-- FIXME: tests leave DOM elements behind. -->
  <script src="test_service_module.js"></script>
<<<<<<< HEAD
  <script src="test_sharing_overlay.js"></script>
=======

  <script src="test_service_view.js"></script>
  <script src="test_simulator.js"></script>

  <!-- FIXME: feature flags depend on code loaded by the startup test. -->
>>>>>>> e5e9b61e
  <script src="test_startup.js"></script>
  <script src="test_feature_flags.js"></script>

  <script src="test_sub_app.js"></script>
  <script src="test_subapp_app_extension.js"></script>
  <script src="test_tabview.js"></script>
  <script src="test_templates.js"></script>
  <script src="test_topology_utils.js"></script>

  <!-- FIXME: tests flicker, add container. -->
  <script src="test_unit_view.js"></script>

  <script src="test_utils.js"></script>
  <script src="test_view_container.js"></script>
  <script src="test_viewport_module.js"></script>
  <script src="test_websocket_logging.js"></script>
  <script>
  YUI_config = {
      async: false,
      delayUntil: 'domready',
      debug: false,
      combine: false,
      fetchCSS: false,
      // Do not attempt to dispatch a new route when an anchor tag appears in
      // the url. This is intended to keep charm details from reloading on tab
      // selection in the browser.
      navigateOnHash: false,
  };

  // tabview needs to be here since it doesn't auto load it for some reason.
  YUI().use(['node', 'event', 'tabview'], function(Y) {
      // Run the tests.
      if (window.mochaPhantomJS) {
          mochaPhantomJS.run();
      } else {
          // The global variable testRunner is required by browser tests.
          testRunner = mocha.run();
      }
  });
  </script>

</head>

<body>
  <div id="shortcut-help" style="display: none"></div>
  <div id="logout-trigger" style="display: none"></div>
  <div id="main" class="container"></div>
  <div id="mocha"></div>
</body>
</html><|MERGE_RESOLUTION|>--- conflicted
+++ resolved
@@ -105,15 +105,11 @@
 
   <!-- FIXME: tests leave DOM elements behind. -->
   <script src="test_service_module.js"></script>
-<<<<<<< HEAD
   <script src="test_sharing_overlay.js"></script>
-=======
-
   <script src="test_service_view.js"></script>
   <script src="test_simulator.js"></script>
 
   <!-- FIXME: feature flags depend on code loaded by the startup test. -->
->>>>>>> e5e9b61e
   <script src="test_startup.js"></script>
   <script src="test_feature_flags.js"></script>
 
