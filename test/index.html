--- conflicted
+++ resolved
@@ -38,7 +38,7 @@
   <script src="test_charm_panel.js"></script>
   <script src="test_charm_store.js"></script>
   <script src="test_charm_view.js"></script>
-  <script src="test_console.js"></script> 
+  <script src="test_console.js"></script>
   <script src="test_d3_components.js"></script>
   <script src="test_environment_view.js"></script>
   <script src="test_env.js"></script>
@@ -54,8 +54,6 @@
   <script src="test_unit_view.js"></script>
   <script src="test_utils.js"></script>
 
-<<<<<<< HEAD
-=======
 
   <script>
   YUI_config = {
@@ -71,7 +69,6 @@
   });
   </script>
 
->>>>>>> c8d70d23
 </head>
 
 <body>
