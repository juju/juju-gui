<html>

<head>
  <meta charset="utf-8">
  <link rel="stylesheet" href="assets/mocha.css">
  <script src="../app/assets/javascripts/yui/yui/yui.js"></script>
  <script src="../app/modules.js"></script>
  <script src="assets/chai.js"></script>
  <script src="assets/mocha.js"></script>
  <script>
    var assert = chai.assert,
        expect = chai.expect
        should = chai.should();
    mocha.setup({'ui': 'bdd', 'ignoreLeaks': true})
  </script>

  <script src="utils.js"></script>
  <script src="test_env.js"></script>
  <script src="test_model.js"></script>
  <script src="test_notifications.js"></script>
  <script src="test_app.js"></script>
  <script src="test_unit_view.js"></script>
  <script src="test_charm_collection_view.js"></script>
  <script src="test_charm_view.js"></script>
<<<<<<< HEAD
  <script src="test_utils.js"></script>

=======
  <script src="test_environment_view.js"></script>
>>>>>>> c551ca02

  <script>
  YUI().use('node', 'event', function(Y) {
     Y.on('domready', function() {

     var config = GlobalConfig;
     for (group in config.groups) {
          var group = config.groups[group];
         for (m in group.modules) {
            var resource = group.modules[m];
            if (!m || !resource.fullpath) {
              continue
            }
            // resource.fullpath = resource.fullpath.replace('/\//', '../app/', 1);
            resource.fullpath = '../app/' + resource.fullpath;
         }
     }
     // Load before test runner
     mocha.run();
     });
  });
  </script>

</head>

<body>
  <form id="omnibar" method="GET">
    <input id="charm-search" type="hidden" />
  </form>
  <div id="main" class="container">
  </div>
  <div id="mocha"></div>
</body>
</html><|MERGE_RESOLUTION|>--- conflicted
+++ resolved
@@ -22,12 +22,8 @@
   <script src="test_unit_view.js"></script>
   <script src="test_charm_collection_view.js"></script>
   <script src="test_charm_view.js"></script>
-<<<<<<< HEAD
   <script src="test_utils.js"></script>
-
-=======
   <script src="test_environment_view.js"></script>
->>>>>>> c551ca02
 
   <script>
   YUI().use('node', 'event', function(Y) {
