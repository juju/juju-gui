--- conflicted
+++ resolved
@@ -33,11 +33,8 @@
   <script src="test_endpoints.js"></script>
   <script src="test_application_notifications.js"></script>
   <script src="test_charm_store.js"></script>
-<<<<<<< HEAD
   <script src="test_app_hotkeys.js"></script>
-=======
   <script src="test_notifier_widget.js"></script>
->>>>>>> c136d1d8
 
   <script>
   YUI().use('node', 'event', function(Y) {
