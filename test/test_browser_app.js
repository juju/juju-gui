/*
This file is part of the Juju GUI, which lets users view and manage Juju
environments within a graphical interface (https://launchpad.net/juju-gui).
Copyright (C) 2012-2013 Canonical Ltd.

This program is free software: you can redistribute it and/or modify it under
the terms of the GNU Affero General Public License version 3, as published by
the Free Software Foundation.

This program is distributed in the hope that it will be useful, but WITHOUT
ANY WARRANTY; without even the implied warranties of MERCHANTABILITY,
SATISFACTORY QUALITY, or FITNESS FOR A PARTICULAR PURPOSE.  See the GNU Affero
General Public License for more details.

You should have received a copy of the GNU Affero General Public License along
with this program.  If not, see <http://www.gnu.org/licenses/>.
*/

'use strict';

(function() {

  describe('browser fullscreen view', function() {
    var browser, container, FullScreen, view, views, Y;

    before(function(done) {
      Y = YUI(GlobalConfig).use(
          'juju-views',
          'juju-browser',
          'juju-tests-utils',
          'subapp-browser-fullscreen', function(Y) {
            browser = Y.namespace('juju.browser');
            views = Y.namespace('juju.browser.views');
            FullScreen = views.FullScreen;
            done();
          });
    });

    beforeEach(function() {
      container = Y.namespace('juju-tests.utils').makeContainer('container');
      addBrowserContainer(Y);
      // Mock out a dummy location for the Store used in view instances.
      window.juju_config = {
        charmworldURL: 'http://localhost'
      };

    });

    var addBrowserContainer = function(Y) {
      Y.Node.create('<div id="subapp-browser">' +
                    '</div>').appendTo(container);
    };

    afterEach(function() {
      view.destroy();
      Y.one('#subapp-browser').remove(true);
      delete window.juju_config;
      container.remove(true);
    });

    it('knows that it is fullscreen', function() {
      view = new FullScreen();
      view.isFullscreen().should.equal(true);
    });

    // Ensure the search results are rendered inside the container.
    it('must correctly render the initial browser ui', function() {
      var container = Y.one('#subapp-browser');

      view = new FullScreen();
      view.render(container);

      // And the hide button is rendered to the container node.
      assert.isTrue(Y.Lang.isObject(container.one('#bws-fullscreen')));
      // Also verify that the search widget has rendered into the view code.
      assert.isTrue(Y.Lang.isObject(container.one('input')));
    });

    it('reroutes to minimized when toggled', function(done) {
      var container = Y.one('#subapp-browser');
      view = new FullScreen();
      view.on('viewNavigate', function(ev) {
        assert(ev.change.viewmode === 'minimized');
        done();
      });
      view.render(container);
      container.one('.bws-icon').simulate('click');
    });

  });
})();


(function() {
  describe('browser sidebar view', function() {
    var Y, browser, container, view, views, Sidebar;

    before(function(done) {
      Y = YUI(GlobalConfig).use(
          'juju-browser',
          'juju-models',
          'juju-views',
          'juju-tests-utils',
          'node-event-simulate',
          'subapp-browser-sidebar',
          function(Y) {
            browser = Y.namespace('juju.browser');
            views = Y.namespace('juju.browser.views');
            Sidebar = views.Sidebar;
            done();
          });
    });

    beforeEach(function() {
      container = Y.namespace('juju-tests.utils').makeContainer('container');
      addBrowserContainer(Y);
      // Mock out a dummy location for the Store used in view instances.
      window.juju_config = {
        charmworldURL: 'http://localhost'
      };
    });

    afterEach(function() {
      view.destroy();
      Y.one('#subapp-browser').remove(true);
      delete window.juju_config;
      container.remove(true);
    });

    var addBrowserContainer = function(Y) {
      Y.Node.create('<div id="subapp-browser">' +
          '</div>').appendTo(container);
    };


    it('knows that it is not fullscreen', function() {
      view = new Sidebar();
      view.isFullscreen().should.equal(false);
    });

    it('reroutes to minimized when toggled', function(done) {
      var container = Y.one('#subapp-browser');
      view = new Sidebar();
      view.on('viewNavigate', function(ev) {
        assert(ev.change.viewmode === 'minimized');
        done();
      });
      view.render(container);
      container.one('.bws-icon').simulate('click');
    });

    it('must correctly render the initial browser ui', function() {
      var container = Y.one('#subapp-browser');
      view = new Sidebar({
        store: new Y.juju.Charmworld0({
          apiHost: 'http://localhost'
        })
      });

      // mock out the data source on the view so that it won't actually make a
      // request.
      var emptyData = {
        responseText: Y.JSON.stringify({
          result: {
            'new': [],
            slider: []
          }
        })
      };

      // Override the store to not call the dummy localhost address.
      view.get('store').set(
          'datasource',
          new Y.DataSource.Local({source: emptyData}));
      view.render(container);

      // And the hide button is rendered to the container node.
      assert.isTrue(Y.Lang.isObject(container.one('#bws-sidebar')));
      // Also verify that the search widget has rendered into the view code.
      assert.isTrue(Y.Lang.isObject(container.one('input')));
    });

  });
})();


(function() {
  describe('browser app', function() {
    var Y, app, browser;

    before(function(done) {
      Y = YUI(GlobalConfig).use(
          'app-subapp-extension',
          'juju-views',
          'juju-browser',
          'subapp-browser', function(Y) {
            browser = Y.namespace('juju.subapps');
            done();
          });
    });

    afterEach(function() {
      if (app) {
        app.destroy();
      }
    });

    it('verify that route callables exist', function() {
      app = new browser.Browser();
      Y.each(app.get('routes'), function(route) {
        assert.isTrue(typeof app[route.callback] === 'function');
      });
    });

  });

  describe('browser subapp display tree', function() {
    var Y, browser, container, hits, ns, resetHits;

    before(function(done) {
      Y = YUI(GlobalConfig).use(
          'app-subapp-extension',
          'juju-views',
          'juju-browser',
          'subapp-browser', function(Y) {
            browser = Y.namespace('juju.subapps');

            resetHits = function() {
              hits = {
                fullscreen: false,
                minimized: false,
                sidebar: false,
                renderCharmDetails: false,
                renderEditorial: false,
                renderSearchResults: false
              };
            };
            done();
          });
    });

    before(function(done) {
      Y = YUI(GlobalConfig).use(
          'juju-views',
          'juju-browser',
          'juju-tests-utils',
          'subapp-browser', function(Y) {
            ns = Y.namespace('juju.subapps');
            done();
          });
    });

    beforeEach(function() {
      container = Y.namespace('juju-tests.utils').makeContainer('container');
      Y.Node.create('<div id="subapp-browser-min"><div id="subapp-browser">' +
          '</div></div>').appendTo(container);

      // Track which render functions are hit.
      resetHits();

      // Mock out a dummy location for the Store used in view instances.
      window.juju_config = {
        charmworldURL: 'http://localhost'
      };

      browser = new ns.Browser();
      // Block out each render target so we only track it was hit.
      browser.renderCharmDetails = function() {
        hits.renderCharmDetails = true;
      };
      browser.renderEditorial = function() {
        hits.renderEditorial = true;
      };
      browser.renderSearchResults = function() {
        hits.renderSearchResults = true;
      };
      browser.minimized = function() {
        hits.minimized = true;
      };
      // showView needs to be hacked because it does the rendering of
      // fullscreen/sidebar.
      browser.showView = function(view) {
        hits[view] = true;
      };
    });

    afterEach(function() {
      browser.destroy();
      Y.one('#subapp-browser').remove(true);
    });


    it('/ dispatches correctly', function() {
      var req = {
        path: '/'
      };
      var expected = Y.merge(hits, {
        sidebar: true,
        renderEditorial: true
      });

      browser.routeView(req, undefined, function() {});
      assert.deepEqual(hits, expected);
    });

    it('viewmodes we do not support do not route', function() {
      var req = {
        path: '/ignoreme/',
        params: {
          viewmode: 'ignoreme'
        }
      };
      var expected = Y.merge(hits);

      browser.routeView(req, undefined, function() {});
      assert.deepEqual(hits, expected);
    });

    it('viewmodes are not a valid charm id', function() {
      var req = {
        path: '/sidebar/',
        params: {
          viewmode: 'sidebar',
          id: 'sidebar'
        }
      };
      var expected = Y.merge(hits, {
        sidebar: true,
        renderEditorial: true
      });

      browser.routeView(req, undefined, function() {});
      assert.deepEqual(hits, expected);
    });

    it('search is not a valid charm id', function() {
      var req = {
        path: '/sidebar/search',
        params: {
          viewmode: 'sidebar',
          id: 'search'
        }
      };
      var expected = Y.merge(hits, {
        sidebar: true,
        renderSearchResults: true
      });

      browser.routeView(req, undefined, function() {});
      assert.deepEqual(hits, expected);
    });

    it('search is not a valid part of a charm id', function() {
      var req = {
        path: '/sidebar/search/precise/cassandra-1',
        params: {
          viewmode: 'sidebar',
          id: 'search/precise/cassandra-1'
        }
      };
      var expected = Y.merge(hits, {
        sidebar: true,
        renderSearchResults: true,
        renderCharmDetails: true
      });

      browser.routeView(req, undefined, function() {});
      assert.deepEqual(hits, expected);
    });

    it('/sidebar dispatches correctly', function() {
      var req = {
        path: '/sidebar/',
        params: {
          viewmode: 'sidebar'
        }
      };
      var expected = Y.merge(hits, {
        sidebar: true,
        renderEditorial: true
      });

      browser.routeView(req, undefined, function() {});
      assert.deepEqual(hits, expected);
    });

    it('/charmid dispatches correctly', function() {
      var req = {
        path: '/precise/apache2-2',
        params: {
          id: 'precise/apache2-2'
        }
      };
      var expected = Y.merge(hits, {
        sidebar: true,
        renderEditorial: true,
        renderCharmDetails: true
      });

      browser.routeView(req, undefined, function() {});
      assert.deepEqual(hits, expected);
    });

    it('/sidebar/charmid dispatches correctly', function() {
      var req = {
        path: '/sidebar/precise/apache2-2',
        params: {
          viewmode: 'sidebar',
          id: 'precise/apache2-2'
        }
      };
      var expected = Y.merge(hits, {
        sidebar: true,
        renderEditorial: true,
        renderCharmDetails: true
      });

      browser.routeView(req, undefined, function() {});
      assert.deepEqual(hits, expected);
    });

    it('/sidebar/search/charmid dispatches correctly', function() {
      var req = {
        path: '/sidebar/search/precise/apache2-2',
        params: {
          viewmode: 'sidebar',
          id: 'precise/apache2-2'
        }
      };
      var expected = Y.merge(hits, {
        sidebar: true,
        renderSearchResults: true,
        renderCharmDetails: true
      });

      browser.routeView(req, undefined, function() {});
      assert.deepEqual(hits, expected);
    });

    it('/fullscreen dispatches correctly', function() {
      var req = {
        path: '/fullscreen/',
        params: {
          viewmode: 'fullscreen'
        }
      };
      var expected = Y.merge(hits, {
        fullscreen: true,
        renderEditorial: true
      });

      browser.routeView(req, undefined, function() {});
      assert.deepEqual(hits, expected);
    });

    it('/fullscreen/charmid dispatches correctly', function() {
      var req = {
        path: '/fullscreen/precise/apache2-2',
        params: {
          viewmode: 'fullscreen',
          id: 'precise/apache2-2'
        }
      };
      var expected = Y.merge(hits, {
        fullscreen: true,
        renderCharmDetails: true
      });

      browser.routeView(req, undefined, function() {});
      assert.deepEqual(hits, expected);
    });

    it('/fullscreen/search/charmid dispatches correctly', function() {
      var req = {
        path: '/fullscreen/search/precise/apache2-2',
        params: {
          viewmode: 'fullscreen',
          id: 'precise/apache2-2'
        }
      };
      var expected = Y.merge(hits, {
        fullscreen: true,
        renderCharmDetails: true
      });

      browser.routeView(req, undefined, function() {});
      assert.deepEqual(hits, expected);
    });

    it('/sidebar to /sidebar/charmid dispatches correctly', function() {
      var req = {
        path: '/sidebar/',
        params: {
          viewmode: 'sidebar'
        }
      };
      browser.routeView(req, undefined, function() {});

      // Now route through to the charmid from here and we should not hit the
      // editorial content again.
      resetHits();
      req = {
        path: '/sidebar/precise/apache2-2',
        params: {
          viewmode: 'sidebar',
          id: 'precise/apache2-2'
        }
      };

      var expected = Y.merge(hits, {
        renderCharmDetails: true
      });

      browser.routeView(req, undefined, function() {});
      assert.deepEqual(hits, expected);
    });

    it('/sidebar/charmid to /sidebar dispatchse correctly', function() {
      var req = {
        path: '/sidebar/precise/apache2-2',
        params: {
          viewmode: 'sidebar',
          id: 'precise/apache2-2'
        }
      };
      browser.routeView(req, undefined, function() {});

      // Reset the hits and we should not redraw anything to update the view.
      resetHits();
      req = {
        path: '/sidebar/',
        params: {
          viewmode: 'sidebar'
        }
      };

      var expected = Y.merge(hits, {});
      browser.routeView(req, undefined, function() {});
      assert.deepEqual(hits, expected);
    });

    it('/fullscreen to /fullscreen/charmid dispatches correctly', function() {
      var req = {
        path: '/fullscreen/',
        params: {
          viewmode: 'fullscreen'
        }
      };
      browser.routeView(req, undefined, function() {});

      // Now route through to the charmid from here and we should not hit the
      // editorial content again.
      resetHits();
      req = {
        path: '/fullscreen/precise/apache2-2',
        params: {
          viewmode: 'fullscreen',
          id: 'precise/apache2-2'
        }
      };

      var expected = Y.merge(hits, {
        renderCharmDetails: true
      });

      browser.routeView(req, undefined, function() {});
      assert.deepEqual(hits, expected);
    });

    it('/fullscreen/details to /fullscreen renders editorial', function() {
      var req = {
        path: '/fullscreen/precise/apache2-2',
        params: {
          viewmode: 'fullscreen',
          id: 'precise/apache2-2'
        }
      };
      browser.routeView(req, undefined, function() {});

      // Reset the hits and we should not redraw anything to update the view.
      resetHits();
      req = {
        path: '/fullscreen/',
        params: {
          viewmode: 'fullscreen'
        }
      };

      var expected = Y.merge(hits, {
        renderEditorial: true
      });

      browser.routeView(req, undefined, function() {});
      assert.deepEqual(hits, expected);
    });

    it('/sidebar to /fullscreen dispatches correctly', function() {
      var req = {
        path: '/sidebar',
        params: {
          viewmode: 'sidebar'
        }
      };
      browser.routeView(req, undefined, function() {});

      // Reset the hits and we should not redraw anything to update the view.
      resetHits();
      req = {
        path: '/fullscreen/',
        params: {
          viewmode: 'fullscreen'
        }
      };

      var expected = Y.merge(hits, {
        fullscreen: true,
        renderEditorial: true
      });
      browser.routeView(req, undefined, function() {});
      assert.deepEqual(hits, expected);
    });

    it('changing the query string dispatches correctly', function() {
      var req = {
        path: '/fullscreen/search/',
        params: {
          viewmode: 'fullscreen'
        },
        query: {
          text: 'test'
        }
      };
      browser.routeView(req, undefined, function() {});

      // Reset the hits and we should not redraw anything to update the view.
      resetHits();
      req.query.text = 'test2';

      var expected = Y.merge(hits, {
        renderSearchResults: true
      });
      browser.routeView(req, undefined, function() {});
      assert.deepEqual(hits, expected);
    });

    it('no change to query string does not redraw', function() {
      var req = {
        path: '/fullscreen/search/',
        params: {
          viewmode: 'fullscreen'
        },
        query: {
          text: 'test'
        }
      };
      browser.routeView(req, undefined, function() {});

      // Reset the hits and we should not redraw anything to update the view.
      resetHits();

      var expected = Y.merge(hits);
      browser.routeView(req, undefined, function() {});
      assert.deepEqual(hits, expected);
    });

    it('searches without a query string function', function() {
      var req = {
        path: '/fullscreen/search/',
        params: {
          viewmode: 'fullscreen'
        }
      };

      var expected = Y.merge(hits, {
        fullscreen: true,
        renderSearchResults: true
      });

      browser.routeView(req, undefined, function() {});
      assert.deepEqual(hits, expected);
    });

    it('/minimized dispatches correctly', function() {
      var req = {
        path: '/minimized',
        params: {
          viewmode: 'minimized'
        }
      };

      var expected = Y.merge(hits, {
        minimized: true
      });

      browser.routeView(req, undefined, function() {});
      assert.deepEqual(hits, expected);
    });

    it('when hidden the browser avoids routing', function() {
      browser.hidden = true;

      var req = {
        path: '/minimized',
        params: {
          viewmode: 'minimized'
        }
      };
      var expected = Y.merge(hits);

      browser.routeView(req, undefined, function() {});
      assert.deepEqual(hits, expected);

      // And both nodes are hidden.
      var minNode = Y.one('#subapp-browser-min');
      var browserNode = Y.one('#subapp-browser');

      minNode.getComputedStyle('display').should.eql('none');
      browserNode.getComputedStyle('display').should.eql('none');
    });
<<<<<<< HEAD

    it('knows when the search cache should be updated', function() {
      browser._getStateUrl({
        'search': true,
        'querystring': 'text=apache'
      });
      assert.isTrue(browser._searchChanged());
      browser._getStateUrl({
        'search': true,
        'querystring': 'text=apache'
      });
      assert.isFalse(browser._searchChanged());
      browser._getStateUrl({
        'search': true,
        'querystring': 'text=ceph'
      });
      assert.isTrue(browser._searchChanged());
    });
=======
>>>>>>> 25803851
  });
})();<|MERGE_RESOLUTION|>--- conflicted
+++ resolved
@@ -717,7 +717,6 @@
       minNode.getComputedStyle('display').should.eql('none');
       browserNode.getComputedStyle('display').should.eql('none');
     });
-<<<<<<< HEAD
 
     it('knows when the search cache should be updated', function() {
       browser._getStateUrl({
@@ -736,7 +735,5 @@
       });
       assert.isTrue(browser._searchChanged());
     });
-=======
->>>>>>> 25803851
   });
 })();