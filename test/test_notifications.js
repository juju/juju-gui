'use strict';

describe('notifications', function() {
  var Y, juju, models, views;

var default_env = {
      'result': [
        ['service', 'add', {
          'charm': 'cs:precise/wordpress-6',
          'id': 'wordpress',
          'exposed': false
        }],
        ['service', 'add', {
          'charm': 'cs:precise/mediawiki-3',
          'id': 'mediawiki',
          'exposed': false
        }],
        ['service', 'add', {
          'charm': 'cs:precise/mysql-6',
          'id': 'mysql'
        }],
        ['relation', 'add', {
          'interface': 'reversenginx',
          'scope': 'global',
          'endpoints':
           [['wordpress', {'role': 'peer', 'name': 'loadbalancer'}]],
          'id': 'relation-0000000000'
        }],
        ['relation', 'add', {
          'interface': 'mysql',
          'scope': 'global',
          'endpoints':
           [['mysql', {'role': 'server', 'name': 'db'}],
            ['wordpress', {'role': 'client', 'name': 'db'}]],
          'id': 'relation-0000000001'
        }],
        ['machine', 'add', {
          'agent-state': 'running',
          'instance-state': 'running',
          'id': 0,
          'instance-id': 'local',
          'dns-name': 'localhost'
        }],
        ['unit', 'add', {
          'machine': 0,
          'agent-state': 'started',
          'public-address': '192.168.122.113',
          'id': 'wordpress/0'
        }],
        ['unit', 'add', {
          'machine': 0,
          'agent-state': 'error',
          'public-address': '192.168.122.222',
          'id': 'mysql/0'
        }]
      ],
      'op': 'delta'
    };


  before(function(done) {
    Y = YUI(GlobalConfig).use([
      'juju-models',
      'juju-views',
      'juju-gui',
      'juju-env',
      'node-event-simulate',
      'juju-tests-utils'],

    function(Y) {
      juju = Y.namespace('juju');
      models = Y.namespace('juju.models');
      views = Y.namespace('juju.views');
      done();
    });
  });

  it('must be able to make notification and lists of notifications',
     function() {
        var note1 = new models.Notification({
         title: 'test1',
         message: 'Hello'
        }),
            note2 = new models.Notification({
         title: 'test2',
         message: 'I said goodnight!'
            }),
            notifications = new models.NotificationList();

        notifications.add([note1, note2]);
        notifications.size().should.equal(2);

        // timestamp should be generated once
        var ts = note1.get('timestamp');
        note1.get('timestamp').should.equal(ts);
        // force an update so we can test ordering
        // fast execution can result in same timestamp
        note2.set('timestamp', ts + 1);
        note2.get('timestamp').should.be.above(ts);

        // defaults as expected
        note1.get('level').should.equal('info');
        note2.get('level').should.equal('info');
        // the sort order on the list should be by
        // timestamp
        notifications.get('title').should.eql(['test2', 'test1']);
     });

  it('must be able to render its view with sample data',
     function() {
       var note1 = new models.Notification({
         title: 'test1', message: 'Hello'}),
           note2 = new models.Notification({
         title: 'test2', message: 'I said goodnight!'}),
           notifications = new models.NotificationList(),
           container = Y.Node.create('<div id="test">'),
           env = new juju.Environment(),
           view = new views.NotificationsView({
                   container: container,
                   notifications: notifications,
                   env: env});
       view.render();
       // Verify the expected elements appear in the view
       container.one('#notify-list').should.not.equal(undefined);
       container.destroy();
     });

  it('must be able to limit the size of notification events',
     function() {
       var note1 = new models.Notification({
         title: 'test1',
         message: 'Hello'
       }),
           note2 = new models.Notification({
         title: 'test2',
         message: 'I said goodnight!'
       }),
           note3 = new models.Notification({
         title: 'test3',
         message: 'Never remember'
       }),
           notifications = new models.NotificationList({
         max_size: 2
       });

       notifications.add([note1, note2]);
       notifications.size().should.equal(2);

       // Adding a new notification should pop the oldest from the list (we
       // exceed max_size)
       notifications.add(note3);
       notifications.size().should.equal(2);
       notifications.get('title').should.eql(['test3', 'test2']);
     });

  it('must be able to get notifications for a given model',
     function() {
       var m = new models.Service({id: 'mediawiki'}),
           note1 = new models.Notification({
         title: 'test1',
         message: 'Hello',
         modelId: m
       }),
           note2 = new models.Notification({
         title: 'test2',
         message: 'I said goodnight!'
       }),
           notifications = new models.NotificationList();

       notifications.add([note1, note2]);
       notifications.size().should.equal(2);
       notifications.getNotificationsForModel(m).should.eql(
       [note1]);

     });

  it('must be able to include and show object links', function() {
    var container = Y.Node.create('<div id="test">'),
        conn = new(Y.namespace('juju-tests.utils')).SocketStub(),
        env = new juju.Environment({conn: conn}),
        app = new Y.juju.App({env: env, container: container}),
        db = app.db,
        mw = db.services.create({id: 'mediawiki',
                                    name: 'mediawiki'}),
        notifications = db.notifications,
        view = new views.NotificationsOverview({
                      container: container,
                      notifications: notifications,
                      app: app,
                      env: env}).render();
    // we use overview here for testing as it defaults
    // to showing all notices

    // we can use app's routing table to derive a link
    notifications.create({title: 'Service Down',
      message: 'Your service has an error',
      link: app.getModelURL(mw)
    });
    view.render();
    var link = container.one('.notice').one('a');
    link.getAttribute('href').should.equal(
        '/service/mediawiki/');
    link.getHTML().should.contain('View Details');


    // create a new notice passing the link_title
    notifications.create({title: 'Service Down',
      message: 'Your service has an error',
      link: app.getModelURL(mw),
      link_title: 'Resolve this'
    });
    view.render();
    link = container.one('.notice').one('a');
    link.getAttribute('href').should.equal(
        '/service/mediawiki/');
    link.getHTML().should.contain('Resolve this');
  });

  it('must be able to evict irrelevant notices', function() {
    var container = Y.Node.create(
        '<div id="test" class="container"></div>'),
        conn = new(Y.namespace('juju-tests.utils')).SocketStub(),
        env = new juju.Environment({conn: conn}),
        app = new Y.juju.App({
          env: env,
          container: container,
          viewContainer: container
        });
    var environment_delta = default_env;

    var notifications = app.db.notifications,
        view = new views.NotificationsView({
          container: container,
          notifications: notifications,
          app: app, 
          env: app.env}).render();


    app.env.dispatch_result(environment_delta);


    notifications.size().should.equal(7);
    // we have one unit in error
    view.getShowable().length.should.equal(1);

    // now fire another delta event marking that node as
    // started
    app.env.dispatch_result({result: [['unit', 'change', {
      'machine': 0,
      'agent-state': 'started',
      'public-address': '192.168.122.222',
      'id': 'mysql/0'
    }]], op: 'delta'});
    notifications.size().should.equal(8);
    // This should have evicted the prior notice from seen
    view.getShowable().length.should.equal(0);
  });

  it('must properly construct title and message based on level from ' +
     'event data',
     function() {
       var container = Y.Node.create(
       '<div id="test" class="container"></div>'),
       app = new Y.juju.App({
         container: container,
         viewContainer: container
       });
       var environment_delta = {
         'result': [
           ['service', 'add', {
             'charm': 'cs:precise/wordpress-6',
             'id': 'wordpress'
           }],
           ['service', 'add', {
             'charm': 'cs:precise/mediawiki-3',
             'id': 'mediawiki'
           }],
           ['service', 'add', {
             'charm': 'cs:precise/mysql-6',
             'id': 'mysql'
           }],
           ['unit', 'add', {
             'agent-state': 'install-error',
             'id': 'wordpress/0'
           }],
           ['unit', 'add', {
             'agent-state': 'error',
             'public-address': '192.168.122.222',
             'id': 'mysql/0'
           }],
           ['unit', 'add', {
             'public-address': '192.168.122.222',
             'id': 'mysql/2'
           }]
         ],
         'op': 'delta'
       };

       var notifications = app.db.notifications,
       view = new views.NotificationsView({
         container: container,
         notifications: notifications,
         app: app,
         env: app.env}).render();

       app.env.dispatch_result(environment_delta);

       notifications.size().should.equal(6);
       // we have one unit in error
       var showable = view.getShowable();
       showable.length.should.equal(2);
       // The first showable notification should indicate an error.
       showable[0].level.should.equal('error');
       showable[0].title.should.equal('Error with mysql/0');
       showable[0].message.should.equal('Agent-state = error.');
       // The second showable notification should also indicate an error.
       showable[1].level.should.equal('error');
       showable[1].title.should.equal('Error with wordpress/0');
       showable[1].message.should.equal('Agent-state = install-error.');
       // The first non-error notice should have an 'info' level and less
       // severe messaging.
       var notice = notifications.item(0);
       notice.get('level').should.equal('info');
       notice.get('title').should.equal('Problem with mysql/2');
       notice.get('message').should.equal('');
     });
<<<<<<< HEAD


   it.only('should open on click and close on clickoutside', function(done) {
       var container = Y.Node.create(
           '<div id="test" style="display: none" class="container"></div>'),
       notifications = new models.NotificationList(),
       env = new juju.Environment(),
       view = new views.NotificationsView({
         container: container,
         notifications: notifications,
         env: env}).render(), 
         indicator;
         
       Y.one("body").append(container);
       view.attachEvents();
       notifications.add({title: 'testing', 'level': 'error'});
       indicator = container.one('#notify-indicator');
       // Manually bind event.
//       indicator.on('click', view.notifyToggle, view);
       Y.delegate('click', view.notifyToggle, container, '#notify-indicator');

       view.render();

       indicator.simulate('click');
       view.render();
       indicator.ancestor().hasClass('open').should.equal(true);           

       container.simulate('click');
       view.render();
       indicator.ancestor().hasClass('open').should.equal(false);

       container.destroy();
       done();
   });
             
=======
});


describe('changing notifications to words', function() {
  var Y, juju;

  before(function(done) {
    Y = YUI(GlobalConfig).use(
        ['juju-notification-controller'],
        function(Y) {
          juju = Y.namespace('juju');
          done();
        });
  });

  it('should correctly translate notification operations into English',
     function() {
       assert.equal(juju._changeNotificationOpToWords('add'), 'created');
       assert.equal(juju._changeNotificationOpToWords('remove'), 'removed');
       assert.equal(juju._changeNotificationOpToWords('not-an-op'), 'changed');
     });
});

describe('relation notifications', function() {
  var Y, juju;

  before(function(done) {
    Y = YUI(GlobalConfig).use(
        ['juju-notification-controller'],
        function(Y) {
          juju = Y.namespace('juju');
          done();
        });
  });

  it('should produce reasonable titles', function() {
    assert.equal(
        juju._relationNotifications.title(undefined, 'add'),
        'Relation created');
    assert.equal(
        juju._relationNotifications.title(undefined, 'remove'),
        'Relation removed');
  });

  it('should generate messages about two-party relations', function() {
    var changeData =
        { endpoints:
              [['endpoint0', {name: 'relation0'}],
                ['endpoint1', {name: 'relation1'}]]};
    assert.equal(
        juju._relationNotifications.message(undefined, 'add', changeData),
        'Relation between endpoint0 (relation type "relation0") and ' +
        'endpoint1 (relation type "relation1") was created');
  });

  it('should generate messages about one-party relations', function() {
    var changeData =
        { endpoints:
              [['endpoint1', {name: 'relation1'}]]};
    assert.equal(
        juju._relationNotifications.message(undefined, 'add', changeData),
        'Relation with endpoint1 (relation type "relation1") was created');
  });
>>>>>>> 9f6feeff
});<|MERGE_RESOLUTION|>--- conflicted
+++ resolved
@@ -324,12 +324,11 @@
        notice.get('title').should.equal('Problem with mysql/2');
        notice.get('message').should.equal('');
      });
-<<<<<<< HEAD
-
-
-   it.only('should open on click and close on clickoutside', function(done) {
+
+
+   it('should open on click and close on clickoutside', function(done) {
        var container = Y.Node.create(
-           '<div id="test" style="display: none" class="container"></div>'),
+           '<div id="test-container" style="display: none" class="container"/>'),
        notifications = new models.NotificationList(),
        env = new juju.Environment(),
        view = new views.NotificationsView({
@@ -339,28 +338,19 @@
          indicator;
          
        Y.one("body").append(container);
-       view.attachEvents();
        notifications.add({title: 'testing', 'level': 'error'});
        indicator = container.one('#notify-indicator');
-       // Manually bind event.
-//       indicator.on('click', view.notifyToggle, view);
-       Y.delegate('click', view.notifyToggle, container, '#notify-indicator');
-
-       view.render();
 
        indicator.simulate('click');
-       view.render();
        indicator.ancestor().hasClass('open').should.equal(true);           
 
-       container.simulate('click');
-       view.render();
+       Y.one('body').simulate('click');
        indicator.ancestor().hasClass('open').should.equal(false);
 
-       container.destroy();
+       container.remove();
        done();
    });
              
-=======
 });
 
 
@@ -424,5 +414,4 @@
         juju._relationNotifications.message(undefined, 'add', changeData),
         'Relation with endpoint1 (relation type "relation1") was created');
   });
->>>>>>> 9f6feeff
 });