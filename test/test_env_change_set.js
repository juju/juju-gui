/*
This file is part of the Juju GUI, which lets users view and manage Juju
environments within a graphical interface (https://launchpad.net/juju-gui).
Copyright (C) 2012-2013 Canonical Ltd.

This program is free software: you can redistribute it and/or modify it under
the terms of the GNU Affero General Public License version 3, as published by
the Free Software Foundation.

This program is distributed in the hope that it will be useful, but WITHOUT
ANY WARRANTY; without even the implied warranties of MERCHANTABILITY,
SATISFACTORY QUALITY, or FITNESS FOR A PARTICULAR PURPOSE.  See the GNU Affero
General Public License for more details.

You should have received a copy of the GNU Affero General Public License along
with this program.  If not, see <http://www.gnu.org/licenses/>.
*/

'use strict';

describe('Environment Change Set', function() {
  var Y, ECS, ecs, envObj, dbObj, testUtils;

  before(function(done) {
    var modules = [
      'environment-change-set',
      'juju-env',
      'juju-models',
      'juju-tests-utils'
    ];
    Y = YUI(GlobalConfig).use(modules, function(Y) {
      ECS = Y.namespace('juju').EnvironmentChangeSet;
      testUtils = Y.namespace('juju-tests').utils;
      done();
    });
    window.flags = { mv: true };
  });

  beforeEach(function() {
    dbObj = {};
    ecs = new ECS({
      db: dbObj
    });
    envObj = Y.namespace('juju').newEnvironment({
      connection: new testUtils.SocketStub(),
      user: 'user',
      password: 'password',
      ecs: ecs
    });
    testUtils.makeStubMethod(envObj, '_deploy');
    testUtils.makeStubMethod(envObj, '_set_config');
    testUtils.makeStubMethod(envObj, '_add_relation');
    testUtils.makeStubMethod(envObj, '_add_units');
    testUtils.makeStubMethod(envObj, '_addMachines');
  });

  afterEach(function() {
    ecs.destroy();
  });

  after(function() {
    window.flags = {};
  });

  describe('ECS methods', function() {
    it('is instantiable', function() {
      assert.equal(ecs instanceof ECS, true);
      // this object is created on instantiation
      assert.isObject(ecs.changeSet);
    });

    describe('_translateKeysToIds', function() {
      it('calls keyToId when available', function() {
        ecs.currentCommit = [[
          {
            key: 'foo-1',
            command: { onParentResults: true },
            parents: ['bar-1']
          }
        ]];
        ecs.currentLevel = -1;
        ecs.changeSet = {
          'foo-1': {
            command: {
              onParentResults: testUtils.makeStubFunction()
            }
          }
        };
        ecs._updateChangesetFromResults({key: 'bar-1'}, null);

        assert.isTrue(
            ecs.changeSet['foo-1'].command.onParentResults.calledOnce());
      });
    });

    describe('_getArgs', function() {
      it('returns an array of arguments', function(done) {
        var args = [1, 2, 'foo', 'bar', function() {}];
        function test() {
          var result = ecs._getArgs(arguments);
          assert.equal(Y.Lang.isArray(arguments), false);
          assert.equal(Y.Lang.isArray(result), true);
          assert.deepEqual(result, args);
          done();
        }
        test.apply(null, args);
      });

      it('deep copies the original arguments', function(done) {
        var args = [{key: 'value'}, [42], function() {}];
        var backup = Y.clone(args);
        function test() {
          var result = ecs._getArgs(arguments);
          // Mutate the resulting arguments.
          result[0].key = 'another value';
          result[1].push(47);
          // Ensure the original ones have not been changed.
          assert.deepEqual(args, backup);
          done();
        }
        test.apply(null, args);
      });

      it('strips the ecs options argument off the end', function(done) {
        var stub = testUtils.makeStubFunction();
        var args = [1, 2, 'foo', 'bar', stub, { options: 'foo'}];
        function test() {
          var result = ecs._getArgs(arguments);
          assert.equal(Y.Lang.isArray(arguments), false);
          assert.equal(Y.Lang.isArray(result), true);
          var chopped = Array.prototype.slice.call(
              [1, 2, 'foo', 'bar', stub, { options: 'foo'}], 0, -1);
          assert.deepEqual(result, chopped);
          done();
        }
        test.apply(null, args);
      });
    });

    describe('_createNewRecord', function() {
      it('always creates a unique key for new records', function() {
        var result = [];
        var wrapCallback = testUtils.makeStubMethod(ecs, '_wrapCallback');
        this._cleanups.push(wrapCallback.reset);
        for (var i = 0; i < 999; i += 1) {
          result.push(ecs._createNewRecord('service'));
        }
        var dedupe = Y.Array.dedupe(result);
        // If there were any duplicates then these would be different.
        assert.equal(dedupe.length, result.length);
      });

      it('creates a new record of the specified type', function() {
        var command = { foo: 'foo' };
        var wrapCallback = testUtils.makeStubMethod(
            ecs, '_wrapCallback', command);
        this._cleanups.push(wrapCallback.reset);
        var key = ecs._createNewRecord('service', command);
        assert.equal(wrapCallback.calledOnce(), true);
        // Note that we cannot guarantee the duration of the tests, so we
        // need to assert against the record's timestamp below.
        assert.deepEqual(wrapCallback.lastArguments()[0], {
          id: key,
          parents: [],
          executed: false,
          command: command,
          timestamp: ecs.changeSet[key].timestamp
        });
        assert.deepEqual(ecs.changeSet[key], {
          id: key,
          parents: [],
          executed: false,
          command: command,
          timestamp: ecs.changeSet[key].timestamp
        });
      });

      it('adds supplied parent records to the new record', function() {
        var command = { foo: 'foo' };
        var wrapCallback = testUtils.makeStubMethod(
            ecs, '_wrapCallback', command);
        this._cleanups.push(wrapCallback.reset);
        var parent = ['service-123'];
        var key = ecs._createNewRecord('service', command, parent);
        assert.equal(wrapCallback.calledOnce(), true);
        // Note that we cannot guarantee the duration of the tests, so we
        // need to assert against the record's timestamp below.
        assert.deepEqual(wrapCallback.lastArguments()[0], {
          id: key,
          parents: parent,
          executed: false,
          command: command,
          timestamp: ecs.changeSet[key].timestamp
        });
        assert.deepEqual(ecs.changeSet[key], {
          id: key,
          parents: parent,
          executed: false,
          command: command,
          timestamp: ecs.changeSet[key].timestamp
        });
      });
    });

    describe('_removeExistingRecord', function() {
      it('deletes the requested record from the changeSet', function() {
        ecs.changeSet.abc123 = 'foo';
        ecs._removeExistingRecord('abc123');
        assert.strictEqual(ecs.changeSet.abc123, undefined);
      });

      it('fires a changeSetModified event', function() {
        var fire = testUtils.makeStubMethod(ecs, 'fire');
        ecs.changeSet.abc123 = 'foo';
        ecs._removeExistingRecord('abc123');
        assert.equal(fire.calledOnce(), true);
        assert.equal(fire.lastArguments()[0], 'changeSetModified');
      });
    });

    describe('_wrapCallback', function() {
      it('wraps the callback provided in the record object', function() {
        var callback = testUtils.makeStubFunction('real cb');
        var record = {
          id: 'service-123',
          parents: undefined,
          executed: false,
          command: {
            method: 'deploy',
            args: [1, 2, 'foo', callback]
          }
        };
        ecs._wrapCallback(record);
        // The callback should now be wrapped.
        var fire = testUtils.makeStubMethod(ecs, 'fire');
        this._cleanups.push(fire.reset);
        var result = record.command.args[3]();
        assert.equal(result, 'real cb');
        assert.equal(fire.callCount(), 2);
        var fireArgs = fire.allArguments()[0];
        assert.equal(fireArgs[0], 'taskComplete');
        assert.equal(fireArgs[1].id, 'service-123');
        assert.equal(fireArgs[1].record, record);
        assert.equal(record.executed, true);
      });
    });

    describe('_execute', function() {
      it('calls to wrap the callback then executes on the env', function() {
        var callback = testUtils.makeStubFunction();
        var record = {
          id: 'service-123',
          parents: undefined,
          executed: false,
          command: {
            method: '_deploy',
            args: [1, 2, 'foo', callback]
          }
        };
        ecs._execute(envObj, record);
        assert.equal(envObj._deploy.calledOnce(), true);
        var args = envObj._deploy.lastArguments();
        assert.deepEqual(args, record.command.args);
      });

      it('executes the command prepare callable if defined', function() {
        var db = {'mock': 'db'};
        ecs.set('db', db);
        var prepare = testUtils.makeStubFunction();
        var record = {
          id: 'service-123',
          parents: undefined,
          executed: false,
          command: {
            method: '_deploy',
            args: [1, 2, 'foo', testUtils.makeStubFunction()],
            prepare: prepare
          }
        };
        ecs._execute(envObj, record);
        assert.strictEqual(prepare.calledOnce(), true);
        // The database object is passed to the prepare callable.
        var args = prepare.lastArguments();
        assert.deepEqual(args, [db]);
      });
    });

    describe('_buildHierarchy', function() {
      it('acts sane with "flat" hierarchies', function() {
        ecs.changeSet = {
          a: { parents: [] },
          b: { parents: [] },
          c: { parents: [] },
          d: { parents: [] },
          e: { parents: [] },
          f: { } // Can handle missing parents attribute.
        };

        var result = ecs._buildHierarchy();
        // XXX assert.deepEqual does not seem to play well with arrays
        // of objects.  Slack card on board - Makyo 2014-04-23
        assert.deepEqual(JSON.stringify(result), JSON.stringify([
          [
            { parents: [], key: 'a' },
            { parents: [], key: 'b' },
            { parents: [], key: 'c' },
            { parents: [], key: 'd' },
            { parents: [], key: 'e' },
            { key: 'f' }
          ]
        ]));
      });

      it('splits commands into dependency levels', function() {
        ecs.changeSet = {
          a: { parents: [] },
          b: { parents: [] },
          c: { parents: ['a', 'b'] },
          d: { parents: ['a'] },
          e: { parents: ['a', 'c'] },
          f: { parents: ['e'] }
        };

        var result = ecs._buildHierarchy();
        // XXX assert.deepEqual does not seem to play well with arrays
        // of objects.  Slack card on board - Makyo 2014-04-23
        assert.equal(JSON.stringify(result), JSON.stringify([
          // Top-level.
          [
            { parents: [], key: 'a' },
            { parents: [], key: 'b' }
          ],
          [
            { parents: ['a', 'b'], key: 'c' },
            { parents: ['a'], key: 'd' }
          ],
          [
            { parents: ['a', 'c'], key: 'e' }
          ],
          [
            { parents: ['e'], key: 'f' }
          ]
        ]));
      });
    });

    describe('commit', function() {
      it('loops through the changeSet calling execute on them', function() {
        var execute = testUtils.makeStubMethod(ecs, '_execute');
        this._cleanups.push(execute.reset);
        var fire = testUtils.makeStubMethod(ecs, 'fire');
        this._cleanups.push(fire.reset);
        var changeSet = {
          'service-568': {
            executed: false,
            command: {
              method: '_deploy'
            }
          }
        };
        ecs.changeSet = changeSet;
        ecs.commit(envObj);
        assert.equal(execute.callCount(), 1);
        assert.deepEqual(execute.lastArguments()[1], changeSet['service-568']);
        assert.equal(fire.callCount(), 1);
        var fireArgs = fire.lastArguments();
        assert.equal(fireArgs[0], 'commit');
        assert.equal(fireArgs[1], changeSet['service-568']);
      });
    });
  });

  describe('private ENV methods', function() {
    describe('_lazyDeploy', function() {
      it('creates a new `deploy` record', function(done) {
        var args = [1, 2, 'foo', 'bar', done, {modelId: 'baz'}];
        var key = ecs._lazyDeploy(args);
        var record = ecs.changeSet[key];
        assert.isObject(record);
        assert.isObject(record.command);
        assert.equal(record.executed, false);
        assert.equal(record.command.method, '_deploy');
        // Remove the functions, which will not be equal.
        var cb = record.command.args.pop();
        args.pop();
        // Also remove the options object.
        args.pop();
        assert.deepEqual(record.command.args, args);
        assert.deepEqual(record.command.options, {modelId: 'baz'});
        cb(); // Will call done().
      });
    });

    describe('_lazyDestroyService', function() {
      it('creates a new destroy record', function(done) {
        var args = ['foo', done, {modelId: 'baz'}];
        var setStub = testUtils.makeStubFunction();
        ecs.set('db', {
          services: {
            getById: function(arg) {
              assert.equal(arg, args[0]);
              return {
                set: setStub
              };
            }}
        });
        var key = ecs._lazyDestroyService(args);
        var record = ecs.changeSet[key];
        assert.isObject(record);
        assert.isObject(record.command);
        assert.equal(record.executed, false);
        assert.equal(record.command.method, '_destroyService');
        assert.equal(setStub.calledOnce(), true);
        assert.equal(setStub.lastArguments()[0], 'deleted');
        assert.equal(setStub.lastArguments()[1], true);
        // Remove the functions, which will not be equal.
        var cb = record.command.args.pop();
        args.pop();
        // Also remove the options object.
        args.pop();
        assert.deepEqual(record.command.args, args);
        assert.deepEqual(record.command.options, {modelId: 'baz'});
        cb(); // Will call done().
      });

      it('destroys create records for undeployed services', function() {
        var stubRemove = testUtils.makeStubFunction();
        var stubDestroy = testUtils.makeStubFunction();
        var db = ecs.get('db');
        var fakeUnits = new Y.LazyModelList();
        fakeUnits.add({});
        db.services = {
          remove: stubRemove,
          getById: function() {
            return {
              destroy: stubDestroy,
              get: function(key) {
                if (key === 'units') { return fakeUnits; }
              }
            };
          }
        };
        var stubRemoveUnits = testUtils.makeStubMethod(db, 'removeUnits');
        this._cleanups.push(stubRemoveUnits.reset);

        ecs._lazyDeploy([1, 2, 'foo', 'bar', function() {}, {modelId: 'baz'}]);
        ecs._lazyDestroyService(['baz']);
        assert.equal(stubRemove.calledOnce(), true, 'remove not called');
        assert.equal(stubDestroy.calledOnce(), true, 'destroy not called');
        assert.equal(
            stubRemoveUnits.calledOnce(), true, 'remove units not called');
        assert.deepEqual(ecs.changeSet, {});
      });
    });

    describe('_lazyDestroyMachines', function() {
      it('creates a new destroy record', function(done) {
        var args = [['0/lxc/0'], false, done, {}];
        var machineObj = {};
        ecs.set('db', {
          machines: {
            getById: function(arg) {
              assert.deepEqual(arg, args[0]);
              return machineObj;
            }}
        });
        var key = ecs._lazyDestroyMachines(args);
        var record = ecs.changeSet[key];
        assert.isObject(record);
        assert.isObject(record.command);
        assert.equal(record.executed, false);
        assert.equal(record.command.method, '_destroyMachines');
        assert.equal(machineObj.deleted, true);
        // Remove the functions, which will not be equal.
        var cb = record.command.args.pop();
        args.pop();
        // Also remove the options object.
        args.pop();
        assert.deepEqual(record.command.args, args);
        cb(); // Will call done().
      });

      it('destroys create records for undeployed services', function() {
        var stubRemove = testUtils.makeStubFunction();
        ecs.get('db').machines = {
          getById: function() {},
          remove: stubRemove
        };
        ecs.lazyAddMachines([[{}], function() {}], {modelId: 'baz'});
        ecs._lazyDestroyMachines([['baz'], function() {}]);
        assert.equal(stubRemove.calledOnce(), true, 'remove not called');
        assert.deepEqual(ecs.changeSet, {});
      });
    });

    describe('lazyAddMachines', function() {
      it('creates a new `addMachines` record', function(done) {
        var translateStub = testUtils.makeStubMethod(ecs,
            '_translateKeysToIds');
        this._cleanups.push(translateStub.reset);
        var args = [[{}], done];
        var key = ecs.lazyAddMachines(args);
        var record = ecs.changeSet[key];
        assert.isObject(record);
        assert.isObject(record.command);
        assert.equal(record.executed, false);
        assert.equal(record.command.method, '_addMachines');
        var cb = record.command.args.pop();
        args.pop();
        assert.deepEqual(record.command.args, args);
        cb(); // Will call done().
      });

      it('creates a new `addMachines` record with parentId', function() {
        ecs.changeSet = {
          'addMachines-1': {
            command: {
              method: '_addMachines',
              options: {modelId: 'new1'}
            }
          }
        };
        var args = [[{containerType: 'lxc', parentId: 'new1'}]];
        var key = ecs.lazyAddMachines(args);
        var record = ecs.changeSet[key];
        assert.equal(record.parents[0], 'addMachines-1');
      });

      it('includes the series in the command on preparation', function() {
        var args = [[{}]];
        var options = {modelId: 'new1'};
        var key = ecs.lazyAddMachines(args, options);
        var command = ecs.changeSet[key].command;
        // Assign a unit to the machine.
        var units = new Y.juju.models.ServiceUnitList();
        units.add({
          id: 'django/1',
          machine: 'new1',
          charmUrl: 'cs:utopic/django-42'
        });
        // Execute the command preparation.
        command.prepare({units: units});
        // The series is now set for the new machine call.
        assert.strictEqual(command.args[0][0].series, 'utopic');
      });
    });

    describe('lazyAddUnits', function() {
      it('creates a new `addUnits` record', function(done) {
        var args = ['mysql', 1, null, done];
        var key = ecs.lazyAddUnits(args);
        var record = ecs.changeSet[key];
        assert.isObject(record);
        assert.isObject(record.command);
        assert.equal(record.executed, false);
        assert.equal(record.command.method, '_add_unit');
        var cb = record.command.args.pop();
        args.pop();
        assert.deepEqual(record.command.args, args);
        cb();
      });

      it('creates a record with a queued service', function() {
        ecs.changeSet = {
          'service-1': {
            command: {
              method: '_deploy',
              options: { modelId: 'mysql' },
              args: ['charmid', 'mysql']
            }
          }
        };
        var args = ['mysql', 1, null];
        var key = ecs.lazyAddUnits(args);
        var record = ecs.changeSet[key];
        assert.equal(record.parents[0], 'service-1');
      });

      it('creates a record with a queued machine', function() {
        ecs.changeSet = {
          'addMachines-1': {
            command: {
              method: '_addMachines',
              options: {modelId: 'new1'}
            }
          }
        };
        var args = ['mysql', 1, 'new1'];
        var key = ecs.lazyAddUnits(args);
        var record = ecs.changeSet[key];
        assert.equal(record.parents[0], 'addMachines-1');
      });

      it('updates the machine where to deploy on parent results', function() {
        var args = ['django', 1, 'new1'];
        var key = ecs.lazyAddUnits(args);
        var command = ecs.changeSet[key].command;
        var parentRecord = {command: {method: '_addMachines'}};
        var parentResults = [{machines: [{name: '42'}]}];
        command.onParentResults(parentRecord, parentResults);
        // The unit will be added to the real machine.
        assert.strictEqual(command.args[2], '42');
      });

      it('updates the service name on parent results', function() {
        var args = ['django', 1, 'new1'];
        var key = ecs.lazyAddUnits(args);
        var command = ecs.changeSet[key].command;
        var parentRecord = {
          command: {
            method: '_deploy',
            args: ['cs:utipic/django-42', 'my-service']
          }
        };
        var parentResults = {}; // Not used in this case.
        command.onParentResults(parentRecord, parentResults);
        // The first add_unit argument has been updated with the new service
        // name.
        assert.strictEqual(command.args[0], 'my-service');
      });

    });

    describe('_lazySetConfig', function() {
      var service;

      beforeEach(function() {
        service = {
          _dirtyFields: [],
          setAttrs: testUtils.makeStubFunction(),
          get: function(key) {
            if (key === '_dirtyFields') {
              return service._dirtyFields;
            } else {
              return { foo: 'bar' };
            }
          },
          set: function(key, value) {
            service[key] = value;
          }
        };
        ecs.get('db').services = {
          getById: testUtils.makeStubFunction(service)
        };
      });

      it('creates a new `setConfig` record for a deployed service', function() {
        var addToRecord = testUtils.makeStubMethod(ecs, '_addToRecord');
        this._cleanups.push(addToRecord.reset);
        var args = [1, {}, 'foo', {}];
        var key = ecs._lazySetConfig(args);
        var record = ecs.changeSet[key];
        assert.isObject(record);
        assert.isObject(record.command);
        assert.equal(record.executed, false);
        assert.equal(record.command.method, '_set_config');
        assert.deepEqual(record.command.args, args);
        // Make sure we don't also add to a old record
        assert.equal(addToRecord.callCount(), 0);
      });

      it('creates a new `setConfig` record for a queued service', function() {
        var args = [1, 2, 'foo', 'bar', function() {}, {modelId: 'baz'}];
        // This assumes that the _lazyDeploy tests complete successfully.
        var key = ecs._lazyDeploy(args);
        var record = ecs.changeSet[key];
        assert.isObject(record);
        var setArgs = [key, {}, 2, {}];
        var setKey = ecs._lazySetConfig(setArgs);
        var setRecord = ecs.changeSet[setKey];
        assert.equal(setRecord.executed, false);
        assert.isObject(setRecord.command);
        var command = setRecord.command;
        assert.equal(command.method, '_set_config');
        assert.deepEqual(command.args, setArgs);
        // It should have called to create new records
        assert.equal(Y.Object.size(ecs.changeSet), 2);
      });

      it('concats changed fields to the service modesl', function() {
        var dirtyFields = service.get('_dirtyFields');
        dirtyFields.push('bax');
        service.set('_dirtyFields', dirtyFields);
        var args = ['mysql', { foo: 'bar' }, null, { foo: 'baz' }];
        ecs._lazySetConfig(args);
        dirtyFields = service.get('_dirtyFields');
        assert.equal(dirtyFields.length, 2);
        assert.deepEqual(dirtyFields, ['bax', 'foo']);
      });

      it('sets the changed values to the service model', function() {
        var args = ['mysql', { foo: 'bar' }, null, { foo: 'baz', bax: 'qux' }];
        ecs._lazySetConfig(args);
        assert.equal(service.setAttrs.calledOnce(), true);
        assert.deepEqual(service.setAttrs.lastArguments()[0], { foo: 'bar' });
        assert.deepEqual(service.setAttrs.lastArguments()[1], { foo: 'bar' });
      });
    });

    describe('_lazyAddRelation', function() {
      it('creates a new `addRelation` record', function() {
        ecs.changeSet = {
          'service-1': {
            command: {
              args: ['charm', 'mysql'],
              method: '_deploy',
              options: { modelId: 'serviceId1$' }
            }
          },
          'service-2': {
            command: {
              args: ['charm', 'wordpress'],
              method: '_deploy',
              options: { modelId: 'serviceId2$' }
            }
          }
        };
        var args = [['serviceId1$', ['db', 'client']],
              ['serviceId2$', ['db', 'server']]];
        var key = ecs._lazyAddRelation(args);
        var record = ecs.changeSet[key];
        assert.equal(record.command.method, '_add_relation');
        assert.deepEqual(record.command.args, [
          ['serviceId1$', ['db', 'client']],
          ['serviceId2$', ['db', 'server']]
        ]);
        assert.equal(typeof record.command.onParentResults, 'function');
        assert.equal(record.executed, false);
        assert.equal(record.id, key);
        assert.deepEqual(record.parents, ['service-1', 'service-2']);
        assert.equal(Y.Object.size(ecs.changeSet), 3);
        // Perform this last, as it will mutate ecs.changeSet.
        assert.equal(ecs._buildHierarchy(ecs.changeSet).length, 2);
      });
    });

    describe('_lazyRemoveRelation', function() {
      it('can remove a ghost relation from the changeset', function() {
        ecs.get('db').relations = {
          compareRelationEndpoints: testUtils.makeStubFunction(true),
          getRelationFromEndpoints: testUtils.makeStubFunction(),
          remove: testUtils.makeStubFunction()
        };
        ecs.changeSet['addRelation-982'] = {
          command: {
            args: ['arg1', 'arg2'],
            method: '_add_relation' }};
        var record = ecs._lazyRemoveRelation(['args1', 'args2']);
        var compare = ecs.get('db').relations.compareRelationEndpoints;
        var remove = ecs.get('db').relations.remove;
        var getRelation = ecs.get('db').relations.getRelationFromEndpoints;
        var compareArgs = compare.lastArguments();
        assert.equal(compare.calledOnce(), true);
        assert.deepEqual(compareArgs[0], ['arg1', 'arg2']);
        assert.deepEqual(compareArgs[1], ['args1', 'args2']);
        assert.strictEqual(record, undefined);
        assert.strictEqual(ecs.changeSet['addRelation-982'], undefined);
        assert.deepEqual(getRelation.lastArguments()[0], ['args1', 'args2']);
        assert.equal(remove.calledOnce(), true);
      });

      it('can add a remove relation record into the changeset', function() {
        var setStub = testUtils.makeStubFunction();
        var db = ecs.get('db');
        db.relations = {
          getRelationFromEndpoints: testUtils.makeStubFunction({
            set: setStub
          })
        };
        var record = ecs._lazyRemoveRelation(['args1', 'args2']);
        assert.equal(record.split('-')[0], 'removeRelation');
        // Note that we cannot guarantee the duration of the tests, so we
        // need to assert against the record's timestamp below.
        assert.deepEqual(ecs.changeSet[record], {
          command: {
            args: ['args1', 'args2'],
            method: '_remove_relation'
          },
          executed: false,
          id: record,
          parents: [],
          timestamp: ecs.changeSet[record].timestamp
        });
        assert.deepEqual(
            db.relations.getRelationFromEndpoints.lastArguments()[0],
            ['args1', 'args2']);
        assert.equal(setStub.calledOnce(), true);
        assert.deepEqual(setStub.lastArguments(), ['deleted', true]);
      });
    });

    describe('_lazyRemoveUnit', function() {
      it('can remove a ghost unit from the changeset', function() {
        ecs.get('db').units = {
          remove: testUtils.makeStubFunction()
        };
        ecs.changeSet['addUnit-982'] = {
          command: {
            args: ['arg1'],
            method: '_add_units' }};
        var record = ecs._lazyRemoveUnit([['arg1']]);
        var remove = ecs.get('db').units.remove;
        assert.strictEqual(record, undefined);
        assert.strictEqual(ecs.changeSet['addUnit-982'], undefined);
        assert.equal(remove.calledOnce(), true);
      });

      it('can add a remove unit record into the changeset', function() {
<<<<<<< HEAD
        var record = ecs._lazyRemoveUnit([['args1', 'args2']]);
=======
        var unitObj = {};
        ecs.get('db').units = {
          getById: function(arg) {
            assert.equal(arg, 'args1');
            return unitObj;
          }
        };
        var record = ecs._lazyRemoveUnit(['args1', 'args2']);
>>>>>>> c3af4275
        assert.equal(record.split('-')[0], 'removeUnit');
        // Note that we cannot guarantee the duration of the tests, so we
        // need to assert against the record's timestamp below.
        assert.deepEqual(ecs.changeSet[record], {
          command: {
            args: [['args1', 'args2']],
            method: '_remove_units'
          },
          executed: false,
          id: record,
          parents: [],
          timestamp: ecs.changeSet[record].timestamp
        });
        assert.equal(unitObj.deleted, true);
      });
    });
  });

  describe('public ENV methods', function() {
    describe('deploy', function() {
      it('can immediately deploy a charm via the env', function() {
        var lazyDeploy = testUtils.makeStubMethod(ecs, '_lazyDeploy');
        this._cleanups.push(lazyDeploy.reset);
        var callback = testUtils.makeStubFunction();
        var args = [1, 2, 3, 4, 5, 6, 7, callback, { immediate: true}];
        envObj.deploy.apply(envObj, args);
        assert.equal(envObj._deploy.calledOnce(), true);
        var deployArgs = envObj._deploy.lastArguments();
        // Remove the final options element, which should not be an argument to
        // env.deploy.
        assert.deepEqual(deployArgs, Array.prototype.slice.call(args, 0, -1));
        // make sure that we don't add it to the changeSet.
        assert.equal(lazyDeploy.callCount(), 0);
      });

      it('can add a `deploy` command to the changeSet', function() {
        var lazyDeploy = testUtils.makeStubMethod(ecs, '_lazyDeploy');
        this._cleanups.push(lazyDeploy.reset);
        var callback = testUtils.makeStubFunction();
        var args = [1, 2, 3, 4, 5, 6, 7, callback];
        envObj.deploy.apply(envObj, args);
        var lazyDeployArgs = lazyDeploy.lastArguments()[0];
        // Assert within a loop, as Arguments do not deeply equal arrays.
        args.forEach(function(arg, i) {
          assert.equal(lazyDeployArgs[i], arg);
        });
        assert.equal(lazyDeploy.calledOnce(), true);
        // make sure we don't call the env deploy method.
        assert.equal(envObj._deploy.callCount(), 0);
      });

      it('retrieves the updated service name on preparation', function() {
        var options = {modelId: 'new1'};
        var callback = testUtils.makeStubFunction();
        var args = [
          'cs:precise/django-42', 'django', {}, null, 1, {}, null,
          callback, options
        ];
        var key = ecs._lazyDeploy(args);
        var command = ecs.changeSet[key].command;
        // Add the ghost service to the db.
        var services = new Y.juju.models.ServiceList();
        services.add({id: 'new1', name: 'renamed-service'});
        // Execute the command preparation.
        command.prepare({services: services});
        // The service name has been updated.
        assert.strictEqual(command.args[1], 'renamed-service');
      });
    });

    describe('setConfig', function() {
      it('can immediately set config to a deployed service', function() {
        var lazySetConfig = testUtils.makeStubMethod(ecs, '_lazySetConfig');
        this._cleanups.push(lazySetConfig.reset);
        var callback = testUtils.makeStubFunction();
        var args = [1, 2, 3, 4, callback, { immediate: true}];
        envObj.set_config.apply(envObj, args);
        assert.equal(envObj._set_config.calledOnce(), true);
        var setConfigArgs = envObj._set_config.lastArguments();
        // remove the options param off of the end and compare to that. as it
        // should be removed before env.deploy is called.
        assert.deepEqual(
            setConfigArgs, Array.prototype.slice.call(args, 0, -1));
        // make sure that we don't add it to the changeSet.
        assert.equal(lazySetConfig.callCount(), 0);
      });

      it('throws if immediately setting config to queued service', function() {
        var lazySetConfig = testUtils.makeStubMethod(ecs, '_lazySetConfig');
        this._cleanups.push(lazySetConfig.reset);
        var callback = testUtils.makeStubFunction();
        ecs.changeSet.foo = {};
        assert.throws(
            // this is using bind instead of apply because of how the
            // assert.throws assertion operates.
            envObj.set_config.bind(
                envObj, 'foo', 2, 3, 4, callback, { immediate: true}),
            'You cannot immediately setConfig on a queued service');
        assert.equal(envObj._set_config.callCount(), 0);
        // make sure that we don't add it to the changeSet.
        assert.equal(lazySetConfig.callCount(), 0);
      });

      it('can add a `set_config` command to the changeSet', function() {
        var lazySetConfig = testUtils.makeStubMethod(ecs, '_lazySetConfig');
        this._cleanups.push(lazySetConfig.reset);
        var callback = testUtils.makeStubFunction();
        var args = [1, 2, 3, 4, callback];
        envObj.set_config.apply(envObj, args);
        assert.deepEqual(lazySetConfig.lastArguments()[0], args);
        assert.equal(lazySetConfig.calledOnce(), true);
        // Make sure we don't call the env set_config method
        assert.equal(envObj._set_config.callCount(), 0);
      });

      it('handles heirarchical changes on queued services', function() {
        var db = ecs.get('db');
        db.services = new Y.juju.models.ServiceList();
        db.services.add({ id: 'serviceId1$' });
        ecs.changeSet = {
          'service-1': {
            command: {
              args: ['charm', 'mysql'],
              method: '_deploy',
              options: { modelId: 'serviceId1$' }
            }
          }
        };
        var callback = testUtils.makeStubFunction();
        var args = ['serviceId1$', {}, {}, {}, callback];
        var key = ecs._lazySetConfig(args);
        var record = ecs.changeSet[key];
        assert.equal(typeof record.command.onParentResults, 'function');
        assert.equal(record.executed, false);
        assert.equal(record.id, key);
        assert.deepEqual(record.parents, ['service-1']);
        assert.equal(Y.Object.size(ecs.changeSet), 2);
        // Perform this last, as it will mutate ecs.changeSet.
        assert.equal(ecs._buildHierarchy(ecs.changeSet).length, 2);
      });
    });

    describe('addRelation', function() {
      it('can immediately call `add_relation`', function() {
        var lazyAddRelation = testUtils.makeStubMethod(ecs, '_lazyAddRelation');
        this._cleanups.push(lazyAddRelation.reset);
        var callback = testUtils.makeStubFunction();
        var args = [1, 2, callback, {immediate: true}];
        envObj.add_relation.apply(envObj, args);
        assert.equal(lazyAddRelation.calledOnce(), false);
        assert.equal(envObj._add_relation.callCount(), 1);
        // Get rid of the options, which will not be passed to add_relation.
        args.pop();
        assert.deepEqual(envObj._add_relation.lastArguments(), args);
      });
      it('can add a `add_relation` command to the changeSet', function() {
        var lazyAddRelation = testUtils.makeStubMethod(ecs, '_lazyAddRelation');
        this._cleanups.push(lazyAddRelation.reset);
        var callback = testUtils.makeStubFunction();
        var args = [1, 2, callback];
        envObj.add_relation.apply(envObj, args);
        assert.deepEqual(lazyAddRelation.lastArguments()[0], args);
        assert.equal(lazyAddRelation.calledOnce(), true);
        assert.equal(envObj._add_relation.callCount(), 0);
      });
    });

    describe('placeUnit', function() {
      var machineId, mockSet, mockValidateUnitPlacement, unit;

      beforeEach(function() {
        machineId = '0';
        // Set up a mock db object.
        mockSet = testUtils.makeStubFunction();
        ecs.set('db', {
          units: {
            free: testUtils.makeStubFunction(),
            revive: testUtils.makeStubFunction({set: mockSet})
          },
          machines: {
            getById: testUtils.makeStubFunction({
              id: machineId
            })
          }
        });
        // Set up a mock unit.
        unit = {id: 'django/42'};
        // Mock the validateUnitPlacement function: without errors the function
        // returns null (third argument of makeStubMethod).
        mockValidateUnitPlacement = testUtils.makeStubMethod(
            ecs, 'validateUnitPlacement', null);
        this._cleanups.push(mockValidateUnitPlacement.reset);
        // Set up a base changeset: tests can override this value if required.
        ecs.changeSet = {
          a: {
            command: {
              method: '_add_unit',
              options: {modelId: unit.id}
            },
            parents: []
          },
          b: {
            command: {
              method: '_addMachines',
              options: {modelId: machineId}
            },
            parents: []
          }
        };
      });

      it('places on a same ghost if it was already was placed', function() {
        ecs.changeSet = {
          a: {
            command: {
              method: '_add_unit',
              options: {
                modelId: unit.id }},
            parents: ['addMachines_123'] },
          addMachines_123: {
            command: {
              method: '_addMachines',
              options: {
                modelId: machineId }},
            parents: [] }
        };
        assert.equal(ecs.changeSet.a.parents.length, 1);
        ecs.placeUnit(unit, machineId);
        assert.equal(ecs.changeSet.a.parents.length, 1);
        assert.equal(ecs.changeSet.a.parents[0], 'addMachines_123');
      });

      it('adds addMachine parent for the unit on new machines', function() {
        assert.equal(ecs.changeSet.a.parents.length, 0);
        ecs.placeUnit(unit, machineId);
        assert.equal(ecs.changeSet.a.parents.length, 1);
        assert.equal(ecs.changeSet.a.parents[0], 'b');
      });

      it('updates add_unit record when container exists', function() {
        var cmdArgs = ['serviceid', 1, null];
        ecs.changeSet = {
          a: {
            command: {
              args: cmdArgs,
              method: '_add_unit',
              options: {
                modelId: unit.id }},
            parents: [] }
        };
        assert.deepEqual(ecs.changeSet.a.command.args, cmdArgs);
        ecs.placeUnit(unit, machineId);
        cmdArgs[2] = machineId;
        assert.deepEqual(ecs.changeSet.a.command.args, cmdArgs);
      });

      it('sets the machineId in the unit model', function() {
        ecs.placeUnit(unit, machineId);
        var db = ecs.get('db');
        assert.equal(db.units.revive.calledOnce(), true);
        assert.equal(mockSet.calledOnce(), true);
        var setArgs = mockSet.lastArguments();
        assert.deepEqual(setArgs, ['machine', machineId]);
        assert.equal(db.units.free.calledOnce(), true);
      });

      it('validates unit placement', function() {
        var err = ecs.placeUnit(unit, machineId);
        assert.isNull(err);
        assert.strictEqual(mockValidateUnitPlacement.calledOnce(), true);
        var args = mockValidateUnitPlacement.lastArguments();
        assert.deepEqual(args, [unit, {id: machineId}]);
      });

      it('does not apply changes if unit placement is not valid', function() {
        mockValidateUnitPlacement = testUtils.makeStubMethod(
            ecs, 'validateUnitPlacement', 'bad wolf');
        this._cleanups.push(mockValidateUnitPlacement.reset);
        var err = ecs.placeUnit(unit, machineId);
        assert.strictEqual(err, 'bad wolf');
        // No parents have been added to the changeset record.
        assert.strictEqual(ecs.changeSet.a.parents.length, 0);
        // The machine id has not been set on the unit.
        assert.strictEqual(mockSet.called(), false);
      });

      it('raises an error if the unit was not added', function() {
        ecs.changeSet = {};
        var err = ecs.placeUnit(unit, machineId);
        assert.strictEqual(
            err,
            'attempted to place a unit which has not been added: django/42');
      });

    });

  });

  describe('validateUnitPlacement', function() {
    var unit, units;

    beforeEach(function() {
      // Set up a unit used for tests and the ecs database.
      unit = {charmUrl: 'cs:utopic/django-42'};
      units = new Y.juju.models.ServiceUnitList();
      ecs.set('db', {units: units});
    });

    afterEach(function() {
      units.destroy();
    });

    it('passes the validation on an existing machine', function() {
      var machine = {id: '0', series: 'utopic'};
      var err = ecs.validateUnitPlacement(unit, machine);
      assert.isNull(err);
    });

    it('passes the validation on a ghost machine', function() {
      units.add({
        id: 'wordpress/1',
        charmUrl: 'cs:utopic/wordpress-0',
        machine: '0'
      });
      var machine = {id: '0'};
      var err = ecs.validateUnitPlacement(unit, machine);
      assert.isNull(err);
    });

    it('checks the series of an existing machine', function() {
      var machine = {id: '0', series: 'trusty'};
      var err = ecs.validateUnitPlacement(unit, machine);
      assert.strictEqual(
          err, 'unable to place a utopic unit on the trusty machine 0');
    });

    it('checks the series of a ghost machine', function() {
      units.add({
        id: 'wordpress/1',
        charmUrl: 'cs:trusty/wordpress-0',
        machine: '0'
      });
      var machine = {id: '0'};
      var err = ecs.validateUnitPlacement(unit, machine);
      assert.strictEqual(
          err,
          'machine 0 already includes units with a different series: trusty');
    });

  });

});<|MERGE_RESOLUTION|>--- conflicted
+++ resolved
@@ -806,9 +806,6 @@
       });
 
       it('can add a remove unit record into the changeset', function() {
-<<<<<<< HEAD
-        var record = ecs._lazyRemoveUnit([['args1', 'args2']]);
-=======
         var unitObj = {};
         ecs.get('db').units = {
           getById: function(arg) {
@@ -816,8 +813,7 @@
             return unitObj;
           }
         };
-        var record = ecs._lazyRemoveUnit(['args1', 'args2']);
->>>>>>> c3af4275
+        var record = ecs._lazyRemoveUnit([['args1', 'args2']]);
         assert.equal(record.split('-')[0], 'removeUnit');
         // Note that we cannot guarantee the duration of the tests, so we
         // need to assert against the record's timestamp below.
