--- conflicted
+++ resolved
@@ -8,9 +8,8 @@
 (function () {
 
 var Y;
-<<<<<<< HEAD
 
-describe("Juju environment", function() {
+describe('Juju environment', function() {
     var juju, conn, env, msg, testUtils;
 
     before(function (done) {
@@ -19,54 +18,7 @@
             function (Y) {
                 testUtils = Y.namespace('juju-tests.utils');
                 conn = new testUtils.SocketStub();
-                juju = Y.namespace("juju");
-=======
-var SocketStub = function () {
-    this.messages = [];
-
-    this.close = function() {
-        console.log('close stub');
-        this.messages = [];
-    };
-
-    this.transient_close = function() {
-        this.onclose();
-    };
-
-    this.open = function() {
-        this.onopen();
-    };
-
-    this.msg = function(m) {
-        console.log('serializing env msg', m);
-        this.onmessage({'data': Y.JSON.stringify(m)});
-    };
-
-    this.last_message = function(m) {
-        return this.messages[this.messages.length-1];
-    };
-
-    this.send = function(m) {
-        console.log('socket send', m);
-        this.messages.push(Y.JSON.parse(m));
-    };
-
-    this.onclose = function() {};
-    this.onmessage = function() {};
-    this.onopen = function() {};
-
-};
-
-describe('Juju environment', function() {
-    var juju, conn, env, msg;
-
-    before(function (done) {
-        Y = YUI(GlobalConfig).use(
-            'base', 'node', 'json-parse', 'juju-env',
-            function (Y) {
-                conn = new SocketStub();
                 juju = Y.namespace('juju');
->>>>>>> 9270e5af
                 env = new juju.Environment({conn: conn});
                 env.connect();
                 conn.open();
