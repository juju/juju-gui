/*
This file is part of the Juju GUI, which lets users view and manage Juju
environments within a graphical interface (https://launchpad.net/juju-gui).
Copyright (C) 2012-2013 Canonical Ltd.

This program is free software: you can redistribute it and/or modify it under
the terms of the GNU Affero General Public License version 3, as published by
the Free Software Foundation.

This program is distributed in the hope that it will be useful, but WITHOUT
ANY WARRANTY; without even the implied warranties of MERCHANTABILITY,
SATISFACTORY QUALITY, or FITNESS FOR A PARTICULAR PURPOSE.  See the GNU Affero
General Public License for more details.

You should have received a copy of the GNU Affero General Public License along
with this program.  If not, see <http://www.gnu.org/licenses/>.
*/

'use strict';


describe('charm token', function() {
  var charm_container, CharmToken, token, Y;

  before(function(done) {
    Y = YUI(GlobalConfig).use(
        ['browser-charm-token', 'node-event-simulate',
         'juju-tests-utils'], function(Y) {
          CharmToken = Y.juju.widgets.browser.CharmToken;
          done();
        });
  });

  beforeEach(function() {
    charm_container = Y.namespace('juju-tests.utils')
                       .makeContainer('charm-container');
  });

  afterEach(function() {
    charm_container.remove(true);
    if (token) {
      token.destory();
    }
  });

  it('exists', function() {
    var token = new CharmToken();
    assert.isObject(token);
  });

  it('renders with correct metadata', function() {
    var cfg = {
      id: 'test',
      name: 'some-charm',
      description: 'some description',
      commitCount: 1,
      downloads: 3,
      tested_providers: ['ec2']
    };
    var token = new CharmToken(cfg);
    token.render(charm_container);
    var metadata = charm_container.one('.metadata');
    assert.equal(
        ' 3 downloads, 1 commit ',
        metadata.get('text').replace(/\s+/g, ' '));
    token.get('boundingBox').getAttribute('id').should.not.eql('test');
  });

  it('sets a default of small size', function() {
    var token = new CharmToken();
    token.get('size').should.eql('small');

    // and the css class should be on the token once rendered.
    token.render(charm_container);
    charm_container.one('.charm-token').hasClass('small').should.equal(true);
  });

  it('allows setting a large size', function() {
    var token = new CharmToken({
      size: 'large'
    });
    token.get('size').should.eql('large');

    // and the css class should be on the token once rendered.
    token.render(charm_container);
    charm_container.one('.charm-token').hasClass('large').should.equal(true);
  });

  it('allows setting a tiny size', function() {
    var token = new CharmToken({
      size: 'tiny',
      description: 'some description',
<<<<<<< HEAD
      recent_commit_count: 1,
=======
      mainCategory: 'app-servers',
      commitCount: 1,
>>>>>>> d4d1c432
      downloads: 3
    });
    assert.equal('tiny', token.get('size'));

    // and the css class should be on the token once rendered.
    token.render(charm_container);
    assert(charm_container.one('.charm-token').hasClass('tiny'));
<<<<<<< HEAD
=======

    var iconNode = charm_container.one('.category-icon');
    assert.equal(iconNode.hasClass('charm-app-servers-48'), true);
  });

  it('sets an icon per the category if available', function() {
    var cfg = {
      id: 'test',
      name: 'some-charm',
      description: 'some description',
      mainCategory: 'app-servers',
      commitCount: 1,
      downloads: 3,
      tested_providers: ['ec2']
    };

    var token = new CharmToken(cfg);
    token.render(charm_container);
    var iconNode = charm_container.one('.category-icon');
    assert.equal(iconNode.hasClass('charm-app-servers-50'), true);
  });

  it('sets an icon per the category respecting size', function() {
    var cfg = {
      id: 'test',
      name: 'some-charm',
      description: 'some description',
      mainCategory: 'app-servers',
      commitCount: 1,
      downloads: 3,
      size: 'large',
      tested_providers: ['ec2']
    };

    var token = new CharmToken(cfg);
    token.render(charm_container);
    var iconNode = charm_container.one('.category-icon');
    assert.equal(iconNode.hasClass('charm-app-servers-96'), true);
>>>>>>> d4d1c432
  });

});<|MERGE_RESOLUTION|>--- conflicted
+++ resolved
@@ -90,12 +90,8 @@
     var token = new CharmToken({
       size: 'tiny',
       description: 'some description',
-<<<<<<< HEAD
-      recent_commit_count: 1,
-=======
       mainCategory: 'app-servers',
       commitCount: 1,
->>>>>>> d4d1c432
       downloads: 3
     });
     assert.equal('tiny', token.get('size'));
@@ -103,47 +99,6 @@
     // and the css class should be on the token once rendered.
     token.render(charm_container);
     assert(charm_container.one('.charm-token').hasClass('tiny'));
-<<<<<<< HEAD
-=======
-
-    var iconNode = charm_container.one('.category-icon');
-    assert.equal(iconNode.hasClass('charm-app-servers-48'), true);
-  });
-
-  it('sets an icon per the category if available', function() {
-    var cfg = {
-      id: 'test',
-      name: 'some-charm',
-      description: 'some description',
-      mainCategory: 'app-servers',
-      commitCount: 1,
-      downloads: 3,
-      tested_providers: ['ec2']
-    };
-
-    var token = new CharmToken(cfg);
-    token.render(charm_container);
-    var iconNode = charm_container.one('.category-icon');
-    assert.equal(iconNode.hasClass('charm-app-servers-50'), true);
-  });
-
-  it('sets an icon per the category respecting size', function() {
-    var cfg = {
-      id: 'test',
-      name: 'some-charm',
-      description: 'some description',
-      mainCategory: 'app-servers',
-      commitCount: 1,
-      downloads: 3,
-      size: 'large',
-      tested_providers: ['ec2']
-    };
-
-    var token = new CharmToken(cfg);
-    token.render(charm_container);
-    var iconNode = charm_container.one('.category-icon');
-    assert.equal(iconNode.hasClass('charm-app-servers-96'), true);
->>>>>>> d4d1c432
   });
 
 });