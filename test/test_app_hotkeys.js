--- conflicted
+++ resolved
@@ -1,26 +1,16 @@
 'use strict';
 
-<<<<<<< HEAD
-describe('application hotkeys', function() {
-  var Y, app, container, windowNode;
+YUI(GlobalConfig).use(['juju-gui', 'juju-tests-utils', 'node-event-simulate'],
+    function(Y) {
+      describe('application hotkeys', function() {
+        var app, container, windowNode;
 
-  before(function(done) {
-    Y = YUI(GlobalConfig).use(
-        ['juju-gui', 'juju-tests-utils',
-          'node-event-simulate'], function(Y) {
+        before(function(done) {
           var env = {
             after: function() {},
             get: function() {},
             on: function() {}
           };
-=======
-YUI(GlobalConfig).use(['juju-gui', 'juju-tests-utils', 'node-event-simulate'],
-    function(Y) {
-      describe('application hotkeys', function() {
-        var app, container, env, conn, testUtils, windowNode;
-
-        before(function() {
->>>>>>> 062532b2
           windowNode = Y.one(window);
           app = new Y.juju.App({
             env: env,
@@ -31,90 +21,43 @@
           done();
         });
 
-<<<<<<< HEAD
-  beforeEach(function() {
-    container = Y.Node.create('<div/>');
-    Y.one('#main').append(container);
-    app.render();
-  });
+        beforeEach(function() {
+          container = Y.Node.create('<div/>');
+          Y.one('#main').append(container);
+          app.render();
+        });
 
-  afterEach(function() {
-    container.remove(true);
-  });
-
-  it('should listen for alt-S events', function() {
-    var searchInput = Y.Node.create('<input/>');
-    searchInput.set('id', 'charm-search-field');
-    container.append(searchInput);
-    windowNode.simulate('keydown', {
-      keyCode: 83, // "S" key.
-      altKey: true
-    });
-    // Did charm-search-field get the focus?
-    assert.equal(searchInput, Y.one(document.activeElement));
-  });
-
-  it('should listen for alt-E events', function() {
-    var altEtriggered = false;
-    app.on('navigateTo', function(ev) {
-      if (ev && ev.url === '/') {
-        altEtriggered = true;
-      }
-      // Avoid URL change performed by additional listeners.
-      ev.stopImmediatePropagation();
-    });
-    windowNode.simulate('keydown', {
-      keyCode: 69, // "E" key.
-      altKey: true
-    });
-    assert.isTrue(altEtriggered);
-  });
-});
-=======
         afterEach(function() {
           container.remove(true);
         });
 
-        beforeEach(function() {
-          container = Y.one('#main').appendChild(Y.Node.create(
-              '<div/>')).set('id', 'test-container').append(
-              Y.Node.create('<input />').set('id', 'charm-search-field'));
-          testUtils = Y.namespace('juju-tests.utils');
-          env = {
-            get: function() {
-            },
-            on: function() {
-            },
-            after: function() {
-            }
-          };
-        });
-
         it('should listen for alt-S events', function() {
-          app.render();
+          var searchInput = Y.Node.create('<input/>');
+          searchInput.set('id', 'charm-search-field');
+          container.append(searchInput);
           windowNode.simulate('keydown', {
-            keyCode: 83, // "S" key
+            keyCode: 83, // "S" key.
             altKey: true
           });
           // Did charm-search-field get the focus?
-          assert.equal(Y.one('#charm-search-field'),
-              Y.one(document.activeElement));
+          assert.equal(searchInput, Y.one(document.activeElement));
         });
 
         it('should listen for alt-E events', function() {
           var altEtriggered = false;
-          app.on('navigateTo', function(param) {
-            if (param && param.url === '/') {
+          app.on('navigateTo', function(ev) {
+            if (ev && ev.url === '/') {
               altEtriggered = true;
             }
+            // Avoid URL change performed by additional listeners.
+            ev.stopImmediatePropagation();
           });
-          app.render();
           windowNode.simulate('keydown', {
-            keyCode: 69, // "E" key
+            keyCode: 69, // "E" key.
             altKey: true
           });
           assert.isTrue(altEtriggered);
         });
+
       });
-    });
->>>>>>> 062532b2
+    });