--- conflicted
+++ resolved
@@ -281,11 +281,7 @@
 
     });
 
-<<<<<<< HEAD
-    it.only('handles searching correctly', function(done) {
-=======
     it('handles searching correctly', function(done) {
->>>>>>> 97369b4d
       var hostname = 'http://localhost',
           api = new Y.juju.Charmworld0({
             apiHost: hostname
