--- conflicted
+++ resolved
@@ -354,21 +354,15 @@
           'http://localhost/api/2/charm/precise/mysql-1/file/icon.svg');
     });
 
-<<<<<<< HEAD
     it('makes autocomplete requests with right query flag', function(done) {
       var hostname = 'http://localhost',
           data = [],
           url;
       var dummyfunc = function() {};
-=======
-    it('constructs iconpaths correctly', function() {
-      var hostname = 'http://localhost';
->>>>>>> 4a51d110
-      var api = new Y.juju.Charmworld2({
-        apiHost: hostname
-      });
-
-<<<<<<< HEAD
+      var api = new Y.juju.Charmworld2({
+        apiHost: hostname
+      });
+
       api._makeRequest = function(endpoint, callbacks, filters) {
         assert.equal(filters.autocomplete, true);
         done();
@@ -381,7 +375,13 @@
           }
       );
     });
-=======
+
+    it('constructs iconpaths correctly', function() {
+      var hostname = 'http://localhost';
+      var api = new Y.juju.Charmworld2({
+        apiHost: hostname
+      });
+
       var iconPath = api.iconpath('precise/mysql-1');
       assert.equal(
           iconPath,
@@ -412,7 +412,6 @@
           'http://localhost/api/2/charm/precise/mysql-1/icon.svg');
     });
 
->>>>>>> 4a51d110
   });
 
 })();