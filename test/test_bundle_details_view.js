/*
This file is part of the Juju GUI, which lets users view and manage Juju
environments within a graphical interface (https://launchpad.net/juju-gui).
Copyright (C) 2012-2013 Canonical Ltd.

This program is free software: you can redistribute it and/or modify it under
the terms of the GNU Affero General Public License version 3, as published by
the Free Software Foundation.

This program is distributed in the hope that it will be useful, but WITHOUT
ANY WARRANTY; without even the implied warranties of MERCHANTABILITY,
SATISFACTORY QUALITY, or FITNESS FOR A PARTICULAR PURPOSE.  See the GNU Affero
General Public License for more details.

You should have received a copy of the GNU Affero General Public License along
with this program.  If not, see <http://www.gnu.org/licenses/>.
*/

'use strict';

describe('Browser bundle detail view', function() {
  var Y, cleanUp, utils, data, container, view, fakestore, browser, models;

  before(function(done) {
    Y = YUI(GlobalConfig).use(
        'view',
        'juju-bundle-models',
        'juju-env-fakebackend',
        'juju-view-bundle',
        'subapp-browser', // required for handlebars helpers
        'subapp-browser-entitybaseview',
        'browser-overlay-indicator',
        'event-tracker',
        'subapp-browser-bundleview',
        'juju-view-utils',
        'juju-tests-utils',
        'event-simulate',
        'node-event-simulate',
        function(Y) {
          models = Y.namespace('juju.models');
          utils = Y.namespace('juju-tests.utils');
          data = utils.loadFixture('data/browserbundle.json', true);

          // Required to register the handlebars helpers
          browser = new Y.juju.subapps.Browser({
            store: utils.makeFakeStore()
          });

          done();
        });
  });

  beforeEach(function() {
    view = generateBundleView();
    view._setupLocalFakebackend = function() {
      this.fakebackend = utils.makeFakeBackend();
    };
    cleanUp = utils.stubCharmIconPath();
  });

  afterEach(function() {
    container.remove().destroy(true);
    view.destroy();
    cleanUp();
  });

  function generateBundleView(options) {
    container = utils.makeContainer();
    container.append('<div class="bws-view-data"></div>');
    var defaults = {
      store: utils.makeFakeStore(3),
      db: {},
      entityId: data.id,
      renderTo: container
    };
    var bundleView = Y.mix(defaults, options, true);
    view = new Y.juju.browser.views.BrowserBundleView(bundleView);
    return view;
  }

  it('can be instantiated', function() {
    assert.equal(view instanceof Y.juju.browser.views.BrowserBundleView, true);
  });

  it('displays the bundle data in a tabview', function() {
    view.set('entity', new models.Bundle(data));
    view.render();
    assert.isNotNull(container.one('.yui3-tabview'));
  });

  it('fetches the readme when requested', function(done) {
    var fakeStore = utils.makeFakeStore();
    fakeStore.file = function(id, filename, entityType, callbacks) {
      assert.equal(entityType, 'bundle');
      assert.equal(id, data.id);
      assert.equal(filename, 'README');
      assert.isFunction(callbacks.success);
      assert.isFunction(callbacks.failure);
      callbacks.success.call(view, '<div id="testit"></div>');
      assert.isNotNull(container.one('#testit'));
      done();
    };
    view.set('store', fakeStore);
    view.set('entity', new models.Bundle(data));
    view.render();
    container.one('a.readme').simulate('click');
  });

  it('fetches a source file when requested', function(done) {
    var fakeStore = utils.makeFakeStore();
    fakeStore.file = function(id, filename, entityType, callbacks) {
      assert.equal(entityType, 'bundle');
      assert.equal(id, data.id);
      assert.equal(filename, 'bundles.yaml');
      assert.isFunction(callbacks.success);
      assert.isFunction(callbacks.failure);
      callbacks.success.call(view, '<div id="testit"></div>');
      assert.isNotNull(container.one('#testit'));
      done();
    };
    view.set('store', fakeStore);
    view.set('entity', new models.Bundle(data));
    view.render();
    container.one('a.code').simulate('click');
    var codeNode = container.one('#bws-code');
    codeNode.all('select option').item(2).set('selected', 'selected');
    codeNode.one('select').simulate('change');
  });

  it('renders the proper charm icons into the header', function() {
    view.set('entity', new models.Bundle(data));
    view.render();
    assert.equal(
        container.one('.header .details .charms').all('img').size(), 4);
  });

<<<<<<< HEAD
  it('deploys a bundle when \'add\' button is clicked', function(done) {
    // app.js sets this to its deploy bundle method so
    // as long as it's called it's successful.
    view.set('deploy', function(data) {
      assert.isObject(data);
      done();
    });
=======
  it('shows a confirmation when trying to deploy a bundle', function() {
>>>>>>> fdebcc01
    view.set('entity', new models.Bundle(data));
    view.render();
    var button = container.one('.bundle .add.deploy');
    button.simulate('click');
    assert.isFalse(button.hasClass('deploy'),
        'add button should not have deploy class');
    assert.isTrue(button.hasClass('confirm'),
        'add button is missing confirm class');
    assert.equal(button.getHTML(), 'Yes, I\'m sure');
    assert.isFalse(
        container.one('.notifier-box.bundle').hasClass('hidden'),
        'notification should not have hidden class');
  });

  it('deploys a bundle when \'add\' and confirmation button is clicked',
      function(done) {
        // app.js sets this to its deploy bundle method so
        // as long as it's called it's successful.
        view.set('deployBundle', function(data) {
          assert.isObject(data);
          done();
        });
        view.set('entity', new models.Bundle(data));
        view.render();
        container.one('.bundle .add.deploy').simulate('click');
        container.one('.bundle .add.confirm').simulate('click');
      });

  it('fails gracefully if services don\'t provide xy annotations',
     function() {
       view._parseData = function() {
         return new Y.Promise(function(resolve) { resolve(); });
       };
       view.set('entity', {
          getAttrs: function() {
            return {
              charm_metadata: {},
              files: [],
              data: {
                services: {
                  foo: {
                    annotations: {
                      'gui-x': '',
                      'gui-y': ''
                    }
                  },
                  bar: {}
                }
              }
            };
          }});
       view.render();
       assert.isNull(container.one('#bws-bundle'));
       assert.isNull(container.one('a[href=#bws-bundle]'));
       // Check that the charms tab is the landing tab
       assert.equal(view.tabview.get('selection').get('index'), 2);
     });

  it('renders the bundle topology into the view', function(done) {
    view._parseData = function() {
      return new Y.Promise(function(resolve) { resolve(); });
    };
    var entity = {
      charm_metadata: {
        foo: {
          id: 'precise/foo-9',
          storeId: 'testid',
          name: 'foo'
        },
        bar: {
          id: 'precise/bar-10',
          storeId: 'testid',
          name: 'bar'
        }
      },
      files: [],
      data: {
        services: {
          foo: {
            annotations: {
              'gui-x': '1',
              'gui-y': '2'
            }
          },
          bar: {
            annotations: {
              'gui-x': '3',
              'gui-y': '4'
            }
          }
        }
      }
    };
    view.on('topologyRendered', function(e) {
      assert.isNotNull(container.one('.topology-canvas'));
      // Check that the bundle topology tab is the landing tab.
      assert.equal(view.tabview.get('selection').get('index'), 0);
      done();
    });
    view.set('entity', new models.Bundle(entity));
    view.render();
  });

  it('disabled relation line and label click interactions', function(done) {

    Y.juju.views.createModalPanel = function(rel, self) {
      // If we hit this method then the relationInteractive flag was not
      // respected and we are showing a modal panel to remove the relation.
      assert.fail();
    };

    view.on('topologyRendered', function(e) {
      var relLabel = container.one('.rel-label');
      assert.isNotNull(relLabel);
      relLabel.simulate('click');
      assert.isNotNull(container.one('.topology-canvas'));
      // Check that the bundle topology tab is the landing tab.
      assert.equal(view.tabview.get('selection').get('index'), 0);
      done();
    });

    view.set('entity', new models.Bundle(data));
    view.render();
  });

  it('renders the charm list tab properly', function() {
    // This is not under test. It's async and only causes trouble in other
    // tests.
    view._parseData = function() {
      return new Y.Promise(function(resolve) { resolve(); });
    };

    var entity = {
      charm_metadata: {
        foo: {
          id: 'precise/foo-9',
          storeId: 'testid',
          name: 'foo'
        },
        bar: {
          id: 'precise/bar-10',
          storeId: 'testid',
          name: 'bar'
        }
      },
      files: [],
      data: {
        services: {
          foo: {
            annotations: {
              'gui-x': '1',
              'gui-y': '2'
            }
          },
          bar: {
            annotations: {
              'gui-x': '3',
              'gui-y': '4'
            }
          }
        }
      },
      services: {
        foo: {
          annotations: {
            'gui-x': '1',
            'gui-y': '2'
          }
        },
        bar: {
          annotations: {
            'gui-x': '3',
            'gui-y': '4'
          }
        }
      }
    };
    view.set('entity', new models.Bundle(entity));
    view.render();
    var tab = container.one('#bws-services');
    assert.equal(tab.all('.token').size(), 2);
    var charmConfigNodes = tab.all('.charm-config');
    assert.equal(
        charmConfigNodes.item(0).one('li').get('text'), 'Service name: bar');
    assert.equal(
        charmConfigNodes.item(1).one('li').get('text'), 'Service name: foo');
  });

  it('selects the proper tab when given one', function() {
    view.set('activeTab', '#bws-services');
    view._parseData = function() {
      return new Y.Promise(function(resolve) { resolve(); });
    };
    view.set('entity', new models.Bundle(data));
    view.render();
    var selected = view.get('container').one('.yui3-tab-selected a');
    assert.equal(selected.getAttribute('href'), '#bws-services');
  });

});<|MERGE_RESOLUTION|>--- conflicted
+++ resolved
@@ -134,17 +134,7 @@
         container.one('.header .details .charms').all('img').size(), 4);
   });
 
-<<<<<<< HEAD
-  it('deploys a bundle when \'add\' button is clicked', function(done) {
-    // app.js sets this to its deploy bundle method so
-    // as long as it's called it's successful.
-    view.set('deploy', function(data) {
-      assert.isObject(data);
-      done();
-    });
-=======
   it('shows a confirmation when trying to deploy a bundle', function() {
->>>>>>> fdebcc01
     view.set('entity', new models.Bundle(data));
     view.render();
     var button = container.one('.bundle .add.deploy');
