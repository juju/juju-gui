--- conflicted
+++ resolved
@@ -212,22 +212,10 @@
         { container: container, app: app, model: charm,
           charmStore: charm_store }).render(),
         html = container.one('.charm-description'),
-<<<<<<< HEAD
         description_div = html.one('.charm-section div');
     html.one('h3').get('text').trim().should.equal('mysql');
     description_div.getStyle('height').should.not.equal('0px');
     html.all('div.charm-section').size().should.equal(1);
-=======
-        description_div = html.one('.charm-section div'),
-        interface_div = html.one('div.charm-section:nth-of-type(2)'),
-        last_change_div = html.one('div.charm-section:nth-of-type(3)'),
-        related_div = html.one('div.charm-section:nth-of-type(4)');
-    html.one('h3').get('text').trim().should.equal('mysql');
-    description_div.getStyle('height').should.not.equal('0px');
-    var _ = expect(interface_div).to.not.exist;
-    _ = expect(last_change_div).to.not.exist;
-    _ = expect(related_div).to.not.exist;
->>>>>>> c9304f91
   });
 
   it('can render fuller charm', function() {
@@ -247,17 +235,11 @@
         { container: container, app: app, model: charm, charms: charms,
           charmStore: charm_store }).render(),
         html = container.one('.charm-description'),
-<<<<<<< HEAD
         sections = html.all('.charm-section'),
         description_div = sections.item(0).one('div'),
         interface_div = sections.item(1).one('div'),
-        last_change_div = sections.item(2).one('div');
-=======
-        description_div = html.one('.charm-section div'),
-        interface_div = html.one('div.charm-section:nth-of-type(2) div'),
-        last_change_div = html.one('div.charm-section:nth-of-type(3) div'),
-        related_div = html.one('div.charm-section:nth-of-type(4)');
->>>>>>> c9304f91
+        last_change_div = sections.item(2).one('div'),
+        related_div = sections.item(3).one('div');
     description_div.get('text').should.contain('A DB');
     interface_div.getStyle('height').should.equal('0px');
     interface_div.get('text').should.contain('munin');
@@ -281,12 +263,9 @@
         { container: container, app: app, model: charm,
           charmStore: charm_store }).render(),
         html = container.one('.charm-description'),
-<<<<<<< HEAD
+        // We use the last change div.
         section_container = html.one('div.charm-section:last-child');
-=======
-        // We use the last change div.
-        section_container = html.one('div.charm-section:nth-of-type(3)');
->>>>>>> c9304f91
+        //section_container = html.one('div.charm-section:nth-of-type(3)');
     section_container.one('div').getStyle('height').should.equal('0px');
     assert(section_container.one('h4 i').hasClass('icon-chevron-up'));
     section_container.one('h4').simulate('click');
