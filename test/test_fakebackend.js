/*
This file is part of the Juju GUI, which lets users view and manage Juju
environments within a graphical interface (https://launchpad.net/juju-gui).
Copyright (C) 2012-2013 Canonical Ltd.

This program is free software: you can redistribute it and/or modify it under
the terms of the GNU Affero General Public License version 3, as published by
the Free Software Foundation.

This program is distributed in the hope that it will be useful, but WITHOUT
ANY WARRANTY; without even the implied warranties of MERCHANTABILITY,
SATISFACTORY QUALITY, or FITNESS FOR A PARTICULAR PURPOSE.  See the GNU Affero
General Public License for more details.

You should have received a copy of the GNU Affero General Public License along
with this program.  If not, see <http://www.gnu.org/licenses/>.
*/

'use strict';

(function() {

  // Helpers
  // Verify that an expected Error was found.
  var ERROR = function(errString, done) {
    return function(result) {
      assert.equal(errString, result.error);
      done();
    };
  };


  describe('FakeBackend.login', function() {
    var requires = ['node', 'juju-env-fakebackend'];
    var Y, environmentsModule, fakebackend;

    before(function(done) {
      Y = YUI(GlobalConfig).use(requires, function(Y) {
        environmentsModule = Y.namespace('juju.environments');
        done();
      });
    });

    afterEach(function() {
      fakebackend.destroy();
    });

    it('authenticates', function() {
      fakebackend = new environmentsModule.FakeBackend();
      assert.equal(fakebackend.get('authenticated'), false);
      assert.equal(fakebackend.login('admin', 'password'), true);
      assert.equal(fakebackend.get('authenticated'), true);
    });

    it('refuses to authenticate', function() {
      fakebackend = new environmentsModule.FakeBackend();
      assert.equal(fakebackend.get('authenticated'), false);
      assert.equal(fakebackend.login('admin', 'not my password'), false);
      assert.equal(fakebackend.get('authenticated'), false);
    });
  });

  describe('FakeBackend.deploy', function() {
    var requires = [
      'node', 'juju-tests-utils', 'juju-models', 'juju-charm-models'];
    var Y, fakebackend, utils, result, callback;

    before(function(done) {
      Y = YUI(GlobalConfig).use(requires, function(Y) {
        utils = Y.namespace('juju-tests.utils');
        done();
      });
    });

    beforeEach(function() {
      fakebackend = utils.makeFakeBackend();
      result = undefined;
      callback = function(response) {
        result = response;
      };
    });

    afterEach(function() {
      fakebackend.destroy();
    });

    it('rejects unauthenticated calls', function() {
      fakebackend.logout();
      fakebackend.deploy('cs:precise/wordpress', callback);
      assert.equal(result.error, 'Please log in.');
    });

    it('rejects poorly formed charm ids', function() {
      fakebackend.deploy('shazam!!!!!!', callback);
      assert.equal(result.error, 'Invalid charm id.');
    });

    it('deploys a charm', function() {
      // Defaults service name to charm name; defaults unit count to 1.
      assert.isNull(
          fakebackend.db.charms.getById('cs:precise/wordpress-10'));
      assert.isUndefined(fakebackend.deploy('cs:precise/wordpress-10', callback));
      assert.isUndefined(result.error);
      assert.isObject(
          fakebackend.db.charms.getById('cs:precise/wordpress-10'));
      var service = fakebackend.db.services.getById('wordpress');
      assert.isObject(service);
      assert.strictEqual(service, result.service);
      var attrs = service.getAttrs();
      // clientId varies.
      assert.isTrue(Y.Lang.isString(attrs.clientId));
      delete attrs.clientId;
      assert.deepEqual(attrs, {
        annotations: {},
        aggregated_status: undefined,
        charm: 'cs:precise/wordpress-10',
        config: undefined,
        constraints: {},
        constraintsStr: undefined,
        destroyed: false,
        displayName: 'wordpress',
        exposed: false,
        icon: undefined,
        id: 'wordpress',
        initialized: true,
        name: 'wordpress',
        pending: false,
        life: 'alive',
        subordinate: false,
        unit_count: undefined
      });
      var units = fakebackend.db.units.get_units_for_service(service);
      assert.lengthOf(units, 1);
      assert.lengthOf(result.units, 1);
      assert.strictEqual(units[0], result.units[0]);
      assert.equal(units[0].service, 'wordpress');
    });

    it('rejects names that duplicate an existing service', function() {
      fakebackend.deploy('cs:precise/wordpress-10', callback);
      assert.isUndefined(result.error);
      // The service name is provided explicitly.
      fakebackend.deploy('cs:precise/haproxy', callback, {name: 'wordpress'});
      assert.equal(result.error, 'A service with this name already exists.');
      // The service name is derived from charm.
      result = undefined;
      fakebackend.deploy('cs:precise/wordpress-10', callback);
      assert.equal(result.error, 'A service with this name already exists.');
    });

    it('reuses already-loaded charms with the same explicit id.', function() {
      fakebackend._loadCharm('cs:precise/wordpress-10');
      assert.isObject(
          fakebackend.db.charms.getById('cs:precise/wordpress-10'));
      fakebackend.set('store', undefined);
      fakebackend.deploy('cs:precise/wordpress-10', callback);
      assert.isUndefined(result.error);
      assert.isObject(result.service);
      assert.equal(result.service.get('charm'), 'cs:precise/wordpress-10');
    });

    it('reuses already-loaded charms with the same id.', function() {
      fakebackend._loadCharm('cs:precise/wordpress-10');
      var charm = fakebackend.db.charms.getById('cs:precise/wordpress-10');
      assert.equal(fakebackend.db.charms.size(), 1);
      // The charm data shows that this is not a subordinate charm.  We will
      // change this in the db, to show that the db data is used within the
      // deploy code.
      assert.isUndefined(charm.get('is_subordinate'));
      // The _set forces a change to a writeOnly attribute.
      charm._set('is_subordinate', true);
<<<<<<< HEAD
      fakebackend.deploy('cs:precise/wordpress-10', callback);
=======
      fakebackend.deploy('cs:wordpress', callback, {unitCount: 0});
>>>>>>> df07aa18
      assert.isUndefined(result.error);
      assert.strictEqual(
          fakebackend.db.charms.getById('cs:precise/wordpress-10'), charm);
      assert.equal(fakebackend.db.charms.size(), 1);
      assert.equal(result.service.get('charm'), 'cs:precise/wordpress-10');
      // This is the clearest indication that we used the db version, as
      // opposed to the api version, per the comments above.
      assert.isTrue(result.service.get('subordinate'));
    });

    it('accepts a config.', function() {
      fakebackend.deploy(
          'cs:precise/wordpress-10', callback, {config: {funny: 'business'}});
      assert.deepEqual(result.service.get('config'), {funny: 'business'});
    });

    it('deploys multiple units.', function() {
      fakebackend.deploy('cs:precise/wordpress-10', callback, {unitCount: 3});
      var units = fakebackend.db.units.get_units_for_service(result.service);
      assert.lengthOf(units, 3);
      assert.lengthOf(result.units, 3);
      assert.deepEqual(units, result.units);
    });

    it('reports when the API is inaccessible.', function() {
      fakebackend.get('store').charm = function(path, callbacks, bindscope) {
        callbacks.failure({boo: 'hiss'});
      };
      fakebackend.deploy('cs:precise/wordpress-10', callback);
      assert.equal(result.error, 'Error interacting with the charmworld api.');
    });

    it('honors the optional service name', function() {
      assert.isUndefined(
          fakebackend.deploy('cs:precise/wordpress-10', callback, {name: 'kumquat'}));
      assert.equal(result.service.get('id'), 'kumquat');
    });

    it('prefers config YAML to config.', function() {
      fakebackend.deploy(
          'cs:precise/wordpress-10',
          callback,
          {config: {funny: 'business'}, configYAML: 'funny: girl'});
      assert.deepEqual(result.service.get('config'), {funny: 'girl'});
    });

    it('rejects a non-string configYAML', function() {
      fakebackend.deploy('cs:precise/wordpress-10', callback, {configYAML: {}});
      assert.equal(
          result.error, 'Developer error: configYAML is not a string.');
    });

    it('accepts a YAML config string.', function() {
      fakebackend.deploy(
          'cs:precise/wordpress-10',
          callback,
          {configYAML:
                Y.io('assets/mysql-config.yaml', {sync: true}).responseText});
      assert.isObject(result.service.get('config'));
      assert.equal(result.service.get('config')['tuning-level'], 'super bad');
    });

    it('rejects unparseable YAML config string.', function() {
      fakebackend.deploy(
          'cs:precise/wordpress-10',
          callback,
          {configYAML: 'auto_id: %n'});
      assert.equal(
          result.error,
          'Error parsing YAML.\n' +
          'JS-YAML: end of the stream or a document separator is expected ' +
          'at line 1, column 10:\n' +
          '    auto_id: %n\n' +
          '             ^');
    });
  });

  describe('FakeBackend.setCharm', function() {
    var requires = [
      'node', 'juju-tests-utils', 'juju-models', 'juju-charm-models'];
    var Y, fakebackend, utils, result, callback, service;

    before(function(done) {
      Y = YUI(GlobalConfig).use(requires, function(Y) {
        utils = Y.namespace('juju-tests.utils');
        done();
      });
    });

    beforeEach(function() {
      fakebackend = utils.makeFakeBackend();
      result = undefined;
      callback = function(response) { result = response; };
      fakebackend.deploy('cs:precise/wordpress-10', callback);
      service = fakebackend.db.services.getById('wordpress');
    });

    afterEach(function() {
      fakebackend.destroy();
    });

    it('sets a charm.', function() {
      fakebackend.setCharm('wordpress', 'cs:precise/mediawiki-6', false,
          callback);
      assert.isUndefined(result.error);
      assert.equal(service.get('charm'), 'cs:precise/mediawiki-6');
    });

    it('fails when the service does not exist', function() {
      fakebackend.setCharm('nope', 'nuh-uh', false, callback);
      assert.equal(result.error, 'Service "nope" not found.');
      assert.equal(service.get('charm'), 'cs:precise/wordpress-10');
    });

    it('fails if a service is in error without force.', function() {
      fakebackend.db.units.each(function(unit) {
        unit.agent_state = 'error';
      });
      fakebackend.setCharm('wordpress', 'cs:precise/mediawiki-6', false,
          callback);
      assert.equal(result.error, 'Cannot set charm on a service with units ' +
          'in error without the force flag.');
      assert.equal(service.get('charm'), 'cs:precise/wordpress-10');
    });

    it('succeeds if a service is in error with force.', function() {
      fakebackend.db.units.each(function(unit) {
        unit.agent_state = 'error';
      });
      fakebackend.setCharm('wordpress', 'cs:precise/mediawiki-6', true,
          callback);
      assert.isUndefined(result.error);
      assert.equal(service.get('charm'), 'cs:precise/mediawiki-6');
    });
  });

  describe('FakeBackend.expose', function() {
    var requires = [
      'node', 'juju-tests-utils', 'juju-models', 'juju-charm-models'];
    var Y, fakebackend, utils, result, callback, service;

    before(function(done) {
      Y = YUI(GlobalConfig).use(requires, function(Y) {
        utils = Y.namespace('juju-tests.utils');
        done();
      });
    });

    beforeEach(function() {
      fakebackend = utils.makeFakeBackend();
      result = undefined;
      callback = function(response) { result = response; };
      fakebackend.deploy('cs:precise/wordpress-10', callback);
      service = fakebackend.db.services.getById('wordpress');
    });

    afterEach(function() {
      fakebackend.destroy();
    });

    it('rejects unauthenticated calls', function() {
      fakebackend.logout();
      var result = fakebackend.expose('wordpress');
      assert.equal(result.error, 'Please log in.');
    });

    it('exposes a service', function() {
      assert.isFalse(service.get('exposed'));
      var result = fakebackend.expose('wordpress');
      assert.isTrue(service.get('exposed'));
      assert.isUndefined(result.error);
      assert.isUndefined(result.warning);
    });

    it('errors on invalid service', function() {
      var result = fakebackend.expose('Je ne suis pas un service');
      assert.equal(
          '"Je ne suis pas un service" is an invalid service name.',
          result.error);
      assert.isUndefined(result.warning);
    });

    it('warns if a service is already exposed', function() {
      assert.isFalse(service.get('exposed'));
      var result = fakebackend.expose('wordpress');
      assert.isTrue(service.get('exposed'));
      result = fakebackend.expose('wordpress');
      assert.isUndefined(result.error);
      assert.equal(
          'Service "wordpress" was already exposed.',
          result.warning);
    });
  });

  describe('FakeBackend.unexpose', function() {
    var requires = [
      'node', 'juju-tests-utils', 'juju-models', 'juju-charm-models'];
    var Y, fakebackend, utils, result, callback, service;

    before(function(done) {
      Y = YUI(GlobalConfig).use(requires, function(Y) {
        utils = Y.namespace('juju-tests.utils');
        done();
      });
    });

    beforeEach(function() {
      fakebackend = utils.makeFakeBackend();
      result = undefined;
      callback = function(response) { result = response; };
      fakebackend.deploy('cs:precise/wordpress-10', callback);
      service = fakebackend.db.services.getById('wordpress');
    });

    afterEach(function() {
      fakebackend.destroy();
    });

    it('rejects unauthenticated calls', function() {
      fakebackend.logout();
      var result = fakebackend.unexpose('wordpress');
      assert.equal(result.error, 'Please log in.');
    });

    it('unexposes a service', function() {
      assert.isFalse(service.get('exposed'));
      var result = fakebackend.expose('wordpress');
      assert.isTrue(service.get('exposed'));
      result = fakebackend.unexpose('wordpress');
      assert.isFalse(service.get('exposed'));
      assert.isUndefined(result.error);
      assert.isUndefined(result.warning);
    });

    it('errors on invalid service', function() {
      var result = fakebackend.unexpose('Je ne suis pas un service');
      assert.equal(
          '"Je ne suis pas un service" is an invalid service name.',
          result.error);
      assert.isUndefined(result.warning);
    });

    it('warns if a service is already unexposed', function() {
      assert.isFalse(service.get('exposed'));
      var result = fakebackend.unexpose('wordpress');
      assert.isFalse(service.get('exposed'));
      assert.isUndefined(result.error);
      assert.equal(
          'Service "wordpress" is not exposed.',
          result.warning);
    });
  });

  describe('FakeBackend.uniformOperations', function() {
    var requires = ['node',
      'juju-tests-utils', 'juju-models', 'juju-charm-models'];
    var Y, fakebackend, utils;

    before(function(done) {
      Y = YUI(GlobalConfig).use(requires, function(Y) {
        utils = Y.namespace('juju-tests.utils');
        done();
      });
    });

    beforeEach(function() {
      fakebackend = utils.makeFakeBackend();
    });

    afterEach(function() {
      fakebackend.destroy();
    });

    function createRelation(charms, relation, mock, done, callback) {
      fakebackend.deploy(charms[0], function() {
        fakebackend.deploy(charms[1], function() {
          var result = fakebackend.addRelation.apply(fakebackend, relation);
          assert.equal(result.error, undefined);
          assert.equal(result.relationId, 'relation-0');
          assert.equal(typeof result.relation, 'object');
          assert.deepEqual(result.endpoints, mock.endpoints);
          assert.equal(result.scope, mock.scope);
          assert.equal(result.type, mock.type);
          callback(result, done);
        });
      });
    }

    describe('FakeBackend.exportEnvironment', function(done) {

      it('rejects unauthenticated calls', function() {
        fakebackend.logout();
        var result = fakebackend.exportEnvironment();
        assert.equal(result.error, 'Please log in.');
      });

      it('successfully exports env data', function(done) {
        createRelation(
            ['cs:precise/wordpress-10', 'cs:mysql'],
            ['wordpress:db', 'mysql:db'],
            { type: 'mysql', scope: 'global',
              endpoints:
                  [['wordpress', {name: 'db'}], ['mysql', {name: 'db'}]]},
            done,
            function(result, done) {
              var data = fakebackend.exportEnvironment().result;
              assert.equal(data.meta.exportFormat, 1.0);
              assert.equal(data.services[0].name, 'wordpress');
              assert.equal(data.relations[0].display_name, 'db');
              done();
            });
      });
    });

    describe('FakeBackend.importEnvironment', function(done) {
      it('rejects unauthenticated calls', function(done) {
        fakebackend.logout();
        var result = fakebackend.importEnvironment('', function(result) {
          assert.equal(result.error, 'Please log in.');
          done();
        });
      });

      it('successfully imports v0 data', function(done) {
        var fixture = utils.loadFixture('data/sample-improv.json', false);
        fakebackend.importEnvironment(fixture, function(result) {
          assert.isTrue(result.result);
          assert.isNotNull(fakebackend.db.services.getById('wordpress'));

          // Verify that the charms have been loaded.
          assert.isNotNull(fakebackend.db.charms.getById(
              'cs:precise/wordpress-10'));
          done();
        });
      });

      it('successfully imports v1 data', function(done) {
        var fixture = utils.loadFixture('data/sample-fakebackend.json', false);
        fakebackend.importEnvironment(fixture, function(result) {
          assert.isTrue(result.result);
          assert.isNotNull(fakebackend.db.services.getById('wordpress'));
          done();
        });
      });
    });


    describe('FakeBackend.resolved', function(done) {

      it('rejects unauthenticated calls', function() {
        fakebackend.logout();
        var result = fakebackend.resolved('wordpress/0');
        assert.equal(result.error, 'Please log in.');
      });

      it('reports invalid untis', function() {
        var result = fakebackend.resolved('wordpress/0');
        assert.equal(result.error, 'Unit "wordpress/0" does not exist.');
      });

      it('reports invalid relations', function(done) {
        fakebackend.deploy('cs:precise/wordpress-10', function() {
          var result = fakebackend.resolved('wordpress/0', 'db');
          assert.equal(result.error, 'Relation db not found for wordpress/0');
          done();
        });
      });
    });

    describe('FakeBackend.getCharm', function() {

      before(function() {
        // A global variable required for testing.
        window.flags = {};
      });

      after(function() {
        delete window.flags;
      });

      it('rejects unauthenticated calls', function(done) {
        fakebackend.logout();
        fakebackend.getCharm('cs:precise/wordpress-10', ERROR('Please log in.', done));
      });

      it('disallows malformed charm names', function(done) {
        fakebackend.getCharm('^invalid', ERROR('Invalid charm id.', done));
      });

      it('successfully returns valid charms', function(done) {
        fakebackend.getCharm('cs:precise/wordpress-10', function(data) {
          assert.equal(data.result.name, 'wordpress');
          done();
        });
      });

      it('loads subordinate charms properly', function(done) {
        fakebackend.getCharm('cs:puppet', function(data) {
          assert.equal(data.result.name, 'puppet');
          assert.isTrue(data.result.is_subordinate);
          done();
        });
      });
    });

    describe('FakeBackend.getService', function() {
      it('rejects unauthenticated calls', function() {
        fakebackend.logout();
        var result = fakebackend.getService('cs:precise/wordpress-10');
        assert.equal(result.error, 'Please log in.');
      });

      it('returns an error for a missing service', function() {
        var result = fakebackend.getService('^invalid');
        assert.equal(result.error, 'Invalid service id.');
      });

      it('successfully returns a valid service', function(done) {
        fakebackend.deploy('cs:precise/wordpress-10', function() {
          var service = fakebackend.getService('wordpress').result;
          assert.equal(service.name, 'wordpress');
          done();
        });
      });
    });

    describe('FakeBackend.setConfig', function() {
      it('rejects unauthenticated calls', function() {
        fakebackend.logout();
        var result = fakebackend.setConfig('wordpress', {'foo': 'bar'});
        assert.equal(result.error, 'Please log in.');
      });

      it('returns an error for a missing service', function() {
        var result = fakebackend.setConfig('scaling', {});
        assert.equal(result.error, 'Service \"scaling\" does not exist.');
      });

      it('successfully returns a valid service configuration', function(done) {
        fakebackend.deploy('cs:precise/wordpress-10', function() {
          fakebackend.setConfig('wordpress', {
            'blog-title': 'Silence is Golden.'});
          var service = fakebackend.getService('wordpress').result;
          var config = service.config;
          assert.equal(config['blog-title'], 'Silence is Golden.');
          done();
        });
      });
    });

    describe('FakeBackend.setConstraints', function() {
      it('rejects unauthenticated calls', function() {
        fakebackend.logout();
        var result = fakebackend.setConstraints('wordpress', {'cpu': '4'});
        assert.equal(result.error, 'Please log in.');
      });

      it('returns an error for a missing service', function() {
        var result = fakebackend.setConstraints('scaling', {});
        assert.equal(result.error, 'Service \"scaling\" does not exist.');
      });

      it('successfully returns a valid constraints', function(done) {
        fakebackend.deploy('cs:precise/wordpress-10', function() {
          fakebackend.setConstraints('wordpress', {'cpu': '4'});
          var service = fakebackend.getService('wordpress').result;
          var constraints = service.constraints;
          assert.equal(constraints.cpu, '4');
          assert.equal(constraints.mem, undefined);
          done();
        });
      });

      it('successfully returns a valid constraints as array', function(done) {
        fakebackend.deploy('cs:precise/wordpress-10', function() {
          fakebackend.setConstraints('wordpress', ['cpu=4']);
          var service = fakebackend.getService('wordpress').result;
          var constraints = service.constraints;
          assert.equal(constraints.cpu, '4');
          assert.equal(constraints.mem, undefined);
          done();
        });
      });
    });

    describe('FakeBackend.destroyService', function() {
      it('rejects unauthenticated calls', function() {
        fakebackend.logout();
        var result = fakebackend.destroyService('dummy');
        assert.equal(result.error, 'Please log in.');
      });

      it('returns an error for a missing service', function() {
        var result = fakebackend.destroyService('missing');
        assert.equal('Invalid service id.', result.error);
      });

      it('successfully destroys a valid service', function(done) {
        fakebackend.deploy('cs:precise/wordpress-10', function(data) {
          var result = fakebackend.destroyService('wordpress');
          assert.equal(result.result, 'wordpress');
          assert.isUndefined(result.error);
          // Ensure the service can no longer be retrieved.
          result = fakebackend.getService('wordpress');
          assert.equal(result.error, 'Invalid service id.');
          done();
        });
      });

      it('removes relations when destroying a service', function(done) {
        // Add a couple of services and hook up relations.
        fakebackend.deploy('cs:precise/wordpress-10', function(data) {
          fakebackend.deploy('cs:mysql', function() {
            var result = fakebackend.addRelation('wordpress:db', 'mysql:db');
            assert.isUndefined(result.error);
            var mysql = fakebackend.getService('mysql').result;
            assert.lengthOf(mysql.rels, 1);
            // Now destroy one of the services.
            result = fakebackend.destroyService('wordpress').result;
            assert.isUndefined(result.error);
            assert.equal('wordpress', result);
            // Ensure the destroyed service can no longer be retrieved.
            result = fakebackend.getService('wordpress');
            assert.equal(result.error, 'Invalid service id.');
            // But the other one exists and has no relations.
            mysql = fakebackend.getService('mysql').result;
            assert.lengthOf(mysql.rels, 0);
            done();
          });
        });
      });

      it('removes units when destroying a service', function(done) {
        fakebackend.deploy('cs:precise/wordpress-10', function(data) {
          var service = fakebackend.db.services.getById('wordpress');
          var units = fakebackend.db.units.get_units_for_service(service);
          assert.lengthOf(units, 1);
          var result = fakebackend.destroyService('wordpress');
          assert.equal(result.result, 'wordpress');
          assert.isUndefined(result.error);
          units = fakebackend.db.units.get_units_for_service(service);
          assert.lengthOf(units, 0);
          done();
        });
      });

    });

    describe('FakeBackend.Annotations', function() {
      it('must require authentication', function() {
        fakebackend.logout();
        var reply = fakebackend.getAnnotations('env');
        assert.equal(reply.error, 'Please log in.');
      });

      it('must get annotations from a service', function(done) {
        fakebackend.deploy('cs:precise/wordpress-10', function() {
          var service = fakebackend.getService('wordpress').result;
          assert.deepEqual(service.annotations, {});
          var anno = fakebackend.getAnnotations('wordpress').result;
          assert.deepEqual(anno, {});
          done();
        });
      });

      it('must update annotations to a service', function(done) {
        fakebackend.deploy('cs:precise/wordpress-10', function() {
          fakebackend.updateAnnotations('wordpress',
                                        {'foo': 'bar', 'gone': 'away'});
          var anno = fakebackend.getAnnotations('wordpress').result;
          assert.equal(anno.foo, 'bar');
          assert.equal(anno.gone, 'away');

          // Apply an update and verify that merge happened.
          fakebackend.updateAnnotations('wordpress', {'gone': 'too far'});
          anno = fakebackend.getAnnotations('wordpress').result;
          assert.equal(anno.foo, 'bar');
          assert.equal(anno.gone, 'too far');
          done();
        });
      });

      it('must update annotations on a unit', function(done) {
        fakebackend.deploy('cs:precise/wordpress-10', function() {
          fakebackend.updateAnnotations('wordpress/0',
                                        {'foo': 'bar', 'gone': 'away'});
          var anno = fakebackend.getAnnotations('wordpress/0').result;
          assert.equal(anno.foo, 'bar');
          assert.equal(anno.gone, 'away');

          // Apply an update and verify that merge happened.
          fakebackend.updateAnnotations('wordpress/0', {'gone': 'too far'});
          anno = fakebackend.getAnnotations('wordpress/0').result;
          assert.equal(anno.foo, 'bar');
          assert.equal(anno.gone, 'too far');
          done();
        });
      });

      it('must update annotations on the environment', function() {
        fakebackend.updateAnnotations('env',
                                      {'foo': 'bar', 'gone': 'away'});
        var anno = fakebackend.getAnnotations('env').result;
        assert.equal(anno.foo, 'bar');
        assert.equal(anno.gone, 'away');

        // Apply an update and verify that merge happened.
        fakebackend.updateAnnotations('env', {'gone': 'too far'});
        anno = fakebackend.getAnnotations('env').result;
        assert.equal(anno.foo, 'bar');
        assert.equal(anno.gone, 'too far');

        // Verify the annotations on the model directly.
        anno = fakebackend.db.environment.get('annotations');
        assert.equal(anno.foo, 'bar');
        assert.equal(anno.gone, 'too far');

        // Verify changes make it into nextAnnotations
        var changes = fakebackend.nextAnnotations();
        assert.deepEqual(changes.annotations.env,
                         fakebackend.db.environment);
      });

      it('must remove annotations from a service', function(done) {
        fakebackend.deploy('cs:precise/wordpress-10', function() {
          fakebackend.updateAnnotations('wordpress',
                                        {'foo': 'bar', 'gone': 'away'});
          var anno = fakebackend.getAnnotations('wordpress').result;
          assert.equal(anno.foo, 'bar');
          assert.equal(anno.gone, 'away');

          // Remove an annotation and verify that happened.
          fakebackend.removeAnnotations('wordpress', ['gone']);
          anno = fakebackend.getAnnotations('wordpress').result;
          assert.equal(anno.foo, 'bar');
          assert.equal(anno.gone, undefined);

          // Finally remove annotations with falsey keys.
          fakebackend.removeAnnotations('wordpress');
          anno = fakebackend.getAnnotations('wordpress').result;
          assert.deepEqual(anno, {});
          done();
        });

      });
    });
  });

  describe('FakeBackend.addUnit', function() {
    var requires = [
      'node', 'juju-tests-utils', 'juju-models', 'juju-charm-models'];
    var Y, fakebackend, utils, deployResult, callback;

    before(function(done) {
      Y = YUI(GlobalConfig).use(requires, function(Y) {
        utils = Y.namespace('juju-tests.utils');
        done();
      });
    });

    beforeEach(function() {
      fakebackend = utils.makeFakeBackend();
      deployResult = undefined;
      callback = function(response) { deployResult = response; };
    });

    afterEach(function() {
      fakebackend.destroy();
    });

    it('rejects unauthenticated calls', function() {
      fakebackend.logout();
      var result = fakebackend.addUnit('wordpress');
      assert.equal(result.error, 'Please log in.');
    });

    it('returns an error for an invalid number of units', function() {
      fakebackend.deploy('cs:precise/wordpress-10', callback);
      assert.isUndefined(deployResult.error);
      assert.equal(
          fakebackend.addUnit('wordpress', 'goyesca').error,
          'Invalid number of units.');
      assert.equal(
          fakebackend.addUnit('wordpress', 0).error,
          'Invalid number of units.');
      assert.equal(
          fakebackend.addUnit('wordpress', -1).error,
          'Invalid number of units.');
    });

    it('returns error for invalid number of subordinate units', function() {
      fakebackend.deploy('cs:puppet', callback);
      assert.isUndefined(deployResult.error);
      assert.equal(
          fakebackend.addUnit('puppet', 'goyesca').error,
          'Invalid number of units.');
      assert.equal(
          fakebackend.addUnit('puppet', 1).error,
          'Invalid number of units.');
      assert.equal(
          fakebackend.addUnit('puppet', -1).error,
          'Invalid number of units.');
      // It also ignores empty requests
      assert.isUndefined(
          fakebackend.addUnit('puppet', 0).error);
      assert.isUndefined(
          fakebackend.addUnit('puppet').error);
    });

    it('returns an error if the service does not exist.', function() {
      assert.equal(
          fakebackend.addUnit('foo').error,
          'Service "foo" does not exist.');
    });

    it('defaults to adding just one unit', function() {
      fakebackend.deploy('cs:precise/wordpress-10', callback);
      assert.isUndefined(deployResult.error);
      assert.lengthOf(
          fakebackend.db.units.get_units_for_service(deployResult.service), 1);
      var result = fakebackend.addUnit('wordpress');
      assert.lengthOf(result.units, 1);
      assert.lengthOf(
          fakebackend.db.units.get_units_for_service(deployResult.service), 2);
      // Units are simple objects, not models.
      assert.equal(result.units[0].id, 'wordpress/1');
      assert.equal(result.units[0].agent_state, 'started');
      assert.deepEqual(
          result.units[0], fakebackend.db.units.getById('wordpress/1'));
      // Creating units also created/assigned associated machines.  Like units,
      // these are simple objects, not models.
      assert.lengthOf(result.machines, 1);
      assert.equal(
          result.machines[0].machine_id, result.units[0].machine);
      assert.isString(result.machines[0].machine_id);
      assert.isString(result.machines[0].public_address);
      assert.match(
          result.machines[0].public_address, /^[^.]+\.example\.com$/);
      assert.equal(result.machines[0].agent_state, 'running');
    });

    it('adds multiple units', function() {
      fakebackend.deploy('cs:precise/wordpress-10', callback);
      assert.isUndefined(deployResult.error);
      assert.lengthOf(
          fakebackend.db.units.get_units_for_service(deployResult.service), 1);
      var result = fakebackend.addUnit('wordpress', 5);
      assert.lengthOf(result.units, 5);
      assert.lengthOf(
          fakebackend.db.units.get_units_for_service(deployResult.service), 6);
      assert.equal(result.units[0].id, 'wordpress/1');
      assert.equal(result.units[1].id, 'wordpress/2');
      assert.equal(result.units[2].id, 'wordpress/3');
      assert.equal(result.units[3].id, 'wordpress/4');
      assert.equal(result.units[4].id, 'wordpress/5');
      assert.lengthOf(result.machines, 5);
    });

  });

  describe('FakeBackend.next*', function() {
    var requires = [
      'node', 'juju-tests-utils', 'juju-models', 'juju-charm-models'];
    var Y, fakebackend, utils, deployResult, callback;

    before(function(done) {
      Y = YUI(GlobalConfig).use(requires, function(Y) {
        utils = Y.namespace('juju-tests.utils');
        done();
      });
    });

    beforeEach(function() {
      fakebackend = utils.makeFakeBackend();
      deployResult = undefined;
      callback = function(response) { deployResult = response; };
    });

    afterEach(function() {
      fakebackend.destroy();
    });

    describe('FakeBackend.nextChanges', function() {
      it('rejects unauthenticated calls.', function() {
        fakebackend.logout();
        var result = fakebackend.nextChanges();
        assert.equal(result.error, 'Please log in.');
      });

      it('reports no changes initially.', function() {
        assert.isNull(fakebackend.nextChanges());
      });

      it('reports a call to addUnit correctly.', function() {
        fakebackend.deploy('cs:precise/wordpress-10', callback);
        assert.isUndefined(deployResult.error);
        assert.isObject(fakebackend.nextChanges());
        var result = fakebackend.addUnit('wordpress');
        assert.lengthOf(result.units, 1);
        var changes = fakebackend.nextChanges();
        assert.lengthOf(Y.Object.keys(changes.services), 0);
        assert.lengthOf(Y.Object.keys(changes.units), 1);
        assert.lengthOf(Y.Object.keys(changes.machines), 1);
        assert.lengthOf(Y.Object.keys(changes.relations), 0);
        assert.deepEqual(
            changes.units['wordpress/1'], [result.units[0], true]);
        assert.deepEqual(
            changes.machines[result.machines[0].machine_id],
            [result.machines[0], true]);
      });

      it('reports a deploy correctly.', function() {
        fakebackend.deploy('cs:precise/wordpress-10', callback);
        assert.isUndefined(deployResult.error);
        var changes = fakebackend.nextChanges();
        assert.lengthOf(Y.Object.keys(changes.services), 1);
        assert.deepEqual(
            changes.services.wordpress, [deployResult.service, true]);
        assert.lengthOf(Y.Object.keys(changes.units), 1);
        assert.deepEqual(
            changes.units['wordpress/0'], [deployResult.units[0], true]);
        assert.lengthOf(Y.Object.keys(changes.machines), 1);
        assert.deepEqual(
            changes.machines[deployResult.machines[0].machine_id],
            [deployResult.machines[0], true]);
        assert.lengthOf(Y.Object.keys(changes.relations), 0);
      });

      it('reports a deploy of multiple units correctly.', function() {
        fakebackend.deploy('cs:precise/wordpress-10', callback, {unitCount: 5});
        assert.isUndefined(deployResult.error);
        var changes = fakebackend.nextChanges();
        assert.lengthOf(Y.Object.keys(changes.services), 1);
        assert.lengthOf(Y.Object.keys(changes.units), 5);
        assert.lengthOf(Y.Object.keys(changes.machines), 5);
        assert.lengthOf(Y.Object.keys(changes.relations), 0);
      });

      it('reports no changes when no changes have occurred.',
          function() {
            fakebackend.deploy('cs:precise/wordpress-10', callback);
            assert.isUndefined(deployResult.error);
            assert.isObject(fakebackend.nextChanges());
            assert.isNull(fakebackend.nextChanges());
          }
      );
    });

    describe('FakeBackend.nextAnnotations', function() {
      it('rejects unauthenticated calls.', function() {
        fakebackend.logout();
        var result = fakebackend.nextAnnotations();
        assert.equal(result.error, 'Please log in.');
      });

      it('reports no changes initially.', function() {
        assert.isNull(fakebackend.nextAnnotations());
      });

      it('reports service changes correctly', function(done) {
        fakebackend.deploy('cs:precise/wordpress-10', function() {
          fakebackend.updateAnnotations('wordpress',
                                        {'foo': 'bar', 'gone': 'away'});

          var changes = fakebackend.nextAnnotations();
          assert.deepEqual(changes.services.wordpress,
                           fakebackend.db.services.getById('wordpress'));
          done();
        });
      });

      it('reports env changes correctly', function() {
        fakebackend.updateAnnotations('env',
                                      {'foo': 'bar', 'gone': 'away'});

        // Verify changes name it into nextAnnotations
        var changes = fakebackend.nextAnnotations();
        assert.deepEqual(changes.annotations.env,
                         fakebackend.db.environment);
      });
    });
  });

  describe('FakeBackend.addRelation', function() {
    var requires = [
      'node', 'juju-tests-utils', 'juju-models', 'juju-charm-models'];
    var Y, fakebackend, utils, deployResult, callback;

    before(function(done) {
      Y = YUI(GlobalConfig).use(requires, function(Y) {
        utils = Y.namespace('juju-tests.utils');
        done();
      });
    });

    beforeEach(function() {
      fakebackend = utils.makeFakeBackend();
      deployResult = undefined;
      callback = function(response) { deployResult = response; };
    });

    afterEach(function() {
      fakebackend.destroy();
    });

    function createRelation(charms, relation, mock, done) {
      fakebackend.deploy(charms[0], function() {
        fakebackend.deploy(charms[1], function() {
          var result = fakebackend.addRelation.apply(fakebackend, relation);
          assert.equal(result.error, undefined);
          assert.equal(result.relationId, 'relation-0');
          assert.equal(typeof result.relation, 'object');
          assert.deepEqual(result.endpoints, mock.endpoints);
          assert.equal(result.scope, mock.scope);
          assert.equal(result.type, mock.type);
          done();
        });
      });
    }

    it('rejects unauthenticated calls', function() {
      fakebackend.logout();
      var result = fakebackend.addRelation();
      assert.equal(result.error, 'Please log in.');
    });

    it('requires two string endpoint names', function() {
      var result = fakebackend.addRelation();
      assert.equal(result.error, 'Two string endpoint names' +
              ' required to establish a relation');
    });

    it('requires relationships to be explicit if more than one ' +
        'shared interface', function(done) {
          fakebackend.deploy('cs:mediawiki', function() {
            fakebackend.deploy('cs:mysql', function() {
              var result = fakebackend.addRelation('mediawiki', 'mysql');
              assert.equal(result.error,
                  'Ambiguous relationship is not allowed.');
              done();
            });
          });
        });

    it('throws an error if there are no shared interfaces', function(done) {
      fakebackend.deploy('cs:hadoop', function() {
        fakebackend.deploy('cs:mysql', function() {
          var result = fakebackend.addRelation('hadoop', 'mysql');
          assert.equal(result.error, 'Specified relation is unavailable.');
          done();
        });
      });
    });

    it('requires the specified interfaces to match', function(done) {
      fakebackend.deploy('cs:precise/wordpress-10', function() {
        fakebackend.deploy('cs:precise/haproxy', function() {
          var result = fakebackend.addRelation(
              'wordpress:cache', 'haproxy:munin');
          assert.equal(result.error, 'Specified relation is unavailable.');
          done();
        });
      });
    });

    it('can create a relation with a double explicit interface',
        function(done) {
          createRelation(
              ['cs:wordpress', 'cs:mysql'],
              ['wordpress:db', 'mysql:db'],
              { type: 'mysql', scope: 'global',
                endpoints:
                    [['wordpress', {name: 'db'}], ['mysql', {name: 'db'}]]},
              done);
        });

    it('can create a relation with double explicit interface (reverse)',
        function(done) {
          createRelation(
              ['cs:wordpress', 'cs:mysql'],
              ['mysql:db', 'wordpress:db'],
              { type: 'mysql', scope: 'global',
                endpoints:
                    [['wordpress', {name: 'db'}], ['mysql', {name: 'db'}]]},
              done);
        });

    it('can create a relation with a double explicit interface and a ' +
        'subordinate charm', function(done) {
          createRelation(
              ['cs:wordpress', 'cs:puppet'],
              ['wordpress:juju-info', 'puppet:juju-info'],
              { type: 'juju-info', scope: 'container',
                endpoints:
                    [['puppet', {name: 'juju-info'}],
                      ['wordpress', {name: 'juju-info'}]]},
              done);
        });

    it('can create a relation with a double explicit interface and a ' +
        'subordinate charm (reverse)', function(done) {
          createRelation(
              ['cs:wordpress', 'cs:puppet'],
              ['puppet:juju-info', 'wordpress:juju-info'],
              { type: 'juju-info', scope: 'container',
                endpoints:
                    [['puppet', {name: 'juju-info'}],
                      ['wordpress', {name: 'juju-info'}]]},
              done);
        });

    it('can create a relation with a single explicit interface',
        function(done) {
          createRelation(
              ['cs:wordpress', 'cs:mysql'],
              ['wordpress:db', 'mysql'],
              { type: 'mysql', scope: 'global',
                endpoints:
                    [['wordpress', {name: 'db'}],
                     ['mysql', {name: 'db'}]]},
              done);
        });

    it('can create a relation with a single explicit interface (reverse)',
        function(done) {
          createRelation(
              ['cs:wordpress', 'cs:mysql'],
              ['mysql', 'wordpress:db'],
              { type: 'mysql', scope: 'global',
                endpoints:
                    [['wordpress', {name: 'db'}], ['mysql', {name: 'db'}]]},
              done);
        });

    it('can create a relation with a single explicit interface (other)',
        function(done) {
          createRelation(
              ['cs:wordpress', 'cs:mysql'],
              ['wordpress', 'mysql:db'],
              { type: 'mysql', scope: 'global',
                endpoints:
                    [['wordpress', {name: 'db'}], ['mysql', {name: 'db'}]]},
              done);
        });

    it('can create a relation with a single explicit interface (other,' +
        ' reverse)', function(done) {
          createRelation(
              ['cs:wordpress', 'cs:mysql'],
              ['mysql:db', 'wordpress'],
              { type: 'mysql', scope: 'global',
                endpoints:
                    [['wordpress', {name: 'db'}], ['mysql', {name: 'db'}]]},
              done);
        });

    it('can create a relation with a single explicit interface and a' +
        ' subordinate charm', function(done) {
          createRelation(
              ['cs:wordpress', 'cs:puppet'],
              ['puppet:juju-info', 'wordpress'],
              { type: 'juju-info', scope: 'container',
                endpoints:
                    [['puppet', {name: 'juju-info'}],
                      ['wordpress', {name: 'juju-info'}]]},
              done);
        });

    it('can create a relation with a single explicit interface and a ' +
        'subordinate charm (other)', function(done) {
          createRelation(
              ['cs:wordpress', 'cs:puppet'],
              ['wordpress', 'puppet:juju-info'],
              { type: 'juju-info', scope: 'container',
                endpoints:
                    [['puppet', {name: 'juju-info'}],
                      ['wordpress', {name: 'juju-info'}]]},
              done);
        });

    it('can create a relation with a single explicit interface and a ' +
        'subordinate charm (reverse)', function(done) {
          createRelation(
              ['cs:wordpress', 'cs:puppet'],
              ['puppet', 'wordpress:juju-info'],
              { type: 'juju-info', scope: 'container',
                endpoints:
                    [['puppet', {name: 'juju-info'}],
                      ['wordpress', {name: 'juju-info'}]]},
              done);
        });

    it('can create a relation with a single explicit interface and a ' +
        'subordinate charm (reverse)', function(done) {
          createRelation(
              ['cs:wordpress', 'cs:puppet'],
              ['wordpress:juju-info', 'puppet'],
              { type: 'juju-info', scope: 'container',
                endpoints:
                    [['puppet', {name: 'juju-info'}],
                      ['wordpress', {name: 'juju-info'}]]},
              done);
        });

    it('can create a relation with an inferred interface', function(done) {
      createRelation(
          ['cs:wordpress', 'cs:mysql'],
          ['wordpress', 'mysql'],
          { type: 'mysql', scope: 'global',
            endpoints:
                [['wordpress', {name: 'db'}], ['mysql', {name: 'db'}]]},
          done);
    });

    it('can create a relation with an inferred interface (reverse)',
        function(done) {
          createRelation(
              ['cs:wordpress', 'cs:mysql'],
              ['mysql', 'wordpress'],
              { type: 'mysql', scope: 'global',
                endpoints:
                    [['wordpress', {name: 'db'}], ['mysql', {name: 'db'}]]},
              done);
        });

    it('can create a relation with an inferred subordinate charm',
        function(done) {
          createRelation(
              ['cs:wordpress', 'cs:puppet'],
              ['wordpress', 'puppet'],
              { type: 'juju-info', scope: 'container',
                endpoints:
                    [['puppet', {name: 'juju-info'}],
                      ['wordpress', {name: 'juju-info'}]]},
              done);
        });

    it('can create a relation with an inferred subordinate charm (reverse)',
        function(done) {
          createRelation(
              ['cs:wordpress', 'cs:puppet'],
              ['puppet', 'wordpress'],
              { type: 'juju-info', scope: 'container',
                endpoints:
                    [['puppet', {name: 'juju-info'}],
                      ['wordpress', {name: 'juju-info'}]]},
              done);
        });

  });

  describe('FakeBackend.removeRelation', function() {
    var requires = [
      'node', 'juju-tests-utils', 'juju-models', 'juju-charm-models'];
    var Y, fakebackend, utils;

    before(function(done) {
      Y = YUI(GlobalConfig).use(requires, function(Y) {
        utils = Y.namespace('juju-tests.utils');
        done();
      });
    });

    beforeEach(function() {
      fakebackend = utils.makeFakeBackend();
    });

    afterEach(function() {
      fakebackend.destroy();
    });

    function createAndRemoveRelation(charms, relation,
        removeRelation, mock, done) {
      fakebackend.deploy(charms[0], function() {
        fakebackend.deploy(charms[1], function() {
          fakebackend.addRelation.apply(fakebackend, relation);
          var result = fakebackend.removeRelation.apply(
              fakebackend, removeRelation);

          assert.equal(result.error, mock.error);
          assert.equal(typeof result, 'object');
          done();
        });
      });
    }

    it('rejects unauthenticated calls', function() {
      fakebackend.logout();
      var result = fakebackend.addRelation();
      assert.equal(result.error, 'Please log in.');
    });

    it('requires two string endpoint names', function() {
      var result = fakebackend.addRelation();
      assert.equal(result.error, 'Two string endpoint names' +
              ' required to establish a relation');
    });

    it('removes a relation when supplied with two string endpoints',
        function(done) {
          createAndRemoveRelation(
              ['cs:wordpress', 'cs:mysql'],
              ['wordpress:db', 'mysql:db'],
              ['wordpress:db', 'mysql:db'],
              {},
              done);
        });

    it('removes a relation when supplied with two string endpoints (reverse)',
        function(done) {
          createAndRemoveRelation(
              ['cs:wordpress', 'cs:mysql'],
              ['wordpress:db', 'mysql:db'],
              ['mysql:db', 'wordpress:db'],
              {},
              done);
        });

    it('removes a relation when supplied with two different string endpoints',
        function(done) {
          createAndRemoveRelation(
              ['cs:mediawiki', 'cs:haproxy'],
              ['mediawiki:website', 'haproxy:reverseproxy'],
              ['mediawiki:website', 'haproxy:reverseproxy'],
              {},
              done);
        });

    it('removes a relation when supplied with two different string endpoints',
        function(done) {
          createAndRemoveRelation(
              ['cs:mediawiki', 'cs:haproxy'],
              ['mediawiki:website', 'haproxy:reverseproxy'],
              ['haproxy:reverseproxy', 'mediawiki:website'],
              {},
              done);
        });

    it('throws an error if the charms do not exist', function(done) {
      createAndRemoveRelation(
          ['cs:mediawiki', 'cs:haproxy'],
          ['mediawiki:website', 'haproxy:reverseproxy'],
          ['wordpress:db', 'mysql:db'],
          {error: 'Charm not loaded.'},
          done);
    });

    it('throws an error if the relationship does not exist', function(done) {
      createAndRemoveRelation(
          ['cs:wordpress', 'cs:mysql'],
          ['wordpress:db', 'mysql:db'],
          ['wordpress:bar', 'mysql:baz'],
          {error: 'Relationship does not exist'},
          done);
    });

  });

})();<|MERGE_RESOLUTION|>--- conflicted
+++ resolved
@@ -169,11 +169,7 @@
       assert.isUndefined(charm.get('is_subordinate'));
       // The _set forces a change to a writeOnly attribute.
       charm._set('is_subordinate', true);
-<<<<<<< HEAD
-      fakebackend.deploy('cs:precise/wordpress-10', callback);
-=======
-      fakebackend.deploy('cs:wordpress', callback, {unitCount: 0});
->>>>>>> df07aa18
+      fakebackend.deploy('cs:precise/wordpress-10', callback, {unitCount: 0});
       assert.isUndefined(result.error);
       assert.strictEqual(
           fakebackend.db.charms.getById('cs:precise/wordpress-10'), charm);
