--- conflicted
+++ resolved
@@ -689,7 +689,6 @@
     });
   });
 
-<<<<<<< HEAD
   describe('FakeBackend.addRelation', function() {
     var requires = [
       'node', 'juju-tests-utils', 'juju-models', 'juju-charm-models'];
@@ -779,6 +778,5 @@
 
 
   });
-=======
->>>>>>> 1a697bd9
+
 })();