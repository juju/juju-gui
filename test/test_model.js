--- conflicted
+++ resolved
@@ -307,24 +307,6 @@
          unit_data.service.should.eql(['mysql', 'mysql']);
          unit_data.number.should.eql([0, 1]);
        });
-<<<<<<< HEAD
-    it('RelationList.has_relations_for_endpoint should do what it says',
-        function() {
-          var db = new models.Database(),
-              service = new models.Service({id: 'mysql', exposed: false}),
-              rel0 = new models.Relation(
-              { id: 'relation-0',
-                endpoints:
-           [['mediawiki', {name: 'cache', role: 'source'}],
-                 ['squid', {name: 'cache', role: 'front'}]],
-                'interface': 'cache'
-              }),
-              rel1 = new models.Relation(
-              { id: 'relation-4',
-                endpoints:
-           [['something', {name: 'foo', role: 'bar'}],
-                 ['mysql', {name: 'la', role: 'lee'}]],
-=======
 
     it('RelationList.has_relations.. should return true if rel found.',
         function() {
@@ -342,7 +324,6 @@
                 endpoints: [
                   ['something', {name: 'foo', role: 'bar'}],
                   ['mysql', {name: 'la', role: 'lee'}]],
->>>>>>> 5cfb25bc
                 'interface': 'thing'
               });
           db.relations.add([rel0, rel1]);
@@ -355,9 +336,6 @@
           db.relations.has_relation_for_endpoint(
               {service: 'squid', name: 'cache', type: 'http'}
           ).should.equal(false);
-<<<<<<< HEAD
-        });
-=======
 
           // We can also pass a service name which must match for the
           // same relation.
@@ -374,7 +352,6 @@
 
         });
 
->>>>>>> 5cfb25bc
     it('RelationList.get_relations_for_service should do what it says',
         function() {
           var db = new models.Database(),
