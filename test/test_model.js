--- conflicted
+++ resolved
@@ -48,24 +48,12 @@
          sl.getById('mysql').should.equal(mysql);
          sl.getById('wordpress').should.equal(wordpress);
 
-<<<<<<< HEAD
-         var my0 = new models.ServiceUnit({id: 'mysql/0'}),
-         my1 = new models.ServiceUnit({id: 'mysql/1'});
-
-         sul.add([my0, my1]);
-
-         var wp0 = new models.ServiceUnit({id: 'wordpress/0'}),
-         wp1 = new models.ServiceUnit({id: 'wordpress/1'});
-         sul.add([wp0, wp1]);
-         wp0.get('service').should.equal('wordpress');
-=======
          sul.add([{id: 'mysql/0'}, {id: 'mysql/1'}]);
 
          var wp0 = {id: 'wordpress/0'},
          wp1 = {id: 'wordpress/1'};
          sul.add([wp0, wp1]);
          wp0.service.should.equal('wordpress');
->>>>>>> 56d89317
 
          sul.get_units_for_service(mysql, true).getAttrs(['id']).id.should.eql(
          ['mysql/0', 'mysql/1']);
@@ -81,15 +69,6 @@
          var wordpress = new models.Service({id: 'wordpress'});
          sl.add([mysql, wordpress]);
 
-<<<<<<< HEAD
-         var my0 = new models.ServiceUnit({id: 'mysql/0', agent_state: 'pending'}),
-         my1 = new models.ServiceUnit({id: 'mysql/1', agent_state: 'pending'});
-
-         sul.add([my0, my1]);
-
-         var wp0 = new models.ServiceUnit({id: 'wordpress/0', agent_state: 'pending'}),
-         wp1 = new models.ServiceUnit({id: 'wordpress/1', agent_state: 'error'});
-=======
          var my0 = new models.ServiceUnit(
          {id: 'mysql/0', agent_state: 'pending'}),
          my1 = new models.ServiceUnit(
@@ -101,7 +80,6 @@
          {id: 'wordpress/0', agent_state: 'pending'}),
          wp1 = new models.ServiceUnit(
          {id: 'wordpress/1', agent_state: 'error'});
->>>>>>> 56d89317
          sul.add([wp0, wp1]);
 
          sul.get_informative_states_for_service(mysql).should.eql(
@@ -112,28 +90,6 @@
 
     it('service unit objects should parse the service name from unit id',
        function() {
-<<<<<<< HEAD
-         var service_unit = new models.ServiceUnit({id: 'mysql/0'});
-         var service = service_unit.get('service');
-         service.should.equal('mysql');
-       });
-
-    it('must be able to resolve models by modelId', function() {
-      var db = new models.Database();
-
-      db.services.add([{id: 'wordpress'},
-            {id: 'mediawiki'}]);
-
-      db.units.add([{id: 'wordpress/0'},
-            {id: 'wordpress/1'}]);
-
-      var model = db.services.item(0);
-
-      // Single Paramerter calling
-      db.getModelById([model.name, model.get('id')])
-               .get('id').should.equal('wordpress');
-
-=======
          var service_unit = {id: 'mysql/0'},
          db = new models.Database();
          db.units.add(service_unit);
@@ -158,7 +114,6 @@
       // Single parameter calling
       db.getModelById([model.name, model.get('id')])
                .get('id').should.equal('wordpress');
->>>>>>> 56d89317
       // Two parameter interface
       db.getModelById(model.name, model.get('id'))
                .get('id').should.equal('wordpress');
@@ -167,16 +122,6 @@
       db.getModelById([unit.name, unit.id]).id.should.equal('wordpress/0');
       db.getModelById(unit.name, unit.id).id.should.equal('wordpress/0');
 
-<<<<<<< HEAD
-      var unit = db.units.item(0);
-      db.getModelById([unit.name, unit.get('id')])
-               .get('id').should.equal('wordpress/0');
-
-      db.getModelById(unit.name, unit.get('id'))
-               .get('id').should.equal('wordpress/0');
-
-=======
->>>>>>> 56d89317
     });
 
     it('process_model_delta should handle remove changes correctly',
@@ -196,11 +141,6 @@
 
     it('process_model_delta should be able to reuse existing models with add',
        function() {
-<<<<<<< HEAD
-         var service_unit = new models.ServiceUnit({id: 'mysql/5'});
-         var number = service_unit.get('number');
-         number.should.equal(5);
-=======
          var db = new models.Database();
          var my0 = new models.Service({id: 'mysql', exposed: false});
          db.services.add([my0]);
@@ -209,37 +149,12 @@
          models.ServiceUnit,
          db.services);
          my0.get('exposed').should.equal(true);
->>>>>>> 56d89317
        });
 
     it('process_model_delta should be able to reuse existing units with add',
        // Units are special because they use the LazyModelList.
        function() {
          var db = new models.Database();
-<<<<<<< HEAD
-         var my0 = new models.ServiceUnit({id: 'mysql/0',
-           agent_state: 'pending'}),
-         my1 = new models.ServiceUnit({id: 'mysql/1',
-           agent_state: 'pending'});
-         db.units.add([my0, my1]);
-         db.process_model_delta(
-         ['unit', 'remove', 'mysql/1'], db.units);
-         var names = db.units.get('id');
-         names.length.should.equal(1);
-         names[0].should.equal('mysql/0');
-       });
-
-    it('process_model_delta should be able to reuse existing models with add',
-       function() {
-         var db = new models.Database();
-         var my0 = new models.ServiceUnit({id: 'mysql/0', agent_state: 'pending'});
-         db.units.add([my0]);
-         db.process_model_delta(
-         ['unit', 'add', {id: 'mysql/0', agent_state: 'another'}],
-         db.units);
-         my0.get('agent_state').should.equal('another');
-       });
-=======
          var my0 = {id: 'mysql/0', agent_state: 'pending'};
          db.units.add([my0]);
          db.process_model_delta(
@@ -304,6 +219,5 @@
               function(r) { return r.get('id'); })
                 .should.eql(['relation-2', 'relation-3', 'relation-4']);
         });
->>>>>>> 56d89317
   });
 })();