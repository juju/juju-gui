'use strict';

(function() {


  describe('juju models', function() {
    var Y, models;

    before(function(done) {
      Y = YUI(GlobalConfig).use('juju-models', function(Y) {
            models = Y.namespace('juju.models');
            done();
      });
    });


    it('must be able to create charm', function() {
      var charm = new models.Charm({id: 'cs:precise/mysql-6'});
      charm.get('id').should.equal('cs:precise/mysql-6');
      // and verify the value function on the model
      charm.get('name').should.equal('precise/mysql');
    });

    it('must be able to parse real-world charm names', function() {
      var charm = new models.Charm({id: 'cs:precise/openstack-dashboard-0'});
      charm.get('name').should.equal('precise/openstack-dashboard');
    });

    it('must be able to create charm list', function() {
      var c1 = new models.Charm({name: 'mysql',
        description: 'A DB'}),
          c2 = new models.Charm({name: 'logger',
            description: 'Log sub'}),
          clist = new models.CharmList().add([c1, c2]);
      var names = clist.map(function(c) {return c.get('name');});
      names[0].should.equal('mysql');
      names[1].should.equal('logger');
    });


    it('service unit list should be able to get units of a given service',
       function() {
<<<<<<< HEAD
        var sl = new models.ServiceList();
        var sul = new models.ServiceUnitList();
        var mysql = new models.Service({id: 'mysql'});
        var wordpress = new models.Service({id: 'wordpress'});
        sl.add([mysql, wordpress]);
        sl.getById('mysql').should.equal(mysql);
        sl.getById('wordpress').should.equal(wordpress);

        var my0 = new models.ServiceUnit({id:'mysql/0'}),
           my1 = new models.ServiceUnit({id:'mysql/1'});

        sul.add([my0, my1]);

        var wp0 = {id:'wordpress/0'},
           wp1 = {id:'wordpress/1'};
        sul.add([wp0, wp1]);
        wp0.service.should.equal('wordpress');

        sul.get_units_for_service(mysql, true).getAttrs(['id']).id.should.eql(
           ['mysql/0', 'mysql/1']);
        sul.get_units_for_service(wordpress, true).getAttrs(
           ['id']).id.should.eql(['wordpress/0', 'wordpress/1']);
    });
=======
         var sl = new models.ServiceList();
         var sul = new models.ServiceUnitList();
         var mysql = new models.Service({id: 'mysql'});
         var wordpress = new models.Service({id: 'wordpress'});
         sl.add([mysql, wordpress]);
         sl.getById('mysql').should.equal(mysql);
         sl.getById('wordpress').should.equal(wordpress);

         var my0 = new models.ServiceUnit({id: 'mysql/0'}),
         my1 = new models.ServiceUnit({id: 'mysql/1'});

         sul.add([my0, my1]);

         var wp0 = new models.ServiceUnit({id: 'wordpress/0'}),
         wp1 = new models.ServiceUnit({id: 'wordpress/1'});
         sul.add([wp0, wp1]);
         wp0.get('service').should.equal('wordpress');

         sul.get_units_for_service(
         mysql, true).getAttrs(['id']).id.should.eql(['mysql/0', 'mysql/1']);
         sul.get_units_for_service(wordpress, true).getAttrs(
         ['id']).id.should.eql(['wordpress/0', 'wordpress/1']);
       });
>>>>>>> 60224e65

    it('service unit list should be able to aggregate unit statuses',
       function() {
         var sl = new models.ServiceList();
         var sul = new models.ServiceUnitList();
         var mysql = new models.Service({id: 'mysql'});
         var wordpress = new models.Service({id: 'wordpress'});
         sl.add([mysql, wordpress]);

         var my0 = new models.ServiceUnit(
         {id: 'mysql/0', agent_state: 'pending'}),
         my1 = new models.ServiceUnit(
         {id: 'mysql/1', agent_state: 'pending'});

         sul.add([my0, my1]);

         var wp0 = new models.ServiceUnit(
         {id: 'wordpress/0', agent_state: 'pending'}),
         wp1 = new models.ServiceUnit(
         {id: 'wordpress/1', agent_state: 'error'});
         sul.add([wp0, wp1]);

         sul.get_informative_states_for_service(mysql).should.eql(
         {'pending': 2});
         sul.get_informative_states_for_service(wordpress).should.eql(
         {'pending': 1, 'error': 1});
       });

    it('service units should get service from unit name when missing',
       function() {
         var service_unit = new models.ServiceUnit({id: 'mysql/0'});
         var service = service_unit.get('service');
         service.should.equal('mysql');
       });

    it('must be able to resolve models by modelId', function() {
      var db = new models.Database();

      db.services.add([{id: 'wordpress'},
            {id: 'mediawiki'}]);

      db.units.add([{id: 'wordpress/0'},
            {id: 'wordpress/1'}]);

      var model = db.services.item(0);

      // Single Paramerter calling
      db.getModelById([model.name, model.get('id')])
               .get('id').should.equal('wordpress');

      // Two parameter interface
      db.getModelById(model.name, model.get('id'))
               .get('id').should.equal('wordpress');


      var unit = db.units.item(0);
      db.getModelById([unit.name, unit.get('id')])
               .get('id').should.equal('wordpress/0');

      db.getModelById(unit.name, unit.get('id'))
               .get('id').should.equal('wordpress/0');

    });

<<<<<<< HEAD
    it('service unit objects should parse the service name from unit id',
      function() {
        var service_unit = {id: 'mysql/0'},
          db = new models.Database();
        db.units.add(service_unit);
        service_unit.service.should.equal('mysql');
    });

    it('service unit objects should report their number correctly',
      function() {
        var service_unit = {id: 'mysql/5'},
          db = new models.Database();
        db.units.add(service_unit);
        service_unit.number.should.equal(5);
      });
=======

    it('service units should report their number correctly',
       function() {
         var service_unit = new models.ServiceUnit({id: 'mysql/5'});
         var number = service_unit.get('number');
         number.should.equal(5);
       });
>>>>>>> 60224e65

    it('process_model_delta should handle remove changes correctly',
       function() {
         var db = new models.Database();
         var my0 = new models.ServiceUnit({id: 'mysql/0',
           agent_state: 'pending'}),
         my1 = new models.ServiceUnit({id: 'mysql/1',
           agent_state: 'pending'});
         db.units.add([my0, my1]);
         db.process_model_delta(
         ['unit', 'remove', 'mysql/1'], db.units);
         var names = db.units.get('id');
         names.length.should.equal(1);
         names[0].should.equal('mysql/0');
       });

    it('process_model_delta should be able to reuse existing models with add',
<<<<<<< HEAD
      function() {
        var db = new models.Database();
        var my0 = new models.Service({id:'mysql', exposed: false});
        db.services.add([my0]);
        db.process_model_delta(
          ['service', 'add', {id: 'mysql', exposed: true}],
          models.ServiceUnit,
          db.services);
        my0.get('exposed').should.equal(true);
      });

    it('process_model_delta should be able to reuse existing units with add',
      // Units are special because they use the LazyModelList.
      function() {
        var db = new models.Database();
        var my0 = {id:'mysql/0', agent_state: 'pending'};
        db.units.add([my0]);
        db.process_model_delta(
          ['unit', 'add', {id: 'mysql/0', agent_state: 'another'}],
          models.ServiceUnit,
          db.units);
        my0.agent_state.should.equal('another');
      });
    });
=======
       function() {
         var db = new models.Database();
         var my0 = new models.ServiceUnit(
         {id: 'mysql/0', agent_state: 'pending'});
         db.units.add([my0]);
         db.process_model_delta(
         ['unit', 'add', {id: 'mysql/0', agent_state: 'another'}], db.units);
         my0.get('agent_state').should.equal('another');
       });
  });
>>>>>>> 60224e65
})();<|MERGE_RESOLUTION|>--- conflicted
+++ resolved
@@ -40,31 +40,6 @@
 
     it('service unit list should be able to get units of a given service',
        function() {
-<<<<<<< HEAD
-        var sl = new models.ServiceList();
-        var sul = new models.ServiceUnitList();
-        var mysql = new models.Service({id: 'mysql'});
-        var wordpress = new models.Service({id: 'wordpress'});
-        sl.add([mysql, wordpress]);
-        sl.getById('mysql').should.equal(mysql);
-        sl.getById('wordpress').should.equal(wordpress);
-
-        var my0 = new models.ServiceUnit({id:'mysql/0'}),
-           my1 = new models.ServiceUnit({id:'mysql/1'});
-
-        sul.add([my0, my1]);
-
-        var wp0 = {id:'wordpress/0'},
-           wp1 = {id:'wordpress/1'};
-        sul.add([wp0, wp1]);
-        wp0.service.should.equal('wordpress');
-
-        sul.get_units_for_service(mysql, true).getAttrs(['id']).id.should.eql(
-           ['mysql/0', 'mysql/1']);
-        sul.get_units_for_service(wordpress, true).getAttrs(
-           ['id']).id.should.eql(['wordpress/0', 'wordpress/1']);
-    });
-=======
          var sl = new models.ServiceList();
          var sul = new models.ServiceUnitList();
          var mysql = new models.Service({id: 'mysql'});
@@ -73,22 +48,18 @@
          sl.getById('mysql').should.equal(mysql);
          sl.getById('wordpress').should.equal(wordpress);
 
-         var my0 = new models.ServiceUnit({id: 'mysql/0'}),
-         my1 = new models.ServiceUnit({id: 'mysql/1'});
+         sul.add([{id: 'mysql/0'}, {id: 'mysql/1'}]);
 
-         sul.add([my0, my1]);
+         var wp0 = {id: 'wordpress/0'},
+         wp1 = {id: 'wordpress/1'};
+         sul.add([wp0, wp1]);
+         wp0.service.should.equal('wordpress');
 
-         var wp0 = new models.ServiceUnit({id: 'wordpress/0'}),
-         wp1 = new models.ServiceUnit({id: 'wordpress/1'});
-         sul.add([wp0, wp1]);
-         wp0.get('service').should.equal('wordpress');
-
-         sul.get_units_for_service(
-         mysql, true).getAttrs(['id']).id.should.eql(['mysql/0', 'mysql/1']);
+         sul.get_units_for_service(mysql, true).getAttrs(['id']).id.should.eql(
+         ['mysql/0', 'mysql/1']);
          sul.get_units_for_service(wordpress, true).getAttrs(
          ['id']).id.should.eql(['wordpress/0', 'wordpress/1']);
        });
->>>>>>> 60224e65
 
     it('service unit list should be able to aggregate unit statuses',
        function() {
@@ -117,67 +88,43 @@
          {'pending': 1, 'error': 1});
        });
 
-    it('service units should get service from unit name when missing',
+    it('service unit objects should parse the service name from unit id',
        function() {
-         var service_unit = new models.ServiceUnit({id: 'mysql/0'});
-         var service = service_unit.get('service');
-         service.should.equal('mysql');
+         var service_unit = {id: 'mysql/0'},
+         db = new models.Database();
+         db.units.add(service_unit);
+         service_unit.service.should.equal('mysql');
+       });
+
+    it('service unit objects should report their number correctly',
+       function() {
+         var service_unit = {id: 'mysql/5'},
+         db = new models.Database();
+         db.units.add(service_unit);
+         service_unit.number.should.equal(5);
        });
 
     it('must be able to resolve models by modelId', function() {
       var db = new models.Database();
 
-      db.services.add([{id: 'wordpress'},
-            {id: 'mediawiki'}]);
-
-      db.units.add([{id: 'wordpress/0'},
-            {id: 'wordpress/1'}]);
+      db.services.add([{id: 'wordpress'}, {id: 'mediawiki'}]);
+      db.units.add([{id: 'wordpress/0'}, {id: 'wordpress/1'}]);
 
       var model = db.services.item(0);
-
-      // Single Paramerter calling
+      // Single parameter calling
       db.getModelById([model.name, model.get('id')])
                .get('id').should.equal('wordpress');
-
       // Two parameter interface
       db.getModelById(model.name, model.get('id'))
                .get('id').should.equal('wordpress');
 
-
       var unit = db.units.item(0);
       db.getModelById([unit.name, unit.get('id')])
                .get('id').should.equal('wordpress/0');
-
       db.getModelById(unit.name, unit.get('id'))
                .get('id').should.equal('wordpress/0');
 
     });
-
-<<<<<<< HEAD
-    it('service unit objects should parse the service name from unit id',
-      function() {
-        var service_unit = {id: 'mysql/0'},
-          db = new models.Database();
-        db.units.add(service_unit);
-        service_unit.service.should.equal('mysql');
-    });
-
-    it('service unit objects should report their number correctly',
-      function() {
-        var service_unit = {id: 'mysql/5'},
-          db = new models.Database();
-        db.units.add(service_unit);
-        service_unit.number.should.equal(5);
-      });
-=======
-
-    it('service units should report their number correctly',
-       function() {
-         var service_unit = new models.ServiceUnit({id: 'mysql/5'});
-         var number = service_unit.get('number');
-         number.should.equal(5);
-       });
->>>>>>> 60224e65
 
     it('process_model_delta should handle remove changes correctly',
        function() {
@@ -195,41 +142,28 @@
        });
 
     it('process_model_delta should be able to reuse existing models with add',
-<<<<<<< HEAD
-      function() {
-        var db = new models.Database();
-        var my0 = new models.Service({id:'mysql', exposed: false});
-        db.services.add([my0]);
-        db.process_model_delta(
-          ['service', 'add', {id: 'mysql', exposed: true}],
-          models.ServiceUnit,
-          db.services);
-        my0.get('exposed').should.equal(true);
-      });
+       function() {
+         var db = new models.Database();
+         var my0 = new models.Service({id: 'mysql', exposed: false});
+         db.services.add([my0]);
+         db.process_model_delta(
+         ['service', 'add', {id: 'mysql', exposed: true}],
+         models.ServiceUnit,
+         db.services);
+         my0.get('exposed').should.equal(true);
+       });
 
     it('process_model_delta should be able to reuse existing units with add',
-      // Units are special because they use the LazyModelList.
-      function() {
-        var db = new models.Database();
-        var my0 = {id:'mysql/0', agent_state: 'pending'};
-        db.units.add([my0]);
-        db.process_model_delta(
-          ['unit', 'add', {id: 'mysql/0', agent_state: 'another'}],
-          models.ServiceUnit,
-          db.units);
-        my0.agent_state.should.equal('another');
-      });
-    });
-=======
+       // Units are special because they use the LazyModelList.
        function() {
          var db = new models.Database();
-         var my0 = new models.ServiceUnit(
-         {id: 'mysql/0', agent_state: 'pending'});
+         var my0 = {id: 'mysql/0', agent_state: 'pending'};
          db.units.add([my0]);
          db.process_model_delta(
-         ['unit', 'add', {id: 'mysql/0', agent_state: 'another'}], db.units);
-         my0.get('agent_state').should.equal('another');
+         ['unit', 'add', {id: 'mysql/0', agent_state: 'another'}],
+         models.ServiceUnit,
+         db.units);
+         my0.agent_state.should.equal('another');
        });
   });
->>>>>>> 60224e65
 })();