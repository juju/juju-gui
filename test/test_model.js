'use strict';

(function() {


  describe('juju models', function() {
    var Y, models;

    before(function(done) {
      Y = YUI(GlobalConfig).use('juju-models', function(Y) {
            models = Y.namespace('juju.models');
            done();
      });
    });


    it('must be able to create charm', function() {
      var charm = new models.Charm({id: 'cs:precise/mysql-6'});
      charm.get('id').should.equal('cs:precise/mysql-6');
      // and verify the value function on the model
      charm.get('name').should.equal('precise/mysql');
    });

    it('must be able to parse real-world charm names', function() {
      var charm = new models.Charm({id: 'cs:precise/openstack-dashboard-0'});
      charm.get('name').should.equal('precise/openstack-dashboard');
    });

    it('must be able to create charm list', function() {
      var c1 = new models.Charm({name: 'mysql',
        description: 'A DB'}),
          c2 = new models.Charm({name: 'logger',
            description: 'Log sub'}),
          clist = new models.CharmList().add([c1, c2]);
      var names = clist.map(function(c) {return c.get('name');});
      names[0].should.equal('mysql');
      names[1].should.equal('logger');
    });


    it('service unit list should be able to get units of a given service',
       function() {
         var sl = new models.ServiceList();
         var sul = new models.ServiceUnitList();
         var mysql = new models.Service({id: 'mysql'});
         var wordpress = new models.Service({id: 'wordpress'});
         sl.add([mysql, wordpress]);
         sl.getById('mysql').should.equal(mysql);
         sl.getById('wordpress').should.equal(wordpress);

         var my0 = new models.ServiceUnit({id: 'mysql/0'}),
         my1 = new models.ServiceUnit({id: 'mysql/1'});

         sul.add([my0, my1]);

         var wp0 = new models.ServiceUnit({id: 'wordpress/0'}),
         wp1 = new models.ServiceUnit({id: 'wordpress/1'});
         sul.add([wp0, wp1]);
         wp0.get('service').should.equal('wordpress');

         sul.get_units_for_service(
         mysql, true).getAttrs(['id']).id.should.eql(['mysql/0', 'mysql/1']);
         sul.get_units_for_service(wordpress, true).getAttrs(
         ['id']).id.should.eql(['wordpress/0', 'wordpress/1']);
       });

    it('service unit list should be able to aggregate unit statuses',
       function() {
         var sl = new models.ServiceList();
         var sul = new models.ServiceUnitList();
         var mysql = new models.Service({id: 'mysql'});
         var wordpress = new models.Service({id: 'wordpress'});
         sl.add([mysql, wordpress]);

         var my0 = new models.ServiceUnit(
         {id: 'mysql/0', agent_state: 'pending'}),
         my1 = new models.ServiceUnit(
         {id: 'mysql/1', agent_state: 'pending'});

         sul.add([my0, my1]);

         var wp0 = new models.ServiceUnit(
         {id: 'wordpress/0', agent_state: 'pending'}),
         wp1 = new models.ServiceUnit(
         {id: 'wordpress/1', agent_state: 'error'});
         sul.add([wp0, wp1]);

         sul.get_informative_states_for_service(mysql).should.eql(
         {'pending': 2});
         sul.get_informative_states_for_service(wordpress).should.eql(
         {'pending': 1, 'error': 1});
       });

    it('service units should get service from unit name when missing',
       function() {
         var service_unit = new models.ServiceUnit({id: 'mysql/0'});
         var service = service_unit.get('service');
         service.should.equal('mysql');
       });
             
    it('must be able to resolve models by modelId', function(){
        var db = new models.Database();

        db.services.add([{id: 'wordpress'},
                         {id: 'mediawiki'}]);

        db.units.add([{id: 'wordpress/0'},
                      {id: 'wordpress/1'}]);

        var model = db.services.item(0);

        // Single Paramerter calling
        db.getModelById([model.name, model.get('id')])
               .get('id').should.equal('wordpress');
           
        // Two parameter interface
        db.getModelById(model.name, model.get('id'))
               .get('id').should.equal('wordpress');


        var unit = db.units.item(0);
        db.getModelById([unit.name, unit.get('id')])
               .get('id').should.equal('wordpress/0');

        db.getModelById(unit.name, unit.get('id'))
               .get('id').should.equal('wordpress/0');
        
    });


    it('service units should report their number correctly',
       function() {
         var service_unit = new models.ServiceUnit({id: 'mysql/5'});
         var number = service_unit.get('number');
         number.should.equal(5);
       });

    it('process_model_delta should handle remove changes correctly',
       function() {
<<<<<<< HEAD
         var db = new models.Database();
         var my0 = new models.ServiceUnit({id: 'mysql/0',
           agent_state: 'pending'}),
         my1 = new models.ServiceUnit({id: 'mysql/1',
           agent_state: 'pending'});
         db.units.add([my0, my1]);
         db.process_model_delta(
         ['unit', 'remove', 'mysql/1'], models.ServiceUnit, db.units);
         //var names = db.units.map(function(u) {return u.get('id');});
         var names = db.units.get('id');
         names.length.should.equal(1);
         names[0].should.equal('mysql/0');
       });

    it('process_model_delta should be able to reuse existing models with add',
       function() {
         var db = new models.Database();
         var my0 = new models.ServiceUnit(
         {id: 'mysql/0', agent_state: 'pending'});
         db.units.add([my0]);
         db.process_model_delta(
         ['unit', 'add', {id: 'mysql/0', agent_state: 'another'}],
         models.ServiceUnit,
         db.units);
         my0.get('agent_state').should.equal('another');
       });
  });
=======
        var db = new models.Database();
        var my0 = new models.ServiceUnit({id:'mysql/0',
                                          agent_state: 'pending'}),
            my1 = new models.ServiceUnit({id:'mysql/1',
                                          agent_state: 'pending'});
        db.units.add([my0, my1]);
        db.process_model_delta(
          ['unit', 'remove', 'mysql/1'], db.units);
        var names = db.units.get('id');
        names.length.should.equal(1);
        names[0].should.equal('mysql/0');
       });

    it('process_model_delta should be able to reuse existing models with add',
      function() {
        var db = new models.Database();
        var my0 = new models.ServiceUnit({id:'mysql/0', agent_state: 'pending'});
        db.units.add([my0]);
        db.process_model_delta(
          ['unit', 'add', {id: 'mysql/0', agent_state: 'another'}],
          db.units);
        my0.get('agent_state').should.equal('another');
      });
    });
>>>>>>> 62519449
})();<|MERGE_RESOLUTION|>--- conflicted
+++ resolved
@@ -97,34 +97,34 @@
          var service = service_unit.get('service');
          service.should.equal('mysql');
        });
-             
-    it('must be able to resolve models by modelId', function(){
-        var db = new models.Database();
 
-        db.services.add([{id: 'wordpress'},
-                         {id: 'mediawiki'}]);
+    it('must be able to resolve models by modelId', function() {
+      var db = new models.Database();
 
-        db.units.add([{id: 'wordpress/0'},
-                      {id: 'wordpress/1'}]);
+      db.services.add([{id: 'wordpress'},
+            {id: 'mediawiki'}]);
 
-        var model = db.services.item(0);
+      db.units.add([{id: 'wordpress/0'},
+            {id: 'wordpress/1'}]);
 
-        // Single Paramerter calling
-        db.getModelById([model.name, model.get('id')])
+      var model = db.services.item(0);
+
+      // Single Paramerter calling
+      db.getModelById([model.name, model.get('id')])
                .get('id').should.equal('wordpress');
-           
-        // Two parameter interface
-        db.getModelById(model.name, model.get('id'))
+
+      // Two parameter interface
+      db.getModelById(model.name, model.get('id'))
                .get('id').should.equal('wordpress');
 
 
-        var unit = db.units.item(0);
-        db.getModelById([unit.name, unit.get('id')])
+      var unit = db.units.item(0);
+      db.getModelById([unit.name, unit.get('id')])
                .get('id').should.equal('wordpress/0');
 
-        db.getModelById(unit.name, unit.get('id'))
+      db.getModelById(unit.name, unit.get('id'))
                .get('id').should.equal('wordpress/0');
-        
+
     });
 
 
@@ -137,7 +137,6 @@
 
     it('process_model_delta should handle remove changes correctly',
        function() {
-<<<<<<< HEAD
          var db = new models.Database();
          var my0 = new models.ServiceUnit({id: 'mysql/0',
            agent_state: 'pending'}),
@@ -145,8 +144,7 @@
            agent_state: 'pending'});
          db.units.add([my0, my1]);
          db.process_model_delta(
-         ['unit', 'remove', 'mysql/1'], models.ServiceUnit, db.units);
-         //var names = db.units.map(function(u) {return u.get('id');});
+         ['unit', 'remove', 'mysql/1'], db.units);
          var names = db.units.get('id');
          names.length.should.equal(1);
          names[0].should.equal('mysql/0');
@@ -159,36 +157,8 @@
          {id: 'mysql/0', agent_state: 'pending'});
          db.units.add([my0]);
          db.process_model_delta(
-         ['unit', 'add', {id: 'mysql/0', agent_state: 'another'}],
-         models.ServiceUnit,
-         db.units);
+         ['unit', 'add', {id: 'mysql/0', agent_state: 'another'}], db.units);
          my0.get('agent_state').should.equal('another');
        });
   });
-=======
-        var db = new models.Database();
-        var my0 = new models.ServiceUnit({id:'mysql/0',
-                                          agent_state: 'pending'}),
-            my1 = new models.ServiceUnit({id:'mysql/1',
-                                          agent_state: 'pending'});
-        db.units.add([my0, my1]);
-        db.process_model_delta(
-          ['unit', 'remove', 'mysql/1'], db.units);
-        var names = db.units.get('id');
-        names.length.should.equal(1);
-        names[0].should.equal('mysql/0');
-       });
-
-    it('process_model_delta should be able to reuse existing models with add',
-      function() {
-        var db = new models.Database();
-        var my0 = new models.ServiceUnit({id:'mysql/0', agent_state: 'pending'});
-        db.units.add([my0]);
-        db.process_model_delta(
-          ['unit', 'add', {id: 'mysql/0', agent_state: 'another'}],
-          db.units);
-        my0.get('agent_state').should.equal('another');
-      });
-    });
->>>>>>> 62519449
 })();