--- conflicted
+++ resolved
@@ -64,10 +64,7 @@
            ["id"]).id.should.eql(["wordpress/0", "wordpress/1"]);
     });
 
-<<<<<<< HEAD
-    it("service units should get service from unit name when missing",
-=======
-    it("service unit list should be able to aggregate unit statuses", 
+    it("service unit list should be able to aggregate unit statuses",
        function() {
         var sl = new models.ServiceList();
         var sul = new models.ServiceUnitList();
@@ -83,15 +80,14 @@
         var wp0 = new models.ServiceUnit({id:"wordpress/0", agent_state: 'pending'}),
            wp1 = new models.ServiceUnit({id:"wordpress/1", agent_state: 'error'});
         sul.add([wp0, wp1]);
-       
-       sul.get_informative_states_for_service(mysql).should.eql(
+
+        sul.get_informative_states_for_service(mysql).should.eql(
            {'pending': 2});
-       sul.get_informative_states_for_service(wordpress).should.eql(
+        sul.get_informative_states_for_service(wordpress).should.eql(
            {'pending': 1, 'error': 1});
     });
 
-    it("service units should get service from unit name when missing", 
->>>>>>> 27fb34b3
+    it("service units should get service from unit name when missing",
        function() {
            var service_unit = new models.ServiceUnit({id: "mysql/0"});
            var service = service_unit.get("service");
