'use strict';

describe('charm normalization', function() {
  var models;

  before(function(done) {
    YUI(GlobalConfig).use('juju-models', 'juju-charm-models', function(Y) {
      models = Y.namespace('juju.models');
      done();
    });
  });

  it('must create derived attributes from official charm id', function() {
    var charm = new models.Charm(
        {id: 'cs:precise/openstack-dashboard-0'});
    charm.get('scheme').should.equal('cs');
    var _ = expect(charm.get('owner')).to.not.exist;
    charm.get('full_name').should.equal('precise/openstack-dashboard');
    charm.get('charm_store_path').should.equal(
        'charms/precise/openstack-dashboard-0/json');
  });

  it('must convert timestamps into time objects', function() {
    var time = 1349797266.032,
        date = new Date(time),
        charm = new models.Charm(
        { id: 'cs:precise/foo-9', last_change: {created: time / 1000} });
    charm.get('last_change').created.should.eql(date);
  });

});

describe('juju models', function() {
  var models;

  before(function(done) {
    YUI(GlobalConfig).use('juju-models', 'juju-charm-models', function(Y) {
      models = Y.namespace('juju.models');
      done();
    });
  });

  it('must be able to create charm', function() {
    var charm = new models.Charm(
        {id: 'cs:~alt-bac/precise/openstack-dashboard-0'});
    charm.get('scheme').should.equal('cs');
    charm.get('owner').should.equal('alt-bac');
    charm.get('series').should.equal('precise');
    charm.get('package_name').should.equal('openstack-dashboard');
    charm.get('revision').should.equal(0);
    charm.get('full_name').should.equal(
        '~alt-bac/precise/openstack-dashboard');
    charm.get('charm_store_path').should.equal(
        '~alt-bac/precise/openstack-dashboard-0/json');
  });

  it('must be able to parse real-world charm names', function() {
    var charm = new models.Charm({id: 'cs:precise/openstack-dashboard-0'});
    charm.get('full_name').should.equal('precise/openstack-dashboard');
    charm.get('package_name').should.equal('openstack-dashboard');
    charm.get('charm_store_path').should.equal(
        'charms/precise/openstack-dashboard-0/json');
    charm.get('scheme').should.equal('cs');
    var _ = expect(charm.get('owner')).to.not.exist;
    charm.get('series').should.equal('precise');
    charm.get('package_name').should.equal('openstack-dashboard');
    charm.get('revision').should.equal(0);
  });

  it('must be able to parse individually owned charms', function() {
    // Note that an earlier version of the parsing code did not handle
    // hyphens in user names, so this test intentionally includes one.
    var charm = new models.Charm(
        {id: 'cs:~marco-ceppi/precise/wordpress-17'});
    charm.get('full_name').should.equal('~marco-ceppi/precise/wordpress');
    charm.get('package_name').should.equal('wordpress');
    charm.get('charm_store_path').should.equal(
        '~marco-ceppi/precise/wordpress-17/json');
    charm.get('revision').should.equal(17);
  });

  it('must reject bad charm ids.', function() {
    try {
      var charm = new models.Charm({id: 'foobar'});
      assert.fail('Should have thrown an error');
    } catch (e) {
      e.should.equal(
          'Developers must initialize charms with a well-formed id.');
    }
  });

  it('must reject missing charm ids at initialization.', function() {
    try {
      var charm = new models.Charm();
      assert.fail('Should have thrown an error');
    } catch (e) {
      e.should.equal(
          'Developers must initialize charms with a well-formed id.');
    }
  });

  it('must be able to create charm list', function() {
    var c1 = new models.Charm(
        { id: 'cs:precise/mysql-2',
          description: 'A DB'}),
        c2 = new models.Charm(
        { id: 'cs:precise/logger-3',
          description: 'Log sub'}),
        clist = new models.CharmList();
    clist.add([c1, c2]);
    var names = clist.map(function(c) {return c.get('package_name');});
    names[0].should.equal('mysql');
    names[1].should.equal('logger');
  });

  it('service unit list should be able to get units of a given service',
      function() {
        var sl = new models.ServiceList();
        var sul = new models.ServiceUnitList();
        var mysql = new models.Service({id: 'mysql'});
        var wordpress = new models.Service({id: 'wordpress'});
        sl.add([mysql, wordpress]);
        sl.getById('mysql').should.equal(mysql);
        sl.getById('wordpress').should.equal(wordpress);

        sul.add([{id: 'mysql/0'}, {id: 'mysql/1'}]);

        var wp0 = {id: 'wordpress/0'};
        var wp1 = {id: 'wordpress/1'};
        sul.add([wp0, wp1]);
        wp0.service.should.equal('wordpress');

        sul.get_units_for_service(mysql, true).getAttrs(['id']).id.should.eql(
           ['mysql/0', 'mysql/1']);
        sul.get_units_for_service(wordpress, true).getAttrs(
           ['id']).id.should.eql(['wordpress/0', 'wordpress/1']);
      });

  it('service unit list should be able to aggregate unit statuses',
      function() {
        var sl = new models.ServiceList();
        var sul = new models.ServiceUnitList();
        var mysql = new models.Service({id: 'mysql'});
        var wordpress = new models.Service({id: 'wordpress'});
        sl.add([mysql, wordpress]);

        var my0 = new models.ServiceUnit({
          id: 'mysql/0',
          agent_state: 'pending'});
        var my1 = new models.ServiceUnit({
          id: 'mysql/1',
          agent_state: 'pending'});

        sul.add([my0, my1]);

        var wp0 = new models.ServiceUnit({
          id: 'wordpress/0',
          agent_state: 'pending'});
        var wp1 = new models.ServiceUnit({
          id: 'wordpress/1',
          agent_state: 'error'});
        sul.add([wp0, wp1]);

        sul.get_informative_states_for_service(mysql).should.eql(
            {'pending': 2});
        sul.get_informative_states_for_service(wordpress).should.eql(
            {'pending': 1, 'error': 1});
      });

  it('service unit objects should parse the service name from unit id',
      function() {
        var service_unit = {id: 'mysql/0'};
        var db = new models.Database();
        db.units.add(service_unit);
        service_unit.service.should.equal('mysql');
      });

  it('service unit objects should report their number correctly',
      function() {
        var service_unit = {id: 'mysql/5'};
        var db = new models.Database();
        db.units.add(service_unit);
        service_unit.number.should.equal(5);
      });

  it('must be able to resolve models by modelid', function() {
    var db = new models.Database();

    db.services.add([{id: 'wordpress'}, {id: 'mediawiki'}]);
    db.units.add([{id: 'wordpress/0'}, {id: 'wordpress/1'}]);

    var model = db.services.item(0);
    // single parameter calling
    db.getModelById([model.name, model.get('id')])
              .get('id').should.equal('wordpress');
    // two parameter interface
    db.getModelById(model.name, model.get('id'))
              .get('id').should.equal('wordpress');

    var unit = db.units.item(0);
    db.getModelById([unit.name, unit.id]).id.should.equal('wordpress/0');
    db.getModelById(unit.name, unit.id).id.should.equal('wordpress/0');
  });

  it('must be able to resolve models by their name', function() {
    var db = new models.Database();

    db.services.add([{id: 'wordpress'}, {id: 'mediawiki'}]);
    db.units.add([{id: 'wordpress/0'}, {id: 'wordpress/1'}]);

    var model = db.services.item(0);
    // Single parameter calling
    db.resolveModelByName(model.get('id'))
              .get('id').should.equal('wordpress');
    // Two parameter interface
    db.resolveModelByName(model.get('id'))
              .get('id').should.equal('wordpress');

    var unit = db.units.item(0);
    db.resolveModelByName(unit.id).id.should.equal('wordpress/0');

    db.resolveModelByName('env').should.equal(db.environment);

    var machine = db.machines.add({machine_id: '0'});
    db.resolveModelByName('0').should.equal(machine);
  });

  it('onDelta should handle remove changes correctly',
      function() {
        var db = new models.Database();
        var my0 = new models.ServiceUnit({id: 'mysql/0',
          agent_state: 'pending'});
        var my1 = new models.ServiceUnit({id: 'mysql/1',
          agent_state: 'pending'});
        db.units.add([my0, my1]);
        db.onDelta({data: {result: [
          ['unit', 'remove', 'mysql/1']
        ]}});
        var names = db.units.get('id');
        names.length.should.equal(1);
        names[0].should.equal('mysql/0');
      });

  it('onDelta should be able to reuse existing services with add',
      function() {
        var db = new models.Database();
        var my0 = new models.Service({id: 'mysql', exposed: true});
        db.services.add([my0]);
        // Note that exposed is not set explicitly to false.
        db.onDelta({data: {result: [
          ['service', 'add', {id: 'mysql'}]
        ]}});
        my0.get('exposed').should.equal(false);
      });

  it('onDelta should be able to reuse existing units with add',
      // Units are special because they use the LazyModelList.
      function() {
        var db = new models.Database();
        var my0 = {id: 'mysql/0', agent_state: 'pending'};
        db.units.add([my0]);
        db.onDelta({data: {result: [
          ['unit', 'add', {id: 'mysql/0', agent_state: 'another'}]
        ]}});
        my0.agent_state.should.equal('another');
      });

  it('onDelta should reset relation_errors',
      function() {
        var db = new models.Database();
        var my0 = {id: 'mysql/0', relation_errors: {'cache': ['memcached']}};
        db.units.add([my0]);
        // Note that relation_errors is not set.
        db.onDelta({data: {result: [
          ['unit', 'change', {id: 'mysql/0'}]
        ]}});
        my0.relation_errors.should.eql({});
      });

  it('ServiceUnitList should accept a list of units at instantiation and ' +
      'decorate them', function() {
        var mysql = new models.Service({id: 'mysql'});
        var objs = [{id: 'mysql/0'},
                    {id: 'mysql/1'}];
        var sul = new models.ServiceUnitList({items: objs});
        var unit_data = sul.get_units_for_service(
                mysql, true).getAttrs(['service', 'number']);
        unit_data.service.should.eql(['mysql', 'mysql']);
        unit_data.number.should.eql([0, 1]);
      });

  it('RelationList.has_relations.. should return true if rel found.',
      function() {
        var db = new models.Database(),
            service = new models.Service({id: 'mysql', exposed: false}),
            rel0 = new models.Relation({
              id: 'relation-0',
              endpoints: [
                ['mediawiki', {name: 'cache', role: 'source'}],
                ['squid', {name: 'cache', role: 'front'}]],
              'interface': 'cache'
            }),
            rel1 = new models.Relation({
              id: 'relation-4',
              endpoints: [
                ['something', {name: 'foo', role: 'bar'}],
                ['mysql', {name: 'la', role: 'lee'}]],
              'interface': 'thing'
            });
        db.relations.add([rel0, rel1]);
        db.relations.has_relation_for_endpoint(
            {service: 'squid', name: 'cache', type: 'cache'}
        ).should.equal(true);
        db.relations.has_relation_for_endpoint(
            {service: 'mysql', name: 'la', type: 'thing'}
        ).should.equal(true);
        db.relations.has_relation_for_endpoint(
            {service: 'squid', name: 'cache', type: 'http'}
        ).should.equal(false);

        // We can also pass a service name which must match for the
        // same relation.

        db.relations.has_relation_for_endpoint(
            {service: 'squid', name: 'cache', type: 'cache'},
            'kafka'
        ).should.equal(false);

        db.relations.has_relation_for_endpoint(
            {service: 'squid', name: 'cache', type: 'cache'},
            'mediawiki'
        ).should.equal(true);

      });

  it('RelationList.get_relations_for_service should do what it says',
      function() {
        var db = new models.Database(),
            service = new models.Service({id: 'mysql', exposed: false}),
            rel0 = new models.Relation(
            { id: 'relation-0',
              endpoints:
         [['mediawiki', {name: 'cache', role: 'source'}],
          ['squid', {name: 'cache', role: 'front'}]],
              'interface': 'cache'
            }),
            rel1 = new models.Relation(
            { id: 'relation-1',
              endpoints:
         [['wordpress', {role: 'peer', name: 'loadbalancer'}]],
              'interface': 'reversenginx'
            }),
            rel2 = new models.Relation(
            { id: 'relation-2',
              endpoints:
         [['mysql', {name: 'db', role: 'db'}],
          ['mediawiki', {name: 'storage', role: 'app'}]],
              'interface': 'db'
            }),
            rel3 = new models.Relation(
            { id: 'relation-3',
              endpoints:
         [['mysql', {role: 'peer', name: 'loadbalancer'}]],
              'interface': 'mysql-loadbalancer'
            }),
            rel4 = new models.Relation(
            { id: 'relation-4',
              endpoints:
         [['something', {name: 'foo', role: 'bar'}],
          ['mysql', {name: 'la', role: 'lee'}]],
              'interface': 'thing'
            });
        db.relations.add([rel0, rel1, rel2, rel3, rel4]);
        db.relations.get_relations_for_service(service).map(
       function(r) { return r.get('id'); })
            .should.eql(['relation-2', 'relation-3', 'relation-4']);
      });

  it('must be able to reference the Environment model', function() {
    var db = new models.Database();
    var env = db.environment;
    env.get('annotations').should.eql({});
  });

  it('returns a display name for a service', function() {
    var service = new models.Service({id: 'mysql', exposed: false});
    assert.equal('mysql', service.get('displayName'));
    service = new models.Service({id: 'service-mysql', exposed: false});
    assert.equal('mysql', service.get('displayName'));
  });

  it('updates the display name when the id changes', function() {
    var service = new models.Service({id: 'service-mysql', exposed: false});
    assert.equal('mysql', service.get('displayName'));
    service.set('id', 'service-flibbertigibbet');
    assert.equal('flibbertigibbet', service.get('displayName'));
  });

  it('returns a display name for a unit', function() {
    var units = new models.ServiceUnitList();
    assert.equal('mysql/0', units.createDisplayName('unit-mysql-0'));
    assert.equal('mysql/0', units.createDisplayName('mysql/0'));
  });

  it('returns a display name for a machine', function() {
    var machines = new models.MachineList();
    assert.equal('0', machines.createDisplayName('machine-0'));
    assert.equal('0', machines.createDisplayName('0'));
  });
});

describe('juju charm load', function() {
  var Y, models, conn, env, app, container, charm_store, data, juju;

  before(function(done) {
    Y = YUI(GlobalConfig).use(['juju-models', 'juju-gui', 'datasource-local',
                               'juju-tests-utils', 'json-stringify',
                               'juju-charm-store'], function(Y) {
      models = Y.namespace('juju.models');
      juju = Y.namespace('juju');
      done();
    });
  });

  beforeEach(function() {
    conn = new (Y.namespace('juju-tests.utils')).SocketStub(),
    env = juju.newEnvironment({conn: conn});
    env.connect();
    conn.open();
    container = Y.Node.create('<div id="test" class="container"></div>');
    data = [];
    charm_store = new juju.CharmStore(
        {datasource: new Y.DataSource.Local({source: data})});
  });

  afterEach(function() {
    container.destroy();
  });

  it('will throw an exception with non-read sync', function() {
    var charm = new models.Charm({id: 'local:precise/foo-4'});
    try {
      charm.sync('create');
      assert.fail('Should have thrown an error');
    } catch (e) {
      e.should.equal('Only use the "read" action; "create" not supported.');
    }
    try {
      charm.sync('update');
      assert.fail('Should have thrown an error');
    } catch (e) {
      e.should.equal('Only use the "read" action; "update" not supported.');
    }
    try {
      charm.sync('delete');
      assert.fail('Should have thrown an error');
    } catch (e) {
      e.should.equal('Only use the "read" action; "delete" not supported.');
    }
  });

  it('throws an error if you do not pass get_charm or loadByPath function',
     function() {
       var charm = new models.Charm({id: 'local:precise/foo-4'});
       try {
         charm.sync('read', {});
         assert.fail('Should have thrown an error');
       } catch (e) {
         e.should.equal(
         'You must supply a get_charm or loadByPath function.');
       }
       try {
         charm.sync('read', {env: 42});
         assert.fail('Should have thrown an error');
       } catch (e) {
         e.should.equal(
         'You must supply a get_charm or loadByPath function.');
       }
       try {
         charm.sync('read', {charm_store: 42});
         assert.fail('Should have thrown an error');
       } catch (e) {
         e.should.equal(
         'You must supply a get_charm or loadByPath function.');
       }
     });

  it('must send request to juju environment for local charms', function() {
    var charm = new models.Charm({id: 'local:precise/foo-4'}).load(env);
    assert(!charm.loaded);
    conn.last_message().op.should.equal('get_charm');
  });

  it('must handle success from local charm request', function(done) {
    var charm = new models.Charm({id: 'local:precise/foo-4'}).load(
        env,
        function(err, response) {
          assert(!err);
          charm.get('summary').should.equal('wowza');
          assert(charm.loaded);
          done();
        });
    var response = conn.last_message();
    response.result = {summary: 'wowza'};
    env.dispatch_result(response);
    // The test in the callback above should run.
  });

  it('must handle failure from local charm request', function(done) {
    var charm = new models.Charm({id: 'local:precise/foo-4'}).load(
        env,
        function(err, response) {
          assert(err);
          assert(response.err);
          assert(!charm.loaded);
          done();
        });
    var response = conn.last_message();
    response.err = true;
    env.dispatch_result(response);
    // The test in the callback above should run.
  });

  it('must handle success from the charm store', function(done) {
    data.push(
        { responseText: Y.JSON.stringify(
        { summary: 'wowza', subordinate: true, store_revision: 7 })});

    var charm = new models.Charm({id: 'cs:precise/foo-7'});
    charm.load(
        charm_store,
        function(err, data) {
          if (err) { assert.fail('should succeed!'); }
          assert(charm.loaded);
          charm.get('summary').should.equal('wowza');
          charm.get('is_subordinate').should.equal(true);
          charm.get('scheme').should.equal('cs');
          charm.get('revision').should.equal(7);
          charm.get('id').should.equal('cs:precise/foo-7');
          done();
        });
  });

  it('must handle failure from the charm store', function(done) {
    // datasource._defRequestFn is designed to be overridden to achieve more
    // complex behavior when a request is received.  We simply declare that
    // an error occurred.
    var datasource = charm_store.get('datasource'),
        original = datasource._defResponseFn,
        list = new models.CharmList();
    datasource._defResponseFn = function(e) {
      e.error = true;
      original.apply(datasource, [e]);
    };
    data.push({responseText: Y.JSON.stringify({darn_it: 'uh oh!'})});
    var charm = new models.Charm({id: 'cs:precise/foo-7'});
    charm.load(
        charm_store,
        function(err, data) {
          if (!err) {
            assert.fail('should fail!');
          }
          done();
        });
  });
});

<<<<<<< HEAD
describe('delta processing', function() {
  var _processDelta, modelList, lazyModelList, Y;
  var requirements = ['model', 'model-list', 'lazy-model-list', 'juju-models'];

  before(function(done) {
    Y = YUI(GlobalConfig).use(requirements, function(Y) {
      _processDelta = Y.namespace('juju.models')._processDelta;
=======

describe('BrowserCharm test', function() {
  var data, instance, models, sampleData, Y;

  before(function(done) {
    Y = YUI(GlobalConfig).use([
      'io',
      'juju-charm-models'
    ], function(Y) {
      models = Y.namespace('juju.models');
>>>>>>> 9c50be3e
      done();
    });
  });

<<<<<<< HEAD
  beforeEach(function() {
    modelList = new Y.ModelList();
    lazyModelList = new Y.LazyModelList();
  });

  it('creates a model instance', function() {
    var changeData = {id: 1, foo: 'bar', another_attr: 'value'};
    _processDelta(modelList, 'add', changeData);
    assert.strictEqual(1, modelList.size());
    var model = modelList.getById(1);
    assert.strictEqual('bar', model.get('foo'));
    assert.strictEqual('value', model.get('another_attr'));
  });

=======
  before(function() {
    sampleData = Y.io('data/browsercharm.json', {sync: true});
    data = Y.JSON.parse(sampleData.responseText);
  });

  beforeEach(function() {
  });

  afterEach(function() {
    if (instance) {
      instance.destroy();
    }
  });

  it('maps api downloads in 30 days to recent downloads', function() {
    instance = new models.BrowserCharm(data);
    instance.get('recent_download_count').should.eql(10);
  });

  it('maps relations to keep with the original charm model', function() {
    instance = new models.BrowserCharm(data);
    var requires = instance.get('requires');
    // Interface is quoted for lint purposes.
    requires.balancer['interface'].should.eql('http');

    var provides = instance.get('provides');
    provides.website['interface'].should.eql('http');
  });

  it('maps revisions nicely for us with converted dates', function() {
    instance = new models.BrowserCharm(data);
    var commits = instance.get('recent_commits');
    commits.length.should.equal(10);

    // Check that our commits have the right keys constructed from the api
    // data provided.
    var sample = commits[0];
    assert(Y.Object.hasKey(sample, 'author'));
    assert(Y.Object.hasKey(sample, 'date'));
    assert(Y.Object.hasKey(sample, 'message'));
    assert(Y.Object.hasKey(sample, 'revno'));

    // Commits should be ordered new to old.
    var checkDate = new Date();
    Y.Array.each(commits, function(commit) {
      assert(checkDate > commit.date);
      checkDate = commit.date;
    });
  });

  it('tracks recent commits in the last 30 days', function() {
    instance = new models.BrowserCharm(data);
    var commits = instance.get('recent_commits'),
        today = new Date();

    // adjust the dates on there manually because the tests will be run on
    // different days throwing things off.
    commits[0].date.setDate(today.getDate() - 1);
    commits[1].date.setDate(today.getDate() - 2);
    commits[2].date.setDate(today.getDate() - 3);

    instance.get('recent_commit_count').should.equal(3);
  });
>>>>>>> 9c50be3e
});<|MERGE_RESOLUTION|>--- conflicted
+++ resolved
@@ -565,15 +565,6 @@
   });
 });
 
-<<<<<<< HEAD
-describe('delta processing', function() {
-  var _processDelta, modelList, lazyModelList, Y;
-  var requirements = ['model', 'model-list', 'lazy-model-list', 'juju-models'];
-
-  before(function(done) {
-    Y = YUI(GlobalConfig).use(requirements, function(Y) {
-      _processDelta = Y.namespace('juju.models')._processDelta;
-=======
 
 describe('BrowserCharm test', function() {
   var data, instance, models, sampleData, Y;
@@ -584,12 +575,87 @@
       'juju-charm-models'
     ], function(Y) {
       models = Y.namespace('juju.models');
->>>>>>> 9c50be3e
       done();
     });
   });
 
-<<<<<<< HEAD
+  before(function() {
+    sampleData = Y.io('data/browsercharm.json', {sync: true});
+    data = Y.JSON.parse(sampleData.responseText);
+  });
+
+  beforeEach(function() {
+  });
+
+  afterEach(function() {
+    if (instance) {
+      instance.destroy();
+    }
+  });
+
+  it('maps api downloads in 30 days to recent downloads', function() {
+    instance = new models.BrowserCharm(data);
+    instance.get('recent_download_count').should.eql(10);
+  });
+
+  it('maps relations to keep with the original charm model', function() {
+    instance = new models.BrowserCharm(data);
+    var requires = instance.get('requires');
+    // Interface is quoted for lint purposes.
+    requires.balancer['interface'].should.eql('http');
+
+    var provides = instance.get('provides');
+    provides.website['interface'].should.eql('http');
+  });
+
+  it('maps revisions nicely for us with converted dates', function() {
+    instance = new models.BrowserCharm(data);
+    var commits = instance.get('recent_commits');
+    commits.length.should.equal(10);
+
+    // Check that our commits have the right keys constructed from the api
+    // data provided.
+    var sample = commits[0];
+    assert(Y.Object.hasKey(sample, 'author'));
+    assert(Y.Object.hasKey(sample, 'date'));
+    assert(Y.Object.hasKey(sample, 'message'));
+    assert(Y.Object.hasKey(sample, 'revno'));
+
+    // Commits should be ordered new to old.
+    var checkDate = new Date();
+    Y.Array.each(commits, function(commit) {
+      assert(checkDate > commit.date);
+      checkDate = commit.date;
+    });
+  });
+
+  it('tracks recent commits in the last 30 days', function() {
+    instance = new models.BrowserCharm(data);
+    var commits = instance.get('recent_commits'),
+        today = new Date();
+
+    // adjust the dates on there manually because the tests will be run on
+    // different days throwing things off.
+    commits[0].date.setDate(today.getDate() - 1);
+    commits[1].date.setDate(today.getDate() - 2);
+    commits[2].date.setDate(today.getDate() - 3);
+
+    instance.get('recent_commit_count').should.equal(3);
+  });
+});
+
+
+describe('delta processing', function() {
+  var _processDelta, modelList, lazyModelList, Y;
+  var requirements = ['model', 'model-list', 'lazy-model-list', 'juju-models'];
+
+  before(function(done) {
+    Y = YUI(GlobalConfig).use(requirements, function(Y) {
+      _processDelta = Y.namespace('juju.models')._processDelta;
+      done();
+    });
+  });
+
   beforeEach(function() {
     modelList = new Y.ModelList();
     lazyModelList = new Y.LazyModelList();
@@ -604,69 +670,4 @@
     assert.strictEqual('value', model.get('another_attr'));
   });
 
-=======
-  before(function() {
-    sampleData = Y.io('data/browsercharm.json', {sync: true});
-    data = Y.JSON.parse(sampleData.responseText);
-  });
-
-  beforeEach(function() {
-  });
-
-  afterEach(function() {
-    if (instance) {
-      instance.destroy();
-    }
-  });
-
-  it('maps api downloads in 30 days to recent downloads', function() {
-    instance = new models.BrowserCharm(data);
-    instance.get('recent_download_count').should.eql(10);
-  });
-
-  it('maps relations to keep with the original charm model', function() {
-    instance = new models.BrowserCharm(data);
-    var requires = instance.get('requires');
-    // Interface is quoted for lint purposes.
-    requires.balancer['interface'].should.eql('http');
-
-    var provides = instance.get('provides');
-    provides.website['interface'].should.eql('http');
-  });
-
-  it('maps revisions nicely for us with converted dates', function() {
-    instance = new models.BrowserCharm(data);
-    var commits = instance.get('recent_commits');
-    commits.length.should.equal(10);
-
-    // Check that our commits have the right keys constructed from the api
-    // data provided.
-    var sample = commits[0];
-    assert(Y.Object.hasKey(sample, 'author'));
-    assert(Y.Object.hasKey(sample, 'date'));
-    assert(Y.Object.hasKey(sample, 'message'));
-    assert(Y.Object.hasKey(sample, 'revno'));
-
-    // Commits should be ordered new to old.
-    var checkDate = new Date();
-    Y.Array.each(commits, function(commit) {
-      assert(checkDate > commit.date);
-      checkDate = commit.date;
-    });
-  });
-
-  it('tracks recent commits in the last 30 days', function() {
-    instance = new models.BrowserCharm(data);
-    var commits = instance.get('recent_commits'),
-        today = new Date();
-
-    // adjust the dates on there manually because the tests will be run on
-    // different days throwing things off.
-    commits[0].date.setDate(today.getDate() - 1);
-    commits[1].date.setDate(today.getDate() - 2);
-    commits[2].date.setDate(today.getDate() - 3);
-
-    instance.get('recent_commit_count').should.equal(3);
-  });
->>>>>>> 9c50be3e
 });