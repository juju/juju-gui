--- conflicted
+++ resolved
@@ -9,32 +9,19 @@
     SocketStub: function() {
       this.messages = [];
 
-<<<<<<< HEAD
       this.close = function() {
-        console.log('close stub');
+        //console.log('close stub');
         this.messages = [];
       };
-=======
-            this.close = function() {
-                //console.log('close stub');
-                this.messages = [];
-            };
->>>>>>> 62519449
 
       this.transient_close = function() {
         this.onclose();
       };
 
-<<<<<<< HEAD
       this.open = function() {
         this.onopen();
+        return this;
       };
-=======
-            this.open = function() {
-                this.onopen();
-                return this;
-            };
->>>>>>> 62519449
 
       this.msg = function(m) {
         console.log('serializing env msg', m);
