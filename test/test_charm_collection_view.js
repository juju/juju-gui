'use strict';

(function() {

  describe('juju charm collection view', function() {
    var CharmCollectionView, localCharmStore, searchInput, views, Y;

    var charmSearchQuery = 'mongodb';

    var charmSearchResults = {
      'matches': 6,
      'charm_total': 429,
      'results_size': 6,
      'search_time': 0.00102,
      'results': [
        {
                    'data_url': '/charms/precise/cf-mongodb/json',
                    'name': 'cf-mongodb',
                    'series': 'precise',
                    'summary':
                        'An object/document-oriented database (metapackage)',
                    'relevance': 29.6,
                    'owner': 'charmers'
        },
        {
                    'data_url': '/charms/precise/mongodb/json',
                    'name': 'mongodb',
                    'series': 'precise',
                    'summary':
                        'An object/document-oriented database (metapackage)',
                    'relevance': 24.5,
                    'owner': 'charmers'
        },
        {
                    'data_url': '/charms/oneiric/cf-mongodb/json',
                    'name': 'cf-mongodb',
                    'series': 'oneiric',
                    'summary':
                        'An object/document-oriented database (metapackage)',
                    'relevance': 29.7,
                    'owner': 'charmers'
        },
        {
                    'data_url': '/charms/oneiric/mongodb/json',
                    'name': 'mongodb',
                    'series': 'oneiric',
                    'summary':
                        'An object/document-oriented database (metapackage)',
                    'relevance': 28.6,
                    'owner': 'charmers'
        },
        {
                    'data_url': '/~flepied/precise/mongodb/json',
                    'name': 'mongodb',
                    'series': 'precise',
                    'summary':
                        'An object/document-oriented database (metapackage)',
                    'relevance': 28.6,
                    'owner': 'flepied'
        },
        {
                    'data_url': '/~negronjl/precise/mongodb/json',
                    'name': 'mongodb',
                    'series': 'precise',
                    'summary':
                        'An object/document-oriented database (metapackage)',
                    'relevance': 24.5,
                    'owner': 'negronjl'
        }
      ]
    };

    before(function(done) {
      Y = YUI(GlobalConfig).use(['juju-views'], function(Y) {
        views = Y.namespace('juju.views');
        CharmCollectionView = views.charm_collection;
        // Use a local charm store.
        localCharmStore = new Y.DataSource.Local({
          source: [{
            responseText: Y.JSON.stringify(charmSearchResults)
          }]
        });
        done();
      });
    });

    // Ensure the charm collection view correctly handles results.
    it('must be able to fetch search results', function() {
      var MyView = Y.Base.create('MyView', CharmCollectionView, [], {
        // Overriding to check the results returned by the local
        // charm store.
        on_results_change: function(io_request) {
          MyView.superclass.on_results_change.apply(this, arguments);
          var charms = this.get('charms');
<<<<<<< HEAD
          for (var i = 0; i < charms.length; i++) {
=======
          for (var i = 0; i < charms.length; i += 1) {
>>>>>>> 56d89317
            charms[i].name.should.contain(charmSearchQuery);
          }
        }
      });
<<<<<<< HEAD
      new MyView({
=======
      var side_effects = new MyView({
>>>>>>> 56d89317
        query: charmSearchQuery,
        charm_store: localCharmStore
      });
    });

    // Ensure the search results are rendered inside the container.
    it('must correctly render the search results', function() {
      var container = Y.Node.create('<div id="test-container" />');
      var MyView = Y.Base.create('MyView', CharmCollectionView, [], {
        // Overriding to check the results as they are rendered in
        // the container. Subclassing is required because render() is
        // called by the `on_results_change` event handler.
        render: function() {
          MyView.superclass.render.apply(this, arguments);
          var charms = container.all('.thumbnails > li');
          // An element is rendered for each result.
          charms.size().should.equal(
              charmSearchResults.results_size);
          // Each result contains the query string.
          charms.each(function(item) {
            item.getHTML().should.contain(charmSearchQuery);
          });
          container.destroy();
        }
      });
<<<<<<< HEAD
      new MyView({
=======
      var side_effects = new MyView({
>>>>>>> 56d89317
        container: container,
        query: charmSearchQuery,
        charm_store: localCharmStore
      });
    });

  });

})();<|MERGE_RESOLUTION|>--- conflicted
+++ resolved
@@ -92,20 +92,12 @@
         on_results_change: function(io_request) {
           MyView.superclass.on_results_change.apply(this, arguments);
           var charms = this.get('charms');
-<<<<<<< HEAD
-          for (var i = 0; i < charms.length; i++) {
-=======
           for (var i = 0; i < charms.length; i += 1) {
->>>>>>> 56d89317
             charms[i].name.should.contain(charmSearchQuery);
           }
         }
       });
-<<<<<<< HEAD
-      new MyView({
-=======
       var side_effects = new MyView({
->>>>>>> 56d89317
         query: charmSearchQuery,
         charm_store: localCharmStore
       });
@@ -131,11 +123,7 @@
           container.destroy();
         }
       });
-<<<<<<< HEAD
-      new MyView({
-=======
       var side_effects = new MyView({
->>>>>>> 56d89317
         container: container,
         query: charmSearchQuery,
         charm_store: localCharmStore
