--- conflicted
+++ resolved
@@ -96,17 +96,8 @@
           received_charm_url = charm_url;
           received_service_name = service_name;
         }},
-<<<<<<< HEAD
-        charm = new models.Charm({id: 'precise/mysql-7'}),
+        charm = new models.Charm({id: 'cs:precise/mysql-7'}),
         view = makeView(charm, env);
-=======
-        charm = new models.Charm({id: 'cs:precise/mysql-7'}),
-        view = new views.CharmConfigurationView(
-        { container: container,
-          model: charm,
-          app: app});
-    app.env = env;
->>>>>>> 7cf90bea
     charm.loaded = true;
     view.render();
     container.one('#service-name').get('value').should.equal('mysql');
@@ -129,17 +120,8 @@
             received_config = config;
             received_num_units = num_units;
           }},
-<<<<<<< HEAD
-        charm = new models.Charm({id: 'precise/mysql-7'}),
+        charm = new models.Charm({id: 'cs:precise/mysql-7'}),
         view = makeView(charm, env);
-=======
-        charm = new models.Charm({id: 'cs:precise/mysql-7'}),
-        view = new views.CharmConfigurationView(
-        { container: container,
-          model: charm,
-          app: app});
-    app.env = env;
->>>>>>> 7cf90bea
     charm.setAttrs(
         { config:
               { options:
