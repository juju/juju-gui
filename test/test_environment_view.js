--- conflicted
+++ resolved
@@ -307,7 +307,7 @@
            env: env
          }).render();
          var service = container.one('.service'),
-             add_rel = container.one('#service-menu .add-relation'),
+             add_rel = container.one('.add-relation'),
              after_evt;
 
          // Mock endpoints
@@ -340,22 +340,20 @@
              d3.select(service.getDOMNode()).datum(),
              view,
              service);
+         // Mock an event object so that d3.mouse does not throw a NPE.
+         d3.event = {};
          add_rel.simulate('click');
          container.all('.selectable-service')
                .size()
                .should.equal(2);
-<<<<<<< HEAD
+         container.all('.dragline')
+               .size()
+               .should.equal(1);
          // Start the process of adding a relation.
          view.service_click_actions.ambiguousAddRelationCheck(
              d3.select(service.next().getDOMNode()).datum(),
              view,
              service.next());
-=======
-         container.all('.dragline')
-               .size()
-               .should.equal(1);
-         service.next().simulate('click');
->>>>>>> c5a977e5
          container.all('.selectable-service').size()
             .should.equal(0);
          // The database is initialized with three relations in beforeEach.
