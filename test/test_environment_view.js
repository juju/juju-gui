'use strict';

(function() {
<<<<<<< HEAD

  describe('juju environment view', function() {
    var views, models, Y, container, service, db, conn,
        juju, env, testUtils, navbar;

    var environment_delta = {
      'result': [
        ['service', 'add', {
          'charm': 'cs:precise/wordpress-6',
          'id': 'wordpress',
          'exposed': false
        }], ['service', 'add', {
          'charm': 'cs:precise/mediawiki-3',
          'id': 'mediawiki',
          'exposed': false
        }], ['service', 'add', {
          'charm': 'cs:precise/mysql-6',
          'id': 'mysql'
        }], ['relation', 'add', {
          'interface': 'reversenginx',
          'scope': 'global',
          'endpoints': [
                        ['wordpress', {'role': 'peer', 'name': 'loadbalancer'}]
          ],
          'id': 'relation-0000000000'
        }], ['relation', 'add', {
          'interface': 'mysql',
          'scope': 'global',
          'endpoints': [
                        ['mysql', {'role': 'server', 'name': 'db'}],
                        ['wordpress', {'role': 'client', 'name': 'db'}]
          ], 'id': 'relation-0000000001'
        }], ['machine', 'add', {
          'agent-state': 'running',
          'instance-state': 'running',
          'id': 0,
          'instance-id': 'local',
          'dns-name': 'localhost'
        }], ['unit', 'add', {
          'machine': 0,
          'agent-state': 'started',
          'public-address': '192.168.122.113',
          'id': 'wordpress/0'
        }], ['unit', 'add', {
          'machine': 0,
          'agent-state': 'started',
          'public-address': '192.168.122.113',
          'id': 'mediawiki/0'
        }], ['unit', 'add', {
          'machine': 0,
          'agent-state': 'started',
          'public-address': '192.168.122.222',
          'id': 'mysql/0'
        }]
      ],
      'op': 'delta'
    };

    before(function(done) {
      Y = YUI(GlobalConfig).use([
        'juju-views', 'juju-tests-utils', 'juju-env',
        'node-event-simulate', 'juju-gui'
      ], function(Y) {
        testUtils = Y.namespace('juju-tests.utils');
        views = Y.namespace('juju.views');
        models = Y.namespace('juju.models');
        conn = new testUtils.SocketStub();
        juju = Y.namespace('juju');
        env = new juju.Environment({conn: conn});
        env.connect();
        conn.open();
        env.dispatch_result(environment_delta);
        done();
      });
    });

    after(function(done)  {
      env.destroy();
      done();
    });

=======

  describe('juju environment view', function() {
    var EnvironmentView, views, models, Y, container, service, db, conn,
        juju, env, testUtils, navbar;

    var environment_delta = {
      'result': [
        ['service', 'add', {
          'charm': 'cs:precise/wordpress-6',
          'id': 'wordpress',
          'exposed': false
        }],
        ['service', 'add', {
          'charm': 'cs:precise/mediawiki-3',
          'id': 'mediawiki',
          'exposed': false
        }],
        ['service', 'add', {
          'charm': 'cs:precise/mysql-6',
          'id': 'mysql'
        }],
        ['relation', 'add', {
          'interface': 'reversenginx',
          'scope': 'global',
          'endpoints':
           [['wordpress', {'role': 'peer', 'name': 'loadbalancer'}]],
          'id': 'relation-0000000000'
        }],
        ['relation', 'add', {
          'interface': 'mysql',
          'scope': 'global',
          'endpoints':
           [['mysql', {'role': 'server', 'name': 'db'}],
            ['wordpress', {'role': 'client', 'name': 'db'}]],
           'id': 'relation-0000000001'
        }],
        ['machine', 'add', {
          'agent-state': 'running',
          'instance-state': 'running',
          'id': 0,
          'instance-id': 'local',
          'dns-name': 'localhost'
        }],
        ['unit', 'add', {
          'machine': 0,
          'agent-state': 'started',
          'public-address': '192.168.122.113',
          'id': 'wordpress/0'
        }],
        ['unit', 'add', {
          'machine': 0,
          'agent-state': 'started',
          'public-address': '192.168.122.113',
          'id': 'mediawiki/0'
        }],
        ['unit', 'add', {
          'machine': 0,
          'agent-state': 'started',
          'public-address': '192.168.122.222',
          'id': 'mysql/0'
        }]
      ],
      'op': 'delta'
    };

    before(function(done) {
      Y = YUI(GlobalConfig).use([
        'juju-views', 'juju-tests-utils', 'juju-env',
        'node-event-simulate', 'juju-gui'
      ], function(Y) {
        testUtils = Y.namespace('juju-tests.utils');
        views = Y.namespace('juju.views');
        models = Y.namespace('juju.models');
        conn = new testUtils.SocketStub();
        juju = Y.namespace('juju');
        env = new juju.Environment({conn: conn});
        env.connect();
        conn.open();
        env.dispatch_result(environment_delta);
        EnvironmentView = views.environment;
        done();
      });
    });

    after(function(done)  {
      env.destroy();
      done();
    });

>>>>>>> 56d89317
    beforeEach(function(done) {
      container = Y.Node.create('<div id="test-container" />');
      Y.one('body').append(container);
      navbar = Y.Node.create('<div class="navbar" ' +
          'style="height:70px;">Navbar</div>');
      Y.one('body').append(navbar);
      db = new models.Database();
      db.on_delta({data: environment_delta});
      done();
    });
<<<<<<< HEAD

    afterEach(function(done) {
      container.remove();
      container.destroy();
      Y.one('body').removeChild(navbar);
      db.destroy();
      env._txn_callbacks = {};
      conn.messages = [];
      done();
    });

    // Ensure the environment view loads properly
    it('must be able to render service blocks and relations',
       function() {
         // Create an instance of EnvironmentView with custom env
         var view = new views.EnvironmentView({
           container: container,
           db: db,
           env: env
         }).render();

         container.all('.service-border').size().should.equal(3);
         container.all('.relation').size().should.equal(1);
         // Verify that the paths render 'properly' where this
         // means no NaN in the paths
         var line = container.one('.relation');
         Y.each(['x1', 'y1', 'x2', 'y2'],
         function(e) {
           Y.Lang.isNumber(
           parseInt(this.getAttribute(e), 10))
                            .should.equal(true);
                }, line);
       });

    // Ensure that we can add a relation
    it('must be able to add a relation between services',
       function(done) {
         var view = new views.EnvironmentView({
           container: container,
           db: db,
           env: env
         }).render();
         var add_relation = container.one('#add-relation-btn'),
         service = container.one('.service');
         add_relation.after('click', function() {
           // view doesn't capture click event from test, so fire
           // this manually
           view.add_relation();
           container.all('.selectable-service').size()
                        .should.equal(3);
           service.simulate('click');
         });
         service.after('click', function() {
           container.all('.selectable-service').size()
                        .should.equal(2);
           service.next().simulate('click');
         });
         service.next().after('click', function() {
           container.all('.selectable-service').size()
                        .should.equal(0);
           done();
         });
         add_relation.simulate('click');
       }
=======

    afterEach(function(done) {
      container.remove();
      container.destroy();
      Y.one('body').removeChild(navbar);
      db.destroy();
      env._txn_callbacks = {};
      conn.messages = [];
      done();
    });

    // Ensure the environment view loads properly
    it('must be able to render service blocks and relations',
        function(done) {
          // Create an instance of EnvironmentView with custom env
          var view = new EnvironmentView({
            container: container,
            db: db,
            env: env
          });
          view.render();
          container.all('.service-border').size().should.equal(3);

          // Count all the real relations.
          (container.all('.relation').size() -
           container.all('.pending-relation').size())
            .should.equal(1);
          done();
        }
    );

    // Ensure that we can add a relation
    // SKIP: the add-relation-btn is going away
    it.skip('must be able to add a relation between services',
        function(done) {
          var view = new EnvironmentView({
            container: container,
            db: db,
            env: env
          }).render();
          var add_relation = container.one('#add-relation-btn'),
              service = container.one('.service');
          add_relation.after('click', function() {
            // view doesn't capture click event from test, so fire
            // this manually
            view.add_relation();
            container.all('.selectable-service').size()
              .should.equal(3);
            service.simulate('click');
          });
          service.after('click', function() {
            container.all('.selectable-service').size()
                        .should.equal(2);
            service.next().simulate('click');
          });
          service.next().after('click', function() {
            container.all('.selectable-service').size()
                        .should.equal(0);
            done();
          });
          add_relation.simulate('click');
        }
>>>>>>> 56d89317
    );

    // Ensure that the zoom controls work
    it('must be able to zoom using controls', function(done) {
<<<<<<< HEAD
      var view = new views.EnvironmentView({
=======
      var view = new EnvironmentView({
>>>>>>> 56d89317
        container: container,
        db: db,
        env: env
      }).render();
      var zoom_in = container.one('#zoom-in-btn'),
          zoom_out = container.one('#zoom-out-btn'),
          svg = container.one('svg g g');
      zoom_in.after('click', function() {
        view.zoom_in();
        var attr = svg.getAttribute('transform');
        // Ensure that, after clicking the zoom in button, that the
        // scale portion of the transform attribute of the svg
        // element has been upped by 0.2.  The transform attribute
        // also contains translate, so test via a regex.
<<<<<<< HEAD
        /scale\(1.2\)/.test(attr).should.equal(true);
=======
        /scale\(1\.2\)/.test(attr).should.equal(true);
>>>>>>> 56d89317
        done();
      });
      zoom_in.simulate('click');
    });

    // Ensure that sizes are computed properly
    it('must be able to compute rect sizes based on the svg and' +
<<<<<<< HEAD
       ' viewport size',
       function(done) {
         var view = new views.EnvironmentView({
           container: container,
           db: db,
           env: env
         }).render();
         var svg = Y.one('svg');

         parseInt(svg.one('rect').getAttribute('height'), 10)
                    .should.equal(parseInt(svg.getComputedStyle('height'),
         10));
         parseInt(svg.one('rect').getAttribute('width'), 10)
                    .should.equal(parseInt(svg.getComputedStyle('width'),
         10));
=======
        ' viewport size',
       function(done) {
         var view = new EnvironmentView({
            container: container,
            db: db,
            env: env
         }).render();
         // Attach the view to the DOM so that sizes get set properly
         // from the viewport (only available from DOM).
         view.postRender();
         var svg = Y.one('svg');
         parseInt(svg.one('rect').getAttribute('height'), 10)
          .should.equal(
         parseInt(svg.getComputedStyle('height'), 10));
         parseInt(svg.one('rect').getAttribute('width'), 10)
          .should.equal(
         parseInt(svg.getComputedStyle('width'), 10));
>>>>>>> 56d89317
         done();
       }
    );

    // Ensure that sizes are computed properly
    it('must be able to compute sizes by the viewport with a minimum',
       function(done) {
<<<<<<< HEAD
         var view = new views.EnvironmentView({
           container: container,
           db: db,
           env: env
         }).render();
         var svg = Y.one('svg');
         parseInt(svg.getAttribute('height'), 10).should.be.above(599);
=======
         var view = new EnvironmentView({
            container: container,
            db: db,
            env: env
         }).render();
         // Attach the view to the DOM so that sizes get set properly
         // from the viewport (only available from DOM).
         view.postRender();
         var svg = Y.one('svg');
         parseInt(svg.getAttribute('height'), 10)
          .should.equal(
         Math.max(600,
              container.get('winHeight') -
              parseInt(Y.one('#overview-tasks')
                .getComputedStyle('height'), 10) -
              parseInt(Y.one('.navbar')
                .getComputedStyle('height'), 10) -
              parseInt(Y.one('.navbar')
                .getComputedStyle('margin-bottom'), 10)
              ));
>>>>>>> 56d89317
         done();
       }
    );

<<<<<<< HEAD
  });

  describe('view model support infrastructure', function() {
    var Y, views, models;

    before(function(done) {
      Y = YUI(GlobalConfig).use(['juju-views', 'juju-models'],
          function(Y) {
            views = Y.namespace('juju.views');
            models = Y.namespace('juju.models');
            done();
          });
    });

    it('must be able to get us nearest connectors',
        function() {
         var b1 = views.BoundingBox(),
         b2 = views.BoundingBox();

         // raw poperty access
         b1.x = 0; b1.y = 0;
         b1.w = 100; b1.h = 200;

         // Use pos to set b2
         b2.pos = {x: 200, y: 300, w: 100, h: 200};

         b1.getXY().should.eql([0, 0]);
         b2.getWH().should.eql([100, 200]);

         b1.getNearestConnector([0, 0]);

         b1.getNearestConnector(b2).should.eql([50, 200]);
         b2.getNearestConnector(b1).should.eql([250, 300]);

         b1.getConnectorPair(b2).should.eql([[50, 200], [250, 300]]);
       });

    it('must be able to save and restore old position information',
        function() {
         var b1 = views.BoundingBox(),
         b2 = views.BoundingBox();

         // raw poperty access
         b1.x = 0; b1.y = 0;
         b1.w = 100; b1.h = 200;

         // Use pos to set b2
         b2.pos = {x: 200, y: 300, w: 100, h: 200};

         // update using property
         b1.x = 100;
         b1.x.should.equal(100);
         b1.px.should.equal(0);

         // update using pos
         b2.pos = {x: 300};
         b2.x.should.equal(300);
         b2.px.should.equal(200);

=======
    // Tests for control panel
    it('must be able to toggle a control panel', function(done) {
      var view = new EnvironmentView({
        container: container,
        db: db,
        env: env
      }).render();
      container.all('.service').each(function(node, i) {
        node.after('click', function() {
          view.hasSVGClass(
              node.one('.service-control-panel'),
              'active').should.equal(true);
          container.all('.service-control-panel.active').size()
              .should.equal(1);
>>>>>>> 56d89317
        });
      });
      done();
    });

<<<<<<< HEAD
    it('must be able to access model attributes easily', function() {
      var service = new models.Service({id: 'mediawiki',
        exposed: true}),
          b1 = new views.BoundingBox();
      b1.model(service);

      b1.modelId().should.equal('service-mediawiki');
      b1.toString().should.equal('service-mediawiki');

      // properties of the model have mapped to the box
      b1.id.should.equal('mediawiki');
      b1.exposed.should.equal(true);
=======
    it('must be able to add a relation from the control panel',
       function(done) {
         var view = new EnvironmentView({
            container: container,
            db: db,
            env: env
         }).render();
         var service = container.one('.service'),
         add_rel = service.one('.add-relation'),
         after_evt;
         after_evt = service.after('click', function() {
           after_evt.detach();
           add_rel.simulate('click');
         });
         add_rel.after('click', function() {
           container.all('.selectable-service').size()
            .should.equal(2);
           service.next().simulate('click');
         });
         service.next('.service').after('click', function() {
           container.all('.selectable-service').size()
            .should.equal(0);
           done();
         });
         service.simulate('click');
       }
    );

    it('must be able to remove a relation between services', function(done) {
      var view = new EnvironmentView({
        container: container,
        db: db,
        env: env
      }).render();
      var relation = container.one('.rel-label'),
          dialog_btn;
      relation.after('click', function() {
        var rel = this;
        dialog_btn = Y.one('.btn-danger');
        dialog_btn.after('click', function() {
          container.all('.to-remove').size()
            .should.equal(1);
          done();
        });
        dialog_btn.simulate('click');
      });
      relation.simulate('click');
>>>>>>> 56d89317
    });
  });

    it('must be able to update position data and not touch model data',
        function() {
         var service = new models.Service({id: 'mediawiki',
           exposed: true}),
         b1 = new views.BoundingBox();
         b1.model(service);
         b1.x = 0; b1.y = 0;
         b1.w = 100; b1.h = 200;
         b1.id.should.equal('mediawiki');

         // X/Y updated, other keys ignored
         b1.pos = {x: 100, y: 100, id: 'mediawiki'};
         b1.x.should.equal(100);
         b1.id.should.equal('mediawiki');

        });

    it('must be able to map from sequence of models to boundingboxes',
       function() {
         var units = new models.ServiceUnitList();
         units.add([{id: 'mysql/0'},
           {id: 'mysql/1'},
           {id: 'mysql/2'},
           {id: 'mysql/3'}]);

         units.size().should.equal(4);
         var boxes = units.map(views.toBoundingBox);
         boxes.length.should.equal(4);
         boxes[0].id.should.equal('mysql/0');

         // Also extract the computed mysql
         boxes[3].id.should.equal('mysql/3');
         boxes[3].service.should.equal('mysql');
       });

    it('must be able to support pairs of boundingBoxes', function() {
      var b1 = new views.BoundingBox(),
          b2 = new views.BoundingBox();

      b1.x = 0; b1.y = 0;
      b1.w = 100; b1.h = 200;

      b2.x = 200; b2.y = 300;
      b2.w = 100; b2.h = 200;

      var pair = views.BoxPair()
                           .source(b1)
                           .target(b2);

      pair.source().getXY().should.eql([0, 0]);
      pair.target().getXY().should.eql([200, 300]);
    });

    it('must support composite modelIds on BoxPairs', function() {
      var b1 = new views.BoundingBox(),
          b2 = new views.BoundingBox(),
          service1 = new models.Service({id: 'mediawiki'}),
          service2 = new models.Service({id: 'haproxy'});

      b1.model(service1);
      b2.model(service2);

      var pair = views.BoxPair()
                           .source(b1)
                           .target(b2);
      pair.modelIds().should.not.contain(',');
      pair.modelIds().should.equal(
          'service-mediawiki:service-haproxy');
    });

  });

})();<|MERGE_RESOLUTION|>--- conflicted
+++ resolved
@@ -1,7 +1,6 @@
 'use strict';
 
 (function() {
-<<<<<<< HEAD
 
   describe('juju environment view', function() {
     var views, models, Y, container, service, db, conn,
@@ -13,51 +12,58 @@
           'charm': 'cs:precise/wordpress-6',
           'id': 'wordpress',
           'exposed': false
-        }], ['service', 'add', {
+        }],
+        ['service', 'add', {
           'charm': 'cs:precise/mediawiki-3',
           'id': 'mediawiki',
           'exposed': false
-        }], ['service', 'add', {
+        }],
+        ['service', 'add', {
           'charm': 'cs:precise/mysql-6',
           'id': 'mysql'
-        }], ['relation', 'add', {
+        }],
+        ['relation', 'add', {
           'interface': 'reversenginx',
           'scope': 'global',
-          'endpoints': [
-                        ['wordpress', {'role': 'peer', 'name': 'loadbalancer'}]
-          ],
+          'endpoints':
+           [['wordpress', {'role': 'peer', 'name': 'loadbalancer'}]],
           'id': 'relation-0000000000'
-        }], ['relation', 'add', {
+        }],
+        ['relation', 'add', {
           'interface': 'mysql',
           'scope': 'global',
-          'endpoints': [
-                        ['mysql', {'role': 'server', 'name': 'db'}],
-                        ['wordpress', {'role': 'client', 'name': 'db'}]
-          ], 'id': 'relation-0000000001'
-        }], ['machine', 'add', {
+          'endpoints':
+           [['mysql', {'role': 'server', 'name': 'db'}],
+            ['wordpress', {'role': 'client', 'name': 'db'}]],
+           'id': 'relation-0000000001'
+        }],
+        ['machine', 'add', {
           'agent-state': 'running',
           'instance-state': 'running',
           'id': 0,
           'instance-id': 'local',
           'dns-name': 'localhost'
-        }], ['unit', 'add', {
+        }],
+        ['unit', 'add', {
           'machine': 0,
           'agent-state': 'started',
           'public-address': '192.168.122.113',
           'id': 'wordpress/0'
-        }], ['unit', 'add', {
+        }],
+        ['unit', 'add', {
           'machine': 0,
           'agent-state': 'started',
           'public-address': '192.168.122.113',
           'id': 'mediawiki/0'
-        }], ['unit', 'add', {
+        }],
+        ['unit', 'add', {
           'machine': 0,
           'agent-state': 'started',
           'public-address': '192.168.122.222',
           'id': 'mysql/0'
         }]
-      ],
-      'op': 'delta'
+        ],
+        'op': 'delta'
     };
 
     before(function(done) {
@@ -83,97 +89,6 @@
       done();
     });
 
-=======
-
-  describe('juju environment view', function() {
-    var EnvironmentView, views, models, Y, container, service, db, conn,
-        juju, env, testUtils, navbar;
-
-    var environment_delta = {
-      'result': [
-        ['service', 'add', {
-          'charm': 'cs:precise/wordpress-6',
-          'id': 'wordpress',
-          'exposed': false
-        }],
-        ['service', 'add', {
-          'charm': 'cs:precise/mediawiki-3',
-          'id': 'mediawiki',
-          'exposed': false
-        }],
-        ['service', 'add', {
-          'charm': 'cs:precise/mysql-6',
-          'id': 'mysql'
-        }],
-        ['relation', 'add', {
-          'interface': 'reversenginx',
-          'scope': 'global',
-          'endpoints':
-           [['wordpress', {'role': 'peer', 'name': 'loadbalancer'}]],
-          'id': 'relation-0000000000'
-        }],
-        ['relation', 'add', {
-          'interface': 'mysql',
-          'scope': 'global',
-          'endpoints':
-           [['mysql', {'role': 'server', 'name': 'db'}],
-            ['wordpress', {'role': 'client', 'name': 'db'}]],
-           'id': 'relation-0000000001'
-        }],
-        ['machine', 'add', {
-          'agent-state': 'running',
-          'instance-state': 'running',
-          'id': 0,
-          'instance-id': 'local',
-          'dns-name': 'localhost'
-        }],
-        ['unit', 'add', {
-          'machine': 0,
-          'agent-state': 'started',
-          'public-address': '192.168.122.113',
-          'id': 'wordpress/0'
-        }],
-        ['unit', 'add', {
-          'machine': 0,
-          'agent-state': 'started',
-          'public-address': '192.168.122.113',
-          'id': 'mediawiki/0'
-        }],
-        ['unit', 'add', {
-          'machine': 0,
-          'agent-state': 'started',
-          'public-address': '192.168.122.222',
-          'id': 'mysql/0'
-        }]
-      ],
-      'op': 'delta'
-    };
-
-    before(function(done) {
-      Y = YUI(GlobalConfig).use([
-        'juju-views', 'juju-tests-utils', 'juju-env',
-        'node-event-simulate', 'juju-gui'
-      ], function(Y) {
-        testUtils = Y.namespace('juju-tests.utils');
-        views = Y.namespace('juju.views');
-        models = Y.namespace('juju.models');
-        conn = new testUtils.SocketStub();
-        juju = Y.namespace('juju');
-        env = new juju.Environment({conn: conn});
-        env.connect();
-        conn.open();
-        env.dispatch_result(environment_delta);
-        EnvironmentView = views.environment;
-        done();
-      });
-    });
-
-    after(function(done)  {
-      env.destroy();
-      done();
-    });
-
->>>>>>> 56d89317
     beforeEach(function(done) {
       container = Y.Node.create('<div id="test-container" />');
       Y.one('body').append(container);
@@ -184,7 +99,6 @@
       db.on_delta({data: environment_delta});
       done();
     });
-<<<<<<< HEAD
 
     afterEach(function(done) {
       container.remove();
@@ -249,79 +163,11 @@
          });
          add_relation.simulate('click');
        }
-=======
-
-    afterEach(function(done) {
-      container.remove();
-      container.destroy();
-      Y.one('body').removeChild(navbar);
-      db.destroy();
-      env._txn_callbacks = {};
-      conn.messages = [];
-      done();
-    });
-
-    // Ensure the environment view loads properly
-    it('must be able to render service blocks and relations',
-        function(done) {
-          // Create an instance of EnvironmentView with custom env
-          var view = new EnvironmentView({
-            container: container,
-            db: db,
-            env: env
-          });
-          view.render();
-          container.all('.service-border').size().should.equal(3);
-
-          // Count all the real relations.
-          (container.all('.relation').size() -
-           container.all('.pending-relation').size())
-            .should.equal(1);
-          done();
-        }
-    );
-
-    // Ensure that we can add a relation
-    // SKIP: the add-relation-btn is going away
-    it.skip('must be able to add a relation between services',
-        function(done) {
-          var view = new EnvironmentView({
-            container: container,
-            db: db,
-            env: env
-          }).render();
-          var add_relation = container.one('#add-relation-btn'),
-              service = container.one('.service');
-          add_relation.after('click', function() {
-            // view doesn't capture click event from test, so fire
-            // this manually
-            view.add_relation();
-            container.all('.selectable-service').size()
-              .should.equal(3);
-            service.simulate('click');
-          });
-          service.after('click', function() {
-            container.all('.selectable-service').size()
-                        .should.equal(2);
-            service.next().simulate('click');
-          });
-          service.next().after('click', function() {
-            container.all('.selectable-service').size()
-                        .should.equal(0);
-            done();
-          });
-          add_relation.simulate('click');
-        }
->>>>>>> 56d89317
     );
 
     // Ensure that the zoom controls work
     it('must be able to zoom using controls', function(done) {
-<<<<<<< HEAD
       var view = new views.EnvironmentView({
-=======
-      var view = new EnvironmentView({
->>>>>>> 56d89317
         container: container,
         db: db,
         env: env
@@ -336,11 +182,7 @@
         // scale portion of the transform attribute of the svg
         // element has been upped by 0.2.  The transform attribute
         // also contains translate, so test via a regex.
-<<<<<<< HEAD
-        /scale\(1.2\)/.test(attr).should.equal(true);
-=======
         /scale\(1\.2\)/.test(attr).should.equal(true);
->>>>>>> 56d89317
         done();
       });
       zoom_in.simulate('click');
@@ -348,7 +190,6 @@
 
     // Ensure that sizes are computed properly
     it('must be able to compute rect sizes based on the svg and' +
-<<<<<<< HEAD
        ' viewport size',
        function(done) {
          var view = new views.EnvironmentView({
@@ -356,33 +197,17 @@
            db: db,
            env: env
          }).render();
-         var svg = Y.one('svg');
-
-         parseInt(svg.one('rect').getAttribute('height'), 10)
-                    .should.equal(parseInt(svg.getComputedStyle('height'),
-         10));
-         parseInt(svg.one('rect').getAttribute('width'), 10)
-                    .should.equal(parseInt(svg.getComputedStyle('width'),
-         10));
-=======
-        ' viewport size',
-       function(done) {
-         var view = new EnvironmentView({
-            container: container,
-            db: db,
-            env: env
-         }).render();
          // Attach the view to the DOM so that sizes get set properly
          // from the viewport (only available from DOM).
          view.postRender();
          var svg = Y.one('svg');
+
          parseInt(svg.one('rect').getAttribute('height'), 10)
           .should.equal(
          parseInt(svg.getComputedStyle('height'), 10));
          parseInt(svg.one('rect').getAttribute('width'), 10)
           .should.equal(
          parseInt(svg.getComputedStyle('width'), 10));
->>>>>>> 56d89317
          done();
        }
     );
@@ -390,19 +215,10 @@
     // Ensure that sizes are computed properly
     it('must be able to compute sizes by the viewport with a minimum',
        function(done) {
-<<<<<<< HEAD
          var view = new views.EnvironmentView({
            container: container,
            db: db,
            env: env
-         }).render();
-         var svg = Y.one('svg');
-         parseInt(svg.getAttribute('height'), 10).should.be.above(599);
-=======
-         var view = new EnvironmentView({
-            container: container,
-            db: db,
-            env: env
          }).render();
          // Attach the view to the DOM so that sizes get set properly
          // from the viewport (only available from DOM).
@@ -419,75 +235,13 @@
               parseInt(Y.one('.navbar')
                 .getComputedStyle('margin-bottom'), 10)
               ));
->>>>>>> 56d89317
          done();
        }
     );
 
-<<<<<<< HEAD
-  });
-
-  describe('view model support infrastructure', function() {
-    var Y, views, models;
-
-    before(function(done) {
-      Y = YUI(GlobalConfig).use(['juju-views', 'juju-models'],
-          function(Y) {
-            views = Y.namespace('juju.views');
-            models = Y.namespace('juju.models');
-            done();
-          });
-    });
-
-    it('must be able to get us nearest connectors',
-        function() {
-         var b1 = views.BoundingBox(),
-         b2 = views.BoundingBox();
-
-         // raw poperty access
-         b1.x = 0; b1.y = 0;
-         b1.w = 100; b1.h = 200;
-
-         // Use pos to set b2
-         b2.pos = {x: 200, y: 300, w: 100, h: 200};
-
-         b1.getXY().should.eql([0, 0]);
-         b2.getWH().should.eql([100, 200]);
-
-         b1.getNearestConnector([0, 0]);
-
-         b1.getNearestConnector(b2).should.eql([50, 200]);
-         b2.getNearestConnector(b1).should.eql([250, 300]);
-
-         b1.getConnectorPair(b2).should.eql([[50, 200], [250, 300]]);
-       });
-
-    it('must be able to save and restore old position information',
-        function() {
-         var b1 = views.BoundingBox(),
-         b2 = views.BoundingBox();
-
-         // raw poperty access
-         b1.x = 0; b1.y = 0;
-         b1.w = 100; b1.h = 200;
-
-         // Use pos to set b2
-         b2.pos = {x: 200, y: 300, w: 100, h: 200};
-
-         // update using property
-         b1.x = 100;
-         b1.x.should.equal(100);
-         b1.px.should.equal(0);
-
-         // update using pos
-         b2.pos = {x: 300};
-         b2.x.should.equal(300);
-         b2.px.should.equal(200);
-
-=======
     // Tests for control panel
     it('must be able to toggle a control panel', function(done) {
-      var view = new EnvironmentView({
+      var view = new views.EnvironmentView({
         container: container,
         db: db,
         env: env
@@ -499,29 +253,13 @@
               'active').should.equal(true);
           container.all('.service-control-panel.active').size()
               .should.equal(1);
->>>>>>> 56d89317
+          });
         });
-      });
-      done();
-    });
-
-<<<<<<< HEAD
-    it('must be able to access model attributes easily', function() {
-      var service = new models.Service({id: 'mediawiki',
-        exposed: true}),
-          b1 = new views.BoundingBox();
-      b1.model(service);
-
-      b1.modelId().should.equal('service-mediawiki');
-      b1.toString().should.equal('service-mediawiki');
-
-      // properties of the model have mapped to the box
-      b1.id.should.equal('mediawiki');
-      b1.exposed.should.equal(true);
-=======
-    it('must be able to add a relation from the control panel',
+    });
+
+    it.only('must be able to add a relation from the control panel',
        function(done) {
-         var view = new EnvironmentView({
+         var view = new views.EnvironmentView({
             container: container,
             db: db,
             env: env
@@ -548,7 +286,7 @@
     );
 
     it('must be able to remove a relation between services', function(done) {
-      var view = new EnvironmentView({
+      var view = new views.EnvironmentView({
         container: container,
         db: db,
         env: env
@@ -566,9 +304,81 @@
         dialog_btn.simulate('click');
       });
       relation.simulate('click');
->>>>>>> 56d89317
     });
   });
+
+  describe('view model support infrastructure', function() {
+    var Y, views, models;
+
+    before(function(done) {
+      Y = YUI(GlobalConfig).use(['juju-views', 'juju-models'],
+          function(Y) {
+            views = Y.namespace('juju.views');
+            models = Y.namespace('juju.models');
+            done();
+          });
+    });
+
+    it('must be able to get us nearest connectors',
+        function() {
+         var b1 = views.BoundingBox(),
+         b2 = views.BoundingBox();
+
+         // raw poperty access
+         b1.x = 0; b1.y = 0;
+         b1.w = 100; b1.h = 200;
+
+         // Use pos to set b2
+         b2.pos = {x: 200, y: 300, w: 100, h: 200};
+
+         b1.getXY().should.eql([0, 0]);
+         b2.getWH().should.eql([100, 200]);
+
+         b1.getNearestConnector([0, 0]);
+
+         b1.getNearestConnector(b2).should.eql([50, 200]);
+         b2.getNearestConnector(b1).should.eql([250, 300]);
+
+         b1.getConnectorPair(b2).should.eql([[50, 200], [250, 300]]);
+       });
+
+    it('must be able to save and restore old position information',
+        function() {
+         var b1 = views.BoundingBox(),
+         b2 = views.BoundingBox();
+
+         // raw poperty access
+         b1.x = 0; b1.y = 0;
+         b1.w = 100; b1.h = 200;
+
+         // Use pos to set b2
+         b2.pos = {x: 200, y: 300, w: 100, h: 200};
+
+         // update using property
+         b1.x = 100;
+         b1.x.should.equal(100);
+         b1.px.should.equal(0);
+
+         // update using pos
+         b2.pos = {x: 300};
+         b2.x.should.equal(300);
+         b2.px.should.equal(200);
+
+        });
+
+    it('must be able to access model attributes easily', function() {
+      var service = new models.Service({id: 'mediawiki',
+        exposed: true}),
+          b1 = new views.BoundingBox();
+      b1.model(service);
+
+      b1.modelId().should.equal('service-mediawiki');
+      b1.toString().should.equal('service-mediawiki');
+
+      // properties of the model have mapped to the box
+      b1.id.should.equal('mediawiki');
+      b1.exposed.should.equal(true);
+    });
 
     it('must be able to update position data and not touch model data',
         function() {
@@ -589,20 +399,17 @@
 
     it('must be able to map from sequence of models to boundingboxes',
        function() {
-         var units = new models.ServiceUnitList();
-         units.add([{id: 'mysql/0'},
-           {id: 'mysql/1'},
-           {id: 'mysql/2'},
-           {id: 'mysql/3'}]);
-
-         units.size().should.equal(4);
-         var boxes = units.map(views.toBoundingBox);
+         var services = new models.ServiceList();
+         services.add([{id: 'mysql'},
+           {id: 'haproxy'},
+           {id: 'memcache'},
+           {id: 'wordpress'}]);
+
+         services.size().should.equal(4);
+         var boxes = services.map(views.toBoundingBox);
          boxes.length.should.equal(4);
-         boxes[0].id.should.equal('mysql/0');
-
-         // Also extract the computed mysql
-         boxes[3].id.should.equal('mysql/3');
-         boxes[3].service.should.equal('mysql');
+         boxes[0].id.should.equal('mysql');
+         boxes[3].id.should.equal('wordpress');
        });
 
     it('must be able to support pairs of boundingBoxes', function() {
@@ -640,6 +447,5 @@
           'service-mediawiki:service-haproxy');
     });
 
-  });
-
+});
 })();