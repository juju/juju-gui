'use strict';

(function () {

    describe('juju environment view', function() {
        var EnvironmentView, views, models, Y, container, service, db, conn,
            juju, env, testUtils, navbar;

        var environment_delta = {
            'result': [
                ['service', 'add', {
                    'charm': 'cs:precise/wordpress-6',
                    'id': 'wordpress',
                    'exposed': false
                }], ['service', 'add', {
                    'charm': 'cs:precise/mediawiki-3',
                    'id': 'mediawiki',
                    'exposed': false
                }], ['service', 'add', {
                    'charm': 'cs:precise/mysql-6',
                    'id': 'mysql'
                }], ['relation', 'add', {
                    'interface': 'reversenginx',
                    'scope': 'global',
                    'endpoints': [
                        ['wordpress', {'role': 'peer', 'name': 'loadbalancer'}]
                    ],
                    'id': 'relation-0000000000'
                }], ['relation', 'add', {
                    'interface': 'mysql',
                    'scope': 'global',
                    'endpoints': [
                        ['mysql', {'role': 'server', 'name': 'db'}],
                        ['wordpress', {'role': 'client', 'name': 'db'}]
                    ], 'id': 'relation-0000000001'
                }], ['machine', 'add', {
                    'agent-state': 'running',
                    'instance-state': 'running',
                    'id': 0,
                    'instance-id': 'local',
                    'dns-name': 'localhost'
                }], ['unit', 'add', {
                    'machine': 0,
                    'agent-state': 'started',
                    'public-address': '192.168.122.113',
                    'id': 'wordpress/0'
                }], ['unit', 'add', {
<<<<<<< HEAD
                    'machine': 0,
                    'agent-state': 'started',
                    'public-address': '192.168.122.222',
=======
                    'machine': 0, 
                    'agent-state': 'started', 
                    'public-address': '192.168.122.113', 
                    'id': 'mediawiki/0'
                }], ['unit', 'add', {
                    'machine': 0, 
                    'agent-state': 'started', 
                    'public-address': '192.168.122.222', 
>>>>>>> 1c1aa259
                    'id': 'mysql/0'
                }]
            ],
            'op': 'delta'
        };

        before(function (done) {
            Y = YUI(GlobalConfig).use([
                'juju-views', 'juju-tests-utils', 'juju-env',
                'node-event-simulate', 'juju-gui'
                ], function (Y) {
                testUtils = Y.namespace('juju-tests.utils');
                views = Y.namespace('juju.views');
                models = Y.namespace('juju.models');
                conn = new testUtils.SocketStub();
                juju = Y.namespace('juju');
                env = new juju.Environment({conn: conn});
                env.connect();
                conn.open();
                env.dispatch_result(environment_delta);
                EnvironmentView = views.environment;
                done();
            });
        });

        after(function(done)  {
            env.destroy();
            done();
        });

        beforeEach(function (done) {
            container = Y.Node.create('<div id="test-container" />');
            Y.one('body').append(container);
<<<<<<< HEAD
            navbar = Y.Node.create('<div class="navbar" ' +
=======
            var navbar = Y.Node.create('<div class="navbar" ' +
>>>>>>> 1c1aa259
                'style="height:70px;">Navbar</div>');
            Y.one('body').append(navbar);
            db = new models.Database();
            db.on_delta({data: environment_delta});
            done();
        });

        afterEach(function(done) {
            container.remove();
            container.destroy();
<<<<<<< HEAD
            Y.one('body').removeChild(navbar);
=======
            Y.one('body').removeChild(Y.one('.navbar'));
>>>>>>> 1c1aa259
            db.destroy();
            env._txn_callbacks = {};
            conn.messages = [];
            done();
        });

        // Ensure the environment view loads properly
        it('must be able to render service blocks and relations',
            function(done) {
                // Create an instance of EnvironmentView with custom env
                var view = new EnvironmentView({
                    container: container,
                    domain_models: db,
                    env: env
                });
                view.render();
                container.all('.service-border').size().should.equal(3);
                container.all('.relation').size().should.equal(1);
                done();
            }
        );

        // Ensure that we can add a relation
        it('must be able to add a relation between services',
            function(done) {
                var view = new EnvironmentView({
                    container: container,
                    domain_models: db,
                    env: env
                }).render();
                var add_relation = container.one('#add-relation-btn'),
                    service = container.one('.service');
                add_relation.after('click', function() {
                    // view doesn't capture click event from test, so fire
                    // this manually
                    view.add_relation();
                    container.all('.selectable-service').size()
                        .should.equal(3);
                    service.simulate('click');
                });
                service.after('click', function() {
                    container.all('.selectable-service').size()
                        .should.equal(2);
                    service.next().simulate('click');
                });
                service.next().after('click', function() {
                    container.all('.selectable-service').size()
                        .should.equal(0);
                    done();
                });
                add_relation.simulate('click');
            }
        );

        // Ensure that the zoom controls work
        it('must be able to zoom using controls', function(done) {
            var view = new EnvironmentView({
                container: container,
                domain_models: db,
                env: env
            }).render();
            var zoom_in = container.one('#zoom-in-btn'),
                zoom_out = container.one('#zoom-out-btn'),
                svg = container.one('svg g g');
            zoom_in.after('click', function() {
                view.zoom_in();
                var attr = svg.getAttribute('transform');
                // Ensure that, after clicking the zoom in button, that the
                // scale portion of the transform attribute of the svg
                // element has been upped by 0.2.  The transform attribute
                // also contains translate, so test via a regex.
                /scale\(1.2\)/.test(attr).should.equal(true);
                done();
            });
            zoom_in.simulate('click');
        });

        // Ensure that sizes are computed properly
        it('must be able to compute rect sizes based on the svg and' +
                ' viewport size',
            function(done) {
                var view = new EnvironmentView({
                    container: container,
                    domain_models: db,
                    env: env
                }).render();
                var svg = Y.one('svg');
                parseInt(svg.one('rect').getAttribute('height'))
                    .should.equal(
                        parseInt(svg.getComputedStyle('height')));
                parseInt(svg.one('rect').getAttribute('width'))
                    .should.equal(
                        parseInt(svg.getComputedStyle('width')));
                done();
            }
        );

        // Ensure that sizes are computed properly
        it('must be able to compute sizes by the viewport with a minimum',
            function(done) {
                var view = new EnvironmentView({
                    container: container,
                    domain_models: db,
                    env: env
                }).render();
                var svg = Y.one('svg');
                parseInt(svg.getAttribute('height'))
                    .should.equal(
                        Math.max(600, 
                            container.get('winHeight') -
                            parseInt(Y.one('#overview-tasks')
                                .getComputedStyle('height'), 10) -
                            parseInt(Y.one('.navbar')
                                .getComputedStyle('height'), 10) -
                            parseInt(Y.one('.navbar')
                                .getComputedStyle('margin-bottom'), 10)
                        ));
                done();
            }
        );

    });

})();<|MERGE_RESOLUTION|>--- conflicted
+++ resolved
@@ -45,20 +45,14 @@
                     'public-address': '192.168.122.113',
                     'id': 'wordpress/0'
                 }], ['unit', 'add', {
-<<<<<<< HEAD
+                    'machine': 0,
+                    'agent-state': 'started',
+                    'public-address': '192.168.122.113',
+                    'id': 'mediawiki/0'
+                }], ['unit', 'add', {
                     'machine': 0,
                     'agent-state': 'started',
                     'public-address': '192.168.122.222',
-=======
-                    'machine': 0, 
-                    'agent-state': 'started', 
-                    'public-address': '192.168.122.113', 
-                    'id': 'mediawiki/0'
-                }], ['unit', 'add', {
-                    'machine': 0, 
-                    'agent-state': 'started', 
-                    'public-address': '192.168.122.222', 
->>>>>>> 1c1aa259
                     'id': 'mysql/0'
                 }]
             ],
@@ -92,11 +86,7 @@
         beforeEach(function (done) {
             container = Y.Node.create('<div id="test-container" />');
             Y.one('body').append(container);
-<<<<<<< HEAD
             navbar = Y.Node.create('<div class="navbar" ' +
-=======
-            var navbar = Y.Node.create('<div class="navbar" ' +
->>>>>>> 1c1aa259
                 'style="height:70px;">Navbar</div>');
             Y.one('body').append(navbar);
             db = new models.Database();
@@ -107,11 +97,7 @@
         afterEach(function(done) {
             container.remove();
             container.destroy();
-<<<<<<< HEAD
             Y.one('body').removeChild(navbar);
-=======
-            Y.one('body').removeChild(Y.one('.navbar'));
->>>>>>> 1c1aa259
             db.destroy();
             env._txn_callbacks = {};
             conn.messages = [];
@@ -199,12 +185,12 @@
                     env: env
                 }).render();
                 var svg = Y.one('svg');
-                parseInt(svg.one('rect').getAttribute('height'))
+                parseInt(svg.one('rect').getAttribute('height'), 10)
                     .should.equal(
-                        parseInt(svg.getComputedStyle('height')));
-                parseInt(svg.one('rect').getAttribute('width'))
+                        parseInt(svg.getComputedStyle('height'), 10));
+                parseInt(svg.one('rect').getAttribute('width'), 10)
                     .should.equal(
-                        parseInt(svg.getComputedStyle('width')));
+                        parseInt(svg.getComputedStyle('width'), 10));
                 done();
             }
         );
@@ -218,9 +204,9 @@
                     env: env
                 }).render();
                 var svg = Y.one('svg');
-                parseInt(svg.getAttribute('height'))
+                parseInt(svg.getAttribute('height'), 10)
                     .should.equal(
-                        Math.max(600, 
+                        Math.max(600,
                             container.get('winHeight') -
                             parseInt(Y.one('#overview-tasks')
                                 .getComputedStyle('height'), 10) -
