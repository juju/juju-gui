--- conflicted
+++ resolved
@@ -20,11 +20,7 @@
 
 (function() {
 
-<<<<<<< HEAD
-  describe('juju charm view', function() {
-=======
   describe.only('juju charm view', function() {
->>>>>>> 9a88bd77
     var CharmView, cleanIconHelper, juju, fakeStore, testUtils, Y, env,
         conn, container, charmResults;
 
@@ -45,10 +41,7 @@
     beforeEach(function(done) {
       charmResults = {
         charm: {
-<<<<<<< HEAD
-=======
           id: 'precise/postgresql-62',
->>>>>>> 9a88bd77
           maintainer: 'Mark Mims <mark.mims@canonical.com>',
           series: 'precise',
           owner: 'charmers',
@@ -73,22 +66,6 @@
               description: 'The third option.',
               type: 'int'
             }
-<<<<<<< HEAD
-          }
-        },
-        description: 'PostgreSQL is a fully featured RDBMS.',
-        name: 'postgresql',
-        summary: 'object-relational SQL database (supported version)',
-        store_url: 'cs:precise/postgresql-24',
-        bzr_branch: 'lp:~charmers/charms/precise/postgresql/trunk',
-        last_change:
-            { committer: 'David Owen <david.owen@canonical.com>',
-              message: 'Only reload for pg_hba updates',
-              revno: 24,
-              created: 1340206387.539},
-        proof: {}
-      };
-=======
           },
           description: 'PostgreSQL is a fully featured RDBMS.',
           name: 'postgresql',
@@ -110,7 +87,6 @@
         }
       };
 
->>>>>>> 9a88bd77
       container = Y.Node.create('<div id="test-container" />');
       Y.one('#main').append(container);
       CharmView = juju.views.charm;
@@ -120,14 +96,9 @@
           // Stubbing the server callback value
           params.callback.success({
             response: {
-<<<<<<< HEAD
-              results: 
-                [{responseText: Y.JSON.stringify(charmResults)}]
-=======
               results: [{
                 responseText: Y.JSON.stringify(charmResults)
               }]
->>>>>>> 9a88bd77
             }
           });
         }
@@ -177,13 +148,8 @@
     });
 
     it('should allow for the user to specify a service name', function(done) {
-<<<<<<< HEAD
-      var charmView = new CharmView(
-          { charm_data_url: charmQuery,
-=======
       var charmView = new CharmView({
             charm_data_url: charmQuery,
->>>>>>> 9a88bd77
             store: fakeStore,
             container: container,
             env: env
@@ -206,20 +172,12 @@
     });
 
     it('should allow for the user to specify a config', function(done) {
-<<<<<<< HEAD
-      var charmView = new CharmView(
-          { charm_data_url: charmQuery,
-            store: fakeStore,
-            container: container,
-            env: env}).render();
-=======
       var charmView = new CharmView({
         charm_data_url: charmQuery,
         store: fakeStore,
         container: container,
         env: env
       });
->>>>>>> 9a88bd77
       var option0Value = 'the value for option0';
       var deployButton = container.one('#charm-deploy');
       // Assertions are in a callback, so set them up first.
