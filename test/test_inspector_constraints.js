/*
This file is part of the Juju GUI, which lets users view and manage Juju
environments within a graphical interface (https://launchpad.net/juju-gui).
Copyright (C) 2012-2013 Canonical Ltd.

This program is free software: you can redistribute it and/or modify it under
the terms of the GNU Affero General Public License version 3, as published by
the Free Software Foundation.

This program is distributed in the hope that it will be useful, but WITHOUT
ANY WARRANTY; without even the implied warranties of MERCHANTABILITY,
SATISFACTORY QUALITY, or FITNESS FOR A PARTICULAR PURPOSE.  See the GNU Affero
General Public License for more details.

You should have received a copy of the GNU Affero General Public License along
with this program.  If not, see <http://www.gnu.org/licenses/>.
*/

'use strict';

describe('Inspector Constraints', function() {
  var container, env, inspector, juju, models, utils, view, views, Y, viewUtils;

  // Create a service model instance.
  var makeService = function(db) {
    var charmId = 'precise/django-42';
    db.charms.add({id: charmId, config: {}});
    var service = db.services.add({id: 'django', charm: charmId});
    db.onDelta({data: {result: [
      ['unit', 'add', {id: 'django/0', agent_state: 'pending'}]
    ]}});
    return service;
  };

  // Create a service inspector.
  var makeInspector = function(environmentView, service) {
    Y.Node.create('<div id="content">').appendTo(container);
    inspector = environmentView.createServiceInspector(service,
        {databinding: {interval: 0}});
    return inspector;
  };

  // Create a fake response from the juju-core API server.
  var makeResponse = function(service, error) {
    var response = {RequestId: 1};
    if (error) {
      response.Error = 'bad wolf';
    } else {
      response.Response = {};
    }
    return response;
  };

  // Retrieve and return the constraints viewlet.
  var getViewlet = function(inspector) {
    return inspector.viewletManager.viewlets.constraints;
  };

  // Change the value of the given key in the constraints form.
  // Return the corresponding node.
  var changeForm = function(viewlet, key, value) {
    var selector = 'input[name=' + key + '].constraint-field';
    var node = viewlet.container.one(selector);
    node.set('value', value);
    viewlet.changedValues = {};
    viewlet.changedValues['constraints.' + key] = true;
    return node;
  };

  before(function(done) {
    var requirements = ['juju-gui', 'juju-tests-utils', 'juju-views',
      'node-event-simulate', 'juju-charm-store', 'juju-charm-models'];
    Y = YUI(GlobalConfig).use(requirements, function(Y) {
      juju = Y.namespace('juju');
      models = Y.namespace('juju.models');
      utils = Y.namespace('juju-tests.utils');
      views = Y.namespace('juju.views');
      viewUtils = Y.namespace('juju.views.utils');
      done();
    });
  });

  beforeEach(function(done) {
    container = utils.makeContainer('container');
    var conn = new utils.SocketStub();
    var db = new models.Database();
    var service = makeService(db);
    var fakeStore = new Y.juju.Charmworld2({});
    fakeStore.iconpath = function() {
      return 'charm icon url';
    };
    env = juju.newEnvironment({conn: conn});
    env.connect();
    view = new views.environment({
      container: container,
      db: db,
      env: env,
      store: fakeStore
    });
    view.render();
    inspector = makeInspector(view, service);
    window.flags.serviceInspector = true;
    done();
  });

  afterEach(function(done) {
    view.setInspector(inspector, true);
    view.destroy();
    env.after('destroy', function() { done(); });
    env.destroy();
    container.remove(true);
    window.flags = {};
  });

  it('renders the constraints form correctly', function() {
    assert.notEqual(
        0, env.genericConstraints.length, 'no generic constraints found');
    Y.Array.each(env.genericConstraints, function(key) {
      var node = container.one('input[name=' + key + '].constraint-field');
      assert.isNotNull(node, key + ' node not found');
    });
  });

  it('renders the values as empty strings when undefined', function() {
    inspector.model.set('constraints', {});
    Y.Array.each(env.genericConstraints, function(key) {
      var node = container.one('input[name=' + key + '].constraint-field');
      assert.strictEqual('', node.get('value'));
    });
  });

  it('renders the constraint titles correctly', function() {
    var constraintDescriptions = viewUtils.constraintDescriptions;

    Y.Array.each(env.genericConstraints, function(key) {
      var node = container.one('label[for=' + key + ']');
      var expectedTitle = constraintDescriptions[key].title;
      assert.strictEqual(expectedTitle, node.getHTML());
    });
  });

  it('renders initial service constraints', function() {
    var constraints = {arch: 'lcars', cpu: 'quantum'};
    inspector.model.set('constraints', constraints);
    inspector.render();
    Y.Object.each(constraints, function(value, key) {
      var node = container.one('input[name=' + key + '].constraint-field');
      assert.strictEqual(value, node.get('value'));
    });
  });

  it('binds service constraints', function() {
    Y.Array.each(env.genericConstraints, function(key) {
      var node = container.one('input[name=' + key + '].constraint-field');
      var expected = 'constraints.' + key;
      assert.strictEqual(expected, node.getData('bind'));
    });
  });

  it('can save constraints', function() {
    var expected = {arch: 'amd64', 'cpu-power': 100, mem: 4};
    // Change values in the form.
    Y.Object.each(expected, function(value, key) {
      var node = container.one('input[name=' + key + '].constraint-field');
      node.set('value', value);
    });
    // Save the changes.
    var saveButton = container.one('button.save-constraints');
    saveButton.simulate('click');
    var lastMessage = env.ws.last_message();
    // The set_constraint API method is correctly called.
    assert.equal('SetServiceConstraints', lastMessage.Request);
    // The expected constraints are passed in the API call.
    assert.deepEqual(expected, lastMessage.Params.Constraints);
  });

  it('handles error responses from the environment', function() {
    var saveButton = container.one('button.save-constraints');
    saveButton.simulate('click');
    env.ws.msg(makeResponse(inspector.model, true));
    var db = inspector.viewletManager.get('db');
    // An error response generates a notification.
    assert.strictEqual(1, db.notifications.size());
    var msg = db.notifications.item(0);
    assert.strictEqual('error', msg.get('level'));
    assert.strictEqual('Error setting service constraints', msg.get('title'));
    var serviceName = inspector.model.get('id');
    assert.strictEqual('Service name: ' + serviceName, msg.get('message'));
  });

  it('handles success responses from the environment', function() {
    var saveButton = container.one('button.save-constraints');
    saveButton.simulate('click');
    env.ws.msg(makeResponse(inspector.model, false));
    var db = inspector.viewletManager.get('db');
    // A success notification is correctly generated.
    assert.strictEqual(1, db.notifications.size());
    var msg = db.notifications.item(0);
    assert.strictEqual('info', msg.get('level'));
    assert.strictEqual('Constraints saved successfully', msg.get('title'));
  });

  it('disables and re-enables the save button during the process', function() {
    var saveButton = container.one('button.save-constraints');
    assert.isFalse(saveButton.get('disabled'));
    saveButton.simulate('click');
    assert.isTrue(saveButton.get('disabled'));
    env.ws.msg(makeResponse(inspector.model));
    assert.isFalse(saveButton.get('disabled'));
  });

  it('clears changed values on save', function() {
    var viewlet = getViewlet(inspector);
    changeForm(viewlet, 'arch', 'i386');
    var saveButton = container.one('button.save-constraints');
    assert.equal(saveButton.getHTML(), 'Confirm');
    saveButton.simulate('click');
    env.ws.msg(makeResponse(inspector.model, false));
<<<<<<< HEAD
    assert.lengthOf(viewlet._changedValues, 0, 'changedValues is not empty');
    // There was an odd bug that caused this assertion to fail at one point.
    assert.equal(saveButton.getHTML(), 'Confirm');
=======
    assert.lengthOf(
        Object.keys(viewlet.changedValues),
        0,
        'changedValues is not empty');
>>>>>>> a354f9cd
  });

});<|MERGE_RESOLUTION|>--- conflicted
+++ resolved
@@ -216,16 +216,12 @@
     assert.equal(saveButton.getHTML(), 'Confirm');
     saveButton.simulate('click');
     env.ws.msg(makeResponse(inspector.model, false));
-<<<<<<< HEAD
-    assert.lengthOf(viewlet._changedValues, 0, 'changedValues is not empty');
-    // There was an odd bug that caused this assertion to fail at one point.
-    assert.equal(saveButton.getHTML(), 'Confirm');
-=======
     assert.lengthOf(
         Object.keys(viewlet.changedValues),
         0,
         'changedValues is not empty');
->>>>>>> a354f9cd
+    // There was an odd bug that caused this assertion to fail at one point.
+    assert.equal(saveButton.getHTML(), 'Confirm');
   });
 
 });