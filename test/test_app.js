'use strict';

function injectData(app, data) {
  var d = data || {
    'result': [
      ['service', 'add',
       {'charm': 'cs:precise/wordpress-6',
         'id': 'wordpress', 'exposed': false}],
      ['service', 'add', {'charm': 'cs:precise/mysql-6', 'id': 'mysql'}],
      ['relation', 'add',
       {'interface': 'reversenginx', 'scope': 'global',
         'endpoints': [['wordpress', {'role': 'peer', 'name': 'loadbalancer'}]],
         'id': 'relation-0000000002'}],
      ['relation', 'add',
       {'interface': 'mysql',
         'scope': 'global', 'endpoints':
         [['mysql', {'role': 'server', 'name': 'db'}],
           ['wordpress', {'role': 'client', 'name': 'db'}]],
         'id': 'relation-0000000001'}],
      ['machine', 'add',
       {'agent-state': 'running', 'instance-state': 'running',
         'id': 0, 'instance-id': 'local', 'dns-name': 'localhost'}],
               ['unit', 'add',
                {'machine': 0, 'agent-state': 'started',
          'public-address': '192.168.122.113', 'id': 'wordpress/0'}],
      ['unit', 'add',
       {'machine': 0, 'agent-state': 'started',
                  'public-address': '192.168.122.222', 'id': 'mysql/0'}]],
    'op': 'delta'};
  app.env.dispatch_result(d);
  return app;
}

(function() {

  describe('Application basics', function() {
    var Y, app, container;

    before(function(done) {
      Y = YUI(GlobalConfig).use(
          ['juju-gui', 'juju-tests-utils'],
          function(Y) {
            done();
          });
    });

    beforeEach(function() {
      container = Y.one('#main')
        .appendChild(Y.Node.create('<div/>'))
          .set('id', 'test-container')
          .addClass('container')
          .append(Y.Node.create('<span/>')
            .set('id', 'environment-name'))
          .append(Y.Node.create('<span/>')
            .set('id', 'provider-type'))
          .hide();
      app = new Y.juju.App(
          { container: container,
            viewContainer: container});
      injectData(app);
    });

    afterEach(function() {
      container.remove(true);
    });

    it('should produce a valid index', function() {
      var container = app.get('container');
      app.render();
      container.getAttribute('id').should.equal('test-container');
      container.getAttribute('class').should.include('container');
    });

    it('should be able to route objects to internal URLs', function() {
      // take handles to database objects and ensure we can route to the view
      // needed to show them
      var wordpress = app.db.services.getById('wordpress'),
          wp0 = app.db.units.get_units_for_service(wordpress)[0],
          wp_charm = app.db.charms.add({id: wordpress.get('charm')});

      // 'service/wordpress/' is the primary and so other URL are not returned
      app.getModelURL(wordpress).should.equal('/service/wordpress/');
      // however passing 'intent' can force selection of another
      app.getModelURL(wordpress, 'config').should.equal(
          '/service/wordpress/config');

      // service units use argument rewriting (thus not /u/wp/0)
      app.getModelURL(wp0).should.equal('/unit/wordpress-0/');

      // charms also require a mapping but only a name, not a function
      app.getModelURL(wp_charm).should.equal(
          '/charms/charms/precise/wordpress-6/json');
    });

    it('should display the configured environment name', function() {
      var environment_name = 'This is the environment name.  Deal with it.';
      app = new Y.juju.App(
          { container: container,
            viewContainer: container,
            environment_name: environment_name});
      assert.equal(
          container.one('#environment-name').get('text'),
          environment_name);
    });

    it('should show a generic environment name if none configured', function() {
      app = new Y.juju.App(
          { container: container,
            viewContainer: container});
      assert.equal(
          container.one('#environment-name').get('text'),
          'Environment');
    });

    it('should show the provider type, when available', function() {
      var providerType = 'excellent provider';
      // Since no provider type has been set yet, none is displayed.
      assert.equal('', container.one('#provider-type').get('text'));
      app.env.set('providerType', providerType);
      // The provider type has been displayed.
      assert.equal(
          'on ' + providerType,
          container.one('#provider-type').get('text')
      );
    });

  });
})();



(function() {

<<<<<<< HEAD
=======
YUI(GlobalConfig).use(['juju-gui', 'juju-tests-utils'], function(Y) {

>>>>>>> 7af91065
  describe('Application Connection State', function() {
    var container, Y;

    before(function(done) {
      Y = YUI(GlobalConfig).use(['juju-gui', 'juju-tests-utils'],
          function(Y) {
            container = Y.Node.create(
                '<div id="test" class="container"></div>');
            done();
          });
    });

    it('should be able to handle env connection status changes', function() {
      var juju = Y.namespace('juju'),
          conn = new (Y.namespace('juju-tests.utils')).SocketStub(),
          env = new juju.Environment({conn: conn}),
          app = new Y.juju.App({env: env, container: container}),
          reset_called = false,
          noop = function() {return this;};

      // mock the db
      app.db = {
        // mock out notifications
        // so app can start normally
        notifications: {
          addTarget: noop,
          after: noop,
          filter: noop,
          map: noop,
          on: noop,
          size: function() {return 0;}
        },
        reset: function() {
          reset_called = true;
                 }
      };
      env.connect();
      conn.open();
      // We need to fake the connection event.
      env.set('connected', true);
      reset_called.should.equal(true);

      // trigger a second time and verify
      reset_called = false;
      conn.open();
      env.set('connected', true);
      reset_called.should.equal(true);
    });

  });
})();


(function() {

  describe('Application prefetching', function() {
    var Y, models, conn, env, app, container, charm_store, data, juju;

    before(function(done) {
      console.log('Loading App prefetch test code');
      Y = YUI(GlobalConfig).use(
          ['juju-gui', 'datasource-local',
           'juju-views', 'juju-templates',
           'juju-tests-utils', 'json-stringify'], function(Y) {
            models = Y.namespace('juju.models');
            done();
          });
    });

    beforeEach(function() {
      conn = new (Y.namespace('juju-tests.utils')).SocketStub(),
      env = new Y.juju.Environment({conn: conn});
      env.connect();
      conn.open();
      container = Y.Node.create('<div id="test" class="container"></div>');
      data = [];
      app = new Y.juju.App(
          { container: container,
            viewContainer: container,
            env: env,
            charm_store: {} });

      //app.updateEndpoints = function() {};
      env.get_endpoints = function() {};
    });

    afterEach(function() {
      container.destroy();
      app.destroy();
    });

    it('must prefetch charm and service for service pages', function() {
      injectData(app);
      var _ = expect(
          app.db.charms.getById('cs:precise/wordpress-6')).to.not.exist;
      app.show_service({params: {id: 'wordpress'}, query: {}});
      // The app made a request of juju for the service info.
      conn.messages[conn.messages.length - 2].op.should.equal('get_service');
      // The app also requested juju (not the charm store--see discussion in
      // app/models/charm.js) for the charm info.
      conn.last_message().op.should.equal('get_charm');
      // Tests of the actual load machinery are in the model and env tests, and
      // so are not repeated here.
    });

    it('must request endpoints only when necessary', function() {
      var get_endpoints_count = 0,
          tmp_data = {
            result: [
              ['service', 'add', {
                'charm': 'cs:precise/mysql-6',
                'id': 'mysql2'
              }],
              ['unit', 'add', {
                'machine': 0,
                'agent-state': 'started',
                'public-address': '192.168.122.222',
                'id': 'mysql2/0'
              }]
            ],
            op: 'delta'
          };
      env.get_endpoints = function(services, callback) {
        get_endpoints_count += 1;
      };
      // We need to fake the connection event.
      env.set('connected', true);
      // Inject default data, should only get_endpoints once.
      injectData(app);
      get_endpoints_count.should.equal(1);
      // Additional deltas should only call get_endpoints once.
      app.db.on_delta({ data: tmp_data });
      get_endpoints_count.should.equal(2);
    });
  });
})();<|MERGE_RESOLUTION|>--- conflicted
+++ resolved
@@ -131,11 +131,6 @@
 
 (function() {
 
-<<<<<<< HEAD
-=======
-YUI(GlobalConfig).use(['juju-gui', 'juju-tests-utils'], function(Y) {
-
->>>>>>> 7af91065
   describe('Application Connection State', function() {
     var container, Y;
 
@@ -150,7 +145,7 @@
 
     it('should be able to handle env connection status changes', function() {
       var juju = Y.namespace('juju'),
-          conn = new (Y.namespace('juju-tests.utils')).SocketStub(),
+          conn = new(Y.namespace('juju-tests.utils')).SocketStub(),
           env = new juju.Environment({conn: conn}),
           app = new Y.juju.App({env: env, container: container}),
           reset_called = false,
@@ -174,14 +169,11 @@
       };
       env.connect();
       conn.open();
-      // We need to fake the connection event.
-      env.set('connected', true);
       reset_called.should.equal(true);
 
       // trigger a second time and verify
       reset_called = false;
       conn.open();
-      env.set('connected', true);
       reset_called.should.equal(true);
     });
 
