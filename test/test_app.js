--- conflicted
+++ resolved
@@ -32,8 +32,6 @@
 }
 
 (function() {
-<<<<<<< HEAD
-=======
 
   describe('Application basics', function() {
     var Y, app, container;
@@ -45,111 +43,93 @@
             done();
           });
     });
->>>>>>> c8d70d23
-
-describe('Application basics', function() {
-  var app, container, Y;
-
-  before(function(done) {
-    Y = YUI(GlobalConfig).use(['juju-gui', 'juju-tests-utils', 'juju-views'], function(Y) {
-      done();
-    });
+
+    beforeEach(function() {
+      container = Y.one('#main')
+        .appendChild(Y.Node.create('<div/>'))
+          .set('id', 'test-container')
+          .addClass('container')
+          .append(Y.Node.create('<span/>')
+            .set('id', 'environment-name'))
+          .append(Y.Node.create('<span/>')
+            .set('id', 'provider-type'))
+          .hide();
+      app = new Y.juju.App(
+          { container: container,
+            viewContainer: container});
+      injectData(app);
+    });
+
+    afterEach(function() {
+      container.remove(true);
+    });
+
+    it('should produce a valid index', function() {
+      var container = app.get('container');
+      app.render();
+      container.getAttribute('id').should.equal('test-container');
+      container.getAttribute('class').should.include('container');
+    });
+
+    it('should be able to route objects to internal URLs', function() {
+      // take handles to database objects and ensure we can route to the view
+      // needed to show them
+      var wordpress = app.db.services.getById('wordpress'),
+          wp0 = app.db.units.get_units_for_service(wordpress)[0],
+          wp_charm = app.db.charms.add({id: wordpress.get('charm')});
+
+      // 'service/wordpress/' is the primary and so other URL are not returned
+      app.getModelURL(wordpress).should.equal('/service/wordpress/');
+      // however passing 'intent' can force selection of another
+      app.getModelURL(wordpress, 'config').should.equal(
+          '/service/wordpress/config');
+
+      // service units use argument rewriting (thus not /u/wp/0)
+      app.getModelURL(wp0).should.equal('/unit/wordpress-0/');
+
+      // charms also require a mapping but only a name, not a function
+      app.getModelURL(wp_charm).should.equal(
+          '/charms/charms/precise/wordpress-6/json');
+    });
+
+    it('should display the configured environment name', function() {
+      var environment_name = 'This is the environment name.  Deal with it.';
+      app = new Y.juju.App(
+          { container: container,
+            viewContainer: container,
+            environment_name: environment_name});
+      assert.equal(
+          container.one('#environment-name').get('text'),
+          environment_name);
+    });
+
+    it('should show a generic environment name if none configured', function() {
+      app = new Y.juju.App(
+          { container: container,
+            viewContainer: container});
+      assert.equal(
+          container.one('#environment-name').get('text'),
+          'Environment');
+    });
+
+    it('should show the provider type, when available', function() {
+      var providerType = 'excellent provider';
+      // Since no provider type has been set yet, none is displayed.
+      assert.equal('', container.one('#provider-type').get('text'));
+      app.env.set('providerType', providerType);
+      // The provider type has been displayed.
+      assert.equal(
+          'on ' + providerType,
+          container.one('#provider-type').get('text')
+      );
+    });
+
   });
-
-  beforeEach(function() {
-    container = Y.one('#main')
-      .appendChild(Y.Node.create('<div/>'))
-        .set('id', 'test-container')
-        .addClass('container')
-        .append(Y.Node.create('<span/>')
-          .set('id', 'environment-name'))
-        .append(Y.Node.create('<span/>')
-          .set('id', 'provider-type')
-          .addClass('provider-type'))
-        .hide();
-    app = new Y.juju.App(
-        { container: container,
-          viewContainer: container});
-    injectData(app);
-  });
-
-  afterEach(function() {
-    container.remove(true);
-  });
-
-  it('should produce a valid index', function() {
-    var container = app.get('container');
-    app.render();
-    container.getAttribute('id').should.equal('test-container');
-    container.getAttribute('class').should.include('container');
-  });
-
-  it('should be able to route objects to internal URLs', function() {
-    // take handles to database objects and ensure we can route to the view
-    // needed to show them
-    var wordpress = app.db.services.getById('wordpress'),
-        wp0 = app.db.units.get_units_for_service(wordpress)[0],
-        wp_charm = app.db.charms.add({id: wordpress.get('charm')});
-
-    // 'service/wordpress/' is the primary and so other URL are not returned
-    app.getModelURL(wordpress).should.equal('/service/wordpress/');
-    // however passing 'intent' can force selection of another
-    app.getModelURL(wordpress, 'config').should.equal(
-        '/service/wordpress/config');
-
-    // service units use argument rewriting (thus not /u/wp/0)
-    app.getModelURL(wp0).should.equal('/unit/wordpress-0/');
-
-    // charms also require a mapping but only a name, not a function
-    app.getModelURL(wp_charm).should.equal(
-        '/charms/charms/precise/wordpress-6/json');
-  });
-
-  it('should display the configured environment name', function() {
-    var environment_name = 'This is the environment name.  Deal with it.';
-    app = new Y.juju.App(
-        { container: container,
-          viewContainer: container,
-          environment_name: environment_name});
-    assert.equal(
-        container.one('#environment-name').get('text'),
-        environment_name);
-  });
-
-  it('should show a generic environment name if none configured', function() {
-    app = new Y.juju.App(
-        { container: container,
-          viewContainer: container});
-    assert.equal(
-        container.one('#environment-name').get('text'),
-        'Environment');
-  });
-
-  it('should show the provider type, when available', function() {
-    var providerType = 'excellent provider';
-    // Since no provider type has been set yet, none is displayed.
-    assert.equal('', container.one('#provider-type').get('text'));
-    app.env.set('providerType', providerType);
-    // The provider type has been displayed.
-    assert.equal(
-        'on ' + providerType,
-        container.one('#provider-type').get('text')
-    );
-  });
-<<<<<<< HEAD
-
-});
-
 })();
 
-YUI(GlobalConfig).use(['juju-gui', 'juju-tests-utils'], function(Y) {
-=======
-})();
-
 
 
 (function() {
->>>>>>> c8d70d23
 
   describe('Application Connection State', function() {
     var container, Y;
