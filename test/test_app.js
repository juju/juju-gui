--- conflicted
+++ resolved
@@ -36,9 +36,6 @@
     var app, container;
 
     beforeEach(function() {
-      if (container) {
-        container.remove(true);
-      }
       container = Y.one('#main')
         .appendChild(Y.Node.create('<div/>'))
           .set('id', 'test-container')
@@ -46,42 +43,18 @@
           .append(Y.Node.create('<span/>')
             .set('id', 'environment-name'))
           .append(Y.Node.create('<span/>')
-            .set('id', 'provider-type'));
+            .set('id', 'provider-type'))
+          .hide();
       app = new Y.juju.App(
           { container: container,
             viewContainer: container});
       injectData(app);
     });
 
-<<<<<<< HEAD
-  beforeEach(function(done) {
-    container = Y.one('#main')
-      .appendChild(Y.Node.create('<div/>'))
-        .set('id', 'test-container')
-        .addClass('container')
-        .append(Y.Node.create('<span/>')
-          .set('id', 'environment-name'))
-        .append(Y.Node.create('<span/>')
-          .set('id', 'provider-type'))
-        .hide();
-    app = new Y.juju.App(
-        { container: container,
-          viewContainer: container});
-    injectData(app);
-    done();
-  });
-
-  afterEach(function() {
-    container.remove(true);
-  });
-
-  it('should produce a valid index', function() {
-    var container = app.get('container');
-    app.render();
-    container.getAttribute('id').should.equal('test-container');
-    container.getAttribute('class').should.include('container');
-  });
-=======
+    afterEach(function() {
+      container.remove(true);
+    });
+
     it('should produce a valid index', function() {
       var container = app.get('container');
       app.render();
@@ -109,7 +82,6 @@
       app.getModelURL(wp_charm).should.equal(
           '/charms/charms/precise/wordpress-6/json');
     });
->>>>>>> 062532b2
 
     it('should display the configured environment name', function() {
       var environment_name = 'This is the environment name.  Deal with it.';
@@ -134,29 +106,15 @@
     it('should show the provider type, when available', function() {
       var providerType = 'excellent provider';
       // Since no provider type has been set yet, none is displayed.
-      assert.equal(
-          container.one('#provider-type').get('text'),
-          '');
+      assert.equal('', container.one('#provider-type').get('text'));
       app.env.set('providerType', providerType);
       // The provider type has been displayed.
       assert.equal(
-          container.one('#provider-type').get('text'),
-          'on ' + providerType);
-    });
-
-<<<<<<< HEAD
-  it('should show the provider type, when available', function() {
-    var providerType = 'excellent provider';
-    // Since no provider type has been set yet, none is displayed.
-    assert.equal('', container.one('#provider-type').get('text'));
-    app.env.set('providerType', providerType);
-    // The provider type has been displayed.
-    assert.equal(
-        'on ' + providerType,
-        container.one('#provider-type').get('text')
-    );
-=======
->>>>>>> 062532b2
+          'on ' + providerType,
+          container.one('#provider-type').get('text')
+      );
+    });
+
   });
 });
 
