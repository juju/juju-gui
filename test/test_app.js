--- conflicted
+++ resolved
@@ -303,11 +303,7 @@
       return app;
     }
 
-<<<<<<< HEAD
-    it('minimizes the sidebar on viewportTakeoverStarting', function(done) {
-=======
     it('minimizes the sidebar on envTakeoverStarting', function(done) {
->>>>>>> 0604758f
       app = constructAppInstance({
         env: juju.newEnvironment({
           conn: {
@@ -324,19 +320,12 @@
         done();
       });
 
-<<<<<<< HEAD
-      app.fire('viewportTakeoverStarting');
-    });
-
-    it('restores the sidebar on viewportTakeoverEnding', function(done) {
-=======
       // Setup an environment view instance.
       app.show_environment({}, {}, function() {return;});
       app.views.environment.instance.fire('envTakeoverStarting');
     });
 
     it('restores the sidebar on envTakeoverEnding', function(done) {
->>>>>>> 0604758f
       app = constructAppInstance({
         env: juju.newEnvironment({
           conn: {
@@ -346,27 +335,17 @@
         })
       });
 
-<<<<<<< HEAD
-      app.fire('viewportTakeoverStarting');
-
-      // When a viewportTakeoverEnding event is fired the app resotes the
-=======
       app.show_environment({}, {}, function() {return;});
       app.views.environment.instance.fire('envTakeoverStarting');
 
       // When a viewportTakeoverEnding event is fired the app restoes the
->>>>>>> 0604758f
       // sidebar.
       app.get('subApps').charmbrowser.on('viewNavigate', function(ev) {
         assert.equal(ev.change.viewmode, 'sidebar');
         done();
       });
 
-<<<<<<< HEAD
-      app.fire('viewportTakeoverEnding');
-=======
       app.views.environment.instance.fire('envTakeoverEnding');
->>>>>>> 0604758f
     });
 
   });
