'use strict';

function injectData(app, data) {
<<<<<<< HEAD
  var d = data || {'result': [['service', 'add', {'charm': 'cs:precise/wordpress-6', 'id': 'wordpress', 'exposed': false}], ['service', 'add', {'charm': 'cs:precise/mysql-6', 'id': 'mysql'}], ['relation', 'add', {'interface': 'reversenginx', 'scope': 'global', 'endpoints': [['wordpress', {'role': 'peer', 'name': 'loadbalancer'}]], 'id': 'relation-0000000000'}], ['relation', 'add', {'interface': 'mysql', 'scope': 'global', 'endpoints': [['mysql', {'role': 'server', 'name': 'db'}], ['wordpress', {'role': 'client', 'name': 'db'}]], 'id': 'relation-0000000001'}], ['machine', 'add', {'agent-state': 'running', 'instance-state': 'running', 'id': 0, 'instance-id': 'local', 'dns-name': 'localhost'}], ['unit', 'add', {'machine': 0, 'agent-state': 'started', 'public-address': '192.168.122.113', 'id': 'wordpress/0'}], ['unit', 'add', {'machine': 0, 'agent-state': 'started', 'public-address': '192.168.122.222', 'id': 'mysql/0'}]], 'op': 'delta'};
=======
  var d = data || {
    'result': [
      ['service', 'add',
       {'charm': 'cs:precise/wordpress-6',
         'id': 'wordpress', 'exposed': false}],
      ['service', 'add', {'charm': 'cs:precise/mysql-6', 'id': 'mysql'}],
      ['relation', 'add',
       {'interface': 'reversenginx', 'scope': 'global',
         'endpoints': [['wordpress', {'role': 'peer', 'name': 'loadbalancer'}]],
         'id': 'relation-0000000000'}],
      ['relation', 'add',
       {'interface': 'mysql',
         'scope': 'global', 'endpoints':
         [['mysql', {'role': 'server', 'name': 'db'}],
           ['wordpress', {'role': 'client', 'name': 'db'}]],
         'id': 'relation-0000000001'}],
      ['machine', 'add',
       {'agent-state': 'running', 'instance-state': 'running',
         'id': 0, 'instance-id': 'local', 'dns-name': 'localhost'}],
               ['unit', 'add',
                {'machine': 0, 'agent-state': 'started',
          'public-address': '192.168.122.113', 'id': 'wordpress/0'}],
      ['unit', 'add',
       {'machine': 0, 'agent-state': 'started',
                  'public-address': '192.168.122.222', 'id': 'mysql/0'}]],
    'op': 'delta'};
>>>>>>> 56d89317
  app.env.dispatch_result(d);
  return app;
}

describe('Application', function() {
  var Y, app, container;

  before(function(done) {
    Y = YUI(GlobalConfig).use('juju-gui', function(Y) {
          container = Y.Node.create('<div id="test" class="container"></div>');
          app = new Y.juju.App({
                  container: container,
                  viewContainer: container
      });
          injectData(app);
          done();
        });

  });

  it('should produce a valid index', function() {
    var container = app.get('container');
    app.render();
    container.getAttribute('id').should.equal('test');
    container.getAttribute('class').should.include('container');
  });
<<<<<<< HEAD

  it('should be able to render the environment view with default data',
     function() {
       app.showView('environment', {db: app.db});
       container.one('svg').should.not.equal(null);
     });
=======
>>>>>>> 56d89317

  it('should be able to route objects to internal URLs', function() {
    // take handles to database objects and ensure we can route to the view
    // needed to show them
    var wordpress = app.db.services.getById('wordpress'),
        wp0 = app.db.units.get_units_for_service(wordpress)[0],
        wp_charm = app.db.charms.create({charm_id: wordpress.get('charm')});

    // 'service/wordpress/' is the primary and so other URL are not returned
    app.getModelURL(wordpress).should.equal('/service/wordpress/');
    // however passing 'intent' can force selection of another
    app.getModelURL(wordpress, 'config').should.equal(
        '/service/wordpress/config');

    // service units use argument rewriting (thus not /u/wp/0)
    app.getModelURL(wp0).should.equal('/unit/wordpress-0/');

    // charms also require a mapping but only a name, not a function
    app.getModelURL(wp_charm).should.equal('/charms/' + wp_charm.get('name'));

  });

});<|MERGE_RESOLUTION|>--- conflicted
+++ resolved
@@ -1,9 +1,6 @@
 'use strict';
 
 function injectData(app, data) {
-<<<<<<< HEAD
-  var d = data || {'result': [['service', 'add', {'charm': 'cs:precise/wordpress-6', 'id': 'wordpress', 'exposed': false}], ['service', 'add', {'charm': 'cs:precise/mysql-6', 'id': 'mysql'}], ['relation', 'add', {'interface': 'reversenginx', 'scope': 'global', 'endpoints': [['wordpress', {'role': 'peer', 'name': 'loadbalancer'}]], 'id': 'relation-0000000000'}], ['relation', 'add', {'interface': 'mysql', 'scope': 'global', 'endpoints': [['mysql', {'role': 'server', 'name': 'db'}], ['wordpress', {'role': 'client', 'name': 'db'}]], 'id': 'relation-0000000001'}], ['machine', 'add', {'agent-state': 'running', 'instance-state': 'running', 'id': 0, 'instance-id': 'local', 'dns-name': 'localhost'}], ['unit', 'add', {'machine': 0, 'agent-state': 'started', 'public-address': '192.168.122.113', 'id': 'wordpress/0'}], ['unit', 'add', {'machine': 0, 'agent-state': 'started', 'public-address': '192.168.122.222', 'id': 'mysql/0'}]], 'op': 'delta'};
-=======
   var d = data || {
     'result': [
       ['service', 'add',
@@ -30,7 +27,6 @@
        {'machine': 0, 'agent-state': 'started',
                   'public-address': '192.168.122.222', 'id': 'mysql/0'}]],
     'op': 'delta'};
->>>>>>> 56d89317
   app.env.dispatch_result(d);
   return app;
 }
@@ -57,15 +53,6 @@
     container.getAttribute('id').should.equal('test');
     container.getAttribute('class').should.include('container');
   });
-<<<<<<< HEAD
-
-  it('should be able to render the environment view with default data',
-     function() {
-       app.showView('environment', {db: app.db});
-       container.one('svg').should.not.equal(null);
-     });
-=======
->>>>>>> 56d89317
 
   it('should be able to route objects to internal URLs', function() {
     // take handles to database objects and ensure we can route to the view
