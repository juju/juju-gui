--- conflicted
+++ resolved
@@ -105,11 +105,8 @@
             controllerSocketTemplate="wss://$server:$port/api",
             flags="{terminal: true, support: true, anssr: true, expert: true}",
             gisf="true",
-<<<<<<< HEAD
             jujushellURL="wss://shell.jujugui.org:443/ws/",
-=======
             GTM_enabled="false" if FLASK_DEBUG == "true" else "true",
->>>>>>> 97f0b78b
             uuid="",
             paymentURL=JAAS_API_BASE + "/payment",
             plansURL=JAAS_API_BASE + "/omnibus",
