--- conflicted
+++ resolved
@@ -15,13 +15,12 @@
 	-e '^server.js$$')
 THIRD_PARTY_JS=app/assets/javascripts/reconnecting-websocket.js
 NODE_TARGETS=node_modules/chai node_modules/cryptojs node_modules/d3 \
-<<<<<<< HEAD
     node_modules/expect.js node_modules/express node_modules/graceful-fs \
-    node_modules/grunt node_modules/jshint node_modules/js-yaml \
-    node_modules/less node_modules/minimatch node_modules/mocha \
-    node_modules/node-markdown node_modules/node-minify \
-    node_modules/node-spritesheet node_modules/rimraf node_modules/should \
-    node_modules/yui node_modules/yuidocjs
+    node_modules/grunt node_modules/jshint node_modules/less \
+    node_modules/minimatch node_modules/mocha node_modules/node-markdown \
+    node_modules/node-minify node_modules/node-spritesheet \
+    node_modules/rimraf node_modules/should node_modules/yui \
+    node_modules/yuidocjs
 EXPECTED_NODE_TARGETS=$(shell echo "$(NODE_TARGETS)" | tr ' ' '\n' | sort \
     | tr '\n' ' ')
 
@@ -83,15 +82,6 @@
 endif
 ### End of relase-specific variables ###
 
-=======
-	node_modules/expect.js node_modules/express node_modules/graceful-fs \
-	node_modules/grunt node_modules/jshint node_modules/less \
-	node_modules/minimatch node_modules/mocha node_modules/node-markdown \
-	node_modules/node-minify node_modules/node-spritesheet \
-	node_modules/rimraf node_modules/should node_modules/yui \
-	node_modules/yuidocjs
-EXPECTED_NODE_TARGETS=$(shell echo "$(NODE_TARGETS)" | tr ' ' '\n' | sort | tr '\n' ' ')
->>>>>>> 6e02730b
 TEMPLATE_TARGETS=$(shell bzr ls -k file app/templates)
 
 SPRITE_SOURCE_FILES=$(shell bzr ls -R -k file app/assets/images)
@@ -301,15 +291,8 @@
 	@echo "Running the production environment from a SimpleHTTPServer"
 	cd build-prod && python -m SimpleHTTPServer 8888
 
-<<<<<<< HEAD
-clean: build-clean
-	rm -rf node_modules virtualenv releases
-	rm -f upload_release.py
-	make -C docs clean
-=======
 clean:
 	rm -rf build build-debug build-prod
->>>>>>> 6e02730b
 
 clean-deps:
 	rm -rf node_modules virtualenv
@@ -324,7 +307,13 @@
 
 build-debug: build build-files link-debug-files
 
-<<<<<<< HEAD
+build-prod: build build-files link-prod-files
+
+$(APPCACHE): manifest.appcache.in
+	mkdir -p build/juju-ui/assets
+	cp manifest.appcache.in $(APPCACHE)
+	sed -re 's/^\# TIMESTAMP .+$$/\# TIMESTAMP $(DATE)/' -i $(APPCACHE)
+
 # This really depends on CHANGES.yaml, the bzr revno changing, and the build
 # /juju-ui directory existing.  We are vaguely trying to approximate the second
 # one by connecting it to our pertinent versioned files.  The appcache target
@@ -334,18 +323,6 @@
 		$(SPRITE_SOURCE_FILES)
 	echo "var jujuGuiVersionName='$(RELEASE_VERSION)';" \
 	    > build/juju-ui/version.js
-
-build: appcache $(NODE_TARGETS) javascript-libraries  \
-	build/juju-ui/templates.js yuidoc spritegen build/juju-ui/version.js \
-	production-files build/index.html build-images
-=======
-build-prod: build build-files link-prod-files
->>>>>>> 6e02730b
-
-$(APPCACHE): manifest.appcache.in
-	mkdir -p build/juju-ui/assets
-	cp manifest.appcache.in $(APPCACHE)
-	sed -re 's/^\# TIMESTAMP .+$$/\# TIMESTAMP $(DATE)/' -i $(APPCACHE)
 
 upload_release.py:
 	bzr cat lp:launchpadlib/contrib/upload_release_tarball.py \
@@ -390,16 +367,10 @@
 # appcache, and this provides the correct order.
 appcache-force: appcache-touch appcache
 
-<<<<<<< HEAD
-.PHONY: test lint beautify server clean build-images prep jshint gjslint \
-	appcache appcache-touch appcache-force yuidoc spritegen yuidoc-lint \
-	production-files javascript-libraries build-clean dist
-=======
 .PHONY: test lint beautify server clean prep jshint gjslint appcache \
 	appcache-touch appcache-force yuidoc spritegen yuidoc-lint \
 	build-files javascript-libraries build build-debug help \
 	build-prod clean clean-deps clean-docs clean-all devel debug \
-	prod link-debug-files link-prod-files doc
->>>>>>> 6e02730b
+	prod link-debug-files link-prod-files doc dist
 
 .DEFAULT_GOAL := all