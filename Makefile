# Makefile debugging hack: uncomment the two lines below and make will tell you
# more about what is happening.  The output generated is of the form
# "FILE:LINE [TARGET (DEPENDENCIES) (NEWER)]" where DEPENDENCIES are all the
# things TARGET depends on and NEWER are all the files that are newer than
# TARGET.  DEPENDENCIES will be colored green and NEWER will be blue.
#
#OLD_SHELL := $(SHELL)
#SHELL = $(warning [$@ [32m($^) [34m($?)[m ])$(OLD_SHELL)

JSFILES=$(shell bzr ls -RV -k file | \
	grep -E -e '.+\.js(on)?$$|generateTemplates$$' | \
	grep -Ev -e '^manifest\.json$$' \
		-e '^test/assets/' \
		-e '^app/assets/javascripts/reconnecting-websocket.js$$' \
		-e '^server.js$$')
THIRD_PARTY_JS=app/assets/javascripts/reconnecting-websocket.js
NODE_TARGETS=node_modules/chai node_modules/cryptojs node_modules/d3 \
	node_modules/expect.js node_modules/express node_modules/graceful-fs \
	node_modules/grunt node_modules/jshint node_modules/less \
	node_modules/minimatch node_modules/mocha node_modules/node-markdown \
	node_modules/node-minify node_modules/node-spritesheet \
	node_modules/rimraf node_modules/should node_modules/yui \
	node_modules/yuidocjs
EXPECTED_NODE_TARGETS=$(shell echo "$(NODE_TARGETS)" | tr ' ' '\n' | sort \
	| tr '\n' ' ')

### Release-specific variables - see docs/process.rst for an overview. ###
BZR_REVNO=$(shell bzr revno)
# Figure out the two most recent version numbers.
ULTIMATE_VERSION=$(shell grep '^-' CHANGES.yaml | head -n 1 | sed 's/[ :-]//g')
PENULTIMATE_VERSION=$(shell grep '^-' CHANGES.yaml | head -n 2 | tail -n 1 \
    | sed 's/[ :-]//g')
# If the user specified (via setting an environment variable on the command
# line) that this is a final (non-development) release, set the version number
# and series appropriately.
ifdef FINAL
# If this is a FINAL (non-development) release, then the most recent version
# number should not be "unreleased".
ifeq ($(ULTIMATE_VERSION), unreleased)
    $(error FINAL releases must have a most-recent version number other than \
	"unreleased" in CHANGES.yaml)
endif
VERSION=$(ULTIMATE_VERSION)
SERIES=stable
else
# If this is development (non-FINAL) release, then the most recent version
# number must be "unreleased".
ifneq ($(ULTIMATE_VERSION), unreleased)
    $(error non-FINAL releases must have a most-recent version number of \
	"unreleased" in CHANGES.yaml)
endif
RELEASE_VERSION=$(PENULTIMATE_VERSION)+build.$(BZR_REVNO)
SERIES=trunk
endif
# If we are doing a production release (as opposed to a trial-run release) we
# use the "real" Launchpad site, if not we use the Launchpad staging site.
ifndef PROD
LAUNCHPAD_API_ROOT=staging
endif
RELEASE_NAME=juju-gui-$(RELEASE_VERSION)
RELEASE_FILE=releases/$(RELEASE_NAME).tgz
RELEASE_SIGNATURE=releases/$(RELEASE_NAME).asc
# Is the branch being released a branch of trunk?
ifndef IS_TRUNK_BRANCH
IS_TRUNK_BRANCH=$(shell bzr info | grep \
	'parent branch: bzr+ssh://bazaar.launchpad.net/+branch/juju-gui/' \
	> /dev/null && echo 1)
endif
# Does the branch on disk have uncomitted/unpushed changes?
ifndef BRANCH_IS_CLEAN
BRANCH_IS_CLEAN=$(shell [ -z "`bzr status`" ] && bzr missing --this && echo 1)
endif
# Is it safe to do a release of the branch?  For trial-run releases you can
# override this check on the command line by setting the BRANCH_IS_GOOD
# environment variable.
ifndef BRANCH_IS_GOOD
ifneq ($(strip $(IS_TRUNK_BRANCH)),)
ifneq ($(strip $(BRANCH_IS_CLEAN)),)
BRANCH_IS_GOOD=1
endif
endif
endif
### End of release-specific variables ###

TEMPLATE_TARGETS=$(shell bzr ls -k file app/templates)

SPRITE_SOURCE_FILES=$(shell bzr ls -R -k file app/assets/images)
SPRITE_GENERATED_FILES=build/juju-ui/assets/sprite.css \
	build/juju-ui/assets/sprite.png
BUILD_FILES=build/juju-ui/assets/app.js \
	build/juju-ui/assets/all-yui.js \
	build/juju-ui/assets/combined-css/all-static.css
DATE=$(shell date -u)
APPCACHE=build/juju-ui/assets/manifest.appcache

# Some environments, notably sudo, do not populate the PWD environment
# variable, which is used to set $(PWD); however, getting the current
# directory from `pwd` can get expensive, so we set it once here.
ifeq ($(PWD),)
	PWD=$(shell pwd)
endif

all: build-debug build-prod
	@echo "\nDebug and production environments built."
	@echo "Run 'make help' to list the main available targets."

help:
	@echo "Main targets:"
	@echo "[no target]: build the debug and production environments"
	@echo "devel: run the development environment (dynamic templates/CSS)"
	@echo "debug: run the debugging environment (static templates/CSS)"
	@echo "prod: run the production environment (aggregated, compressed files)"
	@echo "clean: remove the generated build directories"
	@echo "clean-all: remove build, deps and doc directories"
	@echo "test-debug: run tests in the browser from the debug environment"
	@echo "test-prod: run tests in the browser from the production environment"
	@echo "prep: beautify and lint the source"
	@echo "doc: generate Sphinx and YuiDoc documentation"
	@echo "help: this description"
	@echo "Other, less common targets are available, see Makefile."

build/juju-ui/templates.js: $(TEMPLATE_TARGETS) bin/generateTemplates
	mkdir -p build/juju-ui/assets
	bin/generateTemplates

yuidoc/index.html: node_modules/yuidocjs $(JSFILES)
	node_modules/.bin/yuidoc -o yuidoc -x assets app

yuidoc: yuidoc/index.html

doc: yuidoc
	make -C docs html

$(SPRITE_GENERATED_FILES): node_modules/grunt node_modules/node-spritesheet \
		$(SPRITE_SOURCE_FILES)
	node_modules/grunt/bin/grunt spritegen

$(NODE_TARGETS): package.json
	npm install
	# Keep all targets up to date, not just new/changed ones.
	for dirname in $(NODE_TARGETS); do touch $$dirname ; done
	@# Check to see if we made what we expected to make, and warn if we did
	@# not. Note that we calculate FOUND_TARGETS here, in this way and not
	@# in the standard Makefile way, because we need to see what
	@# node_modules were created by this target.  Makefile variables and
	@# substitutions, even when using $(eval...) within a target, happen
	@# initially, before the target is run.  Therefore, if this were a
	@# simple Makefile variable, it  would be empty after a first run, and
	@# you would always see the warning message in that case.  We have to
	@# connect it to the "if" command with "; \" because Makefile targets
	@# are evaluated per line, with bash variables discarded between them.
	@# We compare the result with EXPECTED_NODE_TARGETS and not simply the
	@# NODE_TARGETS because this gives us normalization, particularly of the
	@# trailing whitespace, that we do not otherwise have.
	@FOUND_TARGETS=$$(find node_modules -maxdepth 1 -mindepth 1 -type d \
	-printf 'node_modules/%f ' | tr ' ' '\n' | grep -Ev '\.bin$$' \
	| sort | tr '\n' ' '); \
	if [ "$$FOUND_TARGETS" != "$(EXPECTED_NODE_TARGETS)" ]; then \
	echo; \
	echo "******************************************************************"; \
	echo "******************************************************************"; \
	echo "******************************************************************"; \
	echo "******************************************************************"; \
	echo "IMPORTANT: THE NODE_TARGETS VARIABLE IN THE MAKEFILE SHOULD CHANGE"; \
	echo "******************************************************************"; \
	echo "******************************************************************"; \
	echo "******************************************************************"; \
	echo "******************************************************************"; \
	echo; \
	echo "Change it to the following."; \
	echo; \
	echo $$FOUND_TARGETS; \
	fi

javascript-libraries: node_modules/yui node_modules/d3
	ln -sf "$(PWD)/node_modules/yui" app/assets/javascripts/
	ln -sf "$(PWD)/node_modules/d3/d3.v2.js" app/assets/javascripts/d3.v2.js
	ln -sf "$(PWD)/node_modules/d3/d3.v2.min.js" \
		app/assets/javascripts/d3.v2.min.js

gjslint: virtualenv/bin/gjslint
	virtualenv/bin/gjslint --strict --nojsdoc --jslint_error=all \
	    --custom_jsdoc_tags module,main,class,method,event,property,attribute,submodule,namespace,extends,config,constructor,static,final,readOnly,writeOnce,optional,required,param,return,for,type,private,protected,requires,default,uses,example,chainable,deprecated,since,async,beta,bubbles,extension,extensionfor,extension_for \
	    $(JSFILES)

jshint: node_modules/jshint
	node_modules/jshint/bin/hint $(JSFILES)

undocumented:
	bin/lint-yuidoc --generate-undocumented > undocumented

yuidoc-lint: $(JSFILES)
	bin/lint-yuidoc

lint: gjslint jshint yuidoc-lint

virtualenv/bin/gjslint virtualenv/bin/fixjsstyle:
	virtualenv virtualenv
	virtualenv/bin/easy_install archives/closure_linter-latest.tar.gz

beautify: virtualenv/bin/fixjsstyle
	virtualenv/bin/fixjsstyle --strict --nojsdoc --jslint_error=all $(JSFILES)

spritegen: $(SPRITE_GENERATED_FILES)

$(BUILD_FILES): javascript-libraries $(JSFILES) $(THIRD_PARTY_JS) \
		bin/merge-files lib/merge-files.js
	rm -f $(BUILD_FILES)
	mkdir -p build/juju-ui/assets/combined-css/
	bin/merge-files

build-files: $(BUILD_FILES)

link-debug-files:
	mkdir -p build-debug/juju-ui/assets/combined-css
	ln -sf "$(PWD)/app/favicon.ico" build-debug/
	ln -sf "$(PWD)/app/index.html" build-debug/
	ln -sf "$(PWD)/app/config-debug.js" build-debug/juju-ui/assets/config.js
	ln -sf "$(PWD)/app/modules-debug.js" build-debug/juju-ui/assets/modules.js
	ln -sf "$(PWD)/app/app.js" build-debug/juju-ui/
	ln -sf "$(PWD)/app/models" build-debug/juju-ui/
	ln -sf "$(PWD)/app/store" build-debug/juju-ui/
	ln -sf "$(PWD)/app/views" build-debug/juju-ui/
	ln -sf "$(PWD)/app/widgets" build-debug/juju-ui/
	ln -sf "$(PWD)/app/assets/javascripts/yui/yui/yui-debug.js" \
		build-debug/juju-ui/assets/all-yui.js
	ln -sf "$(PWD)/app/assets/images" build-debug/juju-ui/assets/
	ln -sf "$(PWD)/app/assets/javascripts" build-debug/juju-ui/assets/
	ln -sf "$(PWD)/app/assets/svgs" build-debug/juju-ui/assets/
	ln -sf "$(PWD)/build/juju-ui/templates.js" build-debug/juju-ui/
	ln -sf "$(PWD)/build/juju-ui/assets/app.js" build-debug/juju-ui/assets/
	ln -sf "$(PWD)/build/juju-ui/assets/manifest.appcache" \
		build-debug/juju-ui/assets/
	ln -sf "$(PWD)/build/juju-ui/assets/combined-css/all-static.css" \
		build-debug/juju-ui/assets/combined-css/
	ln -sf "$(PWD)/build/juju-ui/assets/juju-gui.css" build-debug/juju-ui/assets/
	ln -sf "$(PWD)/build/juju-ui/assets/sprite.css" build-debug/juju-ui/assets/
	ln -sf "$(PWD)/build/juju-ui/assets/sprite.png" build-debug/juju-ui/assets/
	ln -sf "$(PWD)/node_modules/yui/assets/skins/sam/rail-x.png" \
		build-debug/juju-ui/assets/combined-css/rail-x.png
	# Link each YUI module's assets.
	mkdir -p build-debug/juju-ui/assets/skins/night/ \
		build-debug/juju-ui/assets/skins/sam/
	find node_modules/yui/ -path "*/skins/night/*" -type f \
		-exec ln -sf "$(PWD)/{}" build-debug/juju-ui/assets/skins/night/ \;
	find node_modules/yui/ -path "*/skins/sam/*" -type f \
		-exec ln -sf "$(PWD)/{}" build-debug/juju-ui/assets/skins/sam/ \;
	find node_modules/yui/ -path "*/assets/*" \! -path "*/skins/*" -type f \
		-exec ln -sf "$(PWD)/{}" build-debug/juju-ui/assets/ \;

link-prod-files:
	mkdir -p build-prod/juju-ui/assets/combined-css
	ln -sf "$(PWD)/app/favicon.ico" build-prod/
	ln -sf "$(PWD)/app/index.html" build-prod/
	ln -sf "$(PWD)/app/config.js" build-prod/juju-ui/assets/config.js
	ln -sf "$(PWD)/app/modules.js" build-prod/juju-ui/assets/modules.js
	ln -sf "$(PWD)/app/assets/images" build-prod/juju-ui/assets/
	ln -sf "$(PWD)/app/assets/svgs" build-prod/juju-ui/assets/
	ln -sf "$(PWD)/build/juju-ui/assets/all-yui.js" build-prod/juju-ui/assets/
	ln -sf "$(PWD)/build/juju-ui/assets/app.js" build-prod/juju-ui/assets/
	ln -sf "$(PWD)/build/juju-ui/assets/manifest.appcache" \
		build-prod/juju-ui/assets/
	ln -sf "$(PWD)/build/juju-ui/assets/combined-css/all-static.css" \
		build-prod/juju-ui/assets/combined-css/
	ln -sf "$(PWD)/build/juju-ui/assets/juju-gui.css" build-prod/juju-ui/assets/
	ln -sf "$(PWD)/build/juju-ui/assets/sprite.css" build-prod/juju-ui/assets/
	ln -sf "$(PWD)/build/juju-ui/assets/sprite.png" build-prod/juju-ui/assets/
	ln -sf "$(PWD)/node_modules/yui/assets/skins/sam/rail-x.png" \
		build-prod/juju-ui/assets/combined-css/rail-x.png
	# Link each YUI module's assets.
	mkdir -p build-prod/juju-ui/assets/skins/night/ \
		build-prod/juju-ui/assets/skins/sam/
	find node_modules/yui/ -path "*/skins/night/*" -type f \
		-exec ln -sf "$(PWD)/{}" build-prod/juju-ui/assets/skins/night/ \;
	find node_modules/yui/ -path "*/skins/sam/*" -type f \
		-exec ln -sf "$(PWD)/{}" build-prod/juju-ui/assets/skins/sam/ \;
	find node_modules/yui/ -path "*/assets/*" \! -path "*/skins/*" -type f \
		-exec ln -sf "$(PWD)/{}" build-prod/juju-ui/assets/ \;

prep: beautify lint

test-debug: build-debug
	test-server.sh debug

test-prod: build-prod
	test-server.sh prod

test: test-debug

server:
	@echo "Deprecated. Please run either 'make prod' or 'make debug',"
	@echo "to start the production or debug environments respectively."
	@echo "Run 'make help' to list the main available targets."

devel: build
	@echo "Running the development environment from node.js ."
	@echo "Customize config.js to modify server settings."
	node server.js

debug: build-debug
	@echo "Running the debug environment from a SimpleHTTPServer"
	@echo "To run the development environment, including automatically"
	@echo "rebuilding the generated files on changes, run 'make devel'."
	cd build-debug && python -m SimpleHTTPServer 8888

prod: build-prod
	@echo "Running the production environment from a SimpleHTTPServer"
	cd build-prod && python -m SimpleHTTPServer 8888

clean:
	rm -rf build build-debug build-prod

clean-deps:
	rm -rf node_modules virtualenv

clean-docs:
	make -C docs clean

clean-all: clean clean-deps clean-docs

build: appcache $(NODE_TARGETS) javascript-libraries \
	build/juju-ui/templates.js spritegen

build-debug: build build-files link-debug-files

build-prod: build build-files link-prod-files

$(APPCACHE): manifest.appcache.in
	mkdir -p build/juju-ui/assets
	cp manifest.appcache.in $(APPCACHE)
	sed -re 's/^\# TIMESTAMP .+$$/\# TIMESTAMP $(DATE)/' -i $(APPCACHE)

# This really depends on CHANGES.yaml, the bzr revno changing, and the build
# /juju-ui directory existing.  We are vaguely trying to approximate the second
# one by connecting it to our pertinent versioned files.  The appcache target
# creates the third, and directories are a bit tricky with Makefiles so we are
# OK with that.
build/juju-ui/version.js: appcache CHANGES.yaml $(JSFILES) $(TEMPLATE_TARGETS) \
		$(SPRITE_SOURCE_FILES)
	echo "var jujuGuiVersionName='$(RELEASE_VERSION)';" \
	    > build/juju-ui/version.js

upload_release.py:
	bzr cat lp:launchpadlib/contrib/upload_release_tarball.py \
	    > upload_release.py

$(RELEASE_FILE): build
	@echo "$(BRANCH_IS_CLEAN)"
ifdef BRANCH_IS_GOOD
	mkdir -p releases
	tar c --auto-compress --exclude-vcs --exclude releases \
	    --transform "s|^|$(RELEASE_NAME)/|" -f $(RELEASE_FILE) *
	@echo "Release was created in $(RELEASE_FILE)."
else
	@echo "**************************************************************"
	@echo "*********************** RELEASE FAILED ***********************"
	@echo "**************************************************************"
	@echo
	@echo "To make a release, you must either be in a branch of"
	@echo "lp:juju-gui without uncommitted/unpushed changes, or you must"
	@echo "override one of the pertinent variable names to force a "
	@echo "release."
	@echo
	@echo "See the README for more information."
	@echo
	@false
endif

$(RELEASE_SIGNATURE): $(RELEASE_FILE)
	gpg --armor --sign --detach-sig $(RELEASE_FILE)

dist: $(RELEASE_FILE) $(RELEASE_SIGNATURE) upload_release.py
	python2 upload_release.py juju-gui $(SERIES) $(RELEASE_VERSION) \
	    $(RELEASE_FILE) $(LAUNCHPAD_API_ROOT)

appcache: $(APPCACHE)

# A target used only for forcibly updating the appcache.
appcache-touch:
	touch manifest.appcache.in

# This is the real target.  appcache-touch needs to be executed before
# appcache, and this provides the correct order.
appcache-force: appcache-touch appcache

<<<<<<< HEAD
.PHONY: appcache appcache-force appcache-touch beautify build \
	build-debug build-files build-prod clean clean clean-all \
	clean-deps clean-docs debug devel doc gjslint help \
	javascript-libraries jshint link-debug-files link-prod-files \
	lint prep prod server spritegen test test-debug test-prod \
	undocumented yuidoc yuidoc-lint
=======
.PHONY: test lint beautify server clean prep jshint gjslint appcache \
	appcache-touch appcache-force yuidoc spritegen yuidoc-lint \
	build-files javascript-libraries build build-debug help \
	build-prod clean clean-deps clean-docs clean-all devel debug \
	prod link-debug-files link-prod-files doc dist undocumented
>>>>>>> 6df01fa9

.DEFAULT_GOAL := all<|MERGE_RESOLUTION|>--- conflicted
+++ resolved
@@ -383,19 +383,11 @@
 # appcache, and this provides the correct order.
 appcache-force: appcache-touch appcache
 
-<<<<<<< HEAD
 .PHONY: appcache appcache-force appcache-touch beautify build \
 	build-debug build-files build-prod clean clean clean-all \
-	clean-deps clean-docs debug devel doc gjslint help \
+	clean-deps clean-docs debug devel doc dist gjslint help \
 	javascript-libraries jshint link-debug-files link-prod-files \
 	lint prep prod server spritegen test test-debug test-prod \
 	undocumented yuidoc yuidoc-lint
-=======
-.PHONY: test lint beautify server clean prep jshint gjslint appcache \
-	appcache-touch appcache-force yuidoc spritegen yuidoc-lint \
-	build-files javascript-libraries build build-debug help \
-	build-prod clean clean-deps clean-docs clean-all devel debug \
-	prod link-debug-files link-prod-files doc dist undocumented
->>>>>>> 6df01fa9
 
 .DEFAULT_GOAL := all