--- conflicted
+++ resolved
@@ -146,10 +146,6 @@
 	@echo "clean-all: remove build, deps and doc directories"
 	@echo "test-debug: run tests in the browser from the debug environment"
 	@echo "test-prod: run tests in the browser from the production environment"
-<<<<<<< HEAD
-=======
-	@echo "           FIXME: currently yielding 78 failures"
->>>>>>> c9aa712b
 	@echo "prep: beautify and lint the source"
 	@echo "docs: generate Sphinx and YUIdoc documentation"
 	@echo "help: this description"
