--- conflicted
+++ resolved
@@ -518,15 +518,9 @@
 
 # targets are alphabetically sorted, they like it that way :-)
 .PHONY: appcache-force appcache-touch beautify build build-files \
-<<<<<<< HEAD
 	build-devel clean clean-all clean-deps clean-docs code-doc debug \
 	devel docs dist gjslint help jshint lint main-doc prep prod recess \
-	selenium server spritegen test test-debug test-prod undocumented \
-=======
-	build-devel clean clean-all clean-deps clean-docs code-doc \
-	debug devel docs dist gjslint help jshint lint main-doc prep prod \
-	recess server spritegen test test-debug test-prod undocumented \
->>>>>>> 992da912
+	server spritegen test test-debug test-prod undocumented \
 	view-code-doc view-docs view-main-doc yuidoc-lint
 
 .DEFAULT_GOAL := all