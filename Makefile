--- conflicted
+++ resolved
@@ -1,10 +1,3 @@
-<<<<<<< HEAD
-JSFILES=$(shell bzr ls -RV -k file \
-    | grep -E -e '.+\.js(on)?$$|generateTemplates$$' \
-    | grep -Ev -e '^manifest\.json$$' -e '^test/assets/' \
-	-e '^app/assets/javascripts/reconnecting-websocket.js$$' \
-	-e '^server.js$$')
-=======
 # Makefile debugging hack: uncomment the two lines below and make will tell you
 # more about what is happening.  The output generated is of the form
 # "FILE:LINE [TARGET (DEPENDENCIES) (NEWER)]" where DEPENDENCIES are all the
@@ -15,13 +8,12 @@
 #SHELL = $(warning [$@ [32m($^) [34m($?)[m ])$(OLD_SHELL)
 
 JSFILES=$(shell bzr ls -RV -k file | \
-	grep -E -e '.+\.js(on)?$$|generateTemplates$$' | \
-	grep -Ev -e '^manifest\.json$$' \
-		-e '^test/assets/' \
-		-e '^app/assets/javascripts/reconnecting-websocket.js$$' \
-		-e '^server.js$$')
+    grep -E -e '.+\.js(on)?$$|generateTemplates$$' | \
+    grep -Ev -e '^manifest\.json$$' \
+	-e '^test/assets/' \
+	-e '^app/assets/javascripts/reconnecting-websocket.js$$' \
+	-e '^server.js$$')
 THIRD_PARTY_JS=app/assets/javascripts/reconnecting-websocket.js
->>>>>>> 8bf9b9dc
 NODE_TARGETS=node_modules/chai node_modules/cryptojs node_modules/d3 \
     node_modules/expect.js node_modules/express node_modules/graceful-fs \
     node_modules/grunt node_modules/jshint node_modules/js-yaml \
@@ -68,20 +60,18 @@
 RELEASE_NAME=juju-gui-$(RELEASE_VERSION)
 RELEASE_FILE=releases/$(RELEASE_NAME).tgz
 RELEASE_SIGNATURE=releases/$(RELEASE_NAME).asc
-# Is the branch being released a trunk checkout?
+# Is the branch being released a branch of trunk?
 ifndef IS_TRUNK_BRANCH
 IS_TRUNK_BRANCH=$(shell bzr info | grep \
 	'parent branch: bzr+ssh://bazaar.launchpad.net/+branch/juju-gui/' \
 	> /dev/null && echo 1)
 endif
-# Is the branch on disk a branch of the trunk and does it not have
-# uncomitted/unpushed changes?
+# Does the branch on disk have uncomitted/unpushed changes?
 ifndef BRANCH_IS_CLEAN
 BRANCH_IS_CLEAN=$(shell [ -z "`bzr status`" ] && bzr missing --this && echo 1)
 endif
-# Is it safe to do a release of the checkout?  For trial-run releases you can
-# override this check on the command line by setting the BRANCH_IS_GOOD
-# environment variable.
+# Is it safe to do a release?  For trial-run releases you can override this
+# check on the command line by setting the BRANCH_IS_GOOD environment variable.
 ifndef BRANCH_IS_GOOD
 ifneq ($(strip $(IS_TRUNK_BRANCH)),)
 ifneq ($(strip $(BRANCH_IS_CLEAN)),)
@@ -194,12 +184,8 @@
 spritegen: $(SPRITE_GENERATED_FILES)
 
 $(PRODUCTION_FILES): node_modules/yui node_modules/d3/d3.v2.min.js $(JSFILES) \
-<<<<<<< HEAD
-		./bin/merge-files
-=======
 		bin/merge-files lib/merge-files.js \
 		$(THIRD_PARTY_JS)
->>>>>>> 8bf9b9dc
 	rm -f $(PRODUCTION_FILES)
 	mkdir -p "$(BUILD_ASSETS_DIR)/combined-css"
 	bin/merge-files
@@ -228,23 +214,13 @@
 	@echo "Running the application from a SimpleHTTPServer"
 	cd build && python -m SimpleHTTPServer 8888
 
-<<<<<<< HEAD
-cleanbuild:
-	rm -Rf build/
-
-clean: cleanbuild
-	rm -rf node_modules virtualenv
-	make -C docs clean
-	rm -Rf releases
-	rm -f upload_release.py
-=======
 build-clean:
 	rm -rf build
 
 clean: build-clean
-	rm -rf node_modules virtualenv
+	rm -rf node_modules virtualenv releases
+	rm -f upload_release.py
 	make -C docs clean
->>>>>>> 8bf9b9dc
 
 build/index.html: app/index.html
 	cp -f app/index.html build/
@@ -262,7 +238,6 @@
 build-images: build/favicon.ico $(BUILD_ASSETS_DIR)/images \
 	$(BUILD_ASSETS_DIR)/svgs
 
-<<<<<<< HEAD
 # This really depends on CHANGES.yaml, the bzr revno changing, and the build
 # /juju-ui directory existing.  We are vaguely trying to approximate the second
 # one by connecting it to our pertinent versioned files.  The appcache target
@@ -273,14 +248,9 @@
 	echo "var jujuGuiVersionName='$(RELEASE_VERSION)';" \
 	    > build/juju-ui/version.js
 
-build: appcache $(NODE_TARGETS) javascript_libraries yuidoc spritegen \
-		build/juju-ui/templates.js combinejs build/index.html \
-		build_images build/juju-ui/version.js
-=======
 build: appcache $(NODE_TARGETS) javascript-libraries  \
-	build/juju-ui/templates.js yuidoc spritegen \
+	build/juju-ui/templates.js yuidoc spritegen build/juju-ui/version.js \
 	production-files build/index.html build-images
->>>>>>> 8bf9b9dc
 
 $(APPCACHE): manifest.appcache.in
 	mkdir -p "build/juju-ui/assets"
@@ -331,10 +301,6 @@
 
 .PHONY: test lint beautify server clean build-images prep jshint gjslint \
 	appcache appcache-touch appcache-force yuidoc spritegen yuidoc-lint \
-<<<<<<< HEAD
-	combinejs javascript_libraries release cleanbuild
-=======
-	production-files javascript-libraries
-
-.DEFAULT_GOAL := all
->>>>>>> 8bf9b9dc
+	production-files javascript-libraries build-clean release
+
+.DEFAULT_GOAL := all