--- conflicted
+++ resolved
@@ -1,62 +1,47 @@
 FILES=$(shell bzr ls -RV -k file | grep -v assets/ | grep -v app/templates.js | grep -v server.js)
 NODE_TARGETS=node_modules/chai node_modules/d3 node_modules/jshint \
-	node_modules/yui
-<<<<<<< HEAD
+        node_modules/yui
 TEMPLATE_TARGETS=$(shell bzr ls -k file app/templates)
-=======
-TEMPLATE_TARGETS=app/templates/charm-collection.handlebars \
-	app/templates/notifications_overview.handlebars \
-	app/templates/service-constraints.handlebars \
-	app/templates/service-relations.handlebars app/templates/charm.handlebars \
-	app/templates/overview.handlebars app/templates/service.handlebars \
-	app/templates/unit.handlebars app/templates/notifications.handlebars \
-	app/templates/service-config.handlebars \
-	app/templates/service-header.partial \
-	app/templates/show_units_large.handlebars \
-	app/templates/show_units_medium.handlebars \
-	app/templates/show_units_small.handlebars \
-	app/templates/show_units_tiny.handlebars
->>>>>>> 7ee7158b
 
 all: prep test
 
 app/templates.js: $(TEMPLATE_TARGETS) bin/generateTemplates
-	@./bin/generateTemplates
+        @./bin/generateTemplates
 
 $(NODE_TARGETS): package.json
-	@npm install
-	@#link depends
-	@ln -sf `pwd`/node_modules/yui ./app/assets/javascripts/
-	@ln -sf `pwd`/node_modules/d3/d3.v2* ./app/assets/javascripts/
+        @npm install
+        @#link depends
+        @ln -sf `pwd`/node_modules/yui ./app/assets/javascripts/
+        @ln -sf `pwd`/node_modules/d3/d3.v2* ./app/assets/javascripts/
 
 install: $(NODE_TARGETS) app/templates.js
 
 gjslint: virtualenv/bin/gjslint
-	@virtualenv/bin/gjslint --strict --nojsdoc --custom_jsdoc_tags=property,default,since --jslint_error=all $(FILES)
+        @virtualenv/bin/gjslint --strict --nojsdoc --custom_jsdoc_tags=property,default,since --jslint_error=all $(FILES)
 
 jshint: node_modules/jshint
-	@node_modules/jshint/bin/hint $(FILES)
+        @node_modules/jshint/bin/hint $(FILES)
 
 lint: gjslint jshint
 
 virtualenv/bin/gjslint virtualenv/bin/fixjsstyle:
-	@virtualenv virtualenv
-	@virtualenv/bin/easy_install archives/closure_linter-latest.tar.gz
+        @virtualenv virtualenv
+        @virtualenv/bin/easy_install archives/closure_linter-latest.tar.gz
 
 beautify: virtualenv/bin/fixjsstyle
-	@virtualenv/bin/fixjsstyle --strict --nojsdoc --jslint_error=all $(FILES)
+        @virtualenv/bin/fixjsstyle --strict --nojsdoc --jslint_error=all $(FILES)
 
 prep: beautify lint
 
 test: install
-	@./test-server.sh
+        @./test-server.sh
 
 server: install
-	@echo "Customize config.js to modify server settings"
-	@node server.js
+        @echo "Customize config.js to modify server settings"
+        @node server.js
 
 clean:
-	@rm -rf node_modules virtualenv
-	@make -C docs clean
+        @rm -rf node_modules virtualenv
+        @make -C docs clean
 
 .PHONY: test lint beautify server install clean prep jshint gjslint