--- conflicted
+++ resolved
@@ -70,7 +70,30 @@
   });
 });
 
-<<<<<<< HEAD
+server.get('/juju-ui/assets/all-third.js', function(req, res) {
+  if (debugMode) {
+    res.sendfile('app/assets/javascripts/generated/all-third.js');
+  } else {
+    res.sendfile('app/assets/javascripts/generated/all-third-min.js');
+  }
+});
+
+server.get('/juju-ui/assets/modules.js', function(req, res) {
+  if (debugMode) {
+    res.sendfile('app/assets/javascripts/generated/all-app-debug.js');
+  } else {
+    res.sendfile('app/assets/javascripts/generated/all-app.js');
+  }
+});
+
+server.get('/juju-ui/assets/yui.js', function(req, res) {
+  if (debugMode) {
+    res.sendfile('app/assets/javascripts/yui/yui/yui-debug.js');
+  } else {
+    res.sendfile('app/assets/javascripts/generated/all-yui.js');
+  }
+});
+
 server.get('/juju-ui/assets/stylesheets/:file', function(req, res) {
   var file, fileName = req.params.file;
   if (path.extname(fileName).toLowerCase() === '.css') {
@@ -90,34 +113,6 @@
   }
 });
 
-server.get('/juju-ui/assets/all-third.js', function(req, res) {
-  res.sendfile('app/assets/javascripts/generated/all-third.js');
-=======
-server.get('/assets/all-third.js', function(req, res) {
-  if (debugMode) {
-    res.sendfile('app/assets/javascripts/generated/all-third.js');
-  } else {
-    res.sendfile('app/assets/javascripts/generated/all-third-min.js');
-  }
->>>>>>> 234cbd81
-});
-
-server.get('/juju-ui/assets/modules.js', function(req, res) {
-  if (debugMode) {
-    res.sendfile('app/assets/javascripts/generated/all-app-debug.js');
-  } else {
-    res.sendfile('app/assets/javascripts/generated/all-app.js');
-  }
-});
-
-server.get('/juju-ui/assets/yui.js', function(req, res) {
-  if (debugMode) {
-    res.sendfile('app/assets/javascripts/yui/yui/yui-debug.js');
-  } else {
-    res.sendfile('app/assets/javascripts/generated/all-yui.js');
-  }
-});
-
 server.get('*', function(req, res) {
   res.sendfile('app/index.html');
 });
