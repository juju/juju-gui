--- conflicted
+++ resolved
@@ -376,10 +376,6 @@
     .btn {
         float: right;
     }
-<<<<<<< HEAD
-    .highlighted {
-       background: pink;
-    }
 }
 
 #charm-search-trigger {
@@ -434,10 +430,8 @@
             padding-top: 0;
         }
     }
-=======
 }
 
 table tr.highlighted {
    background: pink;
->>>>>>> 72fefe81
 }