--- conflicted
+++ resolved
@@ -69,7 +69,6 @@
     stroke-width: 2px; fill: #a0a0a0;}
 }
 
-<<<<<<< HEAD
 #service-unit-control {
   text-align: center;
 
@@ -80,7 +79,8 @@
     width: 3em;
     margin-bottom: 0;
   }
-=======
+}
+
 #overview-tasks {
     width: 800px;
     margin: 0;
@@ -109,5 +109,4 @@
     .error {
         color: red;
     }
->>>>>>> 30e7690c
 }