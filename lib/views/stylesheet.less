--- conflicted
+++ resolved
@@ -163,14 +163,12 @@
     opacity: 0.4;
 }
 
-<<<<<<< HEAD
-
 .controls {
     .read-only {
         padding-top: 5px;
     }
-=======
+}
+
 .unit-button-palette {
     float: right;
->>>>>>> 4b2d582b
 }