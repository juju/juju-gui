/* Processed with LESS from lib/views/stylesheet.less */
@font-family: 'Ubuntu', 'Helvetica Neue', Helvetica, Arial, sans-serif;
@font-family-medium: 'Ubuntu Medium', 'Helvetica Neue', Helvetica, Arial, sans-serif;

/* Define common colors. */
@label-color: #292929;
@text-entry-color: #6d6e70;
@charm-panel-orange: #dd4814;
@charm-panel-configure-title-color: #eee7d5;
@charm-panel-configure-name-color: #8f8f88;
@charm-panel-deploy-button-color: @charm-panel-orange;
@charm-panel-deploy-button-bottom-gradient: #e65c19;
@charm-panel-deploy-button-shadow: #8a2d0c;
@charm-panel-cancel-button-color: #93a39f;
@charm-panel-cancel-button-bottom-gradient: #818080;
@charm-panel-cancel-button-shadow: #515050;
@charm-panel-background-color: #eeeeee;
@charm-panel-border-color: #BEBEBE;
@charm-panel-border-top-color: #E0DEDE;
@charm-panel-series-color: #CBCBCB;
@charm-panel-configure-color: #2F2A27;
@charm-panel-padding-left: 10px;
@charm-panel-width: 292px;
@navbar-color: #2D2D2D!important;


body {
    margin-top: 87px;
    background-color: #302b28;
    font-family: @font-family;
    height: 100%;
}

input, button, select, textarea {
    font-family: @font-family;
}

.create-border-radius(@radius) {
    -moz-border-radius: @radius;
    -webkit-border-radius: @radius;
    border-radius: @radius;
}

.create-box-shadow(@arguments) {
    -moz-box-shadow: @arguments;
    -webkit-box-shadow: @arguments;
    box-shadow: @arguments;
}

.create-button(@gradient-start, @gradient-end, @shadow-color, @v-pos) {
    @blur: 2px;
    background-image: -ms-linear-gradient(top, @gradient-start, @gradient-end);
    background-image: -webkit-gradient(linear, 0 0, 0 100%, from(@gradient-start), to(@gradient-end));
    background-image: -webkit-linear-gradient(top, @gradient-start, @gradient-end);
    background-image: -o-linear-gradient(top, @gradient-start, @gradient-end);
    background-image: -moz-linear-gradient(top, @gradient-start, @gradient-end);
    background-image: linear-gradient(top, @gradient-start, @gradient-end);
    background-repeat: repeat-x;
    // Using a variable here because LESS strips commas in mixin args.
    @box-shadow: 0 (@v-pos + 3) @blur -@blur @shadow-color inset,
                 2px 0 3px -2px @shadow-color inset,
                 -2px 0 3px -2px @shadow-color inset;
    .create-box-shadow(@box-shadow);
    .create-border-radius(~"6px / 7px");
    border: none;
}

.align-right {
    text-align: right;
}

i.sprite {
    display: inline-block;
    vertical-align: middle;
}

#viewport-wrapper {
    position: relative;
<<<<<<< HEAD
=======
    width: 100%;
>>>>>>> 6b2778bc
}

#vp-left-border {
    position: absolute;
    top: 0;
    left: 0;
    background: url(/juju-ui/assets/images/left_shadow.png) repeat-y;
    margin-left: -12px;
    width: 12px;
}

#vp-right-border {
    position: absolute;
    top: 0;
    right: 0;
    background: url(/juju-ui/assets/images/right_shadow.png) repeat-y;
    margin-right: -12px;
    width: 12px;
}

.view-container {
    overflow: auto;
    padding: 10px;

    .control-group {
        .warning-message {
            color: red;
            padding: 1em;
        }
    }
}

.navbar {
    margin-top: -87px;
    margin-bottom: 0;
    height: 87px;
    min-width: 800px;
    background: url(/juju-ui/assets/images/top_bar.png) repeat-x;
    padding: 0;
    position: relative;
    color: @navbar-color;
    .brand {
        margin: 12px 26px 6px 10px;
        padding: 0;
    }
    > div {
        padding: 0;
        .nav-container {
            display: inline-block;
            height: 44px;
            margin: 2px 0 0 0;
            padding: 20px 0 4px;
            &#charm-search-trigger-container {
                width: @charm-panel-width;
                white-space: nowrap;
                border-left: 1px solid transparent;
                &.active-border {
                    border-left-color: darkgray;
                    .create-box-shadow(inset 1px 0 0 lightgray);
                }
            }
            .nav-section {
                border-left: 1px solid transparent;
                &.active-border {
                    border-left-color: lightgray;
                }
                display: inline-block;
                padding: 4px 10px;
                #charm-search-trigger {
                    cursor: pointer;
                }
                #logout-trigger {
                    display: inline-block;
                    padding: 5px 0 8px 5px;
                }
                .btn {
                    margin: 0 5px;
                }
                input {
                    height: 23px;
                    width: 128px;
                    background: url(/juju-ui/assets/images/searchbox_icon.png)
                                no-repeat 4px 4px whiteSmoke;
                    margin: 0 10px;
                    padding: 3px 3px 3px 26px;
                    font-style: italic;
                    font-size: 0.9em;
                    &:valid {
                        background: white;
                        padding: 3px;
                        width: 151px;
                        font-style: normal;
                        font-size: 1em;
                    }
                    &:focus {
                        color: gray;
                        border-color: rgba(82, 168, 236, 0.8);
                        outline: 0;
                        outline: thin dotted 9;
                        box-shadow: inset 0 1px 1px rgba(0, 0, 0, 0.075),
                                    0 0 8px rgba(82, 168, 236, 0.6);
                    }
                }
                a, a:hover, a:visited, a:active {
                    color: @navbar-color;
                    text-decoration: none;
                }
            }
        }
        span:first-child .nav-section {
            border-left: none;
            padding: 0 6px;
        }
        &#nav-alerts-charms {
            float: right;
            .nav-container:first-child .nav-section {
                position: relative;
            }
        }
        &#nav-brand-env .nav-container {
            float: left;
            .provider-type {
                font-size: 0.7em;
            }
        }
    }
}

.bottom-navbar {
    min-width: 800px;
    height: 50px;
    position: relative;
    background: url(/juju-ui/assets/images/bottom_bar.png) repeat-x;

    .landscape-controls {
        position: absolute;
        top: 0;
        right: 0;
        width: 295px;
        margin-right: 10px;

        div {
            float: right;
            width: 60px;

            .landscape-icon {
                margin: 10px 0 0 16px;
            }

            .icon-divider {
                margin-top: 8px;
            }
        }

        .logo-tab {
            width: 115px!important;

            i {
                margin-top: 1px;
                margin-left: 5px;
            }
        }
    }
}

#content {
    position: relative;
    background-color: #fff;
    width: 100%;
}

#main {

}

#overview {

}

.divider {
    padding: 5px;
}

svg {
    stroke-width: 0;
    overflow: hidden;
}

.crosshatch-background {
    background: url(/juju-ui/assets/images/pattern_tile.png) repeat;
}

#canvas {
    position: relative;
}

.zoom-plane {
  fill-opacity: 0;
  cursor: move;
}


.environment-menu {
    @border_radius: 20px;
    @background_color: #282421;

    display: none;
    background-color: @background_color;
    color: #fdf6e3;
    .create-border-radius(@border_radius);
    .create-box-shadow(-2px 4px 4px 0 rgba(0, 0, 0, 0.5));
    top: 0;
    left: 0;
    position: absolute;

    &.active {
        display: block;
    }

    .triangle {
        position: absolute;
        top: 62px;
        width: 12px;
        line-height: 21px;
        background-repeat: no-repeat;
    }
    &.left .triangle {
        right: -12px;
        background-image: url(/juju-ui/assets/images/icons/icon_shadow_triangle_right.png);
    }
    &.right .triangle {
        left: -12px;
        background-image: url(/juju-ui/assets/images/icons/icon_shadow_triangle.png);
    }

    .menu-title {
        margin: 10px;
    }

    .cancel {
        margin: 10px;
        float: right;
    }

    ul {
        margin: 10px;
        list-style-type: none;
        li {
            background-position: 5px center;
            background-repeat: no-repeat;
            border-bottom: 1px #5f594f solid;
            cursor: pointer;
            line-height: 32px;
            padding: 5px 5px 5px 5px;
            .create-border-radius(@border_radius);

            a {
              text-decoration: none;
              font-size: 75%;
              color: #fdf6e3;
            }

            &.view-service {
                background-image: url(/juju-ui/assets/images/icons/icon_noshadow_view.png);
            }
            &.add-relation {
                background-image: url(/juju-ui/assets/images/icons/icon_noshadow_relation.png);
            }
            &.destroy-service {
                background-image: url(/juju-ui/assets/images/icons/icon_noshadow_destroy.png);
            }

            &.landscape-reboot {
                background-image: url(/juju-ui/assets/images/landscape_restart_menu.png);
            }

            &.landscape-security {
                background-image: url(/juju-ui/assets/images/landscape_security_menu.png);
            }


            &:last-child {
                border-bottom: none;
            }
            &:hover {
                background-color: lighten(@background_color, 10%);
            }
            &.disabled {
                color: gray;
                cursor: default;
                &:hover {
                    background-color: inherit;
                }
            }
        }

    }

    &#service-menu ul li {
        padding-left: 42px;
    }

}

charms.thumbnails.li { height:4em; }
.subordinate-rel-group {
    display: none;
    &.active {
        display: inline;
    }
}
.relation {
    stroke: #333333;
    stroke-width: 3px;
    &.error {
        stroke: #cc3333;
    }

    &.pending-relation {
        stroke: #faaf40;

        &.dragging {
            stroke: #fa6a40
        }
    }

    &.unused {
        visibility: hidden;
    }

    &.subordinate-relation {
        stroke: #3333cc;
    }
}
.rel-label {
    rect {
        stroke-width: 1px;
        stroke: #2c2c2c;
        fill: #eee;
    }

    tspan {
        text-anchor: middle;
        dominant-baseline: middle;
    }
}
.state-error { stroke: #FF0000; }
.state-started { stroke: #000000;}
.state-pending { stroke: #6597E8;}
div.state-error {
    @error-color: #c01c20;
    background-color: @error-color;
    color: #FFFFFF;
    &:hover {
        background-color: lighten(@error-color, 10%);
    }
}
div.state-started {
    @started-color: #d8d8d8;
    background-color: @started-color;
    &:hover {
        background-color: lighten(@started-color, 10%);
    }
}
div.state-pending {
    @pending-color: #fcd305;
    background-color: @pending-color;
    &:hover {
        background-color: lighten(@pending-color, 20%);
    }
}

.unit (@min_height: 20px, @border_radius:3px) {
    padding: 5px;
    .create-border-radius(@border_radius);
    margin-bottom: 0px;
    min-height: @min_height;
    cursor: pointer;
    .agent-state {
        display: none;
    }
}

ul#unit-large div.unit {
    .unit(40px);
}

ul#unit-medium div.unit {
    .unit;
}

ul#unit-small {
    margin-left: 0px;
    > li {
        margin-bottom: 5px;
        margin-left: 5px;
        > div.unit {
            .unit;
            width: 1.7em;
            text-align: center;
        }
    }
}

ul#unit-tiny {
    margin-left: 0px;
    > li {
        margin-bottom: 3px;
        margin-left: 3px;
        > div.unit {
            .unit(0px, 1px);
        }
    }
}

circle.mouse-down-indicator {
    stroke: #040404;
    stroke-width: 2px;
    fill: none;
}

g.service {
    fill: none;
    stroke: none;

    &.pending {
        opacity: 0.8;
    }

    text {
        text-anchor: middle;
    }

    .charm-label {
        font-style: italic;
        fill: #4c4c4c;
    }
    .name {
        fill: #4c4c4c;
    }

   .unit-count {
        stroke-width: 0;
        text-anchor: middle;
        dominant-baseline: central;
        fill: rgba(0,0,0,0);

        &.show-count {
            fill: rgba(0,0,0,1);}
        &.hide-count {
            fill: rgba(0,0,0,0);}
    }

    .sub-rel-count {
        text-anchor: middle;
        dominant_baseline: central;
        fill: #4f4f4f;
        font-size: 1.2em;

        &.active {
            font-style: italic;
            font-weight: bold;
            fill: #3333cc;
        }
    }

    .exposed-indicator {
        fill: #00F;

        &.off {
            visibility: hidden;
        }
        &.on {
            visibility: visible;
        }
    }

    .service-control-panel {
        visibility: hidden;

        &.active {
            visibility: visible;
        }

        image {
            cursor: pointer;
        }
    }
}
g.service-status {
    path {
        stroke-width: 0;
        fill: #fff;

        &.status-pending {
            fill: #fcd305;}
        &.status-good {
            fill: #b7b7b7;}
        &.status-error {
            fill: #c01c20;}
    }
}

g.unit {
    stroke-width: 0; font-weight: bold;
    font-size: 1.2em;
    fill: #1626cf;
    .address {
    fill: #ffffff; font-size: 0.8em;}
    .unit-border {
    stroke-width: 2px; fill: #a0a0a0;}
}

/*
 * Notification system
 */
 #notify-list {
    white-space: nowrap;
    max-height: 500px;
    overflow-y: scroll;

    .header {
        padding: 1em 0;
    }
 }

.notice {
    border-top: 1px solid #D0D0D0;
    padding: 1em;
    cursor: pointer;

    &:hover {
        background-color: #eee;
    }

    .seen {
        background-color: rgba(222, 222, 222, 0.33);
    }

    &:first-child {
        border: none;
        padding-top: 0;
    }

    small {
        margin-left: 1em;
        font-size: 0.7em;
        color: #d0d0d0;
    }

    .header {
        background-color: #c0c0c0;
        font-size: 0.9em;
        margin: 0;
        padding: 0;
    }

    .error {
        background-color: rgba(255, 0, 0, 0.1);
    }
}

#service-footer {
    text-align: center;
    .footer-right {
        float: right;
    }
    .footer-left {
        float: left;
    }
    input {
        width: 3em;
        margin-bottom: 0;
    }
}

/*
 * Notifier widget.
 */
#notifier-box {
    position: absolute;
    right: 0px;
    top: 0px;
    z-index: 9999;
    .yui3-notifier-content {
        @background-color: black;
        @margin-left: 41px;
        @margin-top: 13px;
        @opacity: 0.8;
        .create-border-radius(8px);
        // Using a variable here because LESS strips commas in mixin args.
        @box-shadow: 0 2px 4px lighten(@background-color, 10%),
            0 1px 2px lighten(@background-color, 20%) inset;
        .create-box-shadow(@box-shadow);
        background-color: @background-color;
        margin: 6px;
        opacity: @opacity;
        overflow: hidden;
        width: 277px;
        &:hover {
            cursor: pointer;
            opacity: @opacity - 0.1;
        }
        h3 {
            color: #FDF6E3;
            font-size: 16px;
            font-weight: normal;
            margin-top: @margin-top;
            margin-left: @margin-left;
        }
        div {
            color: #DDD7C6;
            font-size: 12px;
            line-height: 16px;
            margin-left: @margin-left;
            margin-bottom: 12px;
        }
        .sprite {
            float: left;
            margin-top: @margin-top + 5px;
            margin-left: 12px;
            opacity: 1;
        }
    }
}

/*
 * Overview Module
 */
#overview {
    margin: 0;
    padding: 0;
    width: 100%;
}
#overview-tasks {
    height: 50px;
    position: relative;
    color: @navbar-color;

    .controls {
        position: absolute;
        top: 1px;
        left: 11px;
    }
}

.create-picker(@width, @top, @listtop, @listbottom) {
    width: @width;
    .picker-body {
        width: @width - 15px;
    }
    .picker-expanded {
        display: none;
        top: @top;
        &.active {
            z-index: 100;
            display: block;
        }
        .picker-edge {
            display: block;
            top: auto;
            bottom: -10px;
            margin-left: -3px;
        }
        .picker-edge-right {
            left: auto;
            right: 0;
            margin-left: 0;
            margin-right: -3px;
        }
        .picker-list {
            position: absolute;
            bottom: @listbottom;
            top: @listtop;
            left: 0px;
            height: 100%;
            background: url(/juju-ui/assets/images/view_1px.png) repeat-x;
            list-style-type: none;
            padding: 0;
            margin: 0;
            height: 54px;
            width: @width - 8px;
            cursor: pointer;

            ul {
                list-style-type: none;
                padding-top: 5px;
                padding-bottom: 5px;
                margin: 0;

                li {
                    padding-left: 7px;
                    &.activetick {
                        background:
                            url(/juju-ui/assets/images/selected_tick.png)
                            no-repeat;
                        background-position: 240px 3px;
                    }
                }
            }
        }
    }
    .picker-edge {
        position: absolute;
        top: @top;
        left: 0;
    }
    .picker-body {
        position: absolute;
        top: @top;
        left: 4px;
        background: url(/juju-ui/assets/images/picker_1px.png) repeat-x;
        height: 20px;
        padding: 3px 0 0 3px;
    }
    .picker-button {
        position: absolute;
        top: @top;
        right: 0;
    }
    &.inactive {
        .picker-edge {
            display: none;
        }
        .picker-body {
            display: none;
        }
        .picker-button {
            display: none;
        }
    }

}
.picker {
    position: relative;
    display: inline-block;
    margin: 0;
    padding: 0;
    height: 24px;
    &.charm-filter-picker {
        left: 11px;
        padding-bottom: 5px;
        @top: 0px;
        top: @top;
        .create-picker(270px, @top, @top, initial);
        .picker-expanded .picker-list {
            .create-border-radius(4px);
            -moz-background-clip: padding;
            -webkit-background-clip: padding-box;
            background-clip: padding-box;
            .create-box-shadow(0 0 4px rgba(0,0,0,.51));
            background-color: #fff;
            background: white;
            height: auto;
        }
    }
    &.zoom-picker {
        width: 56px;
        .picker-body {
            width: 36px;
        }
    }

}

#unit-status {
    .running {
        color: green;
    }
    .pending {
        color: yellow;
    }
    .error {
        color: red;
    }
}

#relations {
    #unit-status;
    form {
        margin: 0;
    }
}

.yui3-panel {
    background: white;
    padding: 1.6em;
    border: solid black 2px;
    .create-border-radius(6px);
    .create-box-shadow(0 3px 7px rgba(0, 0, 0, 0.3));
    -webkit-background-clip: padding-box;
    -moz-background-clip: padding-box;
    background-clip: padding-box;
    outline: none;
    font-weight: normal;
    .yui3-widget-bd {
        margin-bottom: 1em;
    }
    .yui3-widget-buttons {
        float: right;
        .btn-danger {
            margin-right: 1em;
        }
    }
}

.yui3-widget-mask {
    background: black;
    opacity: 0.4;
}

.controls {
    .read-only {
        padding-top: 5px;
    }
}

.unit-button-palette {
    float: right;
}

.hidden {
    visibility: hidden;
}

#service-relations {
    .btn {
        float: right;
    }
}

.customize-scrollbar {
    ::-webkit-scrollbar {
        width: 4px;
    }
    ::-webkit-scrollbar-track {
        -webkit-box-shadow: inset 1px 0 3px #989A9C;
    }
    ::-webkit-scrollbar-thumb {
        -webkit-box-shadow: inset 4px 0 3px #D74613;
    }
}

#juju-search-charm-panel {
    .customize-scrollbar;
    display: block;
    z-index: 999;
    padding: 0;
    top: 70px;
    height: 100px;
    position: absolute;
    width: @charm-panel-width;
    background-color: white;
    border-left: darkgray solid 1px;
    .create-box-shadow(inset 1px 0 0 lightgray);
    border-bottom: darkgray solid 1px;
    .create-box-shadow(inset 0 -1px 0 lightgray);

    .charm-panel-configure .btn {
        float: right;
    }

    .btn.deploy {
        margin-top: 5px;
        margin-left: 5px;
        text-shadow: none;
        background-position: 0 0;     /* Needed to defeat bootstrap btn:hover 0 -15px*/
        .create-button(@charm-panel-deploy-button-color,
                       @charm-panel-deploy-button-bottom-gradient,
                       @charm-panel-deploy-button-shadow, 0px);
        &:active {
            .create-button(@charm-panel-deploy-button-color,
                           @charm-panel-deploy-button-color,
                           @charm-panel-deploy-button-shadow, 1px);
        }
    }

    .charm-description btn.deploy {
       float: right;
    }
    .btn.cancel {
        color: white;
        text-shadow: none;
        margin-top: 5px;
        background-repeat: no-repeat;
        background-color: transparent;
        vertical-align: middle;
        background-position: 0 0;     /* Needed to defeat bootstrap btn:hover 0 -15px*/
        background-image: url(/juju-ui/assets/images/cancel-button.png);
        .create-button(@charm-panel-cancel-button-color, @charm-panel-cancel-button-bottom-gradient,
                       @charm-panel-cancel-button-shadow, 0px);
        &:active {
            .create-button(@charm-panel-cancel-button-color, @charm-panel-cancel-button-color,
                           @charm-panel-cancel-button-shadow, 1px);
        }
    }
    .charm-panel-configure-buttons {
      background-color: #FFFFFF;
      border-bottom: 1px solid @charm-panel-border-color;
      height: 52px;
      width: @charm-panel-width - @charm-panel-padding-left - 1px;
      float: right;
      padding-left: @charm-panel-padding-left;
      .btn {
          margin-top: 12px;
          width: 67px;
      }
    }
    .search-charm-inner {
        width: 100%;
        height: 500px;
    }
    .charm-nav-back {
        border-top: 1px solid #DEDEDE;
        border-bottom: 1px solid @charm-panel-border-color;
        color: @charm-panel-deploy-button-color;
        cursor: pointer;
        font-size: 14px;
        padding: 7px @charm-panel-padding-left;
    }
    .charm-panel {
        background-color: @charm-panel-background-color;
        height: 432px;
        width: @charm-panel-width - 1px;
        float: right;
        overflow-y: auto;
        overflow-x: hidden;
        h3 {
            color: @label-color;
            font-size: 22px;
            font-weight: normal;
            padding: 5px 0px 2px 0px;
        }
        h4 {
            color: @label-color;
            cursor: pointer;
            border-top: 1px solid #FFFFFF;
            border-bottom: 1px solid @charm-panel-border-color;
            font-family: @font-family-medium;
            font-weight: normal;
            padding: 8px @charm-panel-padding-left;
            i {
                float: right;
                margin-top: 8px;
            }
            &.first {
                border-top: 1px solid @charm-panel-border-top-color;
            }
        }
        h5 {
            color: @label-color;
            font-family: @font-family-medium;
            font-weight: normal;
            margin-top: 11px;
        }
        #charm-panel-head {
            border-top: 1px solid #FFFFFF;
            border-bottom: 1px solid @charm-panel-border-color;
            padding: 1ex 10px 10px @charm-panel-padding-left;
        }
        .collapsible {
            background-color: #E7E7E7;
            line-height: 16px;
            overflow: hidden;
            padding: 0px @charm-panel-padding-left;
            :last-child {
                margin-bottom: 11px;
            }
        }
        &.charm-description {
            color: #58595B;
            font-size: 12px;
            .btn.deploy {
                margin-left: 0;
            }
            .charm-section {
                .commitmessage {
                    padding: 0.8ex 0 1ex 1em;
                    font-style: italic;
                    white-space: pre-wrap;
                }
            }
            h6 {
                font-weight: bold;
                text-transform: uppercase;
                color: black
            }
        }
        &.config-variant {
            font-size: 14px;
            border-top: 1px solid @charm-panel-border-top-color;
            .charm-entry {
                padding: 5px @charm-panel-padding-left;
                &:nth-of-type(2) {
                    margin-bottom: 15px;
                }
            }
            .control-group {
                width: auto;
                margin-bottom: 0;
                margin-top: 1ex;
                clear: both;
            }
            .control-description {
                display: none;
            }
            .control-label {
                width: auto;
                margin-bottom: 1ex;
                float: left;
                color: @label-color;
                font-size: 14px;
            }
            .controls {
                margin-left: auto;
                margin-right: 0;
                input[type=text] {
                    color: @text-entry-color;
                    font-style: italic;
                    font-size: 12px;
                    height: 15px;
                    width: 250px;
                    margin: 0;
                    .create-border-radius(6px);
                    // Using a variable here because LESS strips commas in
                    // mixin args.
                    @box-shadow: 0 1px 3px #959595 inset, 0 1px 0 white;
                    .create-box-shadow(@box-shadow);
                }
                input[type=checkbox] {
                    margin-left: 1ex;
                    margin-top: 0.7ex;
                }
            }
            .config-field {
                font-size: 16px;
                color: text-entry-color;
            }
            .config-file-upload {
                position: relative;
                width: 252px;
                height: 25px;
                margin-bottom: 20px;
                margin-top: 20px;
            }
            .config-file-upload-widget {
                position: absolute;
                top: 0;
                left: 0;
                visibility: hidden;
                z-index: 0;
            }
            .config-file-upload-overlay {
                background: url(/juju-ui/assets/images/getfile_button.png) no-repeat;
                color: #4c4c4c;
                font-family: @font-family-medium;
                position: absolute;
                top: 0;
                left: 0;
                padding-left: 5px;
                padding-top: 2px;
                height: 25px;
                width: 149px;
                z-index: 2;
                cursor: pointer;
                &:active {
                  background: url(/juju-ui/assets/images/getfile_button-pressed.png) no-repeat;
                }
            }
            .config-file-name {
                position: absolute;
                top: 27px;
                left: 5px;
                width: auto;
                z-index: 2;
            }
            .btn {
                 margin-top: 5px;
            }
        }
    }
    .search-result-div {
        overflow-y:auto;
        overflow-x:hidden;
        background-color: #EEEEEE;
        width: @charm-panel-width;
        float: right;
        border-top: 1px solid #989898;
        .series-charms {
            h3 {
                font-weight: normal;
                font-size: 14px;
                text-transform: capitalize;
                padding-left: @charm-panel-padding-left;
                background-color: @charm-panel-series-color;
                border-left: 1px solid #b8b7b7;
                width: @charm-panel-width - 1;
                height: 20px;
                line-height: 16px;
            }

            ul {
                margin-bottom: 0;
                border-left: 1px solid lightgrey;
            }
            .charm-entry {
                padding-top: 0px;
                padding-left: @charm-panel-padding-left;
                border-top: 1px solid #FFFFFF;
                border-bottom: 1px solid #BDBDBD;
                height: 70px;
                /* Hack to prevent the block from spilling downward in IE10. */
                .ie10 & {
                    padding-left: 4px;
                }
                .charm-div {
                    padding-top: 11px;
                }
                &:last-child {
                    border-bottom: none;
                }
                &:nth-child(odd) {
                    background-color: #EDEDED;
                }
                &:nth-child(even) {
                    background-color: #F3F3F3;
                }
                &:hover {
                    background-color: white;
                }
                @charm-panel-text-width: 190px;
                a.charm-detail {
                    display: block;
                    width: @charm-panel-text-width;
                    font-weight: normal;
                    font-size: 16px;
                    color: @charm-panel-orange;
                    line-height: 18px;
                    /* Silly margin-top needed for moz. */
                    margin-top: -0.1px;
                }
                .charm-summary {
                    padding-top: 4px;
                    margin-bottom: 4px;
                    width: @charm-panel-text-width;
                    font-size: 12px;
                    line-height: 14px;
                }
                .btn {
                    float: right;
                    opacity: 0;
                    margin-top: 11px;
                    margin-right: 13px;
                }
            }
        }
    }
}

table tr.highlighted {
   background: pink;
}

#destroy-service {
    margin-top: 10px;
    margin-left: 10px;
    margin-right: 10px;
}

.service-view {
    .juju-service-info-container-bottom-menu {
        height: 50px;
        position: relative;
        color: @navbar-color;
        text-align: center;

        .filter-control {
            position: absolute;
            left: 10px;
            top: 13px;
            width: 350px;
            display: inline-block;

            .filter-label {
                position: absolute;
                left: 10px;
                top: 3px;
            }

            .control-separator {
                 padding-top: 0px;
                 padding-left: 5px;

                 img {
                    height: 30px;
                    padding-top: 0px;
                 }
            }

            .state-buttons {
                margin-left: 50px;
                img {
                    padding-top: 0px;
                    height: 30px;
                }

                div {
                    padding-top: 3px;
                    width: 70px;
                    height: 21px;
                    background:url(/juju-ui/assets/images/toggles.png) -70px 0;

                    &.active {
                        background:url(/juju-ui/assets/images/on_middle.png) 0 0;
                        .white;
                    }

                    &:first-child {
                        background:url(/juju-ui/assets/images/toggles.png) 0 0px;

                        &.active {
                            background:url(/juju-ui/assets/images/on_left.png) 0 0;
                            .white;
                        }
                    }

                    &:last-child {
                        background:url(/juju-ui/assets/images/toggles.png) -210px 0;

                        &.active {
                            background:url(/juju-ui/assets/images/on_right.png) 0 0;
                            .white;
                        }
                    }
                }

                span:first-child {
                    padding-right: 5px;
                }

                .white {
                    a {color: white !important;}
                }

                a {
                    color: @navbar-color;
                    &:link, &:visited, &:active, &:hover {
                       text-decoration: none
                    }
                }
            }
        }

    }

    .service-header-partial {
      .name {
          padding-top: 38px;
          padding-left: 46px;
          height: 73px;

          div:nth-child(1) {
              font-style: normal;
              height: 28px;
              font-size: 24px;
              color: #292929;
          }

          div:nth-child(2) {
              font-style: italic;
              font-size: 16px;
              color: #6a737b;
          }
        }

        .menu-items {
            padding: 6px 0 6px 38px;
            background: #dedede url(/juju-ui/assets/images/tab_div.png) repeat-x left bottom;
            border-top: 1px solid #b6b6b6;

            .item {
                a {
                     font-size: 12px;
                     padding-left: 10px;
                     padding-right: 10px;
                     color: #292929;
                }
                a:link, a:visited, a:active, a:hover {
                     text-decoration: none
                }

                .link-active {
                    color: #dd4814 !important;
                }
                .active {
                     margin-top: 3px;
                     height: 4px;
                     background: url(/juju-ui/assets/images/tab_marker.png)
                       repeat;
                }
            }
        }

        .controls {
            .control {
<<<<<<< HEAD
                float: right;
                
=======
                float: left;

>>>>>>> 6b2778bc
                .divider {
                    margin-right: 3px;
                    height: 13px;
                    width: 2px;
                }
            }
            .destroy-control {
                margin-top: -1px;
                a, a:hover, a:active, a:visited {
                    text-decoration: none;
                    color: @navbar-color;
                }

                img {
                    margin: -4px 5px 0 0;
                }
            }

            .control-expose {
                position: relative;
                margin: -2px 5px 0 0;

                div {
                    padding-right: 5px;
                }

                .on {
                    font-size: 11px; fill: #ffffff;
                    position: absolute;
                    right: 18px;
                    top: 0;
                }

                .off {
                    font-size: 12px; fill: #292929;
                    position: absolute;
                    right: 32px;
                    top: 1px;
                }
            }
        }
    }

    .service-common-controls {
        position: absolute;
        left: 355px;
        top: 10px;

        .control-unit-count {
            position: absolute;
            left: 0px;
            top: 0px;
            width: 305px;

            img {
                padding-top: 0px;
            }

            div {
                padding-left: 5px;
            }

            div:first-child {
                padding-top: 4px;
            }

            input {
                text-align: right;
                width: 5em;
            }
        }

    }
}

ul.menu li,
div.inline {
  float: left;
}
ul.menu {
    margin: 0;
    padding: 0;
    list-style: none;
}

#tooltip {
    text-align: left;
    background-color: white;
    border: solid 1px black;
    padding: 0.2em 0.5em 0.3em;
    .create-border-radius(3px);
    min-width: 20px;
    max-width: 400px;
}

.charm-panel-configure {
  background-image: url(/juju-ui/assets/images/configure-cog.png);
  background-repeat: no-repeat;
  background-position: 230px 38px;
  border-top: 2px solid #dd4814;
  border-left: 1px solid @charm-panel-configure-color - #333;
  background-color: @charm-panel-configure-color;
  height: 90px;
  width: @charm-panel-width - @charm-panel-padding-left;
  padding-left: @charm-panel-padding-left;
  .title {
    font-weight: lighter;
    font-size: 22px;
    color: @charm-panel-configure-title-color;
    margin-top: 35px;
  }
  .name {
    font-size: 12px;
    color: @charm-panel-configure-name-color;
    margin-top: 5px;
  }
}

#full-screen-mask {
    display: block;
    position: absolute;
    top: 0;
    left: 0;
    width: 100%;
    height: 100%;
    z-index: 10000;
}
.centered-column {
    display: block;
    z-index: 10001;
    position: absolute;
    top: 80px;
    left: 50%;
    text-align: center;
    width: 420px;
    margin-left: -210px;

    /* This enables us to use the .centered-column
    class inside of the main application */
    &.in-main {
        top: 0;
    }

    div {
        width: 280px;
        text-align: left;
        margin: 0 auto;
        margin-bottom: 1ex;
    }
    a {
        color: @charm-panel-orange;
        &:link, &:visited, &:active, &:hover {
            text-decoration: none
        }
    }

    @panel-color: #f5f5f5;
    @panel-gradient: (@panel-color - #111);
    @panel-shadow: (@panel-color - #444);
    @curve-radius: ~"24px 28px";

    .panel {
        input {
            width: 270px;
            margin-top: 8px;
            margin-bottom: 8px;
        }
        input[type=submit] {
            width: 280px;
            height: 26px;
            text-transform: uppercase;
            text-shadow: none;
            /* Needed to defeat bootstrap btn:hover 0 -15px */
            background-position: 0 0;
            .create-button(@charm-panel-deploy-button-color,
                           @charm-panel-deploy-button-bottom-gradient,
                           @charm-panel-deploy-button-shadow, 0px);
            &:active {
                .create-button(@charm-panel-deploy-button-color,
                               @charm-panel-deploy-button-color,
                               @charm-panel-deploy-button-shadow, 1px);
            }
            color: white;
        }
        padding: 5px 25px 5px;
        margin-top: 3ex;
        margin-bottom: 4ex;
        .create-button(@panel-color, @panel-gradient, @panel-shadow, -6px);
        .create-border-radius(@curve-radius);

        .header {
            padding: 15px 25px 10px 25px;
            margin-left: -25px;
            margin-top: -5px;
            -webkit-border-top-left-radius: @curve-radius;
            -webkit-border-top-right-radius: @curve-radius;
            -moz-border-radius-topleft: @curve-radius;
            -moz-border-radius-topright: @curve-radius;
            border-top-left-radius: @curve-radius;
            border-top-right-radius: @curve-radius;
            @gradient-start: @panel-gradient;
            @gradient-end: @panel-shadow;
            background-image: -ms-linear-gradient(
                top, @gradient-start, @gradient-end);
            background-image: -webkit-gradient(
                linear, 0 0, 0 100%, from(@gradient-start), to(@gradient-end));
            background-image: -webkit-linear-gradient(
                top, @gradient-start, @gradient-end);
            background-image: -o-linear-gradient(
                top, @gradient-start, @gradient-end);
            background-image: -moz-linear-gradient(
                top, @gradient-start, @gradient-end);
            background-image: linear-gradient(
                top, @gradient-start, @gradient-end);
            background-repeat: repeat-x;
        }
    }
    .error {
        color: red;
        font-weight: bold;
    }

    #loading-spinner {
        height: 100px;
    }

    #loading-message-text {
        font-family: Ubuntu Medium, Helvetica, Arial;
        font-size: 10pt;
    }

    #login-form {
        .header {
            font-size: 10pt;
            font-family: Ubuntu Medium, Helvetica, Arial;
        }
    }

    .header .error span {
        color: #DD4814;
        i {
            margin-right: 5px;
            float: left;
        }
        h4 {
            font-family: Ubuntu Medium, Helvetica, Arial;
            font-size: 10pt;
            line-height: 10pt;
        }
    }

   p {
        font-size: 8pt;
    }
}

/** SubApps **/
@import "browser/main.less";

/** Widgets **/
@import "browser/charm-small.less";
@import "browser/charm-slider.less";<|MERGE_RESOLUTION|>--- conflicted
+++ resolved
@@ -76,10 +76,6 @@
 
 #viewport-wrapper {
     position: relative;
-<<<<<<< HEAD
-=======
-    width: 100%;
->>>>>>> 6b2778bc
 }
 
 #vp-left-border {
@@ -1385,13 +1381,8 @@
 
         .controls {
             .control {
-<<<<<<< HEAD
                 float: right;
-                
-=======
-                float: left;
-
->>>>>>> 6b2778bc
+
                 .divider {
                     margin-right: 3px;
                     height: 13px;
