/* Processed with LESS from lib/views/stylesheet.less */
@font-family: 'Ubuntu', 'Helvetica Neue', Helvetica, Arial, sans-serif;
@font-family-medium: 'Ubuntu Medium', 'Ubuntu-Medium', 'Helvetica Neue', Helvetica, Arial, sans-serif;
@font-family-mono: 'Ubuntu Mono', 'Ubuntu-Mono', 'Bitstream Vera Sans Mono', 'Courier New', Courier, monospace;

/* Define common colors. */
@label-color: #292929;
@text-entry-color: #6d6e70;
@charm-panel-orange: #dd4814;
@charm-panel-configure-title-color: #eee7d5;
@charm-panel-configure-name-color: #8f8f88;
@charm-panel-deploy-button-color: @charm-panel-orange;
@charm-panel-deploy-button-bottom-gradient: #e65c19;
@charm-panel-deploy-button-shadow: #8a2d0c;
@charm-panel-cancel-button-color: #93a39f;
@charm-panel-cancel-button-bottom-gradient: #818080;
@charm-panel-cancel-button-shadow: #515050;
@charm-panel-background-color: #eeeeee;
@charm-panel-border-color: #BEBEBE;
@charm-panel-border-top-color: #E0DEDE;
@charm-panel-series-color: #CBCBCB;
@charm-panel-configure-color: #2F2A27;
@charm-panel-padding-left: 10px;
@charm-panel-width: 292px;
@navbar-color: #2D2D2D!important;

/* Mixins */
.create-border-radius(@radius) {
    -moz-border-radius: @radius;
    -webkit-border-radius: @radius;
    border-radius: @radius;
}
.create-box-shadow(@arguments) {
    -moz-box-shadow: @arguments;
    -webkit-box-shadow: @arguments;
    box-shadow: @arguments;
}
.create-linear-gradient(@gradient-start, @gradient-end) {
    background-image: -ms-linear-gradient(top, @gradient-start, @gradient-end);
    background-image: -webkit-gradient(linear, 0 0, 0 100%, from(@gradient-start), to(@gradient-end));
    background-image: -webkit-linear-gradient(top, @gradient-start, @gradient-end);
    background-image: -o-linear-gradient(top, @gradient-start, @gradient-end);
    background-image: -moz-linear-gradient(top, @gradient-start, @gradient-end);
    background-image: linear-gradient(top, @gradient-start, @gradient-end);
    background-repeat: repeat-x;
}
.create-button(@gradient-start, @gradient-end, @shadow-color, @v-pos) {
    @blur: 2px;
    // Using a variable here because LESS strips commas in mixin args.
    @box-shadow: 0 (@v-pos + 3) @blur -@blur @shadow-color inset,
                 2px 0 3px -2px @shadow-color inset,
                 -2px 0 3px -2px @shadow-color inset;
    .create-box-shadow(@box-shadow);
    .create-border-radius(~"6px / 7px");
    .create-linear-gradient(@gradient-start, @gradient-end);
    border: none;
}

/* Common classes and setup */
body {
    margin-top: 87px;
    background-color: #302b28;
    font-family: @font-family;
    height: 100%;
}
input, button, select, textarea {
    font-family: @font-family;
}
svg {
    stroke-width: 0;
    overflow: hidden;
}
.align-right {
    text-align: right;
}
i.sprite {
    display: inline-block;
    vertical-align: middle;
}
ul.menu li,
div.inline {
  float: left;
}
ul.menu {
    margin: 0;
    padding: 0;
    list-style: none;
}
.alert {
    letter-spacing: normal;
}
.hidden {
    visibility: hidden;
}
.divider {
    padding: 5px;
}
table tr.highlighted td {
   background-color: pink !important;
}
.customize-scrollbar {
    ::-webkit-scrollbar {
        width: 4px;
    }
    ::-webkit-scrollbar-track {
        -webkit-box-shadow: inset 1px 0 3px #989A9C;
    }
    ::-webkit-scrollbar-thumb {
        -webkit-box-shadow: inset 4px 0 3px #D74613;
    }
}

/* Layout, widgets etc. */
#viewport-wrapper {
    position: relative;
}
#vp-left-border {
    position: absolute;
    top: 0;
    left: 0;
    background: url(/juju-ui/assets/images/left_shadow.png) repeat-y;
    margin-left: -12px;
    width: 12px;
}
#vp-right-border {
    position: absolute;
    top: 0;
    right: 0;
    background: url(/juju-ui/assets/images/right_shadow.png) repeat-y;
    margin-right: -12px;
    width: 12px;
}
.view-container {
    overflow: auto;
    padding: 10px;

    .control-group {
        .warning-message {
            color: red;
            padding: 1em;
        }
    }
}
.navbar {
    margin-top: -87px;
    margin-bottom: 0;
    height: 87px;
    min-width: 800px;
    background: url(/juju-ui/assets/images/top_bar.png) repeat-x;
    padding: 0;
    position: relative;
    color: @navbar-color;

    .brand {
        margin: 12px 26px 6px 10px;
        padding: 0;
    }
    > div {
        padding: 0;

        .nav-container {
            display: inline-block;
            height: 44px;
            margin: 2px 0 0 0;
            padding: 20px 0 4px;

            &#charm-search-trigger-container {
                width: @charm-panel-width;
                white-space: nowrap;
                border-left: 1px solid transparent;

                &.active-border {
                    .create-box-shadow(inset 1px 0 0 lightgray);
                    border-left-color: darkgray;
                }
            }
            .nav-section {
                border-left: 1px solid transparent;
                display: inline-block;
                padding: 4px 10px;

                &.active-border {
                    border-left-color: lightgray;
                }
                #charm-search-trigger {
                    cursor: pointer;
                }
                #logout-trigger {
                    cursor: pointer;
                    display: inline-block;
                    padding: 5px 0 8px 5px;
                }
                .btn {
                    margin: 0 5px;
                }
                input {
                    height: 23px;
                    width: 128px;
                    background: url(/juju-ui/assets/images/searchbox_icon.png)
                                no-repeat 4px 4px whiteSmoke;
                    margin: 0 10px;
                    padding: 3px 3px 3px 26px;
                    font-style: italic;
                    font-size: 0.9em;

                    &:valid {
                        background: white;
                        padding: 3px;
                        width: 151px;
                        font-style: normal;
                        font-size: 1em;
                    }
                    &:focus {
                        color: gray;
                        border-color: rgba(82, 168, 236, 0.8);
                        outline: 0;
                        outline: thin dotted 9;
                        box-shadow: inset 0 1px 1px rgba(0, 0, 0, 0.075),
                                    0 0 8px rgba(82, 168, 236, 0.6);
                    }
                }
                a, a:hover, a:visited, a:active {
                    color: @navbar-color;
                    text-decoration: none;
                }
            }
        }
        span:first-child .nav-section {
            border-left: none;
            padding: 0 6px;
        }
        &#nav-alerts-charms {
            float: right;

            .nav-container:first-child .nav-section {
                position: relative;
            }
        }
        &#nav-brand-env .nav-container {
            float: left;

            .provider-type {
                font-size: 0.7em;
            }
        }
    }
}
.bottom-navbar {
    min-width: 800px;
    height: 50px;
    position: relative;
    background: url(/juju-ui/assets/images/bottom_bar.png) repeat-x;

    .landscape-controls {
        position: absolute;
        top: 0;
        right: 0;
        width: 295px;
        margin-right: 10px;

        div {
            float: right;
            width: 60px;

            .landscape-icon {
                margin: 10px 0 0 16px;
            }
            .icon-divider {
                margin-top: 8px;
            }
        }

        .logo-tab {
            width: 115px!important;

            i {
                margin-top: 1px;
                margin-left: 5px;
            }
        }
    }
}
#content {
    position: relative;
    background-color: #fff;
    width: 100%;
}
#main {
    overflow: hidden;
}
.crosshatch-background {
    background: url(/juju-ui/assets/images/pattern_tile.png) repeat;
}
#canvas {
    position: relative;
}
.zoom-plane {
    fill-opacity: 0;
    cursor: move;
}
#shortcut-help {
    .create-border-radius('black');
    .create-box-shadow(-2px 4px 4px 0 rgba(0, 0, 0, 0.5));
    position: absolute;
    left: 4%;
    right: 4%;
    top: 8%;
    bottom: 10%;
    opacity: 0.85;
    z-index: 10;
    padding: 1em;
    background-color: black;
    color: white;

    .binding {
        color: green;
        text-align: center;
    }
    table {
        padding: 2em;
        margin: 2em;

        th {
            text-align: left;
        }
    }
}
#environment-help {
    color: #757575;
    text-align: center;
    /* This is absolute so that it does not push the svg down when it is
       visible.  That's important for animations hiding and showing this help,
       and if we want the help to appear when a service is present (such as the
       GUI itself). */
    position: absolute;
    overflow: hidden;
    padding: 0;
    width: 100%;
    height: 100%;
    /* pointer-events does not work in IE 10 except in SVG, so this is just a
       way to slightly improve the experience during transitions. */
    pointer-events: none;
    div.vertical-center-floater {
        height: 50%;
        margin-bottom: -250px;
        margin-top: 0;
        min-height: 225px;
    }
    div.content {
        height: 450px;
    }
    h1 {
        line-height: normal;
        margin-bottom: 1ex;
        font-weight: normal;
        font-size: 26px;
    }
    p {
        line-height: normal;
        font-size: 18px;
        width: 301px;
        margin-left: auto;
        margin-right: auto;
        margin-top: 2ex;
    }
}
.environment-menu {
    @border_radius: 20px;
    @background_color: #282421;
    .create-border-radius(@border_radius);
    .create-box-shadow(-2px 4px 4px 0 rgba(0, 0, 0, 0.5));
    display: none;
    background-color: @background_color;
    color: #fdf6e3;
    top: 0;
    left: 0;
    position: absolute;

    &.active {
        display: block;
    }
    .triangle {
        position: absolute;
        top: 62px;
        width: 12px;
        line-height: 21px;
        background-repeat: no-repeat;
    }
    &.left .triangle {
        right: -12px;
        background-image: url(/juju-ui/assets/images/icons/icon_shadow_triangle_right.png);
    }
    &.right .triangle {
        left: -12px;
        background-image: url(/juju-ui/assets/images/icons/icon_shadow_triangle.png);
    }
    .menu-title {
        margin: 10px;
    }
    .cancel {
        margin: 10px;
        float: right;
    }
    ul {
        margin: 10px;
        list-style-type: none;

        li {
            .create-border-radius(@border_radius);
            background-position: 5px center;
            background-repeat: no-repeat;
            border-bottom: 1px #5f594f solid;
            cursor: pointer;
            line-height: 32px;
            padding: 5px 5px 5px 5px;

            a {
              text-decoration: none;
              font-size: 75%;
              color: #fdf6e3;
            }
            &.view-service {
                background-image: url(/juju-ui/assets/images/icons/icon_noshadow_view.png);
            }
            &.add-relation {
                background-image: url(/juju-ui/assets/images/icons/icon_noshadow_relation.png);
                .disabled {
                    color: red;
                }
            }
            &.destroy-service {
                background-image: url(/juju-ui/assets/images/icons/icon_noshadow_destroy.png);
            }
            &.landscape-reboot {
                background-image: url(/juju-ui/assets/images/landscape_restart_menu.png);
            }
            &.landscape-security {
                background-image: url(/juju-ui/assets/images/landscape_security_menu.png);
            }
            &:last-child {
                border-bottom: none;
            }
            &:hover {
                background-color: lighten(@background_color, 10%);
            }
            &.disabled {
                color: gray;
                cursor: default;

                &:hover {
                    background-color: inherit;
                }
            }
        }
    }
    &#service-menu ul li {
        padding-left: 42px;
    }

}
charms.thumbnails.li {
    height:4em;
}
.subordinate-rel-group {
    display: none;

    &.active {
        display: inline;
    }
}
.relation {
    stroke: #333333;
    stroke-width: 3px;

    &.error {
        stroke: #cc3333;
    }
    &.pending-relation {
        stroke: #faaf40;

        &.dragging {
            stroke: #fa6a40
        }
    }
    &.unused {
        visibility: hidden;
    }
    &.subordinate-relation {
        stroke: #3333cc;
    }
}
.rel-label {
    rect {
        stroke-width: 1px;
        stroke: #2c2c2c;
        fill: #eee;
    }
    tspan {
        text-anchor: middle;
        dominant-baseline: middle;
    }
}
.state-error {
    stroke: #FF0000;
}
.state-started {
    stroke: #000000;
}
.state-pending {
    stroke: #6597E8;
}
div.state-error {
    @error-color: #c01c20;
    background-color: @error-color;
    color: #FFFFFF;

    &:hover {
        background-color: lighten(@error-color, 10%);
    }
}
div.state-started {
    @started-color: #d8d8d8;
    background-color: @started-color;

    &:hover {
        background-color: lighten(@started-color, 10%);
    }
}
div.state-pending {
    @pending-color: #fcd305;
    background-color: @pending-color;

    &:hover {
        background-color: lighten(@pending-color, 20%);
    }
}
.unit (@min_height: 20px, @border_radius:3px) {
    .create-border-radius(@border_radius);
    padding: 5px;
    margin-bottom: 0px;
    min-height: @min_height;
    cursor: pointer;

    .agent-state {
        display: none;
    }
}
ul#unit-large div.unit {
    .unit(40px);
}
ul#unit-medium div.unit {
    .unit;
}
ul#unit-small {
    margin-left: 0px;

    > li {
        margin-bottom: 5px;
        margin-left: 5px;

        > div.unit {
            .unit;
            width: 1.7em;
            text-align: center;
        }
    }
}
ul#unit-tiny {
    margin-left: 0px;

    > li {
        margin-bottom: 3px;
        margin-left: 3px;

        > div.unit {
            .unit(0px, 1px);
        }
    }
}
circle.mouse-down-indicator {
    stroke: #040404;
    stroke-width: 2px;
    fill: none;
}
g.service {
    fill: none;
    stroke: none;

    &.pending {
        opacity: 0.8;
    }
    text {
        text-anchor: middle;
    }
    .charm-label {
        font-style: italic;
        fill: #4c4c4c;
    }
    .name {
        fill: #4c4c4c;
    }
   .unit-count {
        stroke-width: 0;
        text-anchor: middle;
        dominant-baseline: central;
        fill: rgba(0,0,0,0);

        &.show-count {
            fill: rgba(0,0,0,1);
        }
        &.hide-count {
            fill: rgba(0,0,0,0);
        }
    }

    .sub-rel-count {
        text-anchor: middle;
        dominant_baseline: central;
        fill: #4f4f4f;
        font-size: 1.2em;

        &.active {
            font-style: italic;
            font-weight: bold;
            fill: #3333cc;
        }
    }

    .exposed-indicator {
        fill: #00F;

        &.off {
            visibility: hidden;
        }
        &.on {
            visibility: visible;
        }
    }

    .service-control-panel {
        visibility: hidden;

        &.active {
            visibility: visible;
        }
        image {
            cursor: pointer;
        }
    }
}
g.service-status {
    path {
        stroke-width: 0;
        fill: #fff;

        &.status-pending {
            fill: #fcd305;
        }
        &.status-good {
            fill: #b7b7b7;
        }
        &.status-error {
            fill: #c01c20;
        }
    }
}
g.unit {
    stroke-width: 0; font-weight: bold;
    font-size: 1.2em;
    fill: #1626cf;

    .address {
        fill: #ffffff; font-size: 0.8em;
    }
    .unit-border {
        stroke-width: 2px; fill: #a0a0a0;
    }
}

/*
 * Notification system
 */
#notify-list {
    white-space: nowrap;
    max-height: 500px;
    overflow-y: scroll;

    .header {
        padding: 1em 0;
    }
}
.notice {
    border-top: 1px solid #D0D0D0;
    padding: 1em;
    cursor: pointer;

    &:hover {
        background-color: #eee;
    }
    .seen {
        background-color: rgba(222, 222, 222, 0.33);
    }
    &:first-child {
        border: none;
        padding-top: 0;
    }
    small {
        margin-left: 1em;
        font-size: 0.7em;
        color: #d0d0d0;
    }
    .header {
        background-color: #c0c0c0;
        font-size: 0.9em;
        margin: 0;
        padding: 0;
    }
    .error {
        background-color: rgba(255, 0, 0, 0.1);
    }
}
#service-footer {
    text-align: center;

    .footer-right {
        float: right;
    }
    .footer-left {
        float: left;
    }
    input {
        width: 3em;
        margin-bottom: 0;
    }
}

/*
 * Notifier widget.
 */
#notifier-box {
    position: absolute;
    right: 0px;
    top: 0px;
    z-index: 9999;

    .yui3-notifier-content {
        @background-color: black;
        @margin-left: 41px;
        @margin-top: 13px;
        @opacity: 0.8;
        // Using a variable here because LESS strips commas in mixin args.
        @box-shadow: 0 2px 4px lighten(@background-color, 10%),
            0 1px 2px lighten(@background-color, 20%) inset;
        .create-border-radius(8px);
        .create-box-shadow(@box-shadow);
        background-color: @background-color;
        margin: 6px;
        opacity: @opacity;
        overflow: hidden;
        width: 277px;

        &:hover {
            cursor: pointer;
            opacity: @opacity - 0.1;
        }
        h3 {
            color: #FDF6E3;
            font-size: 16px;
            font-weight: normal;
            margin-top: @margin-top;
            margin-left: @margin-left;
        }
        div {
            color: #DDD7C6;
            font-size: 12px;
            line-height: 16px;
            margin-left: @margin-left;
            margin-bottom: 12px;
        }
        .sprite {
            float: left;
            margin-top: @margin-top + 5px;
            margin-left: 12px;
            opacity: 1;
        }
    }
}

/*
 * Overview Module
 */
#overview {
    margin: 0;
    padding: 0;
    width: 100%;
}
#overview-tasks {
    height: 50px;
    position: relative;
    color: @navbar-color;

    .controls {
        position: absolute;
        top: 1px;
        left: 11px;
    }
}
.create-picker(@width, @top, @listtop, @listbottom) {
    width: @width;

    .picker-body {
        width: @width - 15px;
    }
    .picker-expanded {
        display: none;
        top: @top;

        &.active {
            z-index: 100;
            display: block;
        }
        .picker-edge {
            display: block;
            top: auto;
            bottom: -10px;
            margin-left: -3px;
        }
        .picker-edge-right {
            left: auto;
            right: 0;
            margin-left: 0;
            margin-right: -3px;
        }
        .picker-list {
            position: absolute;
            bottom: @listbottom;
            top: @listtop;
            left: 0px;
            height: 100%;
            background: url(/juju-ui/assets/images/view_1px.png) repeat-x;
            list-style-type: none;
            padding: 0;
            margin: 0;
            height: 54px;
            width: @width - 8px;
            cursor: pointer;

            ul {
                list-style-type: none;
                padding-top: 5px;
                padding-bottom: 5px;
                margin: 0;

                li {
                    padding-left: 7px;

                    &.activetick {
                        background:
                            url(/juju-ui/assets/images/selected_tick.png)
                            no-repeat 240px 3px;
                    }
                }
            }
        }
    }
    .picker-edge {
        position: absolute;
        top: @top;
        left: 0;
    }
    .picker-body {
        position: absolute;
        top: @top;
        left: 4px;
        background: url(/juju-ui/assets/images/picker_1px.png) repeat-x;
        height: 20px;
        padding: 3px 0 0 3px;
    }
    .picker-button {
        position: absolute;
        top: @top;
        right: 0;
    }
    &.inactive {
        .picker-edge,
        .picker-body,
        .picker-button {
            display: none;
        }
    }
}
.picker {
    position: relative;
    display: inline-block;
    margin: 0;
    padding: 0;
    height: 24px;

    &.charm-filter-picker {
        .create-picker(270px, @top, @top, initial);
        left: 11px;
        padding-bottom: 5px;
        @top: 0px;
        top: @top;

        .picker-expanded .picker-list {
            .create-border-radius(4px);
            .create-box-shadow(0 0 4px rgba(0,0,0,.51));
            -moz-background-clip: padding;
            -webkit-background-clip: padding-box;
            background-clip: padding-box;
            background-color: #fff;
            background: white;
            height: auto;
        }
    }
    &.zoom-picker {
        width: 56px;

        .picker-body {
            width: 36px;
        }
    }
}
#unit-status {
    .running {
        color: green;
    }
    .pending {
        color: yellow;
    }
    .error {
        color: red;
    }
}
#relations {
    #unit-status;

    form {
        margin: 0;
    }
}
.yui3-panel {
    .create-border-radius(6px);
    .create-box-shadow(0 3px 7px rgba(0, 0, 0, 0.3));
    background: white;
    padding: 1.6em;
    border: solid black 2px;
    -webkit-background-clip: padding-box;
    -moz-background-clip: padding-box;
    background-clip: padding-box;
    outline: none;
    font-weight: normal;
    letter-spacing: normal;

    .yui3-widget-bd {
        margin-bottom: 1em;
    }
    .yui3-widget-buttons {
        float: right;

        .btn-danger {
            margin-right: 1em;
        }
    }
}
.yui3-widget-mask {
    background: black;
    opacity: 0.4;
}
.controls {
    .read-only {
        padding-top: 5px;
    }
}
.unit-button-palette {
    float: right;
}
#service-relations {
    .btn {
        float: right;
    }
}
<<<<<<< HEAD
#juju-search-charm-panel {
    .create-box-shadow(inset 0 -1px 0 lightgray);
=======

.customize-scrollbar {
    ::-webkit-scrollbar {
        width: 4px;
    }
    ::-webkit-scrollbar-track {
        -webkit-box-shadow: inset 1px 0 3px #989A9C;
    }
    ::-webkit-scrollbar-thumb {
        -webkit-box-shadow: inset 4px 0 3px #D74613;
    }
}

#juju-search-charm-panel,
.yui3-juju-inspector {
>>>>>>> b9a75c5c
    .customize-scrollbar;
    display: block;
    z-index: 999;
    padding: 0;
    top: 70px;
    right: 0;
    height: 100px;
    position: absolute;
    width: @charm-panel-width;
    background-color: white;
    border-left: darkgray solid 1px;
    border-bottom: darkgray solid 1px;

    .charm-panel-configure,
    .charm-panel-configure .btn {
        float: right;
    }
    .btn.deploy {
        .create-button(@charm-panel-deploy-button-color,
                       @charm-panel-deploy-button-bottom-gradient,
                       @charm-panel-deploy-button-shadow, 0px);
        margin-top: 5px;
        margin-left: 5px;
        text-shadow: none;
        background-position: 0 0;     /* Needed to defeat bootstrap btn:hover 0 -15px*/

        &:active {
            .create-button(@charm-panel-deploy-button-color,
                           @charm-panel-deploy-button-color,
                           @charm-panel-deploy-button-shadow, 1px);
        }
    }
    .charm-description btn.deploy {
       float: right;
    }
    .btn.cancel {
        .create-button(@charm-panel-cancel-button-color, @charm-panel-cancel-button-bottom-gradient,
                       @charm-panel-cancel-button-shadow, 0px);
        color: white;
        text-shadow: none;
        margin-top: 5px;
        background-repeat: no-repeat;
        background-color: transparent;
        vertical-align: middle;
        background-position: 0 0;     /* Needed to defeat bootstrap btn:hover 0 -15px*/
        background-image: url(/juju-ui/assets/images/cancel-button.png);

        &:active {
            .create-button(@charm-panel-cancel-button-color, @charm-panel-cancel-button-color,
                           @charm-panel-cancel-button-shadow, 1px);
        }
    }
    .charm-panel-configure-buttons {
      background-color: #FFFFFF;
      border-bottom: 1px solid @charm-panel-border-color;
      height: 52px;
      width: @charm-panel-width - @charm-panel-padding-left - 1px;
      float: right;
      padding-left: @charm-panel-padding-left;

      .btn {
          margin-top: 12px;
          width: 67px;
      }
    }
    .search-charm-inner {
        width: 100%;
        height: 500px;
    }
    .charm-nav-back {
        border-top: 1px solid #DEDEDE;
        border-bottom: 1px solid @charm-panel-border-color;
        color: @charm-panel-deploy-button-color;
        cursor: pointer;
        font-size: 14px;
        padding: 7px @charm-panel-padding-left;
    }
    .charm-panel {
        background-color: @charm-panel-background-color;
        height: 432px;
        width: @charm-panel-width - 1px;
        float: right;
        overflow-y: auto;
        overflow-x: hidden;

        h3 {
            color: @label-color;
            font-size: 22px;
            font-weight: normal;
            padding: 5px 0px 2px 0px;
        }
        h4 {
            color: @label-color;
            cursor: pointer;
            border-top: 1px solid #FFFFFF;
            border-bottom: 1px solid @charm-panel-border-color;
            font-family: @font-family-medium;
            font-weight: normal;
            padding: 8px @charm-panel-padding-left;

            i {
                float: right;
                margin-top: 8px;
            }
            &.first {
                border-top: 1px solid @charm-panel-border-top-color;
            }
        }
        h5 {
            color: @label-color;
            font-family: @font-family-medium;
            font-weight: normal;
            margin-top: 11px;
        }
        #charm-panel-head {
            border-top: 1px solid #FFFFFF;
            border-bottom: 1px solid @charm-panel-border-color;
            padding: 1ex 10px 10px @charm-panel-padding-left;
        }
        .collapsible {
            background-color: #E7E7E7;
            line-height: 16px;
            overflow: hidden;
            padding: 0px @charm-panel-padding-left;

            //XXX was this intended to be "&:last-child"?
            :last-child {
                margin-bottom: 11px;
            }
        }
        &.charm-description {
            color: #58595B;
            font-size: 12px;

            .btn.deploy {
                margin-left: 0;
            }
            .charm-section {
                .commitmessage {
                    padding: 0.8ex 0 1ex 1em;
                    font-style: italic;
                    white-space: pre-wrap;
                }
            }
            h6 {
                font-weight: bold;
                text-transform: uppercase;
                color: black
            }
        }
        &.config-variant {
            font-size: 14px;
            border-top: 1px solid @charm-panel-border-top-color;

            .charm-entry {
                padding: 5px @charm-panel-padding-left;

                &:nth-of-type(2) {
                    margin-bottom: 15px;
                }
            }
            .control-group {
                width: auto;
                margin-bottom: 0;
                margin-top: 1ex;
                clear: both;
            }
            .control-description {
                display: none;
            }
            .control-label {
                width: auto;
                margin-bottom: 1ex;
                float: left;
                color: @label-color;
                font-size: 14px;
            }
            .controls {
                margin-left: auto;
                margin-right: 0;

                input[type=text],
                textarea {
                    // Using a variable here because LESS strips commas in
                    // mixin args.
                    @box-shadow: 0 1px 3px #959595 inset, 0 1px 0 white;
                    .create-border-radius(6px);
                    .create-box-shadow(@box-shadow);
                    color: @text-entry-color;
                    font-style: italic;
                    font-size: 12px;
                    width: 250px;
                    margin: 0;
<<<<<<< HEAD
=======
                    .create-border-radius(6px);
                    // Using a variable here because LESS strips commas in
                    // mixin args.
                    @box-shadow: 0 1px 3px #959595 inset, 0 1px 0 white;
                    .create-box-shadow(@box-shadow);
                    input[type=text] {
                        height: 15px;
                    }
>>>>>>> b9a75c5c

                    // XXX: This doesn't seem to make sense here:
                    input[type=text] {
                        height: 15px;
                    }
                }
                input[type=checkbox] {
                    margin-left: 1ex;
                    margin-top: 0.7ex;
                }
            }
            .config-field {
                font-size: 16px;
                color: text-entry-color;
            }
            .config-file-upload {
                position: relative;
                width: 252px;
                height: 25px;
                margin-bottom: 20px;
                margin-top: 20px;
            }
            .config-file-upload-widget {
                position: absolute;
                top: 0;
                left: 0;
                visibility: hidden;
                z-index: 0;
            }
            .config-file-upload-overlay {
                background: url(/juju-ui/assets/images/getfile_button.png) no-repeat;
                color: #4c4c4c;
                font-family: @font-family-medium;
                position: absolute;
                top: 0;
                left: 0;
                padding-left: 5px;
                padding-top: 2px;
                height: 25px;
                width: 149px;
                z-index: 2;
                cursor: pointer;

                &:active {
                  background: url(/juju-ui/assets/images/getfile_button-pressed.png) no-repeat;
                }
            }
            .config-file-name {
                position: absolute;
                top: 27px;
                left: 5px;
                width: auto;
                z-index: 2;
            }
            .btn {
                 margin-top: 5px;
            }
        }
    }
    .search-result-div {
        overflow-y:auto;
        overflow-x:hidden;
        background-color: #EEEEEE;
        width: @charm-panel-width;
        float: right;
        border-top: 1px solid #989898;

        .series-charms {
            h3 {
                font-weight: normal;
                font-size: 14px;
                text-transform: capitalize;
                padding-left: @charm-panel-padding-left;
                background-color: @charm-panel-series-color;
                border-left: 1px solid #b8b7b7;
                width: @charm-panel-width - 1;
                height: 20px;
                line-height: 16px;
            }
            ul {
                margin-bottom: 0;
                border-left: 1px solid lightgrey;
            }
            .charm-entry {
                @charm-panel-text-width: 190px;
                padding-top: 0px;
                padding-left: @charm-panel-padding-left;
                border-top: 1px solid #FFFFFF;
                border-bottom: 1px solid #BDBDBD;
                height: 70px;

                /* Hack to prevent the block from spilling downward in IE10. */
                .ie10 & {
                    padding-left: 4px;
                }
                .charm-div {
                    padding-top: 11px;
                }
                &:last-child {
                    border-bottom: none;
                }
                &:nth-child(odd) {
                    background-color: #EDEDED;
                }
                &:nth-child(even) {
                    background-color: #F3F3F3;
                }
                &:hover {
                    background-color: white;
                }
                a.charm-detail {
                    display: block;
                    width: @charm-panel-text-width;
                    font-weight: normal;
                    font-size: 16px;
                    color: @charm-panel-orange;
                    line-height: 18px;
                    /* Silly margin-top needed for moz. */
                    margin-top: -0.1px;
                }
                .charm-summary {
                    padding-top: 4px;
                    margin-bottom: 4px;
                    width: @charm-panel-text-width;
                    font-size: 12px;
                    line-height: 14px;
                }
                .btn {
                    float: right;
                    opacity: 0;
                    margin-top: 11px;
                    margin-right: 13px;
                }
            }
        }
    }
}
#destroy-service {
    margin-top: 10px;
    margin-left: 10px;
    margin-right: 10px;
}
.service-view {
    .juju-service-info-container-bottom-menu {
        height: 50px;
        position: relative;
        color: @navbar-color;
        text-align: center;

        .filter-control {
            position: absolute;
            left: 10px;
            top: 13px;
            width: 350px;
            display: inline-block;

            .filter-label {
                position: absolute;
                left: 10px;
                top: 3px;
            }

            .control-separator {
                 padding-top: 0px;
                 padding-left: 5px;

                 img {
                    height: 30px;
                    padding-top: 0px;
                 }
            }

            .state-buttons {
                margin-left: 50px;

                img {
                    padding-top: 0px;
                    height: 30px;
                }

                div {
                    padding-top: 3px;
                    width: 70px;
                    height: 21px;
                    background:url(/juju-ui/assets/images/toggles.png) -70px 0;

                    &.active {
                        .white;
                        background:url(/juju-ui/assets/images/on_middle.png) 0 0;
                    }

                    &:first-child {
                        background:url(/juju-ui/assets/images/toggles.png) 0 0px;

                        &.active {
                            .white;
                            background:url(/juju-ui/assets/images/on_left.png) 0 0;
                        }
                    }

                    &:last-child {
                        background:url(/juju-ui/assets/images/toggles.png) -210px 0;

                        &.active {
                            .white;
                            background:url(/juju-ui/assets/images/on_right.png) 0 0;
                        }
                    }
                }
                span:first-child {
                    padding-right: 5px;
                }
                .white {
                    a {
                        color: white !important;
                    }
                }

                a {
                    color: @navbar-color;

                    &:link, &:visited, &:active, &:hover {
                       text-decoration: none
                    }
                }
            }
        }
    }
    .service-header-partial {
      .name {
          padding-top: 38px;
          padding-left: 46px;
          height: 73px;

          div:nth-child(1) {
              font-style: normal;
              height: 28px;
              font-size: 24px;
              color: #292929;
          }

          div:nth-child(2) {
              font-style: italic;
              font-size: 16px;
              color: #6a737b;
          }
        }
        .menu-items {
            padding: 6px 0 6px 38px;
            background: #dedede url(/juju-ui/assets/images/tab_div.png) repeat-x left bottom;
            border-top: 1px solid #b6b6b6;

            .item {
                a {
                     font-size: 12px;
                     padding-left: 10px;
                     padding-right: 10px;
                     color: #292929;
                }
                a:link, a:visited, a:active, a:hover {
                     text-decoration: none
                }

                .link-active {
                    color: #dd4814 !important;
                }
                .active {
                     margin-top: 3px;
                     height: 4px;
                     background: url(/juju-ui/assets/images/tab_marker.png)
                       repeat;
                }
            }
        }
        .controls {
            .control {
                float: right;

                .divider {
                    margin-right: 3px;
                    height: 13px;
                    width: 2px;
                }
            }
            .destroy-control {
                margin-top: -1px;

                a, a:hover, a:active, a:visited {
                    text-decoration: none;
                    color: @navbar-color;
                }
                img {
                    margin: -4px 5px 0 0;
                }
            }
            .control-expose {
                position: relative;
                margin: -2px 5px 0 0;

                div {
                    padding-right: 5px;
                }
                .on {
                    font-size: 11px; fill: #ffffff;
                    position: absolute;
                    right: 18px;
                    top: 0;
                }
                .off {
                    font-size: 12px; fill: #292929;
                    position: absolute;
                    right: 32px;
                    top: 1px;
                }
            }
        }
    }
    .service-common-controls {
        position: absolute;
        left: 355px;
        top: 10px;

        .control-unit-count {
            position: absolute;
            left: 0px;
            top: 0px;
            width: 305px;

            img {
                padding-top: 0px;
            }
            div {
                padding-left: 5px;
            }
            div:first-child {
                padding-top: 4px;
            }
            input {
                text-align: right;
                width: 5em;
            }
        }
    }
}
#tooltip {
    .create-border-radius(3px);
    text-align: left;
    background-color: white;
    border: solid 1px black;
    padding: 0.2em 0.5em 0.3em;
    min-width: 20px;
    max-width: 400px;
}
.charm-panel-configure {
    background-image: url(/juju-ui/assets/images/configure-cog.png);
    background-repeat: no-repeat;
    background-position: 230px 38px;
    border-top: 2px solid #dd4814;
    border-left: 1px solid @charm-panel-configure-color - #333;
    background-color: @charm-panel-configure-color;
    height: 90px;
    width: @charm-panel-width - @charm-panel-padding-left - 1px;
    padding-left: @charm-panel-padding-left;

    .title {
        font-weight: lighter;
        font-size: 22px;
        color: @charm-panel-configure-title-color;
        margin-top: 35px;
    }
    .name {
        font-size: 12px;
        color: @charm-panel-configure-name-color;
        margin-top: 5px;
    }
}
#full-screen-mask {
    display: block;
    position: absolute;
    top: 0;
    left: 0;
    width: 100%;
    height: 100%;
    z-index: 10000;
}
.centered-column {
    @panel-color: #f5f5f5;
    @panel-gradient: (@panel-color - #111);
    @panel-shadow: (@panel-color - #444);
    @curve-radius: ~"24px 28px";
    display: block;
    z-index: 10001;
    position: absolute;
    top: 80px;
    left: 50%;
    text-align: center;
    width: 420px;
    margin-left: -210px;

    /* This enables us to use the .centered-column
    class inside of the main application */
    &.in-main {
        top: 0;
    }
    div {
        width: 280px;
        text-align: left;
        margin: 0 auto;
        margin-bottom: 1ex;
    }
    a {
        color: @charm-panel-orange;
        &:link, &:visited, &:active, &:hover {
            text-decoration: none
        }
    }
    .panel {
        .create-button(@panel-color, @panel-gradient, @panel-shadow, -6px);
        .create-border-radius(@curve-radius);
        padding: 5px 25px 5px;
        margin-top: 3ex;
        margin-bottom: 4ex;

        input {
            width: 270px;
            margin-top: 8px;
            margin-bottom: 8px;
        }
        input[type=submit] {
            .create-button(@charm-panel-deploy-button-color,
                           @charm-panel-deploy-button-bottom-gradient,
                           @charm-panel-deploy-button-shadow, 0px);
            width: 280px;
            height: 26px;
            text-transform: uppercase;
            text-shadow: none;
            /* Needed to defeat bootstrap btn:hover 0 -15px */
            background-position: 0 0;
            color: white;

            &:active {
                .create-button(@charm-panel-deploy-button-color,
                               @charm-panel-deploy-button-color,
                               @charm-panel-deploy-button-shadow, 1px);
            }
        }
        .header {
            .create-linear-gradient(@panel-gradient, @panel-shadow);
            padding: 15px 25px 10px 25px;
            margin-left: -25px;
            margin-top: -5px;
            -webkit-border-top-left-radius: @curve-radius;
            -webkit-border-top-right-radius: @curve-radius;
            -moz-border-radius-topleft: @curve-radius;
            -moz-border-radius-topright: @curve-radius;
            border-top-left-radius: @curve-radius;
            border-top-right-radius: @curve-radius;
        }
    }
    .error {
        color: red;
        font-weight: bold;
    }
    #loading-spinner {
        height: 100px;
    }
    #loading-message-text {
        font-family: @font-family-medium;
        font-size: 10pt;
    }
    #login-form {
        .header {
            font-size: 10pt;
            font-family: @font-family-medium;
        }
    }
    .header .error span {
        color: #DD4814;

        i {
            margin-right: 5px;
            float: left;
        }
        h4 {
            font-family: @font-family-medium;
            font-size: 10pt;
            line-height: 10pt;
        }
    }
    p {
        font-size: 8pt;
    }
}

<<<<<<< HEAD
=======
.alert {
    letter-spacing: normal;
}

.yui3-slider-thumb {
  &:focus {
    outline: none;
  }
}

/** Browser Setup **/
@import "browser/reset.less";
@import "browser/vars.less";
@import "browser/mixins.less";

>>>>>>> b9a75c5c
/** SubApps **/
@import "browser/main.less";

/** Widgets **/
@import "browser/browser-icon.less";
@import "browser/charm-container.less";
@import "browser/charm-full.less";
@import "browser/charm-token.less";
@import "browser/content-sidebar.less";
@import "browser/editorial.less";
@import "browser/minimized.less";
@import "browser/overlay-indicator.less";
@import "browser/section-title.less";
@import "browser/tabview.less";
@import "juju-inspector.less";<|MERGE_RESOLUTION|>--- conflicted
+++ resolved
@@ -981,10 +981,6 @@
         float: right;
     }
 }
-<<<<<<< HEAD
-#juju-search-charm-panel {
-    .create-box-shadow(inset 0 -1px 0 lightgray);
-=======
 
 .customize-scrollbar {
     ::-webkit-scrollbar {
@@ -1000,7 +996,7 @@
 
 #juju-search-charm-panel,
 .yui3-juju-inspector {
->>>>>>> b9a75c5c
+    .create-box-shadow(inset 0 -1px 0 lightgray);
     .customize-scrollbar;
     display: block;
     z-index: 999;
@@ -1194,17 +1190,6 @@
                     font-size: 12px;
                     width: 250px;
                     margin: 0;
-<<<<<<< HEAD
-=======
-                    .create-border-radius(6px);
-                    // Using a variable here because LESS strips commas in
-                    // mixin args.
-                    @box-shadow: 0 1px 3px #959595 inset, 0 1px 0 white;
-                    .create-box-shadow(@box-shadow);
-                    input[type=text] {
-                        height: 15px;
-                    }
->>>>>>> b9a75c5c
 
                     // XXX: This doesn't seem to make sense here:
                     input[type=text] {
@@ -1698,13 +1683,9 @@
         font-size: 8pt;
     }
 }
-
-<<<<<<< HEAD
-=======
 .alert {
     letter-spacing: normal;
 }
-
 .yui3-slider-thumb {
   &:focus {
     outline: none;
@@ -1716,7 +1697,6 @@
 @import "browser/vars.less";
 @import "browser/mixins.less";
 
->>>>>>> b9a75c5c
 /** SubApps **/
 @import "browser/main.less";
 
