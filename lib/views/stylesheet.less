/* Processed with LESS from lib/views/stylesheet.less */
@font-family: 'Ubuntu', 'Helvetica Neue', Helvetica, Arial, sans-serif;
@font-family-medium: 'Ubuntu Medium', 'Helvetica Neue', Helvetica, Arial, sans-serif;

/* Define common colors. */
@label-color: #292929;
@text-entry-color: #6d6e70;
@charm-panel-orange: #dd4814;
@charm-panel-configure-title-color: #eee7d5;
@charm-panel-configure-name-color: #8f8f88;
@charm-panel-deploy-button-color: @charm-panel-orange;
@charm-panel-deploy-button-bottom-gradient: #e65c19;
@charm-panel-deploy-button-shadow: #8a2d0c;
@charm-panel-cancel-button-color: #93a39f;
@charm-panel-cancel-button-bottom-gradient: #818080;
@charm-panel-cancel-button-shadow: #515050;
@charm-panel-background-color: #eeeeee;
@charm-panel-border-color: #BEBEBE;
@charm-panel-border-top-color: #E0DEDE;
@charm-panel-series-color: #CBCBCB;
@charm-panel-configure-color: #2F2A27;
@charm-panel-padding-left: 10px;
@charm-panel-width: 292px;
@navbar-color: #2D2D2D!important;

body {
    margin-top: 87px;
    background-color: #302b28;
    font-family: @font-family;
    height: 100%;
}

input, button, select, textarea {
    font-family: @font-family;
}

.create-border-radius(@radius) {
    -moz-border-radius: @radius;
    -webkit-border-radius: @radius;
    border-radius: @radius;
}

.create-box-shadow(@arguments) {
    -moz-box-shadow: @arguments;
    -webkit-box-shadow: @arguments;
    box-shadow: @arguments;
}

.create-button(@gradient-start, @gradient-end, @shadow-color, @v-pos) {
    @blur: 2px;
    background-image: -ms-linear-gradient(top, @gradient-start, @gradient-end);
    background-image: -webkit-gradient(linear, 0 0, 0 100%, from(@gradient-start), to(@gradient-end));
    background-image: -webkit-linear-gradient(top, @gradient-start, @gradient-end);
    background-image: -o-linear-gradient(top, @gradient-start, @gradient-end);
    background-image: -moz-linear-gradient(top, @gradient-start, @gradient-end);
    background-image: linear-gradient(top, @gradient-start, @gradient-end);
    background-repeat: repeat-x;
    // Using a variable here because LESS strips commas in mixin args.
    @box-shadow: 0 (@v-pos + 3) @blur -@blur @shadow-color inset,
                 2px 0 3px -2px @shadow-color inset,
                 -2px 0 3px -2px @shadow-color inset;
    .create-box-shadow(@box-shadow);
    .create-border-radius(~"6px / 7px");
    border: none;
}

i.sprite {
    display: inline-block;
    vertical-align: middle;
}

#viewport-wrapper {
    position: relative;
    width: 85%;
    margin: 0 auto;
    padding: 0 12px;
    min-width: 960px;
}

#vp-left-border {
    position: absolute;
    top: 0;
    left: 0;
    background: url(/juju-ui/assets/images/left_shadow.png) repeat-y;
    margin-left: -12px;
    width: 12px;
}

#vp-right-border {
    position: absolute;
    top: 0;
    right: 0;
    background: url(/juju-ui/assets/images/right_shadow.png) repeat-y;
    margin-right: -12px;
    width: 12px;
}

.view-container {
    overflow: auto;
    padding: 10px;

    .control-group {
        .warning-message {
            color: red;
            padding: 1em;
        }
    }
}

.navbar {
    margin-top: -87px;
    margin-bottom: 0;
    height: 87px;
    min-width: 800px;
    background: url(/juju-ui/assets/images/top_bar.png) repeat-x;
    padding: 0;
    position: relative;
    color: @navbar-color;
    .brand {
        margin: 12px 26px 6px 10px;
        padding: 0;
    }
    > div {
        padding: 0;
        .nav-container {
            display: inline-block;
            height: 44px;
            margin: 2px 0 0 0;
            padding: 20px 0 4px;
            &#charm-search-trigger-container {
                width: @charm-panel-width;
                white-space: nowrap;
                border-left: 1px solid transparent;
                &.active-border {
                    border-left-color: darkgray;
                    .create-box-shadow(inset 1px 0 0 lightgray);
                }
            }
            .nav-section {
                border-left: 1px solid transparent;
                &.active-border {
                    border-left-color: lightgray;
                }
                display: inline-block;
                padding: 4px 10px;
                #charm-search-trigger {
                    cursor: pointer;
                }
                #logout-trigger {
                    display: inline-block;
                    padding: 5px 0 8px 5px;
                }
                .btn {
                    margin: 0 5px;
                }
                input {
                    height: 23px;
                    width: 128px;
                    background: url(/juju-ui/assets/images/searchbox_icon.png)
                                no-repeat 4px 4px whiteSmoke;
                    margin: 0 10px;
                    padding: 3px 3px 3px 26px;
                    font-style: italic;
                    font-size: 0.9em;
                    &:valid {
                        background: white;
                        padding: 3px;
                        width: 151px;
                        font-style: normal;
                        font-size: 1em;
                    }
                    &:focus {
                        color: gray;
                        border-color: rgba(82, 168, 236, 0.8);
                        outline: 0;
                        outline: thin dotted 9;
                        box-shadow: inset 0 1px 1px rgba(0, 0, 0, 0.075),
                                    0 0 8px rgba(82, 168, 236, 0.6);
                    }
                }
                a, a:hover, a:visited, a:active {
                    color: @navbar-color;
                    text-decoration: none;
                }
            }
        }
        span:first-child .nav-section {
            border-left: none;
            padding: 0 6px;
        }
        &#nav-alerts-charms {
            float: right;
            .nav-container:first-child .nav-section {
                position: relative;
            }
        }
        &#nav-brand-env .nav-container {
            float: left;
            .provider-type {
                font-size: 0.7em;
            }
        }
    }
}

.bottom-navbar {
    min-width: 800px;
    height: 50px;
    position: relative;
    background: url(/juju-ui/assets/images/bottom_bar.png) repeat-x;

    .landscape-controls {
        position: absolute;
        top: 0;
        right: 0;
        width: 295px;
        margin-right: 10px;

        div {
            float: right;
            width: 60px;

            .landscape-icon {
                margin: 10px 0 0 16px;
            }

            .icon-divider {
                margin-top: 8px;
            }
        }

        .logo-tab {
            width: 115px!important;

            i {
                margin-top: 1px;
                margin-left: 5px;
            }
        }
    }
}

#content {
    position: relative;
    background-color: #fff;
    width: 100%;
}

#main {

}

#overview {

}

.divider {
    padding: 5px;
}

svg {
    stroke-width: 0;
}

.crosshatch-background {
    background: url(/juju-ui/assets/images/pattern_tile.png) repeat;
}

#canvas {
    position: relative;
}

.zoom-plane {
  fill-opacity: 0;
  cursor: move;
}


.environment-menu {
    @border_radius: 20px;
    @background_color: #282421;

    display: none;
    background-color: @background_color;
    color: #fdf6e3;
    .create-border-radius(@border_radius);
    .create-box-shadow(-2px 4px 4px 0 rgba(0, 0, 0, 0.5));
    top: 0;
    left: 0;
    position: absolute;

    &.active {
        display: block;
    }

    .triangle {
        position: absolute;
        top: 62px;
        width: 12px;
        line-height: 21px;
        background-repeat: no-repeat;
    }
    &.left .triangle {
        right: -12px;
        background-image: url(/juju-ui/assets/images/icons/icon_shadow_triangle_right.png);
    }
    &.right .triangle {
        left: -12px;
        background-image: url(/juju-ui/assets/images/icons/icon_shadow_triangle.png);
    }

    .menu-title {
        margin: 10px;
    }

    .cancel {
        margin: 10px;
        float: right;
    }

    ul {
        margin: 10px;
        list-style-type: none;
        li {
            background-position: 5px center;
            background-repeat: no-repeat;
            border-bottom: 1px #5f594f solid;
            cursor: pointer;
            line-height: 32px;
            padding: 5px 5px 5px 5px;
            .create-border-radius(@border_radius);

            a {
              text-decoration: none;
              font-size: 75%;
              color: #fdf6e3;
            }

            &.view-service {
                background-image: url(/juju-ui/assets/images/icons/icon_noshadow_view.png);
            }
            &.add-relation {
                background-image: url(/juju-ui/assets/images/icons/icon_noshadow_relation.png);
            }
            &.destroy-service {
                background-image: url(/juju-ui/assets/images/icons/icon_noshadow_destroy.png);
            }

            &.landscape-reboot {
                background-image: url(/juju-ui/assets/images/landscape_restart_menu.png);
            }

            &.landscape-security {
                background-image: url(/juju-ui/assets/images/landscape_security_menu.png);
            }


            &:last-child {
                border-bottom: none;
            }
            &:hover {
                background-color: lighten(@background_color, 10%);
            }
            &.disabled {
                color: gray;
                cursor: default;
                &:hover {
                    background-color: inherit;
                }
            }
        }

    }

    &#service-menu ul li {
        padding-left: 42px;
    }

}

charms.thumbnails.li { height:4em; }
.subordinate-rel-group {
    display: none;
    &.active {
        display: inline;
    }
}
.relation {
    stroke: #333333;
    stroke-width: 3px;
    &.error {
        stroke: #cc3333;
    }

    &.pending-relation {
        stroke: #faaf40;

        &.dragging {
            stroke: #fa6a40
        }
    }

    &.unused {
        visibility: hidden;
    }

    &.subordinate-relation {
        stroke: #3333cc;
    }
}
.rel-label {
    rect {
        stroke-width: 1px;
        stroke: #2c2c2c;
        fill: #eee;
    }

    tspan {
        text-anchor: middle;
        dominant-baseline: middle;
    }
}
.state-error { stroke: #FF0000; }
.state-started { stroke: #000000;}
.state-pending { stroke: #6597E8;}
div.state-error {
    @error-color: #c01c20;
    background-color: @error-color;
    color: #FFFFFF;
    &:hover {
        background-color: lighten(@error-color, 10%);
    }
}
div.state-started {
    @started-color: #d8d8d8;
    background-color: @started-color;
    &:hover {
        background-color: lighten(@started-color, 10%);
    }
}
div.state-pending {
    @pending-color: #fcd305;
    background-color: @pending-color;
    &:hover {
        background-color: lighten(@pending-color, 20%);
    }
}

.unit (@min_height: 20px, @border_radius:3px) {
    padding: 5px;
    .create-border-radius(@border_radius);
    margin-bottom: 0px;
    min-height: @min_height;
    cursor: pointer;
    .agent-state {
        display: none;
    }
}

ul#unit-large div.unit {
    .unit(40px);
}

ul#unit-medium div.unit {
    .unit;
}

ul#unit-small {
    margin-left: 0px;
    > li {
        margin-bottom: 5px;
        margin-left: 5px;
        > div.unit {
            .unit;
            width: 1.7em;
            text-align: center;
        }
    }
}

ul#unit-tiny {
    margin-left: 0px;
    > li {
        margin-bottom: 3px;
        margin-left: 3px;
        > div.unit {
            .unit(0px, 1px);
        }
    }
}

circle.mouse-down-indicator {
    stroke: #040404;
    stroke-width: 2px;
    fill: none;
}

g.service {
    fill: none;
    stroke: none;

    &.pending {
        opacity: 0.8;
    }

    text {
        text-anchor: middle;
    }

    .charm-label {
        font-style: italic;
        fill: #4c4c4c;
    }
    .name {
        fill: #4c4c4c;
    }

   .unit-count {
        stroke-width: 0;
        text-anchor: middle;
        dominant-baseline: central;
        fill: rgba(0,0,0,0);

        &.show-count {
            fill: rgba(0,0,0,1);}
        &.hide-count {
            fill: rgba(0,0,0,0);}
    }

    .sub-rel-count {
        text-anchor: middle;
        dominant_baseline: central;
        fill: #4f4f4f;
        font-size: 1.2em;

        &.active {
            font-style: italic;
            font-weight: bold;
            fill: #3333cc;
        }
    }

    .exposed-indicator {
        fill: #00F;

        &.off {
            visibility: hidden;
        }
        &.on {
            visibility: visible;
        }
    }

    .service-control-panel {
        visibility: hidden;

        &.active {
            visibility: visible;
        }

        image {
            cursor: pointer;
        }
    }
}
g.service-status {
    path {
        stroke-width: 0;
        fill: #fff;

        &.status-pending {
            fill: #fcd305;}
        &.status-good {
            fill: #b7b7b7;}
        &.status-error {
            fill: #c01c20;}
    }
}

g.unit {
    stroke-width: 0; font-weight: bold;
    font-size: 1.2em;
    fill: #1626cf;
    .address {
    fill: #ffffff; font-size: 0.8em;}
    .unit-border {
    stroke-width: 2px; fill: #a0a0a0;}
}

/*
 * Notification system
 */
 #notify-list {
    white-space: nowrap;
    max-height: 500px;
    overflow-y: scroll;

    .header {
        padding: 1em 0;
    }
 }

.notice {
    border-top: 1px solid #D0D0D0;
    padding: 1em;
    cursor: pointer;

    &:hover {
        background-color: #eee;
    }

    .seen {
        background-color: rgba(222, 222, 222, 0.33);
    }

    &:first-child {
        border: none;
        padding-top: 0;
    }

    small {
        margin-left: 1em;
        font-size: 0.7em;
        color: #d0d0d0;
    }

    .header {
        background-color: #c0c0c0;
        font-size: 0.9em;
        margin: 0;
        padding: 0;
    }

    .error {
        background-color: rgba(255, 0, 0, 0.1);
    }
}

#service-footer {
    text-align: center;
    .footer-right {
        float: right;
    }
    .footer-left {
        float: left;
    }
    input {
        width: 3em;
        margin-bottom: 0;
    }
}

/*
 * Notifier widget.
 */
#notifier-box {
    position: absolute;
    right: 0px;
    top: 0px;
    z-index: 9999;
    .yui3-notifier-content {
        @background-color: black;
        @margin-left: 41px;
        @margin-top: 13px;
        @opacity: 0.8;
        .create-border-radius(8px);
        // Using a variable here because LESS strips commas in mixin args.
        @box-shadow: 0 2px 4px lighten(@background-color, 10%),
            0 1px 2px lighten(@background-color, 20%) inset;
        .create-box-shadow(@box-shadow);
        background-color: @background-color;
        margin: 6px;
        opacity: @opacity;
        overflow: hidden;
        width: 277px;
        &:hover {
            cursor: pointer;
            opacity: @opacity - 0.1;
        }
        h3 {
            color: #FDF6E3;
            font-size: 16px;
            font-weight: normal;
            margin-top: @margin-top;
            margin-left: @margin-left;
        }
        div {
            color: #DDD7C6;
            font-size: 12px;
            line-height: 16px;
            margin-left: @margin-left;
            margin-bottom: 12px;
        }
        .sprite {
            float: left;
            margin-top: @margin-top + 5px;
            margin-left: 12px;
            opacity: 1;
        }
    }
}

/*
 * Overview Module
 */
#overview {
    margin: 0;
    padding: 0;
    width: 100%;
}
#overview-tasks {
    height: 50px;
    position: relative;
    color: @navbar-color;

    .controls {
        position: absolute;
        top: 1px;
        left: 11px;
    }
}

.create-picker(@width, @top, @listtop, @listbottom) {
    width: @width;
    .picker-body {
        width: @width - 15px;
    }
    .picker-expanded {
        display: none;
        top: @top;
        &.active {
            z-index: 100;
            display: block;
        }
        .picker-edge {
            display: block;
            top: auto;
            bottom: -10px;
            margin-left: -3px;
        }
        .picker-edge-right {
            left: auto;
            right: 0;
            margin-left: 0;
            margin-right: -3px;
        }
        .picker-list {
            position: absolute;
            bottom: @listbottom;
            top: @listtop;
            left: 0px;
            height: 100%;
            background: url(/juju-ui/assets/images/view_1px.png) repeat-x;
            list-style-type: none;
            padding: 0;
            margin: 0;
            height: 54px;
            width: @width - 8px;
            cursor: pointer;

            ul {
                list-style-type: none;
                padding-top: 5px;
                padding-bottom: 5px;
                margin: 0;

                li {
                    padding-left: 7px;
                    &.activetick {
                        background:
                            url(/juju-ui/assets/images/selected_tick.png)
                            no-repeat;
                        background-position: 240px 3px;
                    }
                }
            }
        }
    }
    .picker-edge {
        position: absolute;
        top: @top;
        left: 0;
    }
    .picker-body {
        position: absolute;
        top: @top;
        left: 4px;
        background: url(/juju-ui/assets/images/picker_1px.png) repeat-x;
        height: 20px;
        padding: 3px 0 0 3px;
    }
    .picker-button {
        position: absolute;
        top: @top;
        right: 0;
    }
    &.inactive {
        .picker-edge {
            display: none;
        }
        .picker-body {
            display: none;
        }
        .picker-button {
            display: none;
        }
    }

}
.picker {
    position: relative;
    display: inline-block;
    margin: 0;
    padding: 0;
    height: 24px;
    &.charm-filter-picker {
        left: 11px;
        padding-bottom: 5px;
        @top: 0px;
        top: @top;
        .create-picker(270px, @top, @top, initial);
        .picker-expanded .picker-list {
            .create-border-radius(4px);
            -moz-background-clip: padding;
            -webkit-background-clip: padding-box;
            background-clip: padding-box;
            .create-box-shadow(0 0 4px rgba(0,0,0,.51));
            background-color: #fff;
            background: white;
            height: auto;
        }
    }
    &.zoom-picker {
        width: 56px;
        .picker-body {
            width: 36px;
        }
    }

}

#unit-status {
    .running {
        color: green;
    }
    .pending {
        color: yellow;
    }
    .error {
        color: red;
    }
}

#relations {
    #unit-status;
    form {
        margin: 0;
    }
}

.yui3-panel {
    background: white;
    padding: 1.6em;
    border: solid black 2px;
    .create-border-radius(6px);
    .create-box-shadow(0 3px 7px rgba(0, 0, 0, 0.3));
    -webkit-background-clip: padding-box;
    -moz-background-clip: padding-box;
    background-clip: padding-box;
    outline: none;
    font-weight: normal;
    .yui3-widget-bd {
        margin-bottom: 1em;
    }
    .yui3-widget-buttons {
        float: right;
        .btn-danger {
            margin-right: 1em;
        }
    }
}

.yui3-widget-mask {
    background: black;
    opacity: 0.4;
}

.controls {
    .read-only {
        padding-top: 5px;
    }
}

.unit-button-palette {
    float: right;
}

.hidden {
    visibility: hidden;
}

#service-relations {
    .btn {
        float: right;
    }
}

.customize-scrollbar {
    ::-webkit-scrollbar {
        width: 4px;
    }
    ::-webkit-scrollbar-track {
        -webkit-box-shadow: inset 1px 0 3px #989A9C;
    }
    ::-webkit-scrollbar-thumb {
        -webkit-box-shadow: inset 4px 0 3px #D74613;
    }
}

#juju-search-charm-panel {
    .customize-scrollbar;
    display: block;
    z-index: 999;
    padding: 0;
    top: 70px;
    height: 100px;
    position: absolute;
    width: @charm-panel-width;
    background-color: white;
    border-left: darkgray solid 1px;
    .create-box-shadow(inset 1px 0 0 lightgray);
    border-bottom: darkgray solid 1px;
    .create-box-shadow(inset 0 -1px 0 lightgray);

    .charm-panel-configure .btn {
        float: right;
    }

    .btn.deploy {
        margin-top: 5px;
        margin-left: 5px;
        text-shadow: none;
        background-position: 0 0;     /* Needed to defeat bootstrap btn:hover 0 -15px*/
        .create-button(@charm-panel-deploy-button-color,
                       @charm-panel-deploy-button-bottom-gradient,
                       @charm-panel-deploy-button-shadow, 0px);
        &:active {
            .create-button(@charm-panel-deploy-button-color,
                           @charm-panel-deploy-button-color,
                           @charm-panel-deploy-button-shadow, 1px);
        }
    }

    .charm-description btn.deploy {
       float: right;
    }
    .btn.cancel {
        color: white;
        text-shadow: none;
        margin-top: 5px;
        background-repeat: no-repeat;
        background-color: transparent;
        vertical-align: middle;
        background-position: 0 0;     /* Needed to defeat bootstrap btn:hover 0 -15px*/
        background-image: url(/juju-ui/assets/images/cancel-button.png);
        .create-button(@charm-panel-cancel-button-color, @charm-panel-cancel-button-bottom-gradient,
                       @charm-panel-cancel-button-shadow, 0px);
        &:active {
            .create-button(@charm-panel-cancel-button-color, @charm-panel-cancel-button-color,
                           @charm-panel-cancel-button-shadow, 1px);
        }
    }
    .charm-panel-configure-buttons {
      background-color: #FFFFFF;
      border-bottom: 1px solid @charm-panel-border-color;
      height: 52px;
      width: @charm-panel-width - @charm-panel-padding-left - 1px;
      float: right;
      padding-left: @charm-panel-padding-left;
      .btn {
          margin-top: 12px;
          width: 67px;
      }
    }
    .search-charm-inner {
        width: 100%;
        height: 500px;
    }
    .charm-nav-back {
        border-top: 1px solid #DEDEDE;
        border-bottom: 1px solid @charm-panel-border-color;
        color: @charm-panel-deploy-button-color;
        cursor: pointer;
        font-size: 14px;
        padding: 7px @charm-panel-padding-left;
    }
    .charm-panel {
        background-color: @charm-panel-background-color;
        height: 432px;
        width: @charm-panel-width - 1px;
        float: right;
        overflow-y: auto;
        overflow-x: hidden;
        h3 {
            color: @label-color;
            font-size: 22px;
            font-weight: normal;
            padding: 5px 0px 2px 0px;
        }
        h4 {
            color: @label-color;
            cursor: pointer;
            border-top: 1px solid #FFFFFF;
            border-bottom: 1px solid @charm-panel-border-color;
            font-family: @font-family-medium;
            font-weight: normal;
            padding: 8px @charm-panel-padding-left;
            i {
                float: right;
                margin-top: 8px;
            }
            &.first {
                border-top: 1px solid @charm-panel-border-top-color;
            }
        }
        h5 {
            color: @label-color;
            font-family: @font-family-medium;
            font-weight: normal;
            margin-top: 11px;
        }
        #charm-panel-head {
            border-top: 1px solid #FFFFFF;
            border-bottom: 1px solid @charm-panel-border-color;
            padding: 1ex 10px 10px @charm-panel-padding-left;
        }
        .collapsible {
            background-color: #E7E7E7;
            line-height: 16px;
            overflow: hidden;
            padding: 0px @charm-panel-padding-left;
            :last-child {
                margin-bottom: 11px;
            }
        }
        &.charm-description {
            color: #58595B;
            font-size: 12px;
            .btn.deploy {
                margin-left: 0;
            }
            .charm-section {
                .commitmessage {
                    padding: 0.8ex 0 1ex 1em;
                    font-style: italic;
                    white-space: pre-wrap;
                }
            }
            h6 {
                font-weight: bold;
                text-transform: uppercase;
                color: black
            }
        }
        &.config-variant {
            font-size: 14px;
            border-top: 1px solid @charm-panel-border-top-color;
            .charm-entry {
                padding: 5px @charm-panel-padding-left;
                &:nth-of-type(2) {
                    margin-bottom: 15px;
                }
            }
            .control-group {
                width: auto;
                margin-bottom: 0;
                margin-top: 1ex;
                clear: both;
            }
            .control-description {
                display: none;
            }
            .control-label {
                width: auto;
                margin-bottom: 1ex;
                float: left;
                color: @label-color;
                font-size: 14px;
            }
            .controls {
                margin-left: auto;
                margin-right: 0;
                input[type=text] {
                    color: @text-entry-color;
                    font-style: italic;
                    font-size: 12px;
                    height: 15px;
                    width: 250px;
                    margin: 0;
                    .create-border-radius(6px);
                    // Using a variable here because LESS strips commas in
                    // mixin args.
                    @box-shadow: 0 1px 3px #959595 inset, 0 1px 0 white;
                    .create-box-shadow(@box-shadow);
                }
                input[type=checkbox] {
                    margin-left: 1ex;
                    margin-top: 0.7ex;
                }
            }
            .config-field {
                font-size: 16px;
                color: text-entry-color;
            }
            .config-file-upload {
                position: relative;
                width: 252px;
                height: 25px;
                margin-bottom: 20px;
                margin-top: 20px;
            }
            .config-file-upload-widget {
                position: absolute;
                top: 0;
                left: 0;
                visibility: hidden;
                z-index: 0;
            }
            .config-file-upload-overlay {
                background: url(/juju-ui/assets/images/getfile_button.png) no-repeat;
                color: #4c4c4c;
                font-family: @font-family-medium;
                position: absolute;
                top: 0;
                left: 0;
                padding-left: 5px;
                padding-top: 2px;
                height: 25px;
                width: 149px;
                z-index: 2;
                cursor: pointer;
                &:active {
                  background: url(/juju-ui/assets/images/getfile_button-pressed.png) no-repeat;
                }
            }
            .config-file-name {
                position: absolute;
                top: 27px;
                left: 5px;
                width: auto;
                z-index: 2;
            }
            .btn {
                 margin-top: 5px;
            }
        }
    }
    .search-result-div {
        overflow-y:auto;
        overflow-x:hidden;
        background-color: #EEEEEE;
        width: @charm-panel-width;
        float: right;
        border-top: 1px solid #989898;
        .series-charms {
            h3 {
                font-weight: normal;
                font-size: 14px;
                text-transform: capitalize;
                padding-left: @charm-panel-padding-left;
                background-color: @charm-panel-series-color;
                border-left: 1px solid #b8b7b7;
                width: @charm-panel-width - 1;
                height: 20px;
                line-height: 16px;
            }

            ul {
                margin-bottom: 0;
                border-left: 1px solid lightgrey;
            }
            .charm-entry {
                padding-top: 0px;
                padding-left: @charm-panel-padding-left;
                border-top: 1px solid #FFFFFF;
                border-bottom: 1px solid #BDBDBD;
                height: 70px;
                /* Hack to prevent the block from spilling downward in IE10. */
                .ie10 & {
                    padding-left: 4px;
                }
                .charm-div {
                    padding-top: 11px;
                }
                &:last-child {
                    border-bottom: none;
                }
                &:nth-child(odd) {
                    background-color: #EDEDED;
                }
                &:nth-child(even) {
                    background-color: #F3F3F3;
                }
                &:hover {
                    background-color: white;
                }
                @charm-panel-text-width: 190px;
                a.charm-detail {
                    display: block;
                    width: @charm-panel-text-width;
                    font-weight: normal;
                    font-size: 16px;
                    color: @charm-panel-orange;
                    line-height: 18px;
                    /* Silly margin-top needed for moz. */
                    margin-top: -0.1px;
                }
                .charm-summary {
                    padding-top: 4px;
                    margin-bottom: 4px;
                    width: @charm-panel-text-width;
                    font-size: 12px;
                    line-height: 14px;
                }
                .btn {
                    float: right;
                    opacity: 0;
                    margin-top: 11px;
                    margin-right: 13px;
                }
            }
        }
    }
}

table tr.highlighted {
   background: pink;
}

#destroy-service {
    margin-top: 10px;
    margin-left: 10px;
    margin-right: 10px;
}

.service-view {
    .juju-service-info-container-bottom-menu {
        height: 50px;
        position: relative;
        color: @navbar-color;
        text-align: center;

        .filter-control {
            position: absolute;
            left: 10px;
            top: 13px;
            width: 350px;
            display: inline-block;

            .filter-label {
                position: absolute;
                left: 10px;
                top: 3px;
            }

            .control-separator {
                 padding-top: 0px;
                 padding-left: 5px;

                 img {
                    height: 30px;
                    padding-top: 0px;
                 }
            }

            .state-buttons {
                margin-left: 50px;
                img {
                    padding-top: 0px;
                    height: 30px;
                }

                div {
                    padding-top: 3px;
                    width: 70px;
                    height: 21px;
                    background:url(/juju-ui/assets/images/toggles.png) -70px 0;

                    &.active {
                        background:url(/juju-ui/assets/images/on_middle.png) 0 0;
                        .white;
                    }

                    &:first-child {
                        background:url(/juju-ui/assets/images/toggles.png) 0 0px;

                        &.active {
                            background:url(/juju-ui/assets/images/on_left.png) 0 0;
                            .white;
                        }
                    }

                    &:last-child {
                        background:url(/juju-ui/assets/images/toggles.png) -210px 0;

                        &.active {
                            background:url(/juju-ui/assets/images/on_right.png) 0 0;
                            .white;
                        }
                    }
                }

                span:first-child {
                    padding-right: 5px;
                }

                .white {
                    a {color: white !important;}
                }

                a {
                    color: @navbar-color;
                    &:link, &:visited, &:active, &:hover {
                       text-decoration: none
                    }
                }
            }
        }

    }

    .service-header-partial {
      .name {
          padding-top: 38px;
          padding-left: 46px;
          height: 73px;

          div:nth-child(1) {
              font-style: normal;
              height: 28px;
              font-size: 24px;
              color: #292929;
          }

          div:nth-child(2) {
              font-style: italic;
              font-size: 16px;
              color: #6a737b;
          }
        }

        .menu-items {
            height: 26px;
            padding-top: 6px;
            padding-left: 38px;
            background: url(/juju-ui/assets/images/tab_div.png) repeat;

            .item {
                a {
                     font-size: 12px;
                     padding-left: 10px;
                     padding-right: 10px;
                     color: #292929;
                }
                a:link, a:visited, a:active, a:hover {
                     text-decoration: none
                }

                .link-active {
                    color: #dd4814 !important;
                }
                .active {
                     margin-top: 3px;
                     height: 4px;
                     background: url(/juju-ui/assets/images/tab_marker.png)
                       repeat;
                }
            }
        }

        .controls {
            float: right;

            .control {
                float: left;
                
                .divider {
                    margin-right: 3px;
                    height: 13px;
                    width: 2px;
                }
            }
            .destroy-control {
                margin-top: -1px;
                a, a:hover, a:active, a:visited {
                    text-decoration: none;
                    color: @navbar-color;
                }

                img {
                    margin: -4px 5px 0 0;
                }
            }

            .control-expose {
                position: relative;
                margin: -2px 5px 0 0;

                div {
                    padding-right: 5px;
                }

                .on {
                    font-size: 11px; fill: #ffffff;
                    position: absolute;
                    right: 18px;
                    top: 0;
                }

                .off {
                    font-size: 12px; fill: #292929;
                    position: absolute;
                    right: 32px;
                    top: 1px;
                }
            }
        }
    }

    .service-common-controls {
        position: absolute;
        left: 355px;
        top: 10px;

        .control-unit-count {
            position: absolute;
            left: 0px;
            top: 0px;
            width: 305px;

            img {
                padding-top: 0px;
            }

            div {
                padding-left: 5px;
            }

            div:first-child {
                padding-top: 4px;
            }

            input {
                text-align: right;
                width: 5em;
            }
        }

    }
}

div.inline {
  float: left;
}

#tooltip {
    text-align: left;
    background-color: white;
    border: solid 1px black;
    padding: 0.2em 0.5em 0.3em;
    .create-border-radius(3px);
    min-width: 20px;
    max-width: 400px;
}

.charm-panel-configure {
  background-image: url(/juju-ui/assets/images/configure-cog.png);
  background-repeat: no-repeat;
  background-position: 230px 38px;
  border-top: 2px solid #dd4814;
  border-left: 1px solid @charm-panel-configure-color - #333;
  background-color: @charm-panel-configure-color;
  height: 90px;
  width: @charm-panel-width - @charm-panel-padding-left;
  padding-left: @charm-panel-padding-left;
  .title {
    font-weight: lighter;
    font-size: 22px;
    color: @charm-panel-configure-title-color;
    margin-top: 35px;
  }
  .name {
    font-size: 12px;
    color: @charm-panel-configure-name-color;
    margin-top: 5px;
  }
}

#full-screen-mask {
    display: block;
    position: absolute;
    top: 0;
    left: 0;
    width: 100%;
    height: 100%;
    z-index: 10000;
}
.centered-column {
    display: block;
    z-index: 10001;
    position: absolute;
    top: 80px;
    left: 50%;
    text-align: center;
    width: 420px;
    margin-left: -210px;

    /* This enables us to use the .centered-column
    class inside of the main application */
    &.in-main {
        top: 0;
    }

    div {
        width: 280px;
        text-align: left;
        margin: 0 auto;
        margin-bottom: 1ex;
    }
    a {
        color: @charm-panel-orange;
        &:link, &:visited, &:active, &:hover {
            text-decoration: none
        }
    }

    @panel-color: #f5f5f5;
    @panel-gradient: (@panel-color - #111);
    @panel-shadow: (@panel-color - #444);
    @curve-radius: ~"24px 28px";

    .panel {
        input {
            width: 270px;
            margin-top: 8px;
            margin-bottom: 8px;
        }
        input[type=submit] {
            width: 280px;
            height: 26px;
            text-transform: uppercase;
            text-shadow: none;
            /* Needed to defeat bootstrap btn:hover 0 -15px */
            background-position: 0 0;
            .create-button(@charm-panel-deploy-button-color,
                           @charm-panel-deploy-button-bottom-gradient,
                           @charm-panel-deploy-button-shadow, 0px);
            &:active {
                .create-button(@charm-panel-deploy-button-color,
                               @charm-panel-deploy-button-color,
                               @charm-panel-deploy-button-shadow, 1px);
            }
            color: white;
        }
        padding: 5px 25px 5px;
        margin-top: 3ex;
        margin-bottom: 4ex;
        .create-button(@panel-color, @panel-gradient, @panel-shadow, -6px);
        .create-border-radius(@curve-radius);

        .header {
            padding: 15px 25px 10px 25px;
            margin-left: -25px;
            margin-top: -5px;
            -webkit-border-top-left-radius: @curve-radius;
            -webkit-border-top-right-radius: @curve-radius;
            -moz-border-radius-topleft: @curve-radius;
            -moz-border-radius-topright: @curve-radius;
            border-top-left-radius: @curve-radius;
            border-top-right-radius: @curve-radius;
            @gradient-start: @panel-gradient;
            @gradient-end: @panel-shadow;
            background-image: -ms-linear-gradient(
                top, @gradient-start, @gradient-end);
            background-image: -webkit-gradient(
                linear, 0 0, 0 100%, from(@gradient-start), to(@gradient-end));
            background-image: -webkit-linear-gradient(
                top, @gradient-start, @gradient-end);
            background-image: -o-linear-gradient(
                top, @gradient-start, @gradient-end);
            background-image: -moz-linear-gradient(
                top, @gradient-start, @gradient-end);
            background-image: linear-gradient(
                top, @gradient-start, @gradient-end);
            background-repeat: repeat-x;
        }
    }
    .error {
        color: red;
        font-weight: bold;
    }

    #loading-spinner {
        height: 100px;
    }

    #loading-message-text {
        font-family: Ubuntu Medium, Helvetica, Arial;
        font-size: 10pt;
    }

    #login-form {
        .header {
            font-size: 10pt;
            font-family: Ubuntu Medium, Helvetica, Arial;
        }
    }

    .header .error span {
        color: #DD4814;
        i {
            margin-right: 5px;
            float: left;
        }
        h4 {
            font-family: Ubuntu Medium, Helvetica, Arial;
            font-size: 10pt;
            line-height: 10pt;
        }
    }

   p {
        font-size: 8pt;
    }
}

<<<<<<< HEAD
@import "browser/charm-small.less";
@import "browser/charm-slider.less";
=======
/** SubApps **/
@import "browser/main.less";

/** Widgets **/
@import "browser/charm-small.less";
>>>>>>> 7691c487
<|MERGE_RESOLUTION|>--- conflicted
+++ resolved
@@ -1634,13 +1634,9 @@
     }
 }
 
-<<<<<<< HEAD
-@import "browser/charm-small.less";
-@import "browser/charm-slider.less";
-=======
 /** SubApps **/
 @import "browser/main.less";
 
 /** Widgets **/
 @import "browser/charm-small.less";
->>>>>>> 7691c487
+@import "browser/charm-slider.less";