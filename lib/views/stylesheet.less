/* Processed with LESS from lib/views/stylesheet.less */
body {
    margin-top: 70px;
}

.navbar {
    margin-top: -70px;
    min-width: 800px;
}

svg {stroke-width: 0;}

charms.thumbnails.li { height:4em; }
.relation {
<<<<<<< HEAD
    stroke: #333333; 
    stroke-width: 3px;

    &.error {
        stroke: #cc3333;
    }
=======
    stroke: #333333;
    stroke-width: 1px;
>>>>>>> 718cdc89

    &.pending-relation {
        stroke-width: 2px;
        stroke-dasharray: 2, 2;
    }

    &.unused {
        visibility: hidden;
    }
}
.state-error { stroke: #FF0000; }
.state-started { stroke: #000000;}
.state-pending { stroke: #6597E8;}

g.service {
    fill: #f5f5f5; stroke: black;

    .charm-label { font-size: 0.7em;
        fill: #333333;}
    .name { font-weight: bold;
        font-family: "Ubuntu";
        font-size: 1.6em; fill: #333333;}
    .service-border {
        stroke-width: 2px;

        &.selectable-service {
            stroke: #008;
            stroke-width: 3px;
        }
        &.hover {
            stroke: #55f;
        }
    }
    .unit-count {
        stroke-width: 0;
        text-anchor: middle;
        dominant-baseline: central;
        fill: rgba(0,0,0,0);
        font-family: "Ubuntu";
        font-size: 2.5em;

        &.show-count {
            fill: rgba(0,0,0,1);}
        &.hide-count {
            fill: rgba(0,0,0,0);}
    }

    .exposed-indicator {
        fill: #00F;

        &.off {
            visibility: hidden;
        }
        &.on {
            visibility: visible;
        }
    }

    .service-control-panel {
        visibility: hidden;

        &.active {
            visibility: visible;
        }

        image {
            cursor: pointer;
        }
    }
}
g.service-status {
    path {
        stroke-width: 0;

        &.status-pending {
            fill: #fcd305;}
        &.status-started {
            fill: #b7b7b7;}
        &.status-installed {
            fill: #ffffff;}
        &.status-error {
            fill: #c01c20;}
    }
}

g.unit {
    stroke-width: 0; font-weight: bold;
    font-family: "Ubuntu"; font-size: 1.2em; fill: #1626cf;

    .address {
    fill: #ffffff; font-size: 0.8em;}
    .unit-border {
    stroke-width: 2px; fill: #a0a0a0;}
}

#service-footer {
    text-align: center;
    .footer-right {
        float: right;
    }
    .footer-left {
        float: left;
    }
    input {
        width: 3em;
        margin-bottom: 0;
    }
}

#overview-tasks {
    /*position: relative;*/

    button {
        color: #2c2c2c;
        border: 1px solid #999;

        &:disabled {
            background-color: #3d3d3d;
            color: #888;
        }
        &.active {
            border: 1px solid #fcd305;
        }
    }
}

#unit-status {
    .running {
        color: green;
    }
    .pending {
        color: yellow;
    }
    .error {
        color: red;
    }
}

.yui3-panel {
    background: white;
    padding: 1.6em;
    border: solid black 2px;
    -webkit-border-radius: 6px;
    -moz-border-radius: 6px;
    border-radius: 6px;
    -webkit-box-shadow: 0 3px 7px rgba(0, 0, 0, 0.3);
    -moz-box-shadow: 0 3px 7px rgba(0, 0, 0, 0.3);
    box-shadow: 0 3px 7px rgba(0, 0, 0, 0.3);
    -webkit-background-clip: padding-box;
    -moz-background-clip: padding-box;
    background-clip: padding-box;
    outline: none;
    .yui3-widget-bd {
        margin-bottom: 1em;
    }
    .yui3-widget-buttons {
        float: right;
        .btn-danger {
            margin-right: 1em;
        }
    }
}

.yui3-widget-mask {
    background: black;
    opacity: 0.4;
}
<|MERGE_RESOLUTION|>--- conflicted
+++ resolved
@@ -12,17 +12,12 @@
 
 charms.thumbnails.li { height:4em; }
 .relation {
-<<<<<<< HEAD
     stroke: #333333; 
     stroke-width: 3px;
 
     &.error {
         stroke: #cc3333;
     }
-=======
-    stroke: #333333;
-    stroke-width: 1px;
->>>>>>> 718cdc89
 
     &.pending-relation {
         stroke-width: 2px;
