/* Processed with LESS from lib/views/stylesheet.less */

@font-family: 'Ubuntu', 'Helvetica Neue', Helvetica, Arial, sans-serif;

body {
    margin-top: 87px;
    background-color: #302b28;
    font-family: @font-family;
}

#viewport-wrapper {
    position: relative;
    width: 85%;
    margin: 0 auto;
    padding: 0 12px;
    min-width: 960px;
}

#vp-left-border {
    position: absolute;
    top: 0;
    left: 0;
    background: url(/juju-ui/assets/images/left_shadow.png) repeat-y;
    margin-left: -12px;
    width: 12px;
}

#vp-right-border {
    position: absolute;
    top: 0;
    right: 0;
    background: url(/juju-ui/assets/images/right_shadow.png) repeat-y;
    margin-right: -12px;
    width: 12px;
}

.view-container {
  overflow: auto;
  padding: 10px;
}

.navbar {
    margin-top: -87px;
    margin-bottom: 0;
    height: 87px;
    min-width: 800px;
    background: url(/juju-ui/assets/images/top_bar.png) repeat-x;
    padding: 0;
    position: relative;
    color: #2d2d2d!important;
    .brand {
        margin: 12px 26px 6px 10px;
        padding: 0;
    }
    > div {
        padding: 0;
        .nav-container {
            display: inline-block;
            height: 44px;
            margin: 2px 0 0 0;
            padding: 20px 0 4px;
            &#charm-search-trigger-container {
                width: 292px;
                white-space: nowrap;
            }
            .nav-section {
                border-left: 1px solid lightgray;
                display: inline-block;
                padding: 4px 10px;
                #charm-search-trigger {
                    cursor: pointer;
                }
                .btn {
                    margin: 0 5px;
                }
                input {
                    width: 128px;
                    background: url(/juju-ui/assets/images/searchbox_icon.png) no-repeat 2px 1px whiteSmoke;
                    margin: 0 10px;
                    padding: 3px 3px 3px 26px;
                    font-style: italic;
                    font-family: @font-family;
                    font-size: 0.9em; fill: #333333;
                    &:focus {
                        background: white;
                        padding: 3px;
                        width: 151px;
                    }
                }

            }
        }
        span:first-child .nav-section {
            border-left: none;
            padding: 0 6px;
        }
        &#nav-alerts-charms {
            float: right;
            .nav-container:first-child .nav-section {
                position: relative;
            }
        }
        &#nav-brand-env .nav-container {
            float: left;
            .provider-type {
                font-size: 0.7em;
            }
        }
    }
}

#content {
    position: relative;
    background-color: #fff;
    width: 100%;
}

#main {

}

#overview {

}

.divider {
    padding: 5px;
}

svg {
    stroke-width: 0;
}

.crosshatch-background {
    background: url(/juju-ui/assets/images/pattern_tile.png) repeat;
}

#canvas {
    position: relative;
}


#service-menu {
    @border_radius: 20px;
    @background_color: #282421;

    display: none;
    background-color: @background_color;
    color: #fdf6e3;

    border-radius: @border_radius;
    -moz-border-radius: @border_radius;
    -webkit-border-radius: @border_radius;

    box-shadow: -2px 4px 4px 0 rgba(0, 0, 0, 0.5);
    -moz-box-shadow: -2px 4px 4px 0 rgba(0, 0, 0, 0.5);
    -webkit-box-shadow: -2px 4px 4px 0 rgba(0, 0, 0, 0.5);

    top: 0;
    left: 0;
    position: absolute;

    &.active {
        display: block;
    }

    #service-menu-triangle {
        position: absolute;
        top: 62px;
        left: -12px;
        width: 12px;
        line-height: 21px;
        background-image: url(/juju-ui/assets/images/icons/icon_shadow_triangle.png);
        background-repeat: no-repeat;
    }

    ul {
        margin: 10px;
        list-style-type: none;
        li {
            background-position: 5px center;
            background-repeat: no-repeat;
            border-bottom: 1px #5f594f solid;
            cursor: pointer;
            line-height: 32px;
            padding: 5px 5px 5px 42px;
            border-radius: @border_radius;
            -moz-border-radius: @border_radius;
            -webkit-border-radius: @border_radius;

            &.view-service {
                background-image: url(/juju-ui/assets/images/icons/icon_noshadow_view.png);
            }
            &.add-relation {
                background-image: url(/juju-ui/assets/images/icons/icon_noshadow_relation.png);
            }
            &.add-remove-units {
                background-image: url(/juju-ui/assets/images/icons/icon_noshadow_relation.png);
                color: gray;
                cursor: default;
                &:hover {
                    background-color: inherit;
                }
            }
            &.destroy-service {
                background-image: url(/juju-ui/assets/images/icons/icon_noshadow_destroy.png);
            }

            &:last-child {
                border-bottom: none;
            }
            &:hover {
                background-color: lighten(@background_color, 10%);
            }
        }

    }

}

charms.thumbnails.li { height:4em; }
.subordinate-rel-group {
    display: none;
    &.active {
        display: inline;
    }
}
.relation {
    stroke: #333333;
    stroke-width: 3px;
    &.error {
        stroke: #cc3333;
    }

    &.pending-relation {
        stroke: #faaf40;
    }

    &.unused {
        visibility: hidden;
    }

    &.subordinate-relation {
        stroke: #3333cc;
    }
}
.rel-label {
    rect {
        stroke-width: 1px;
        stroke: #2c2c2c;
        fill: #eee;
    }

    tspan {
        text-anchor: middle;
        dominant-baseline: middle;
    }
}
.state-error { stroke: #FF0000; }
.state-started { stroke: #000000;}
.state-pending { stroke: #6597E8;}
div.state-error {
    @error-color: #c01c20;
    background-color: @error-color;
    color: #FFFFFF;
    &:hover {
        background-color: lighten(@error-color, 10%);
    }
}
div.state-started {
    @started-color: #d8d8d8;
    background-color: @started-color;
    &:hover {
        background-color: lighten(@started-color, 10%);
    }
}
div.state-pending {
    @pending-color: #fcd305;
    background-color: @pending-color;
    &:hover {
        background-color: lighten(@pending-color, 20%);
    }
}

.unit (@min_height: 20px, @border_radius:3px) {
    padding: 5px;
    -webkit-border-radius: @border_radius;
    -moz-border-radius: @border_radius;
    border-radius: @border_radius;
    margin-bottom: 0px;
    min-height: @min_height;
    cursor: pointer;
    .agent-state {
        display: none;
    }
}

ul#unit-large div.unit {
    .unit(40px);
}

ul#unit-medium div.unit {
    .unit;
}

ul#unit-small {
    margin-left: 0px;
    > li {
        margin-bottom: 5px;
        margin-left: 5px;
        > div.unit {
            .unit;
            width: 1.7em;
            text-align: center;
        }
    }
}

ul#unit-tiny {
    margin-left: 0px;
    > li {
        margin-bottom: 3px;
        margin-left: 3px;
        > div.unit {
            .unit(0px, 1px);
        }
    }
}

circle.mouse-down-indicator {
    stroke: #040404;
    stroke-width: 2px;
    fill: none;
}
g.service {
    fill: none;
    stroke: none;

    text {
        text-anchor: middle;
    }

    .charm-label {
        font-family: @font-family;
        font-style: italic;
        fill: #4c4c4c;
    }
    .name {
        font-family: @font-family;
        fill: #4c4c4c;
    }

   .unit-count {
        stroke-width: 0;
        text-anchor: middle;
        dominant-baseline: central;
        fill: rgba(0,0,0,0);
        font-family: @font-family;

        &.show-count {
            fill: rgba(0,0,0,1);}
        &.hide-count {
            fill: rgba(0,0,0,0);}
    }

    .sub-rel-count {
        text-anchor: middle;
        dominant_baseline: central;
        fill: #4f4f4f;
        font-family: @font-family;
        font-size: 1.2em;
    }

    .exposed-indicator {
        fill: #00F;

        &.off {
            visibility: hidden;
        }
        &.on {
            visibility: visible;
        }
    }

    .service-control-panel {
        visibility: hidden;

        &.active {
            visibility: visible;
        }

        image {
            cursor: pointer;
        }
    }
}
g.service-status {
    path {
        stroke-width: 0;
        fill: #fff;

        &.status-pending {
            fill: #fcd305;}
        &.status-good {
            fill: #b7b7b7;}
        &.status-error {
            fill: #c01c20;}
    }
}

g.unit {
    stroke-width: 0; font-weight: bold;
    font-family: @font-family; font-size: 1.2em; fill: #1626cf;

    .address {
    fill: #ffffff; font-size: 0.8em;}
    .unit-border {
    stroke-width: 2px; fill: #a0a0a0;}
}

/*
 * Notification system
 */
.notice {
    border-top: 1px solid #D0D0D0;
    padding: 1em 4px;
    margin: 1em 0 0 2px;
    cursor: pointer;

    .seen {
        background-color: rgba(222, 222, 222, 0.33);
    }

    &:first-child {
        border: none;
        padding-top: 0;
    }

    small {
        margin-left: 1em;
        font-size: 0.7em;
        color: #d0d0d0;
    }

    .header {
        background-color: #c0c0c0;
        font-size: 0.9em;
        margin: 0;
        padding: 0;
    }

    .error {
        background-color: rgba(255, 0, 0, 0.1);
    }
}

#service-footer {
    text-align: center;
    .footer-right {
        float: right;
    }
    .footer-left {
        float: left;
    }
    input {
        width: 3em;
        margin-bottom: 0;
    }
}

/*
 * Overview Module
 */
#overview {
    margin: 0;
    padding: 0;
    width: 100%;
}
#overview-tasks {
    background: url(/juju-ui/assets/images/bottom_bar.png) repeat-x;
    height: 50px;
    position: relative;
    color: #2d2d2d!important;

    .controls {
        position: absolute;
        top: 1px;
        left: 11px;
    }
    .destroy-control {
        position: absolute;
        top: 1px;
        right: 11px;
    }
}

.picker {
    position: relative;
    display: inline-block;
    margin: 0;
    padding: 0;
    height: 24px;
    &.graph-list-picker {
        width: 116px;
        .picker-body {
            width: 91px;
        }


        .picker-expanded {
            display: none;

            &.active {
                z-index: 100;
                display: block;
            }
            .picker-edge {
                display: block;
                top: auto;
                bottom: -10px;
                margin-left: -3px;
            }
            .picker-edge-right {
                left: auto;
                right: 0;
                margin-left: 0;
                margin-right: -3px;
            }
            .picker-list {
                position: absolute;
                bottom: -12px;
                left: 4px;
                height: 100%;
                background: url(/juju-ui/assets/images/view_1px.png) repeat-x;
                list-style-type: none;
                padding: 0;
                margin: 0;
                height: 54px;
                width: 108px;

                ul {
                    list-style-type: none;
                    padding: 0;
                    padding-top: 5px;
                    margin: 0;

                    li {
                        padding: 1px;

                        .activetick {
                            width: 12px;
                            height: 14px;
                            float: right;
                            background: url(/juju-ui/assets/images/selected_tick.png)
                                no-repeat
                                bottom left;
                        }
                    }
                }
            }
        }
    }
    &.zoom-picker {
        width: 56px;
        .picker-body {
            width: 36px;
        }
        /*#zoom-btn-up {
            position: absolute;
            top: 8px;
            right: 0px;
            opacity: 0;
            &.active {
                opacity: 1;
            }
        }
        #zoom-btn-down {
            position: absolute;
            bottom: -8px;
            right: 0px;
            opacity: 0;
            &.active {
                opacity: 1;
            }
        }*/
    }

    .picker-edge {
        position: absolute;
        top: 8px;
        left: 0;
    }
    .picker-body {
        position: absolute;
        top: 8px;
        left: 4px;
        background: url(/juju-ui/assets/images/picker_1px.png) repeat-x;
        height: 20px;
        padding: 3px 0 0 3px;
    }
    .picker-button {
        position: absolute;
        top: 8px;
        right: 0;
    }
    &.inactive {
        .picker-edge {
            display: none;
        }
        .picker-body {
            display: none;
        }
        .picker-button {
            display: none;
        }
    }
}

#unit-status {
    .running {
        color: green;
    }
    .pending {
        color: yellow;
    }
    .error {
        color: red;
    }
}

#relations {
    #unit-status;
    form {
        margin: 0;
    }
}

.yui3-panel {
    background: white;
    padding: 1.6em;
    border: solid black 2px;
    -webkit-border-radius: 6px;
    -moz-border-radius: 6px;
    border-radius: 6px;
    -webkit-box-shadow: 0 3px 7px rgba(0, 0, 0, 0.3);
    -moz-box-shadow: 0 3px 7px rgba(0, 0, 0, 0.3);
    box-shadow: 0 3px 7px rgba(0, 0, 0, 0.3);
    -webkit-background-clip: padding-box;
    -moz-background-clip: padding-box;
    background-clip: padding-box;
    outline: none;
    font-weight: normal;
    .yui3-widget-bd {
        margin-bottom: 1em;
    }
    .yui3-widget-buttons {
        float: right;
        .btn-danger {
            margin-right: 1em;
        }
    }
}

.yui3-widget-mask {
    background: black;
    opacity: 0.4;
}

.controls {
    .read-only {
        padding-top: 5px;
    }
}

.unit-button-palette {
    float: right;
}

.hidden {
    visibility: hidden;
}

#service-relations {
    .btn {
        float: right;
    }
}

#juju-search-charm-panel {
    display: block;
    padding-left: 0px;
    padding-right: 0px;
    z-index: 999;

    .btn {
        float: right;
    }

    .search-charm-inner {
        width: 100%;
        height: 500px;
    }
    .popover-content {
        padding: 0px;
        height: 462px;
    }
    .charm-nav-back {
        background-color: black;
        text-transform: uppercase;
        color: white;
        font-weight: bold;
        cursor: pointer;
    }
    .charm-panel {
        h3 {
            text-transform: capitalize;
            color: blue;
            font-weight: bold;
            margin-top: 1ex;
            margin-bottom: 1ex;
        }
        h4 {
            text-transform: uppercase;
            border-bottom: 1px dotted black;
            cursor: pointer;
            margin-top: 1ex;
            margin-bottom: 1ex;
        }
        h5 {
            margin-top: 1ex;
            &:first-child {
                margin-top: 0;
            }
        }
        height: 432px;
        overflow-y: auto;
        overflow-x: hidden;
        .collapsible {
            overflow: hidden;
        }
        &.charm-description {
            padding: 1ex 1em;
            .charm-section {
                .commitmessage {
                    padding-top: 0.8ex;
                    padding-left: 1em;
                    font-style: italic;
                    white-space: pre-wrap;
                }
            }
        }
        &.config-variant {
            padding: 1ex 1em;

            .control-group {
                width: auto;
                margin-bottom: 0;
                margin-top: 1ex;
                padding-bottom: 0;
                clear: both;
            }
            .control-description {
                display: none;
            }
            .control-label {
                width: auto;
                margin-bottom: 1ex;
                float: left;
            }
            .control-label:after {
                content: ":";
            }
            .controls {
                margin-left: auto;
                margin-right: 0;
            }
            .controls.boolean {
                input {
                    margin-left: 1ex;
                    margin-top: 0.7ex;
                }
            }
            .btn {
                 margin-top: 5px;
            }
        }
    }
    .search-result-div {
        height: 462px;
        overflow-y:auto;
        overflow-x:hidden;
        .series-charms {
            border-top: 4px solid #D0D0D0;
            margin-top: 8px;
            margin-bottom: 4px;
            &:first-child {
                border: none;
                margin-top: 0;
            }
            h3 {
                font-weight: bold;
                text-transform: uppercase;
                font-size: 11px;
            }
            .charm-entry {
                border-top: 1px solid #D0D0D0;
                padding: 0.5em 4px;
                padding-bottom: 4px;
                margin: 0.2em 0 0 2px;
                &:first-child {
                    border: none;
                    padding-top: 0;
                }
                .charm-summary {
                    margin-bottom: 4px;
                }
                a.charm-detail {
                    font-weight: bold;
                }
                .btn {
                    float: right;
                    opacity: 0;
                }
            }
        }
    }
}

table tr.highlighted {
   background: pink;
}

.juju-service-info-container {
  padding: 0px;
  margin-bottom: 0px;
  background-color: #515151;
  color: white;
  height: 70px;
  -webkit-border-radius: 0px;
  -moz-border-radius: 0px;
  border-radius: 0px;
  -webkit-border-top-left-radius: 6px;
  -moz-border-top-left-radius: 6px;
  border-top-left-radius: 6px;
  -webkit-border-top-right-radius: 6px;
  -moz-border-top-right-radius: 6px;
  border-top-right-radius: 6px;

  .juju-service-info-container-big {
    width: 58%;

    .juju-service-container-header-name {
      padding-top: 15px;
      padding-left: 10px;

      .juju-sevice-container-name {
        padding-bottom: 5px;

        span {
          font-size: 3em;
        }
      }
    }
  }

  .juju-service-info-container-small {
    width: 20%;

    .juju-service-container-header-expose {
      padding: 20px;

      .inline:first-child {
        padding-right: 10px
      }

      div {
        position: relative;

        .on {
          font: Ubuntu regular 12px #ffffff;
          position: absolute; 
          left: 27px; 
          top: 2px;
        }

        .off {
          font: Ubuntu regular 12px #292929;
          position: absolute; 
          left: 8px;
          top: 2px;
        }
      }
    }

    .juju-service-container-header-unit-count {
      padding: 5px;

      input {
        width: 95%
      }
    }
  }
}

.juju-service-info-container-menu {
  border-top: 1px solid #737373;
  background-color: black;
  height: 40px;
  text-align: center;
}

.juju-service-info-container-menu-wrapper {
  display: inline-block;
}

.juju-menu-item {
  color: white;
  padding: 10px;
  padding-bottom: 0px;
  padding-top: 10px;
  text-align: center;

  a {
    color: white;
    text-decoration: none;
  }

  a:HOVER {
    color: white;
    text-decoration: none;
  }
}

.unit-count-form {
  margin-bottom: 0px;
}

.juju-service-charm-link,.juju-service-charm-link:HOVER {
  color: #919191;
  text-decoration: underline;
}

.juju-service-info-container-separator {
  width: 0px;
  height: 68px;
  border: 1px solid #737373;
  margin-left: 1px;
}

.juju-service-info-container-separator-footer {
  height: 48px;
}

.juju-service-info-container-bottom-menu {
  background: url(/juju-ui/assets/images/bottom_bar.png) repeat-x;
  height: 50px;
  position: relative;
  color: #2d2d2d!important;

  .destroy-control {
    position: absolute;
    top: 1px;
    left: 10px;
    
    a {
      color: #2D2D2D!important;
    }
    
    a:link, a:visited, a:active, a:hover {
      text-decoration: none
    }
  }

  .juju-service-info-container-bottom-menu-wrapper {
    margin-left: 10px;

    div {
      width: 200px
    }
  }

  .juju-service-info-container-bottom-menu-wrapper-service {
    margin-top: 10px;
<<<<<<< HEAD
    margin-left: 10px;

=======
    margin-left: 80px;
    
>>>>>>> 36266a05
    div {
      width: 200px
    }
  }

  #destroy-service {
    margin-top: 10px;
    margin-left: 10px;
    margin-right: 10px;
  }
}

.state-filter-label {
  color: white
}

div.inline {
  float: left;
}

#tooltip {
    text-align: left;
    background-color: white;
    border: solid 1px black;
    padding: 0.2em 0.5em 0.3em;
    -webkit-border-radius: 3px;
    -moz-border-radius: 3px;
    border-radius: 3px;
    min-width: 20px;
    max-width: 400px;
}<|MERGE_RESOLUTION|>--- conflicted
+++ resolved
@@ -981,13 +981,8 @@
 
   .juju-service-info-container-bottom-menu-wrapper-service {
     margin-top: 10px;
-<<<<<<< HEAD
-    margin-left: 10px;
-
-=======
     margin-left: 80px;
     
->>>>>>> 36266a05
     div {
       width: 200px
     }
