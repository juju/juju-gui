/* Processed with LESS from lib/views/stylesheet.less */
@font-family: 'Ubuntu', 'Helvetica Neue', Helvetica, Arial, sans-serif;
@font-family-medium: 'Ubuntu Medium', 'Helvetica Neue', Helvetica, Arial, sans-serif;

/* Define common colors. */
@label-color: #292929;
@text-entry-color: #6d6e70;
@charm-panel-orange: #dd4814;
@charm-panel-configure-title-color: #eee7d5;
@charm-panel-configure-name-color: #8f8f88;
@charm-panel-deploy-button-color: @charm-panel-orange;
@charm-panel-deploy-button-bottom-gradient: #e65c19;
@charm-panel-deploy-button-shadow: #8a2d0c;
@charm-panel-cancel-button-color: #93a39f;
@charm-panel-cancel-button-bottom-gradient: #818080;
@charm-panel-cancel-button-shadow: #515050;
@charm-panel-background-color: #eeeeee;
@charm-panel-border-color: #BEBEBE;
@charm-paneel-border-top-color: #E0DEDE;
@navbar-color: #2D2D2D!important;

body {
    margin-top: 87px;
    background-color: #302b28;
    font-family: @font-family;
}

input, button, select, textarea {
    font-family: @font-family;
}

.create-border-radius(@radius) {
    -moz-border-radius: @radius;
    -webkit-border-radius: @radius;
    border-radius: @radius;
}

.create-box-shadow(@arguments) {
    -moz-box-shadow: @arguments;
    -webkit-box-shadow: @arguments;
    box-shadow: @arguments;
}

.create-button(@gradient-start, @gradient-end, @shadow-color, @v-pos) {
    @blur: 2px;
    background-image: -ms-linear-gradient(top, @gradient-start, @gradient-end);
    background-image: -webkit-gradient(linear, 0 0, 0 100%, from(@gradient-start), to(@gradient-end));
    background-image: -webkit-linear-gradient(top, @gradient-start, @gradient-end);
    background-image: -o-linear-gradient(top, @gradient-start, @gradient-end);
    background-image: -moz-linear-gradient(top, @gradient-start, @gradient-end);
    background-image: linear-gradient(top, @gradient-start, @gradient-end);
    background-repeat: repeat-x;
    // Using a variable here because LESS strips commas in mixin args.
    @box-shadow: 0 (@v-pos + 3) @blur -@blur @shadow-color inset,
                 2px 0 3px -2px @shadow-color inset,
                 -2px 0 3px -2px @shadow-color inset;
    .create-box-shadow(@box-shadow);
    .create-border-radius(~"6px / 7px");
    border: none;
}

i.sprite {
    display: inline-block;
    vertical-align: middle;
}

#viewport-wrapper {
    position: relative;
    width: 85%;
    margin: 0 auto;
    padding: 0 12px;
    min-width: 960px;
}

#vp-left-border {
    position: absolute;
    top: 0;
    left: 0;
    background: url(/juju-ui/assets/images/left_shadow.png) repeat-y;
    margin-left: -12px;
    width: 12px;
}

#vp-right-border {
    position: absolute;
    top: 0;
    right: 0;
    background: url(/juju-ui/assets/images/right_shadow.png) repeat-y;
    margin-right: -12px;
    width: 12px;
}

.view-container {
  overflow: auto;
  padding: 10px;
}

.navbar {
    margin-top: -87px;
    margin-bottom: 0;
    height: 87px;
    min-width: 800px;
    background: url(/juju-ui/assets/images/top_bar.png) repeat-x;
    padding: 0;
    position: relative;
    color: @navbar-color;
    .brand {
        margin: 12px 26px 6px 10px;
        padding: 0;
    }
    > div {
        padding: 0;
        .nav-container {
            display: inline-block;
            height: 44px;
            margin: 2px 0 0 0;
            padding: 20px 0 4px;
            &#charm-search-trigger-container {
                width: 292px;
                white-space: nowrap;
                border-left: 1px solid transparent;
                &.active-border {
                    border-left-color: lightgray;
                }
            }
            .nav-section {
                border-left: 1px solid transparent;
                &.active-border {
                    border-left-color: lightgray;
                }
                display: inline-block;
                padding: 4px 10px;
                #charm-search-trigger {
                    cursor: pointer;
                }
                .btn {
                    margin: 0 5px;
                }
                input {
                    height: 23px;
                    width: 128px;
                    background: url(/juju-ui/assets/images/searchbox_icon.png)
                                no-repeat 4px 4px whiteSmoke;
                    margin: 0 10px;
                    padding: 3px 3px 3px 26px;
                    font-style: italic;
                    font-size: 0.9em;
                    &:valid {
                        background: white;
                        padding: 3px;
                        width: 151px;
                        font-style: normal;
                        font-size: 1em;
                    }
                    &:focus {
                        color: gray;
                        border-color: rgba(82, 168, 236, 0.8);
                        outline: 0;
                        outline: thin dotted 9;
                        box-shadow: inset 0 1px 1px rgba(0, 0, 0, 0.075),
                                    0 0 8px rgba(82, 168, 236, 0.6);
                    }
                }

            }
        }
        span:first-child .nav-section {
            border-left: none;
            padding: 0 6px;
        }
        &#nav-alerts-charms {
            float: right;
            .nav-container:first-child .nav-section {
                position: relative;
            }
        }
        &#nav-brand-env .nav-container {
            float: left;
            .provider-type {
                font-size: 0.7em;
            }
        }
    }
}

.bottom-navbar {
    min-width: 800px;
}

#content {
    position: relative;
    background-color: #fff;
    width: 100%;
}

#main {

}

#overview {

}

.divider {
    padding: 5px;
}

svg {
    stroke-width: 0;
}

.crosshatch-background {
    background: url(/juju-ui/assets/images/pattern_tile.png) repeat;
}

#canvas {
    position: relative;
}


.environment-menu {
    @border_radius: 20px;
    @background_color: #282421;

    display: none;
    background-color: @background_color;
    color: #fdf6e3;
    .create-border-radius(@border_radius);
    .create-box-shadow(-2px 4px 4px 0 rgba(0, 0, 0, 0.5));
    top: 0;
    left: 0;
    position: absolute;

    &.active {
        display: block;
    }

    .triangle {
        position: absolute;
        top: 62px;
        width: 12px;
        line-height: 21px;
        background-repeat: no-repeat;
    }
    &.left .triangle {
        right: -12px;
        background-image: url(/juju-ui/assets/images/icons/icon_shadow_triangle_right.png);
    }
    &.right .triangle {
        left: -12px;
        background-image: url(/juju-ui/assets/images/icons/icon_shadow_triangle.png);
    }

    .menu-title {
        margin: 10px;
    }

    .cancel {
        margin: 10px;
        float: right;
    }

    ul {
        margin: 10px;
        list-style-type: none;
        li {
            background-position: 5px center;
            background-repeat: no-repeat;
            border-bottom: 1px #5f594f solid;
            cursor: pointer;
            line-height: 32px;
            padding: 5px 5px 5px 5px;
            .create-border-radius(@border_radius);

            &.view-service {
                background-image: url(/juju-ui/assets/images/icons/icon_noshadow_view.png);
            }
            &.add-relation {
                background-image: url(/juju-ui/assets/images/icons/icon_noshadow_relation.png);
            }
            &.add-remove-units {
                background-image: url(/juju-ui/assets/images/icons/icon_noshadow_relation.png);
                color: gray;
                cursor: default;
                &:hover {
                    background-color: inherit;
                }
            }
            &.destroy-service {
                background-image: url(/juju-ui/assets/images/icons/icon_noshadow_destroy.png);
            }

            &:last-child {
                border-bottom: none;
            }
            &:hover {
                background-color: lighten(@background_color, 10%);
            }
        }

    }

    &#service-menu ul li {
        padding-left: 42px;
    }

}

charms.thumbnails.li { height:4em; }
.subordinate-rel-group {
    display: none;
    &.active {
        display: inline;
    }
}
.relation {
    stroke: #333333;
    stroke-width: 3px;
    &.error {
        stroke: #cc3333;
    }

    &.pending-relation {
        stroke: #faaf40;

        &.dragging {
            stroke: #fa6a40
        }
    }

    &.unused {
        visibility: hidden;
    }

    &.subordinate-relation {
        stroke: #3333cc;
    }
}
.rel-label {
    rect {
        stroke-width: 1px;
        stroke: #2c2c2c;
        fill: #eee;
    }

    tspan {
        text-anchor: middle;
        dominant-baseline: middle;
    }
}
.state-error { stroke: #FF0000; }
.state-started { stroke: #000000;}
.state-pending { stroke: #6597E8;}
div.state-error {
    @error-color: #c01c20;
    background-color: @error-color;
    color: #FFFFFF;
    &:hover {
        background-color: lighten(@error-color, 10%);
    }
}
div.state-started {
    @started-color: #d8d8d8;
    background-color: @started-color;
    &:hover {
        background-color: lighten(@started-color, 10%);
    }
}
div.state-pending {
    @pending-color: #fcd305;
    background-color: @pending-color;
    &:hover {
        background-color: lighten(@pending-color, 20%);
    }
}

.unit (@min_height: 20px, @border_radius:3px) {
    padding: 5px;
    .create-border-radius(@border_radius);
    margin-bottom: 0px;
    min-height: @min_height;
    cursor: pointer;
    .agent-state {
        display: none;
    }
}

ul#unit-large div.unit {
    .unit(40px);
}

ul#unit-medium div.unit {
    .unit;
}

ul#unit-small {
    margin-left: 0px;
    > li {
        margin-bottom: 5px;
        margin-left: 5px;
        > div.unit {
            .unit;
            width: 1.7em;
            text-align: center;
        }
    }
}

ul#unit-tiny {
    margin-left: 0px;
    > li {
        margin-bottom: 3px;
        margin-left: 3px;
        > div.unit {
            .unit(0px, 1px);
        }
    }
}

circle.mouse-down-indicator {
    stroke: #040404;
    stroke-width: 2px;
    fill: none;
}

g.service {
    fill: none;
    stroke: none;

    text {
        text-anchor: middle;
    }

    .charm-label {
        font-style: italic;
        fill: #4c4c4c;
    }
    .name {
        fill: #4c4c4c;
    }

   .unit-count {
        stroke-width: 0;
        text-anchor: middle;
        dominant-baseline: central;
        fill: rgba(0,0,0,0);

        &.show-count {
            fill: rgba(0,0,0,1);}
        &.hide-count {
            fill: rgba(0,0,0,0);}
    }

    .sub-rel-count {
        text-anchor: middle;
        dominant_baseline: central;
        fill: #4f4f4f;
        font-size: 1.2em;
    }

    .exposed-indicator {
        fill: #00F;

        &.off {
            visibility: hidden;
        }
        &.on {
            visibility: visible;
        }
    }

    .service-control-panel {
        visibility: hidden;

        &.active {
            visibility: visible;
        }

        image {
            cursor: pointer;
        }
    }
}
g.service-status {
    path {
        stroke-width: 0;
        fill: #fff;

        &.status-pending {
            fill: #fcd305;}
        &.status-good {
            fill: #b7b7b7;}
        &.status-error {
            fill: #c01c20;}
    }
}

g.unit {
    stroke-width: 0; font-weight: bold;
    font-size: 1.2em;
    fill: #1626cf;
    .address {
    fill: #ffffff; font-size: 0.8em;}
    .unit-border {
    stroke-width: 2px; fill: #a0a0a0;}
}

/*
 * Notification system
 */
.notice {
    border-top: 1px solid #D0D0D0;
    padding: 1em 4px;
    margin: 1em 0 0 2px;
    cursor: pointer;

    .seen {
        background-color: rgba(222, 222, 222, 0.33);
    }

    &:first-child {
        border: none;
        padding-top: 0;
    }

    small {
        margin-left: 1em;
        font-size: 0.7em;
        color: #d0d0d0;
    }

    .header {
        background-color: #c0c0c0;
        font-size: 0.9em;
        margin: 0;
        padding: 0;
    }

    .error {
        background-color: rgba(255, 0, 0, 0.1);
    }
}

#service-footer {
    text-align: center;
    .footer-right {
        float: right;
    }
    .footer-left {
        float: left;
    }
    input {
        width: 3em;
        margin-bottom: 0;
    }
}

/*
 * Overview Module
 */
#overview {
    margin: 0;
    padding: 0;
    width: 100%;
}
#overview-tasks {
    background: url(/juju-ui/assets/images/bottom_bar.png) repeat-x;
    height: 50px;
    position: relative;
    color: @navbar-color;

    .controls {
        position: absolute;
        top: 1px;
        left: 11px;
    }
    .destroy-control {
        position: absolute;
        top: 1px;
        right: 11px;
    }
}

.picker {
    position: relative;
    display: inline-block;
    margin: 0;
    padding: 0;
    height: 24px;
    &.graph-list-picker {
        width: 116px;
        .picker-body {
            width: 91px;
        }


        .picker-expanded {
            display: none;

            &.active {
                z-index: 100;
                display: block;
            }
            .picker-edge {
                display: block;
                top: auto;
                bottom: -10px;
                margin-left: -3px;
            }
            .picker-edge-right {
                left: auto;
                right: 0;
                margin-left: 0;
                margin-right: -3px;
            }
            .picker-list {
                position: absolute;
                bottom: -12px;
                left: 4px;
                height: 100%;
                background: url(/juju-ui/assets/images/view_1px.png) repeat-x;
                list-style-type: none;
                padding: 0;
                margin: 0;
                height: 54px;
                width: 108px;

                ul {
                    list-style-type: none;
                    padding: 0;
                    padding-top: 5px;
                    margin: 0;

                    li {
                        padding: 1px;

                        .activetick {
                            width: 12px;
                            height: 14px;
                            float: right;
                            background: url(/juju-ui/assets/images/selected_tick.png)
                                no-repeat
                                bottom left;
                        }
                    }
                }
            }
        }
    }
    &.zoom-picker {
        width: 56px;
        .picker-body {
            width: 36px;
        }
        /*#zoom-btn-up {
            position: absolute;
            top: 8px;
            right: 0px;
            opacity: 0;
            &.active {
                opacity: 1;
            }
        }
        #zoom-btn-down {
            position: absolute;
            bottom: -8px;
            right: 0px;
            opacity: 0;
            &.active {
                opacity: 1;
            }
        }*/
    }

    .picker-edge {
        position: absolute;
        top: 8px;
        left: 0;
    }
    .picker-body {
        position: absolute;
        top: 8px;
        left: 4px;
        background: url(/juju-ui/assets/images/picker_1px.png) repeat-x;
        height: 20px;
        padding: 3px 0 0 3px;
    }
    .picker-button {
        position: absolute;
        top: 8px;
        right: 0;
    }
    &.inactive {
        .picker-edge {
            display: none;
        }
        .picker-body {
            display: none;
        }
        .picker-button {
            display: none;
        }
    }
}

#unit-status {
    .running {
        color: green;
    }
    .pending {
        color: yellow;
    }
    .error {
        color: red;
    }
}

#relations {
    #unit-status;
    form {
        margin: 0;
    }
}

.yui3-panel {
    background: white;
    padding: 1.6em;
    border: solid black 2px;
    .create-border-radius(6px);
    .create-box-shadow(0 3px 7px rgba(0, 0, 0, 0.3));
    -webkit-background-clip: padding-box;
    -moz-background-clip: padding-box;
    background-clip: padding-box;
    outline: none;
    font-weight: normal;
    .yui3-widget-bd {
        margin-bottom: 1em;
    }
    .yui3-widget-buttons {
        float: right;
        .btn-danger {
            margin-right: 1em;
        }
    }
}

.yui3-widget-mask {
    background: black;
    opacity: 0.4;
}

.controls {
    .read-only {
        padding-top: 5px;
    }
}

.unit-button-palette {
    float: right;
}

.hidden {
    visibility: hidden;
}

#service-relations {
    .btn {
        float: right;
    }
}

.customize-scrollbar {
    ::-webkit-scrollbar {
        width: 4px;
    }
    ::-webkit-scrollbar-track {
        -webkit-box-shadow: inset 1px 0 3px #989A9C;
    }
    ::-webkit-scrollbar-thumb {
        -webkit-box-shadow: inset 4px 0 3px #D74613;
    }
}

#juju-search-charm-panel {
    .customize-scrollbar;
    display: block;
    z-index: 999;
    padding: 0;
    top: 70px;
    height: 100px;
    position: absolute;
    width: 292px;
    background-color: white;
    border-left: lightgray solid 1px;

    .charm-panel-configure .btn {
        float: right;
    }

    .btn.deploy {
        margin-top: 5px;
        margin-left: 5px;
        text-shadow: none;
        background-position: 0 0;     /* Needed to defeat bootstrap btn:hover 0 -15px*/
        .create-button(@charm-panel-deploy-button-color,
                       @charm-panel-deploy-button-bottom-gradient,
                       @charm-panel-deploy-button-shadow, 0px);
        &:active {
            .create-button(@charm-panel-deploy-button-color,
                           @charm-panel-deploy-button-color,
                           @charm-panel-deploy-button-shadow, 1px);
        }
    }

    .charm-description btn.deploy {
       float: right;
    }
    .btn.cancel {
        color: white;
        text-shadow: none;
        margin-top: 5px;
        background-repeat: no-repeat;
        background-color: transparent;
        vertical-align: middle;
        background-position: 0 0;     /* Needed to defeat bootstrap btn:hover 0 -15px*/
        background-image: url(/juju-ui/assets/images/cancel-button.png);
        .create-button(@charm-panel-cancel-button-color, @charm-panel-cancel-button-bottom-gradient,
                       @charm-panel-cancel-button-shadow, 0px);
        &:active {
            .create-button(@charm-panel-cancel-button-color, @charm-panel-cancel-button-color,
                           @charm-panel-cancel-button-shadow, 1px);
        }
    }
    .charm-panel-configure-buttons {
      background-color: #FFFFFF;
      border-bottom: 1px solid @charm-panel-border-color;
      height: 52px;
      padding-left: 8px;
      .btn {
          margin-top: 12px;
      }
    }
    .search-charm-inner {
        width: 100%;
        height: 500px;
    }
    .charm-nav-back {
        border-top: 1px solid #DEDEDE;
        border-bottom: 1px solid @charm-panel-border-color;
        color: @charm-panel-deploy-button-color;
        cursor: pointer;
        font-size: 14px;
        padding: 7px 4px;
    }
    .charm-panel {
        background-color: @charm-panel-background-color;
        height: 432px;
        overflow-y: auto;
        overflow-x: hidden;
        h3 {
            color: @label-color;
            font-size: 22px;
            font-weight: normal;
            padding: 5px 0px 2px 0px;
        }
        h4 {
            color: @label-color;
            cursor: pointer;
            border-top: 1px solid #FFFFFF;
            border-bottom: 1px solid @charm-panel-border-color;
            font-family: @font-family-medium;
            font-weight: normal;
            padding: 8px 12px;
            i {
                float: right;
            }
            &.first {
                border-top: 1px solid @charm-paneel-border-top-color;
            }
        }
        h5 {
            color: @label-color;
            font-family: @font-family-medium;
            font-weight: normal;
            margin-top: 11px;
        }
        #charm-panel-head {
            border-top: 1px solid #FFFFFF;
            border-bottom: 1px solid @charm-panel-border-color;
            padding: 1ex 12px 10px 12px;
        }
        .collapsible {
            background-color: #E7E7E7;
            line-height: 16px;
            overflow: hidden;
            padding: 0px 12px;
            :last-child {
                margin-bottom: 11px;
            }
        }
        &.charm-description {
            color: #58595B;
            font-size: 12px;
            .charm-section {
                .commitmessage {
                    padding: 0.8ex 0 1ex 1em;
                    font-style: italic;
                    white-space: pre-wrap;
                }
            }
            h6 {
                font-weight: bold;
                text-transform: uppercase;
                color: black
            }
        }
        &.config-variant {
            font-size: 14px;
<<<<<<< HEAD

            .collapsible {
                padding: 10px 0px;
            }

=======
            border-top: 1px solid @charm-paneel-border-top-color;
>>>>>>> f2796b20
            .control-group {
                width: auto;
                margin-bottom: 0;
                margin-top: 1ex;
                padding: 5px 12px;
                clear: both;
                &:nth-of-type(2) {
                    margin-bottom: 15px;
                }
            }
            .control-description {
                display: none;
            }
            .control-label {
                width: auto;
                margin-bottom: 1ex;
                float: left;
                color: @label-color;
                font-size: 14px;
            }
            .controls {
                margin-left: auto;
                margin-right: 0;
                input[type=text] {
                    color: @text-entry-color;
                    font-style: italic;
                    height: 15px;
                    width: 250px;
                    margin: 0;
                    .create-border-radius(6px);
                    // Using a variable here because LESS strips commas in
                    // mixin args.
                    @box-shadow: 0 1px 3px #959595 inset, 0 1px 0 white;
                    .create-box-shadow(@box-shadow);
                }
                input[type=checkbox] {
                    margin-left: 1ex;
                    margin-top: 0.7ex;
                }
            }
            .config-field {
                font-size: 16px;
                color: text-entry-color;
            }
            .config-file-upload {
                position: relative;
                width: 252px;
                height: 25px;
                margin-left: 12px;
            }
            .config-file-upload-widget {
                position: absolute;
                top: 0;
                left: 0;
                visibility: hidden;
                z-index: 0;
            }
            .config-file-upload-overlay {
                background: url(/juju-ui/assets/images/getfile_button.png) no-repeat;
                color: #4c4c4c;
                font-family: @font-family-medium;
                position: absolute;
                top: 0;
                left: 0;
                padding-left: 5px;
                padding-top: 2px;
                height: 25px;
                width: 149px;
                z-index: 2;
                cursor: pointer;
                &:active {
                  background: url(/juju-ui/assets/images/getfile_button-pressed.png) no-repeat;
                }
            }
            .config-file-name {
                position: absolute;
                top: 27px;
                left: 5px;
                width: auto;
                z-index: 2;
            }
            .btn {
                 margin-top: 5px;
            }
        }
    }
    .search-result-div {
        overflow-y:auto;
        overflow-x:hidden;
        background-color: #EEEEEE;
        .series-charms {
            h3 {
                font-weight: normal;
                font-size: 16px;
                text-transform: capitalize;
                padding-left: 11px;
                background-color: #CBCBCB;
                border-top: 1px solid #989898;
            }
            ul {
                margin-bottom: 0;
            }
            .charm-entry {
                padding: 11px;
                border-top: 1px solid #FFFFFF;
                border-bottom: 1px solid #BDBDBD;
                &:first-child {
                    padding-top: 11px;
                }
                &:last-child {
                    border-bottom: none;
                }
                &:nth-child(odd) {
                    background-color: #EDEDED;
                }
                &:nth-child(even) {
                    background-color: #F3F3F3;
                }
                &:hover {
                    background-color: white;
                }
                a.charm-detail {
                    font-weight: normal;
                    font-size: 16px;
                    color: @charm-panel-orange;
                    line-height: 18px;
                }
                .charm-summary {
                    margin-bottom: 4px;
                    font-size: 12px;
                    line-height: 14px;
                    padding-top: 6px;
                }
                .btn {
                    float: right;
                    opacity: 0;
                }
            }
        }
    }
}

table tr.highlighted {
   background: pink;
}

#destroy-service {
    margin-top: 10px;
    margin-left: 10px;
    margin-right: 10px;
}

.service-view {
    .juju-service-info-container-bottom-menu {
        background: url(/juju-ui/assets/images/bottom_bar.png) repeat-x;
        height: 50px;
        position: relative;
        color: @navbar-color;
        text-align: center;

        .filter-control {
            position: absolute;
            right: 430px;
            top: 13px;
            width: 300px;
            display: inline-block;

            .filter-label {
                position: absolute;
                right: 305px;
                top: 3px;
            }

            .control-separator {
                 padding-top: 0px;
                 padding-left: 5px;

                 img {
                    height: 30px;
                    padding-top: 0px;
                 }
            }

            .state-buttons {
                img {
                    padding-top: 0px;
                    height: 30px;
                }

                div {
                    padding-top: 3px;
                    width: 70px;
                    height: 21px;
                    background:url(/juju-ui/assets/images/toggles.png) -70px 0;

                    &.active {
                        background:url(/juju-ui/assets/images/on_middle.png) 0 0;
                        .white;
                    }

                    &:first-child {
                        background:url(/juju-ui/assets/images/toggles.png) 0 0px;

                        &.active {
                            background:url(/juju-ui/assets/images/on_left.png) 0 0;
                            .white;
                        }
                    }

                    &:last-child {
                        background:url(/juju-ui/assets/images/toggles.png) -210px 0;

                        &.active {
                            background:url(/juju-ui/assets/images/on_right.png) 0 0;
                            .white;
                        }
                    }
                }

                span:first-child {
                    padding-right: 5px;
                }

                .white {
                    a {color: white !important;}
                }

                a {
                    color: @navbar-color;
                    &:link, &:visited, &:active, &:hover {
                       text-decoration: none
                    }
                }
            }
        }

        .destroy-control {
            position: absolute;
            top: 1px;
            left: 10px;

            a {
                color: @navbar-color;
            }

            a:link, a:visited, a:active, a:hover {
                text-decoration: none
            }
        }
    }

    .service-header-partial {
      .name {
          padding-top: 38px;
          padding-left: 46px;
          height: 73px;

          div:nth-child(1) {
              font-style: normal;
              height: 28px;
              font-size: 24px;
              color: #292929;
          }

          div:nth-child(2) {
              font-style: italic;
              font-size: 16px;
              color: #6a737b;
          }
        }

        .menu-items {
            height: 26px;
            padding-top: 2px;
            padding-left: 38px;
            background: url(/juju-ui/assets/images/tab_div.png) repeat;

            .item {
                a {
                     font-size: 12px;
                     padding-left: 10px;
                     padding-right: 10px;
                     color: #292929;
                }
                a:link, a:visited, a:active, a:hover {
                     text-decoration: none
                }

                .link-active {
                    color: #dd4814 !important;
                }
                .active {
                     margin-top: 3px;
                     height: 4px;
                     background: url(/juju-ui/assets/images/tab_marker.png)
                       repeat;
                }
            }
        }
    }

    .service-common-controls {
        position: absolute;
        right: 10px;
        top: 10px;

        .control-unit-count {
            position: absolute;
            right: 120px;
            top: 0px;
            width: 305px;

            img {
                padding-top: 0px;
            }

            div {
                padding-left: 5px;
            }

            div:first-child {
                padding-top: 4px;
            }
        }

        .control-expose {
            position: absolute;
            right: 0px;
            top: 4px;
            width: 120px;

            div {
                padding-left: 5px;
            }

            .on {
                font-size: 12px; fill: #ffffff;
                position: absolute;
                right: 20px;
                top: 3px;
            }

            .off {
                font-size: 12px; fill: #292929;
                position: absolute;
                right: 40px;
                top: 3px;
            }
          }
    }
}

div.inline {
  float: left;
}

#tooltip {
    text-align: left;
    background-color: white;
    border: solid 1px black;
    padding: 0.2em 0.5em 0.3em;
    .create-border-radius(3px);
    min-width: 20px;
    max-width: 400px;
}

.charm-panel-configure {
  background-image: url(/juju-ui/assets/images/configure-cog.png);
  background-repeat: no-repeat;
  background-position: 230px 38px;
  border-top: 2px solid #dd4814;
  background-color: #2F2A27;
  height: 90px;
  padding-left: 8px;
  .title {
    font-weight: lighter;
    font-size: 22px;
    color: @charm-panel-configure-title-color;
    margin-top: 35px;
  }
  .name {
    font-size: 12px;
    color: @charm-panel-configure-name-color;
    margin-top: 5px;
  }
}<|MERGE_RESOLUTION|>--- conflicted
+++ resolved
@@ -916,15 +916,10 @@
         }
         &.config-variant {
             font-size: 14px;
-<<<<<<< HEAD
-
+            border-top: 1px solid @charm-paneel-border-top-color;
             .collapsible {
                 padding: 10px 0px;
             }
-
-=======
-            border-top: 1px solid @charm-paneel-border-top-color;
->>>>>>> f2796b20
             .control-group {
                 width: auto;
                 margin-bottom: 0;
