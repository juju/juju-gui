--- conflicted
+++ resolved
@@ -911,36 +911,20 @@
         background: url(/juju-ui/assets/images/bottom_bar.png) repeat-x;
         height: 50px;
         position: relative;
-<<<<<<< HEAD
-
-        .on {
-          font: Ubuntu regular 12px #ffffff;
-          position: absolute;
-          left: 27px;
-          top: 2px;
-        }
-
-        .off {
-          font: Ubuntu regular 12px #292929;
-          position: absolute;
-          left: 8px;
-          top: 2px;
-=======
         color: #2d2d2d!important;
-  
+
         .destroy-control {
             position: absolute;
             top: 1px;
             left: 10px;
-  
+
             a {
                 color: #2D2D2D!important;
             }
-        
+
             a:link, a:visited, a:active, a:hover {
                 text-decoration: none
             }
->>>>>>> 8b918556
         }
     }
 
@@ -948,7 +932,7 @@
         position: absolute;
         left: 120px;
         top: 10px;
-      
+
         span:first-child {
             padding-right: 5px;
         }
@@ -974,25 +958,12 @@
           }
         }
 
-<<<<<<< HEAD
-  .destroy-control {
-    position: absolute;
-    top: 1px;
-    left: 10px;
-
-    a {
-      color: #2D2D2D!important;
-    }
-
-    a:link, a:visited, a:active, a:hover {
-      text-decoration: none
-=======
         .menu-items {
             height: 26px;
             padding-top: 2px;
             padding-left: 38px;
             background: url(/juju-ui/assets/images/tab_div.png) repeat;
-    
+
             .item {
                 a {
                      font-size: 12px;
@@ -1010,12 +981,11 @@
                 .active {
                      margin-top: 3px;
                      height: 4px;
-                     background: url(/juju-ui/assets/images/tab_marker.png) 
+                     background: url(/juju-ui/assets/images/tab_marker.png)
                        repeat;
                 }
             }
         }
->>>>>>> 8b918556
     }
 
     .service-common-controls {
@@ -1028,130 +998,6 @@
             right: 120px;
             top: 0px;
             width: 305px;
-            
-            img {
-                padding-top: 0px;
-            }
-            
-            div {
-                padding-left: 5px;
-            }
-            
-            div:first-child {
-                padding-top: 4px;
-            }
-        }
-
-<<<<<<< HEAD
-  .juju-service-info-container-bottom-menu-wrapper-service {
-    margin-top: 10px;
-    margin-left: 80px;
-
-    div {
-      width: 200px
-    }
-  }
-
-  #destroy-service {
-    margin-top: 10px;
-    margin-left: 10px;
-    margin-right: 10px;
-  }
-}
-
-.service-view {
-    .juju-service-info-container-bottom-menu {        border: none;
-
-        background: url(/juju-ui/assets/images/bottom_bar.png) repeat-x;
-        height: 50px;
-        position: relative;
-        color: #2d2d2d!important;
-
-        .destroy-control {
-            position: absolute;
-            top: 1px;
-            left: 10px;
-
-            a {
-                color: #2D2D2D!important;
-            }
-
-            a:link, a:visited, a:active, a:hover {
-                text-decoration: none
-            }
-        }
-    }
-
-    .filter-control {
-        position: absolute;
-        left: 120px;
-        top: 10px;
-
-        span:first-child {
-            padding-right: 5px;
-        }
-    }
-
-    .service-header-partial {
-      .name {
-          padding-top: 38px;
-          padding-left: 46px;
-          height: 73px;
-
-          div:nth-child(1) {
-              font-style: normal;
-              height: 28px;
-              font-size: 24px;
-              color: #292929;
-          }
-
-          div:nth-child(2) {
-              font-style: italic;
-              font-size: 16px;
-              color: #6a737b;
-          }
-        }
-
-        .menu-items {
-            height: 26px;
-            padding-top: 2px;
-            padding-left: 38px;
-            background: url(/juju-ui/assets/images/tab_div.png) repeat;
-
-            .item {
-                a {
-                     font-size: 12px;
-                     padding-left: 10px;
-                     padding-right: 10px;
-                     color: #292929;
-                }
-                a:link, a:visited, a:active, a:hover {
-                     text-decoration: none
-                }
-
-                .link-active {
-                    color: #dd4814 !important;
-                }
-                .active {
-                     margin-top: 3px;
-                     height: 4px;
-                     background: url(/juju-ui/assets/images/tab_marker.png)
-                       repeat;
-                }
-            }
-        }
-    }
-
-    .service-common-controls {
-        position: absolute;
-        right: 10px;
-        top: 10px;
-
-        .control-unit-count {
-            position: absolute;
-            right: 120px;
-            top: 0px;
-            width: 305px;
 
             img {
                 padding-top: 0px;
@@ -1191,37 +1037,6 @@
             }
           }
     }
-}
-
-.state-filter-label {
-  color: white
-=======
-        .control-expose {
-            position: absolute;
-            right: 0px;
-            top: 4px;
-            width: 120px;
-            
-            div {
-                padding-left: 5px;
-            }
-    
-            .on {
-                font-size: 12px; fill: #ffffff;
-                position: absolute; 
-                right: 20px;
-                top: 3px;
-            }
-        
-            .off {
-                font-size: 12px; fill: #292929;
-                position: absolute; 
-                right: 40px;
-                top: 3px;
-            }
-          }
-    }
->>>>>>> 8b918556
 }
 
 div.inline {
