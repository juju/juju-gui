--- conflicted
+++ resolved
@@ -857,6 +857,7 @@
         height: 50px;
         position: relative;
         color: #2d2d2d!important;
+        text-align: center;
   
         .destroy-control {
             position: absolute;
@@ -876,11 +877,69 @@
     .filter-control {
         position: absolute;
         left: 120px;
-        top: 10px;
-      
+        top: 13px;
+        width: 400px;
+        display: inline-block;
+        
+      div {
+        padding-top: 3px
+      }
+
+      div:first-child {
+        padding-right: 5px
+      }
+
         span:first-child {
             padding-right: 5px;
         }
+       
+      .white {
+        a {color: white !important;}
+      }
+
+      a {
+        color: #2D2D2D!important;
+        
+        &:link, &:visited, &:active, &:hover {
+          text-decoration: none
+        }
+      }
+
+      @width: 70px;
+      @height: 21px;
+
+      .left {
+        width: @width;
+        height: @height;
+        background:url(/juju-ui/assets/images/toggles.png) 0 0px;
+      }
+
+      .active-left {
+        background:url(/juju-ui/assets/images/on_left.png) 0 0;
+        .white; 
+      }
+
+      .center {
+        width: @width;
+        height: @height;
+        background:url(/juju-ui/assets/images/toggles.png) -70px 0;
+      }
+
+      .active-center {
+        background:url(/juju-ui/assets/images/on_middle.png) 0 0;
+        .white;
+      }
+
+      .right {
+        width: @width;
+        height: @height;
+        background:url(/juju-ui/assets/images/toggles.png) -210px 0;
+      }
+
+      .active-right {
+        background:url(/juju-ui/assets/images/on_right.png) 0 0;
+        .white;
+      }
     }
 
     .service-header-partial {
@@ -957,72 +1016,6 @@
             }
         }
 
-<<<<<<< HEAD
-
-
-  .juju-service-info-container-bottom-menu-wrapper-service {
-    position: absolute;
-    left: 200px;
-    top: 12px;
-    height: 25px;
-    text-align: center;
-    
-    .filter-toggles {
-      display: inline-block;
-      width: 400px;
-      
-      div {
-        padding-top: 3px
-      }
-      
-      .white {
-        a {color: white !important;}
-      }
-
-      a {
-        color: #2D2D2D!important;
-        
-        &:link, &:visited, &:active, &:hover {
-          text-decoration: none
-        }
-      }
-      
-      @width: 70px;
-      @height: 21px;
-
-      .left {
-        width: @width;
-        height: @height;
-        background:url(/juju-ui/assets/images/toggles.png) 0 0px;
-      }
-
-      .active-left {
-        background:url(/juju-ui/assets/images/on_left.png) 0 0;
-        .white; 
-      }
-
-      .center {
-        width: @width;
-        height: @height;
-        background:url(/juju-ui/assets/images/toggles.png) -70px 0;
-      }
-
-      .active-center {
-        background:url(/juju-ui/assets/images/on_middle.png) 0 0;
-        .white;
-      }
-
-      .right {
-        width: @width;
-        height: @height;
-        background:url(/juju-ui/assets/images/toggles.png) -210px 0;
-      }
-
-      .active-right {
-        background:url(/juju-ui/assets/images/on_right.png) 0 0;
-        .white;
-      }
-=======
         .control-expose {
             position: absolute;
             right: 0px;
@@ -1047,7 +1040,6 @@
                 top: 3px;
             }
           }
->>>>>>> 8b918556
     }
 }
 
