--- conflicted
+++ resolved
@@ -70,8 +70,6 @@
     stroke-width: 2px; fill: #a0a0a0;}
 }
 
-<<<<<<< HEAD
-
 /*
  * Notification system
  */
@@ -100,7 +98,13 @@
         font-size: 0.9em;
         margin: 0;
         padding: 0;
-=======
+    }
+}
+
+/*
+ * Overview Module
+ */
+
 #overview-tasks {
     width: 800px;
     margin: 0;
@@ -128,6 +132,5 @@
     }
     .error {
         color: red;
->>>>>>> c551ca02
     }
 }