/* Processed with LESS from lib/views/stylesheet.less */
@font-family: 'Ubuntu', 'Helvetica Neue', Helvetica, Arial, sans-serif;
@font-family-medium: 'Ubuntu Medium', 'Helvetica Neue', Helvetica, Arial, sans-serif;

/* Define common colors. */
@label-color: #292929;
@text-entry-color: #6d6e70;
@charm-panel-orange: #dd4814;
@charm-panel-configure-title-color: #eee7d5;
@charm-panel-configure-name-color: #8f8f88;
@charm-panel-deploy-button-color: @charm-panel-orange;
@charm-panel-deploy-button-bottom-gradient: #e65c19;
@charm-panel-deploy-button-shadow: #8a2d0c;
@charm-panel-cancel-button-color: #93a39f;
@charm-panel-cancel-button-bottom-gradient: #818080;
@charm-panel-cancel-button-shadow: #515050;
@charm-panel-background-color: #eeeeee;
@charm-panel-border-color: #BEBEBE;
@charm-panel-border-top-color: #E0DEDE;
@charm-panel-series-color: #CBCBCB;
@charm-panel-configure-color: #2F2A27;
@charm-panel-padding-left: 10px;
@charm-panel-width: 292px;
@navbar-color: #2D2D2D!important;

body {
    margin-top: 87px;
    background-color: #302b28;
    font-family: @font-family;
}

input, button, select, textarea {
    font-family: @font-family;
}

.create-border-radius(@radius) {
    -moz-border-radius: @radius;
    -webkit-border-radius: @radius;
    border-radius: @radius;
}

.create-box-shadow(@arguments) {
    -moz-box-shadow: @arguments;
    -webkit-box-shadow: @arguments;
    box-shadow: @arguments;
}

.create-button(@gradient-start, @gradient-end, @shadow-color, @v-pos) {
    @blur: 2px;
    background-image: -ms-linear-gradient(top, @gradient-start, @gradient-end);
    background-image: -webkit-gradient(linear, 0 0, 0 100%, from(@gradient-start), to(@gradient-end));
    background-image: -webkit-linear-gradient(top, @gradient-start, @gradient-end);
    background-image: -o-linear-gradient(top, @gradient-start, @gradient-end);
    background-image: -moz-linear-gradient(top, @gradient-start, @gradient-end);
    background-image: linear-gradient(top, @gradient-start, @gradient-end);
    background-repeat: repeat-x;
    // Using a variable here because LESS strips commas in mixin args.
    @box-shadow: 0 (@v-pos + 3) @blur -@blur @shadow-color inset,
                 2px 0 3px -2px @shadow-color inset,
                 -2px 0 3px -2px @shadow-color inset;
    .create-box-shadow(@box-shadow);
    .create-border-radius(~"6px / 7px");
    border: none;
}

i.sprite {
    display: inline-block;
    vertical-align: middle;
}

#viewport-wrapper {
    position: relative;
    width: 85%;
    margin: 0 auto;
    padding: 0 12px;
    min-width: 960px;
}

#vp-left-border {
    position: absolute;
    top: 0;
    left: 0;
    background: url(/juju-ui/assets/images/left_shadow.png) repeat-y;
    margin-left: -12px;
    width: 12px;
}

#vp-right-border {
    position: absolute;
    top: 0;
    right: 0;
    background: url(/juju-ui/assets/images/right_shadow.png) repeat-y;
    margin-right: -12px;
    width: 12px;
}

.view-container {
  overflow: auto;
  padding: 10px;
}

.navbar {
    margin-top: -87px;
    margin-bottom: 0;
    height: 87px;
    min-width: 800px;
    background: url(/juju-ui/assets/images/top_bar.png) repeat-x;
    padding: 0;
    position: relative;
    color: @navbar-color;
    .brand {
        margin: 12px 26px 6px 10px;
        padding: 0;
    }
    > div {
        padding: 0;
        .nav-container {
            display: inline-block;
            height: 44px;
            margin: 2px 0 0 0;
            padding: 20px 0 4px;
            &#charm-search-trigger-container {
                width: @charm-panel-width;
                white-space: nowrap;
                border-left: 1px solid transparent;
                &.active-border {
                    border-left-color: darkgray;
                    .create-box-shadow(inset 1px 0 0 lightgray);
                }
            }
            .nav-section {
                border-left: 1px solid transparent;
                &.active-border {
                    border-left-color: lightgray;
                }
                display: inline-block;
                padding: 4px 10px;
                #charm-search-trigger {
                    cursor: pointer;
                }
                .btn {
                    margin: 0 5px;
                }
                input {
                    height: 23px;
                    width: 128px;
                    background: url(/juju-ui/assets/images/searchbox_icon.png)
                                no-repeat 4px 4px whiteSmoke;
                    margin: 0 10px;
                    padding: 3px 3px 3px 26px;
                    font-style: italic;
                    font-size: 0.9em;
                    &:valid {
                        background: white;
                        padding: 3px;
                        width: 151px;
                        font-style: normal;
                        font-size: 1em;
                    }
                    &:focus {
                        color: gray;
                        border-color: rgba(82, 168, 236, 0.8);
                        outline: 0;
                        outline: thin dotted 9;
                        box-shadow: inset 0 1px 1px rgba(0, 0, 0, 0.075),
                                    0 0 8px rgba(82, 168, 236, 0.6);
                    }
                }

            }
        }
        span:first-child .nav-section {
            border-left: none;
            padding: 0 6px;
        }
        &#nav-alerts-charms {
            float: right;
            .nav-container:first-child .nav-section {
                position: relative;
            }
        }
        &#nav-brand-env .nav-container {
            float: left;
            .provider-type {
                font-size: 0.7em;
            }
        }
    }
}

.bottom-navbar {
    min-width: 800px;
}

#content {
    position: relative;
    background-color: #fff;
    width: 100%;
}

#main {

}

#overview {

}

.divider {
    padding: 5px;
}

svg {
    stroke-width: 0;
}

.crosshatch-background {
    background: url(/juju-ui/assets/images/pattern_tile.png) repeat;
}

#canvas {
    position: relative;
}


.environment-menu {
    @border_radius: 20px;
    @background_color: #282421;

    display: none;
    background-color: @background_color;
    color: #fdf6e3;
    .create-border-radius(@border_radius);
    .create-box-shadow(-2px 4px 4px 0 rgba(0, 0, 0, 0.5));
    top: 0;
    left: 0;
    position: absolute;

    &.active {
        display: block;
    }

    .triangle {
        position: absolute;
        top: 62px;
        width: 12px;
        line-height: 21px;
        background-repeat: no-repeat;
    }
    &.left .triangle {
        right: -12px;
        background-image: url(/juju-ui/assets/images/icons/icon_shadow_triangle_right.png);
    }
    &.right .triangle {
        left: -12px;
        background-image: url(/juju-ui/assets/images/icons/icon_shadow_triangle.png);
    }

    .menu-title {
        margin: 10px;
    }

    .cancel {
        margin: 10px;
        float: right;
    }

    ul {
        margin: 10px;
        list-style-type: none;
        li {
            background-position: 5px center;
            background-repeat: no-repeat;
            border-bottom: 1px #5f594f solid;
            cursor: pointer;
            line-height: 32px;
            padding: 5px 5px 5px 5px;
            .create-border-radius(@border_radius);

            &.view-service {
                background-image: url(/juju-ui/assets/images/icons/icon_noshadow_view.png);
            }
            &.add-relation {
                background-image: url(/juju-ui/assets/images/icons/icon_noshadow_relation.png);
            }
            &.add-remove-units {
                background-image: url(/juju-ui/assets/images/icons/icon_noshadow_relation.png);
                color: gray;
                cursor: default;
                &:hover {
                    background-color: inherit;
                }
            }
            &.destroy-service {
                background-image: url(/juju-ui/assets/images/icons/icon_noshadow_destroy.png);
            }

            &:last-child {
                border-bottom: none;
            }
            &:hover {
                background-color: lighten(@background_color, 10%);
            }
        }

    }

    &#service-menu ul li {
        padding-left: 42px;
    }

}

charms.thumbnails.li { height:4em; }
.subordinate-rel-group {
    display: none;
    &.active {
        display: inline;
    }
}
.relation {
    stroke: #333333;
    stroke-width: 3px;
    &.error {
        stroke: #cc3333;
    }

    &.pending-relation {
        stroke: #faaf40;

        &.dragging {
            stroke: #fa6a40
        }
    }

    &.unused {
        visibility: hidden;
    }

    &.subordinate-relation {
        stroke: #3333cc;
    }
}
.rel-label {
    rect {
        stroke-width: 1px;
        stroke: #2c2c2c;
        fill: #eee;
    }

    tspan {
        text-anchor: middle;
        dominant-baseline: middle;
    }
}
.state-error { stroke: #FF0000; }
.state-started { stroke: #000000;}
.state-pending { stroke: #6597E8;}
div.state-error {
    @error-color: #c01c20;
    background-color: @error-color;
    color: #FFFFFF;
    &:hover {
        background-color: lighten(@error-color, 10%);
    }
}
div.state-started {
    @started-color: #d8d8d8;
    background-color: @started-color;
    &:hover {
        background-color: lighten(@started-color, 10%);
    }
}
div.state-pending {
    @pending-color: #fcd305;
    background-color: @pending-color;
    &:hover {
        background-color: lighten(@pending-color, 20%);
    }
}

.unit (@min_height: 20px, @border_radius:3px) {
    padding: 5px;
    .create-border-radius(@border_radius);
    margin-bottom: 0px;
    min-height: @min_height;
    cursor: pointer;
    .agent-state {
        display: none;
    }
}

ul#unit-large div.unit {
    .unit(40px);
}

ul#unit-medium div.unit {
    .unit;
}

ul#unit-small {
    margin-left: 0px;
    > li {
        margin-bottom: 5px;
        margin-left: 5px;
        > div.unit {
            .unit;
            width: 1.7em;
            text-align: center;
        }
    }
}

ul#unit-tiny {
    margin-left: 0px;
    > li {
        margin-bottom: 3px;
        margin-left: 3px;
        > div.unit {
            .unit(0px, 1px);
        }
    }
}

circle.mouse-down-indicator {
    stroke: #040404;
    stroke-width: 2px;
    fill: none;
}

g.service {
    fill: none;
    stroke: none;

    text {
        text-anchor: middle;
    }

    .charm-label {
        font-style: italic;
        fill: #4c4c4c;
    }
    .name {
        fill: #4c4c4c;
    }

   .unit-count {
        stroke-width: 0;
        text-anchor: middle;
        dominant-baseline: central;
        fill: rgba(0,0,0,0);

        &.show-count {
            fill: rgba(0,0,0,1);}
        &.hide-count {
            fill: rgba(0,0,0,0);}
    }

    .sub-rel-count {
        text-anchor: middle;
        dominant_baseline: central;
        fill: #4f4f4f;
        font-size: 1.2em;

        &.active {
            font-style: italic;
            font-weight: bold;
            fill: #3333cc;
        }
    }

    .exposed-indicator {
        fill: #00F;

        &.off {
            visibility: hidden;
        }
        &.on {
            visibility: visible;
        }
    }

    .service-control-panel {
        visibility: hidden;

        &.active {
            visibility: visible;
        }

        image {
            cursor: pointer;
        }
    }
}
g.service-status {
    path {
        stroke-width: 0;
        fill: #fff;

        &.status-pending {
            fill: #fcd305;}
        &.status-good {
            fill: #b7b7b7;}
        &.status-error {
            fill: #c01c20;}
    }
}

g.unit {
    stroke-width: 0; font-weight: bold;
    font-size: 1.2em;
    fill: #1626cf;
    .address {
    fill: #ffffff; font-size: 0.8em;}
    .unit-border {
    stroke-width: 2px; fill: #a0a0a0;}
}

/*
 * Notification system
 */
.notice {
    border-top: 1px solid #D0D0D0;
    padding: 1em 4px;
    margin: 1em 0 0 2px;
    cursor: pointer;

    .seen {
        background-color: rgba(222, 222, 222, 0.33);
    }

    &:first-child {
        border: none;
        padding-top: 0;
    }

    small {
        margin-left: 1em;
        font-size: 0.7em;
        color: #d0d0d0;
    }

    .header {
        background-color: #c0c0c0;
        font-size: 0.9em;
        margin: 0;
        padding: 0;
    }

    .error {
        background-color: rgba(255, 0, 0, 0.1);
    }
}

#service-footer {
    text-align: center;
    .footer-right {
        float: right;
    }
    .footer-left {
        float: left;
    }
    input {
        width: 3em;
        margin-bottom: 0;
    }
}

/*
 * Notifier widget.
 */
#notifier-box {
    position: absolute;
    right: 0px;
    top: 0px;
    z-index: 9999;
    .yui3-notifier-content {
        @background-color: black;
        @margin-left: 41px;
        @margin-top: 13px;
        @opacity: 0.8;
        .create-border-radius(8px);
        // Using a variable here because LESS strips commas in mixin args.
        @box-shadow: 0 2px 4px lighten(@background-color, 10%),
            0 1px 2px lighten(@background-color, 20%) inset;
        .create-box-shadow(@box-shadow);
        background-color: @background-color;
        margin: 6px;
        opacity: @opacity;
        overflow: hidden;
        width: 277px;
        &:hover {
            cursor: pointer;
            opacity: @opacity - 0.1;
        }
        h3 {
            color: #FDF6E3;
            font-size: 16px;
            font-weight: normal;
            margin-top: @margin-top;
            margin-left: @margin-left;
        }
        div {
            color: #DDD7C6;
            font-size: 12px;
            line-height: 16px;
            margin-left: @margin-left;
            margin-bottom: 12px;
        }
        .sprite {
            float: left;
            margin-top: @margin-top + 5px;
            margin-left: 12px;
            opacity: 1;
        }
    }
}

/*
 * Overview Module
 */
#overview {
    margin: 0;
    padding: 0;
    width: 100%;
}
#overview-tasks {
    background: url(/juju-ui/assets/images/bottom_bar.png) repeat-x;
    height: 50px;
    position: relative;
    color: @navbar-color;

    .controls {
        position: absolute;
        top: 1px;
        left: 11px;
    }
    .destroy-control {
        position: absolute;
        top: 1px;
        right: 11px;
    }
}

.picker {
    position: relative;
    display: inline-block;
    margin: 0;
    padding: 0;
    height: 24px;
    &.graph-list-picker {
        width: 116px;
        .picker-body {
            width: 91px;
        }


        .picker-expanded {
            display: none;

            &.active {
                z-index: 100;
                display: block;
            }
            .picker-edge {
                display: block;
                top: auto;
                bottom: -10px;
                margin-left: -3px;
            }
            .picker-edge-right {
                left: auto;
                right: 0;
                margin-left: 0;
                margin-right: -3px;
            }
            .picker-list {
                position: absolute;
                bottom: -12px;
                left: 4px;
                height: 100%;
                background: url(/juju-ui/assets/images/view_1px.png) repeat-x;
                list-style-type: none;
                padding: 0;
                margin: 0;
                height: 54px;
                width: 108px;

                ul {
                    list-style-type: none;
                    padding: 0;
                    padding-top: 5px;
                    margin: 0;

                    li {
                        padding: 1px;

                        .activetick {
                            width: 12px;
                            height: 14px;
                            float: right;
                            background: url(/juju-ui/assets/images/selected_tick.png)
                                no-repeat
                                bottom left;
                        }
                    }
                }
            }
        }
    }
    &.zoom-picker {
        width: 56px;
        .picker-body {
            width: 36px;
        }
        /*#zoom-btn-up {
            position: absolute;
            top: 8px;
            right: 0px;
            opacity: 0;
            &.active {
                opacity: 1;
            }
        }
        #zoom-btn-down {
            position: absolute;
            bottom: -8px;
            right: 0px;
            opacity: 0;
            &.active {
                opacity: 1;
            }
        }*/
    }

    .picker-edge {
        position: absolute;
        top: 8px;
        left: 0;
    }
    .picker-body {
        position: absolute;
        top: 8px;
        left: 4px;
        background: url(/juju-ui/assets/images/picker_1px.png) repeat-x;
        height: 20px;
        padding: 3px 0 0 3px;
    }
    .picker-button {
        position: absolute;
        top: 8px;
        right: 0;
    }
    &.inactive {
        .picker-edge {
            display: none;
        }
        .picker-body {
            display: none;
        }
        .picker-button {
            display: none;
        }
    }
}

#unit-status {
    .running {
        color: green;
    }
    .pending {
        color: yellow;
    }
    .error {
        color: red;
    }
}

#relations {
    #unit-status;
    form {
        margin: 0;
    }
}

.yui3-panel {
    background: white;
    padding: 1.6em;
    border: solid black 2px;
    .create-border-radius(6px);
    .create-box-shadow(0 3px 7px rgba(0, 0, 0, 0.3));
    -webkit-background-clip: padding-box;
    -moz-background-clip: padding-box;
    background-clip: padding-box;
    outline: none;
    font-weight: normal;
    .yui3-widget-bd {
        margin-bottom: 1em;
    }
    .yui3-widget-buttons {
        float: right;
        .btn-danger {
            margin-right: 1em;
        }
    }
}

.yui3-widget-mask {
    background: black;
    opacity: 0.4;
}

.controls {
    .read-only {
        padding-top: 5px;
    }
}

.unit-button-palette {
    float: right;
}

.hidden {
    visibility: hidden;
}

#service-relations {
    .btn {
        float: right;
    }
}

.customize-scrollbar {
    ::-webkit-scrollbar {
        width: 4px;
    }
    ::-webkit-scrollbar-track {
        -webkit-box-shadow: inset 1px 0 3px #989A9C;
    }
    ::-webkit-scrollbar-thumb {
        -webkit-box-shadow: inset 4px 0 3px #D74613;
    }
}

#juju-search-charm-panel {
    .customize-scrollbar;
    display: block;
    z-index: 999;
    padding: 0;
    top: 70px;
    height: 100px;
    position: absolute;
    width: @charm-panel-width;
    background-color: white;
    border-left: darkgray solid 1px;
    .create-box-shadow(inset 1px 0 0 lightgray);

    .charm-panel-configure .btn {
        float: right;
    }

    .btn.deploy {
        margin-top: 5px;
        margin-left: 5px;
        text-shadow: none;
        background-position: 0 0;     /* Needed to defeat bootstrap btn:hover 0 -15px*/
        .create-button(@charm-panel-deploy-button-color,
                       @charm-panel-deploy-button-bottom-gradient,
                       @charm-panel-deploy-button-shadow, 0px);
        &:active {
            .create-button(@charm-panel-deploy-button-color,
                           @charm-panel-deploy-button-color,
                           @charm-panel-deploy-button-shadow, 1px);
        }
    }

    .charm-description btn.deploy {
       float: right;
    }
    .btn.cancel {
        color: white;
        text-shadow: none;
        margin-top: 5px;
        background-repeat: no-repeat;
        background-color: transparent;
        vertical-align: middle;
        background-position: 0 0;     /* Needed to defeat bootstrap btn:hover 0 -15px*/
        background-image: url(/juju-ui/assets/images/cancel-button.png);
        .create-button(@charm-panel-cancel-button-color, @charm-panel-cancel-button-bottom-gradient,
                       @charm-panel-cancel-button-shadow, 0px);
        &:active {
            .create-button(@charm-panel-cancel-button-color, @charm-panel-cancel-button-color,
                           @charm-panel-cancel-button-shadow, 1px);
        }
    }
    .charm-panel-configure-buttons {
      background-color: #FFFFFF;
      border-bottom: 1px solid @charm-panel-border-color;
      height: 52px;
      width: @charm-panel-width - @charm-panel-padding-left - 1px;
      float: right;
      padding-left: @charm-panel-padding-left;
      .btn {
          margin-top: 12px;
          width: 67px;
      }
    }
    .search-charm-inner {
        width: 100%;
        height: 500px;
    }
    .charm-nav-back {
        border-top: 1px solid #DEDEDE;
        border-bottom: 1px solid @charm-panel-border-color;
        color: @charm-panel-deploy-button-color;
        cursor: pointer;
        font-size: 14px;
        padding: 7px @charm-panel-padding-left;
    }
    .charm-panel {
        background-color: @charm-panel-background-color;
        height: 432px;
        width: @charm-panel-width - 1px;
        float: right;
        overflow-y: auto;
        overflow-x: hidden;
        h3 {
            color: @label-color;
            font-size: 22px;
            font-weight: normal;
            padding: 5px 0px 2px 0px;
        }
        h4 {
            color: @label-color;
            cursor: pointer;
            border-top: 1px solid #FFFFFF;
            border-bottom: 1px solid @charm-panel-border-color;
            font-family: @font-family-medium;
            font-weight: normal;
            padding: 8px @charm-panel-padding-left;
            i {
                float: right;
                margin-top: 8px;
            }
            &.first {
                border-top: 1px solid @charm-panel-border-top-color;
            }
        }
        h5 {
            color: @label-color;
            font-family: @font-family-medium;
            font-weight: normal;
            margin-top: 11px;
        }
        #charm-panel-head {
            border-top: 1px solid #FFFFFF;
            border-bottom: 1px solid @charm-panel-border-color;
            padding: 1ex 10px 10px @charm-panel-padding-left;
        }
        .collapsible {
            background-color: #E7E7E7;
            line-height: 16px;
            overflow: hidden;
            padding: 0px @charm-panel-padding-left;
            :last-child {
                margin-bottom: 11px;
            }
        }
        &.charm-description {
            color: #58595B;
            font-size: 12px;
            .btn.deploy {
                margin-left: 0;
            }
            .charm-section {
                .commitmessage {
                    padding: 0.8ex 0 1ex 1em;
                    font-style: italic;
                    white-space: pre-wrap;
                }
            }
            h6 {
                font-weight: bold;
                text-transform: uppercase;
                color: black
            }
        }
        &.config-variant {
            font-size: 14px;
            border-top: 1px solid @charm-panel-border-top-color;
            .charm-entry {
                padding: 5px @charm-panel-padding-left;
                &:nth-of-type(2) {
                    margin-bottom: 15px;
                }
            }
            .control-group {
                width: auto;
                margin-bottom: 0;
                margin-top: 1ex;
                clear: both;
            }
            .control-description {
                display: none;
            }
            .control-label {
                width: auto;
                margin-bottom: 1ex;
                float: left;
                color: @label-color;
                font-size: 14px;
            }
            .controls {
                margin-left: auto;
                margin-right: 0;
                input[type=text] {
                    color: @text-entry-color;
                    font-style: italic;
                    font-size: 12px;
                    height: 15px;
                    width: 250px;
                    margin: 0;
                    .create-border-radius(6px);
                    // Using a variable here because LESS strips commas in
                    // mixin args.
                    @box-shadow: 0 1px 3px #959595 inset, 0 1px 0 white;
                    .create-box-shadow(@box-shadow);
                }
                input[type=checkbox] {
                    margin-left: 1ex;
                    margin-top: 0.7ex;
                }
            }
            .config-field {
                font-size: 16px;
                color: text-entry-color;
            }
            .config-file-upload {
                position: relative;
                width: 252px;
                height: 25px;
                margin-bottom: 20px;
                margin-top: 20px;
            }
            .config-file-upload-widget {
                position: absolute;
                top: 0;
                left: 0;
                visibility: hidden;
                z-index: 0;
            }
            .config-file-upload-overlay {
                background: url(/juju-ui/assets/images/getfile_button.png) no-repeat;
                color: #4c4c4c;
                font-family: @font-family-medium;
                position: absolute;
                top: 0;
                left: 0;
                padding-left: 5px;
                padding-top: 2px;
                height: 25px;
                width: 149px;
                z-index: 2;
                cursor: pointer;
                &:active {
                  background: url(/juju-ui/assets/images/getfile_button-pressed.png) no-repeat;
                }
            }
            .config-file-name {
                position: absolute;
                top: 27px;
                left: 5px;
                width: auto;
                z-index: 2;
            }
            .btn {
                 margin-top: 5px;
            }
        }
    }
    .search-result-div {
        overflow-y:auto;
        overflow-x:hidden;
        background-color: #EEEEEE;
        width: @charm-panel-width;
        float: right;
        border-top: 1px solid #989898;
        .series-charms {
            h3 {
                font-weight: normal;
                font-size: 14px;
                text-transform: capitalize;
                padding-left: @charm-panel-padding-left;
<<<<<<< HEAD
                background-color: @charm-panel-series-color;
                border-left: 1px solid @charm-panel-series-color - #333;
                border-top: 1px solid #989898;
                width: @charm-panel-width - 1;
=======
                background-color: #CBCBCB;
                height: 20px;
                line-height: 16px;
>>>>>>> e10e8690
            }
            ul {
                margin-bottom: 0;
                border-left: 1px solid lightgrey;
            }
            .charm-entry {
                padding-top: 0px;
                padding-left: @charm-panel-padding-left;
                border-top: 1px solid #FFFFFF;
                border-bottom: 1px solid #BDBDBD;
                height: 70px;
                .charm-div {
                    padding-top: 6px;
                }
                &:last-child {
                    border-bottom: none;
                }
                &:nth-child(odd) {
                    background-color: #EDEDED;
                }
                &:nth-child(even) {
                    background-color: #F3F3F3;
                }
                &:hover {
                    background-color: white;
                }
                a.charm-detail {
                    padding-top: 5px;
                    font-weight: normal;
                    font-size: 16px;
                    color: @charm-panel-orange;
                    line-height: 18px;
                }
                .charm-summary {
                    margin-bottom: 4px;
                    width: 190px;
                    font-size: 12px;
                    line-height: 14px;
                    padding-top: 4px;
                }
                .btn {
                    float: right;
                    opacity: 0;
                    margin-top: 20px;
                }
            }
        }
    }
}

table tr.highlighted {
   background: pink;
}

#destroy-service {
    margin-top: 10px;
    margin-left: 10px;
    margin-right: 10px;
}

.service-view {
    .juju-service-info-container-bottom-menu {
        background: url(/juju-ui/assets/images/bottom_bar.png) repeat-x;
        height: 50px;
        position: relative;
        color: @navbar-color;
        text-align: center;

        .filter-control {
            position: absolute;
            right: 430px;
            top: 13px;
            width: 300px;
            display: inline-block;

            .filter-label {
                position: absolute;
                right: 305px;
                top: 3px;
            }

            .control-separator {
                 padding-top: 0px;
                 padding-left: 5px;

                 img {
                    height: 30px;
                    padding-top: 0px;
                 }
            }

            .state-buttons {
                img {
                    padding-top: 0px;
                    height: 30px;
                }

                div {
                    padding-top: 3px;
                    width: 70px;
                    height: 21px;
                    background:url(/juju-ui/assets/images/toggles.png) -70px 0;

                    &.active {
                        background:url(/juju-ui/assets/images/on_middle.png) 0 0;
                        .white;
                    }

                    &:first-child {
                        background:url(/juju-ui/assets/images/toggles.png) 0 0px;

                        &.active {
                            background:url(/juju-ui/assets/images/on_left.png) 0 0;
                            .white;
                        }
                    }

                    &:last-child {
                        background:url(/juju-ui/assets/images/toggles.png) -210px 0;

                        &.active {
                            background:url(/juju-ui/assets/images/on_right.png) 0 0;
                            .white;
                        }
                    }
                }

                span:first-child {
                    padding-right: 5px;
                }

                .white {
                    a {color: white !important;}
                }

                a {
                    color: @navbar-color;
                    &:link, &:visited, &:active, &:hover {
                       text-decoration: none
                    }
                }
            }
        }

        .destroy-control {
            position: absolute;
            top: 1px;
            left: 10px;

            a {
                color: @navbar-color;
            }

            a:link, a:visited, a:active, a:hover {
                text-decoration: none
            }
        }
    }

    .service-header-partial {
      .name {
          padding-top: 38px;
          padding-left: 46px;
          height: 73px;

          div:nth-child(1) {
              font-style: normal;
              height: 28px;
              font-size: 24px;
              color: #292929;
          }

          div:nth-child(2) {
              font-style: italic;
              font-size: 16px;
              color: #6a737b;
          }
        }

        .menu-items {
            height: 26px;
            padding-top: 2px;
            padding-left: 38px;
            background: url(/juju-ui/assets/images/tab_div.png) repeat;

            .item {
                a {
                     font-size: 12px;
                     padding-left: 10px;
                     padding-right: 10px;
                     color: #292929;
                }
                a:link, a:visited, a:active, a:hover {
                     text-decoration: none
                }

                .link-active {
                    color: #dd4814 !important;
                }
                .active {
                     margin-top: 3px;
                     height: 4px;
                     background: url(/juju-ui/assets/images/tab_marker.png)
                       repeat;
                }
            }
        }
    }

    .service-common-controls {
        position: absolute;
        right: 10px;
        top: 10px;

        .control-unit-count {
            position: absolute;
            right: 120px;
            top: 0px;
            width: 305px;

            img {
                padding-top: 0px;
            }

            div {
                padding-left: 5px;
            }

            div:first-child {
                padding-top: 4px;
            }
        }

        .control-expose {
            position: absolute;
            right: 0px;
            top: 4px;
            width: 120px;

            div {
                padding-left: 5px;
            }

            .on {
                font-size: 12px; fill: #ffffff;
                position: absolute;
                right: 20px;
                top: 3px;
            }

            .off {
                font-size: 12px; fill: #292929;
                position: absolute;
                right: 40px;
                top: 3px;
            }
          }
    }
}

div.inline {
  float: left;
}

#tooltip {
    text-align: left;
    background-color: white;
    border: solid 1px black;
    padding: 0.2em 0.5em 0.3em;
    .create-border-radius(3px);
    min-width: 20px;
    max-width: 400px;
}

.charm-panel-configure {
  background-image: url(/juju-ui/assets/images/configure-cog.png);
  background-repeat: no-repeat;
  background-position: 230px 38px;
  border-top: 2px solid #dd4814;
  border-left: 1px solid @charm-panel-configure-color - #333;
  background-color: @charm-panel-configure-color;
  height: 90px;
  width: @charm-panel-width - @charm-panel-padding-left;
  padding-left: @charm-panel-padding-left;
  .title {
    font-weight: lighter;
    font-size: 22px;
    color: @charm-panel-configure-title-color;
    margin-top: 35px;
  }
  .name {
    font-size: 12px;
    color: @charm-panel-configure-name-color;
    margin-top: 5px;
  }
}<|MERGE_RESOLUTION|>--- conflicted
+++ resolved
@@ -1091,16 +1091,12 @@
                 font-size: 14px;
                 text-transform: capitalize;
                 padding-left: @charm-panel-padding-left;
-<<<<<<< HEAD
                 background-color: @charm-panel-series-color;
                 border-left: 1px solid @charm-panel-series-color - #333;
                 border-top: 1px solid #989898;
                 width: @charm-panel-width - 1;
-=======
-                background-color: #CBCBCB;
                 height: 20px;
                 line-height: 16px;
->>>>>>> e10e8690
             }
             ul {
                 margin-bottom: 0;
