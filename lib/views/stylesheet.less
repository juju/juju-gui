--- conflicted
+++ resolved
@@ -360,10 +360,6 @@
         dominant-baseline: central;
         fill: rgba(0,0,0,0);
         font-family: @font-family;
-<<<<<<< HEAD
-        //font-size: 2.5em;
-=======
->>>>>>> f19fe1c1
 
         &.show-count {
             fill: rgba(0,0,0,1);}
