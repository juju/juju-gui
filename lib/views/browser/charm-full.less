--- conflicted
+++ resolved
@@ -112,15 +112,6 @@
             margin-top: -15px;
         }
 
-<<<<<<< HEAD
-        i.badge-approved {
-            position: absolute;
-            margin-left: -20px;
-            margin-top: -20px;
-        }
-
-=======
->>>>>>> 7fa67fb8
         .charm-details {
             margin-left: 19px;
 
