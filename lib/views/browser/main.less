/* Colours */
@bws-dark: #505050;
@bws-heading: @bws-dark;
@bws-text: #808080;
@bws-border: #dddddd;
@bws-sidebar-width: 350px;
@bws-header-height: 60px;
@canvas-footer-nav-height: 50px;

/* Mixins */
.three-image-button-background(@left-image, @right-image, @centre-image) {
    background: url("/juju-ui/assets/images/@{left-image}")
            no-repeat left top,
            url("/juju-ui/assets/images/@{right-image}")
            no-repeat right top,
            url("/juju-ui/assets/images/@{centre-image}")
            repeat-x left top;

    &:hover {
      background-position: left center, right center, left center;
    }
    &:active {
      background-position: left bottom, right bottom, left bottom;
    }
}
.two-image-button-background(@left-image, @right-image, @background-color) {
    background: url("/juju-ui/assets/images/@{left-image}")
            no-repeat left top,
            url("/juju-ui/assets/images/@{right-image}")
            no-repeat right top;
    background-color: @background-color;
}
.heading-font {
    color: @bws-heading;
    font-family: @font-family-medium;
    font-weight: normal;
    font-size: 10.5pt;
}
.border-box {
    -moz-box-sizing: border-box;
    -webkit-box-sizing: border-box;
    box-sizing: border-box;
}

#subapp-browser {
  display: none;
  color: @bws-text;
  font-size: 9pt;

  a {
    color: @charm-panel-orange;
  }
  a:hover {
    text-decoration: none;
  }
  dl {
    margin: 0;

    dt,
    dd {
      margin: 0;
      padding: 0;
    }
    dt {
      color: @bws-heading;
      font-family: @font-family-medium;
      font-weight: normal;
    }
  }
  strong {
    font-family: @font-family-medium;
    font-weight: normal;
  }
  ul.vertical-links {
    margin: 0;
    padding: 0;
    list-style: none;
    line-height: 170%;
  }
  .badge-approved {
    display: block;
    position: absolute;
    background-position: left top;
    bacground-repeat: no-repeat;
  }
  .reset {
    margin: auto;
    text-align: left;
    width: 90%;
  }
  .section-title a {
    color: @bws-heading;
  }
  .charm-token {
    color: @bws-text;
  }
  .bws-header {
    position: relative;
    padding: 10px 20px;
    background: @bws-dark;
    color: #fff;

    .bws-icon {
      float: left;
    }
    .bws-title {
      display: inline-block;
      margin: 10px 0 12px 8px;
      font-size: 19pt;
      color: #fff;
    }
    .toggle-fullscreen-container {
      position: absolute;
      right: 20px;
      top: 10px;
      padding-left: 21px;
      background: transparent url(/juju-ui/assets/images/header_nav_border.jpg)
          repeat-y left top;

      .toggle-fullscreen {
        display: block;
        width: 40px;
        height: 40px;
        background: transparent url(/juju-ui/assets/images/browser_min_max.png)
            no-repeat 0 0;

        &:hover {
          background-position: 0 -60px;
        }
        &:active {
          background-position: 0 -120px;
        }
      }
    }
    .bws-searchbox {
      float: right;
      margin-right: 80px;

      form {
        margin: 0;
        position: relative;

        .search,
        .delete {
          position: absolute;
        }
        .search {
          top: 11px;
          left: 13px;
        }
        .delete {
          display: none;
          top: 9px;
          left: 10px;
        }
        input {
          .border-box;
          width: 300px;
          height: 40px;
          margin: 0;
          padding: 12px 12px 12px 39px;
          background-color: #fff;
          border: none;
          border-radius: 4px;
          font-size: 12pt;
          color: #bbb;
        }

        &.active {
          input {
            color: @bws-heading;
          }
          .search {
            display: none;
          }
          .delete {
            display: block;
          }
        }
      }
    }
  }
  #bws-search {
    .search-title {
      padding: 16px 20px;
      background-color: transparent;
      border-bottom: 1px solid #ccc;
      font-size: 20pt;
      font-weight: normal;
    }
    .filters {
      .border-box;
      padding: 0 20px;
      background-color: #ddd;

      .filterControl {
        display: block;
        padding: 5px 0;
        color: @bws-heading;
        font-size: 14pt;
      }

      .search-filters {
        padding: 20px 0;
        border-top: 1px dotted #bbb;

        h4 {
          font-size: 10.5pt;
        }
        ul {
          margin: 0;
          padding: 0;
          list-style: none;

          li {
            margin-bottom: 4px;
          }
        }
        input {
          margin-right: 10px;
        }
      }
    }
    .search-results {
      .border-box;
      padding: 10px 20px;
    }
  }
  #bws-search,
  #bws-editorial {
    .yui3-charmtoken {
      width: 33.33333%;
      min-width: 320px;
    }
  }
  #bws-sidebar .bws-content,
  .bws-view-data,
  #bws-sidebar,
  #bws-fullscreen {
    position: absolute;
    top: 0;
    left: 0;
    bottom: 0;
    right: 0;
  }
  .bws-view-data,
  #bws-sidebar,
  #bws-fullscreen {
<<<<<<< HEAD
    z-index: 1;
    bottom: @canvas-footer-nav-height;
=======
>>>>>>> 1c26d344
    background-color: #f5f5f5;
  }
  .bws-view-data,
  #bws-sidebar {
    bottom: @canvas-footer-nav-height;
  }
  .bws-view-data,
  #bws-sidebar .bws-content {
    overflow-x: hidden;
    overflow-y: auto;
  }
  #bws-fullscreen {
    .bws-view-data {
      top: @bws-header-height;
      bottom: 0;
      left: 0;
    }
    .toggle-fullscreen {
      background-position: 0 -180px;

        &:hover {
          background-position: 0 -240px;
        }
        &:active {
          background-position: 0 -300px;
        }
    }
    #bws-search {
      .filters,
      .search-filters {
        border: none;
      }
    }
  }
  #bws-sidebar {
    z-index: 2;
    right: auto;
    width: @bws-sidebar-width;
    overflow: hidden;
    box-shadow: 0 0 15px rgba(0, 0, 0, 0.3);

    .bws-searchbox {
      float: none;
      margin: 10px 0 0 0;

      input {
        width: 100%;
      }
    }
    .bws-content {
      top: 110px;

      .yui3-charmtoken {
        width: 100%;

        .description {
            display: none;
        }
      }
    }
  }
  .bws-view-data {
    left: @bws-sidebar-width;
  }
}<|MERGE_RESOLUTION|>--- conflicted
+++ resolved
@@ -246,11 +246,6 @@
   .bws-view-data,
   #bws-sidebar,
   #bws-fullscreen {
-<<<<<<< HEAD
-    z-index: 1;
-    bottom: @canvas-footer-nav-height;
-=======
->>>>>>> 1c26d344
     background-color: #f5f5f5;
   }
   .bws-view-data,
