--- conflicted
+++ resolved
@@ -1,11 +1,7 @@
 @inspector-background-color: #221e1c;
-<<<<<<< HEAD
+@inspector-changed-field: #dedede;
 @inspector-controls-height: 82px;
 @inspector-dark: #1c1817;
-=======
-@inspector-changed-field: #dedede;
-@inspector-controls-height: 67px;
->>>>>>> 2beb5f4c
 @inspector-divider-bottom: rgba(0, 0, 0, 0.3);
 @inspector-divider-top: rgba(255, 255, 255, 0.05);
 @inspector-status-border-color: #E2E2E2;
@@ -276,16 +272,9 @@
                         margin: 4px;
                         background-color: #505050;
                         text-align: center;
-<<<<<<< HEAD
                         line-height: 20px;
                         font-size: 16px;
-                        -moz-transition: left .1s ease-in-out;
-                        -webkit-transition: left .1s ease-in-out;
-                        transition: left .1s ease-in-out;
-=======
-                        left: 0;
                         .transition(left .1s ease-in-out);
->>>>>>> 2beb5f4c
                         -moz-user-select: none;
                         -webkit-user-select: none;
                         -ms-user-select: none;
@@ -397,13 +386,7 @@
                 margin-top: 2px;
                 padding-top: 20px;
                 letter-spacing: normal;
-<<<<<<< HEAD
-                -moz-transition: .3s, max-height .3s;
-                -webkit-transition: .25s, max-height .3s;
-                transition: .3s, max-height .3s;
-=======
                 .transition(.25s, height .3s);
->>>>>>> 2beb5f4c
 
                 &.closed {
                     padding-top: 0;
@@ -743,23 +726,11 @@
             .settings-wrapper {
                 position: relative;
 
-<<<<<<< HEAD
-=======
                 span.resolver .conflicted-env {
                   display: inline-block;
                   min-width: 25px;
                   min-height: 25px;
                 }
-
-                label {
-                    font-size: 14px;
-                    margin: 20px 0 10px 0;
-                    font-weight: bold;
-                }
-                .settings-description {
-                    font-size: 12px;
-                }
->>>>>>> 2beb5f4c
                 .config-field,
                 .constraint-field {
                   .transition(background 1s linear);
@@ -875,15 +846,8 @@
 
         .destroy-service-prompt {
             overflow: hidden;
-<<<<<<< HEAD
             max-height: 200px;
-            -moz-transition: .3s, max-height .3s;
-            -webkit-transition: .3s, max-height .3s;
-            transition: .3s, max-height .3s;
-=======
-            height: 95px;
             .transition(.25s, height .3s);
->>>>>>> 2beb5f4c
             position: absolute;
             bottom: 0;
 
