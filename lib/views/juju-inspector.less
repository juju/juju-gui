--- conflicted
+++ resolved
@@ -36,7 +36,6 @@
         overflow: auto;
         padding: 15px;
 
-<<<<<<< HEAD
         &.settings-config {
             height: 850px;
 
@@ -80,45 +79,6 @@
                     margin-top: -140px;
                     background-color: white;
                 }
-=======
-        h2 {
-            font-size: 18px;
-            padding-left: 0;
-        }
-
-        .toggle-settings-help {
-            cursor: pointer;
-        }
-
-        .toggle-expose {
-            cursor: pointer;
-            padding-bottom: 15px;
-
-            img {
-                position: relative;
-                margin-left: 70px;
-            }
-            .on {
-                font-size: 12px;
-                position: absolute;
-                right: 40px;
-            }
-            .off {
-                font-size: 12px;
-                color: black;
-                position: absolute;
-                right: 60px;
-            }
-        }
-
-        .settings-wrapper {
-            position: relative;
-
-            label {
-                font-size: 14px;
-                margin: 14px 0 7px 0;
-                font-weight: bold;
->>>>>>> c49ef43d
             }
 
             .controls {
@@ -148,8 +108,61 @@
             }
         }
 
+        h2 {
+            font-size: 18px;
+            padding-left: 0;
+        }
+
         .toggle-settings-help {
             cursor: pointer;
+        }
+
+        .toggle-expose {
+            cursor: pointer;
+            padding-bottom: 15px;
+
+            img {
+                position: relative;
+                margin-left: 70px;
+            }
+            .on {
+                font-size: 12px;
+                position: absolute;
+                right: 40px;
+            }
+            .off {
+                font-size: 12px;
+                color: black;
+                position: absolute;
+                right: 60px;
+            }
+        }
+
+        .settings-wrapper {
+            position: relative;
+
+            label {
+                font-size: 14px;
+                margin: 14px 0 7px 0;
+                font-weight: bold;
+            }
+
+            .settings-description {
+                font-style: italic;
+                font-size: 12px;
+                text-align: justify;
+            }
+
+            .warning-message {
+                color: red;
+                padding: 1em;
+            }
+            .conflicted {
+                position: absolute;
+                border: 1px solid grey;
+                margin-top: -140px;
+                background-color: white;
+            }
         }
 
         .config-file {
