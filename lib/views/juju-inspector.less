@inspector-background-color: #221e1c;
@inspector-changed-field: #dedede;
@inspector-controls-height: 82px;
@inspector-dark: #1c1817;
@inspector-divider-bottom: rgba(0, 0, 0, 0.3);
@inspector-divider-top: rgba(255, 255, 255, 0.05);
@inspector-status-border-color: #E2E2E2;
@inspector-subtitle-color: #555555;
@inspector-width: 292px;
@inspector-main-padding: 20px;
@confirm-button-color: @charm-panel-orange;
@deny-button-color: #BBB;
@disabled-input-background-color: #727272;
@disabled-input-text-color: #252525;

.animation (...) {
    -webkit-animation: @arguments;
    -moz-animation: @arguments;
    -ms-animation: @arguments;
    -o-animation: @arguments;
    animation: @arguments;
}

.animation-fill-mode (...) {
    -webkit-animation-fill-mode: @arguments;
    -moz-animation-fill-mode: @arguments;
    -ms-animation-fill-mode: @arguments;
    -o-animation-fill-mode: @arguments;
    animation-fill-mode: @arguments;
}

.transition (...) {
    -webkit-transition: @arguments;
    -moz-transition: @arguments;
    -ms-transition: @arguments;
    -o-transition: @arguments;
    transition: @arguments;
}

.pulse-green-frames-mixin () {
    0% {
      background-color: @inspector-changed-field;
    }
    10% {
      background-color: #38b44a;
    }
    100% {
      background-color: white;
    }
}

@-webkit-keyframes pulse-green {.pulse-green-frames-mixin;}
@-moz-keyframes pulse-green {.pulse-green-frames-mixin;}
@-ms-keyframes pulse-green {.pulse-green-frames-mixin;}
@-o-keyframes pulse-green {.pulse-green-frames-mixin;}
@keyframes pulse-green {.pulse-green-frames-mixin;}

.yui3-juju-inspector {
    .customize-scrollbar;

    ::-webkit-scrollbar-track {
        background-color: #1c1815;
    }
    ::-webkit-scrollbar-thumb {
        background-color: #505050;
        border-width: 0 1px;
        border-color: #1c1815;
    }
    /* Hide IE input clear control */
    input[type=text]::-ms-clear {
        display: none;
    }
    .left-breakout {
        .type9;
        position: absolute;
        top: 20px;
        bottom: @navbar-bottom-height + 20px;
        right: @inspector-width + 71px;
        overflow-y: auto;
        overflow-x: hidden;
        width: @bws-panel-width;
        background-color: #fff;
        box-shadow: 0 0 2px rgba(0, 0, 0, 0.3);

        .close-slot {
            position: absolute;
            // Need to raise it above the content.
            z-index: 1;
            display: block;
            top: 20px;
            right: 20px;
            width: 20px;
            height: 20px;
            background: transparent
                url(/juju-ui/assets/images/panel_close.png)
                left top no-repeat;
        }
        .charm .yui3-tabview {
            margin-top: 30px;
        }
        .unit-overview {
            .header {
                .type13;
                padding: 30px;
                background: @bws-background;
                border-bottom: 1px solid @bws-border;

                h2 {
                    .type2;
                    margin-bottom: 20px;
                }
                ul {
                    margin: 0;
                    list-style: none;

                    li {
                        line-height: 1.55;
                    }
                }
            }
            .unit-info-tabs {
                padding: 30px;

                h3 {
                    .type5;
                    margin-bottom: 20px;
                    padding-bottom: 15px;
                    border-bottom: 1px solid @bws-border;
                }
                tr {
                    border-bottom: 1px solid @bws-border;

                    th,
                    td {
                        padding: 10px 20px;
                    }
                    th {
                        .type5;
                        text-align: left;
                        padding-top: 0;
                        padding-bottom: 15px;
                    }
                }
            }
        }
    }

    .juju-inspector {
        .create-border-radius(@border-radius);
        position: absolute;
        top: 20px;
        right: 70px;
        width: @inspector-width;
        min-height: 250px;
        border: 0;
        background-color: @inspector-background-color;
        color: #fff;
        /* Can be removed once the old inspector styles are removed. */
        margin: 0;
        font-size: 14px;

        h1, h2, h3, h4, h5, h6 {
            padding-left: 1em;
        }
        form {
            margin: 0;
        }
        textarea,
        input[type=text],
        label {
            font-size: 14px;
        }
        input[type=checkbox].hidden-checkbox {
            display: none;
        }
        input[type=text] {
            .border-box;
            .create-border-radius(@border-radius);
            .create-box-shadow(inset 0 1px 2px rgba(0, 0, 0, 0.7));
            width: 100%;
            min-height: 30px;
            margin: 0;
            padding-left: 10px;
            padding-right: 10px;
            border: none;
        }
        textarea {
            margin: 0;
            width: 96%;
        }
        /* Buttons */
        .toggle label,
        button.unit-action-button,
        .controls button,
        .inspector-buttons a {
            .create-border-radius(@border-radius);
            // Using a variable here because LESS strips commas in mixin args.
            @box-shadow: inset 0 1px 2px rgba(0, 0, 0, 0.4);
            .create-box-shadow(@box-shadow);
            cursor: pointer;
            height: 30px;
            border-bottom: 1px solid rgba(255, 255, 255, 0.1);
        }
        button.unit-action-button,
        .controls button,
        .inspector-buttons a {
            display: inline-block;
            vertical-align: middle;
            width: 47%;
            margin: 20px 0;
            padding: 0;
            border: none;
            color: #505050;
            text-align: center;
            text-decoration: none;
            line-height: 30px;
        }
        .controls button,
        .inspector-buttons a {
            color: #fff;

            &.cancel-button,
            &.cancel {
                background:  @inspector-dark;
            }
            &.initiate-destroy,
            &.confirm-num-units,
            &.confirm {
                float: right;
                background-color: @confirm-button-color;

                &:disabled {
                    background-color: #802E0E;
                    color: #eee;
                }
            }
        }
        .toggle {
            padding: 20px @inspector-main-padding;

            span {
                display: block;
                vertical-align: top;
                line-height: 30px;
            }

            .textvalue {
              float: left;
              height: 26px;
              padding-top: 5px;
              text-transform: capitalize;
            }

            .toggle-switch {
                display: inline-block;
                vertical-align: top;
                float: right;
                padding-left: 15px;

                label {
                    .create-border-radius(@border-radius);
<<<<<<< HEAD
                    display: inline-block;
=======
                    width: 56px;
                    background-color: #282828;
                    display: block;
>>>>>>> ad4692b4
                    position: relative;
                    margin: 0;

                    .handle {
                        .create-border-radius(@border-radius);
                        .create-box-shadow(inset 0 0 4px rgba(0, 0, 0, 0.4));
                        position: absolute;
                        z-index: 501;
                        left: 0;
                        height: 24px;
                        width: 24px;
                        margin: 4px;
                        background-color: #505050;
                        text-align: center;
                        line-height: 20px;
                        font-size: 16px;
                        .transition(left .1s ease-in-out);
                        -moz-user-select: none;
                        -webkit-user-select: none;
                        -ms-user-select: none;
                        user-select: none;
                    }
                    &:after,
                    &:before {
                        content: '';
                        position: absolute;
                        display: block;
                        top: 4px;
                        left: 4px;
                        width: 24px;
                        height: 24px;
                        background-position: center center;
                        background-repeat: no-repeat;
                    }
                    &:before {
                        z-index: 502;
                        background-image: 
                            url(/juju-ui/assets/images/toggle-off.png);
                    }
                    &:after {
                        z-index: 502;
                        left: 29px;
                        background-image: 
                            url(/juju-ui/assets/images/toggle-on-inactive.png);
                    }
                }
                input.hidden-checkbox:checked ~ label {
                    .handle {
                        left: 25px;
                        background-color: @confirm-button-color;
                    }
                    &:before {
                        background-image: 
                            url(/juju-ui/assets/images/toggle-off-inactive.png);
                    }
                    &:after {
                        background-image: 
                            url(/juju-ui/assets/images/toggle-on.png);
                    }
                }
            }
        }
        .destroy-service-prompt,
        .controls {
            overflow: hidden;
            max-height: @inspector-controls-height;
            padding: 0 20px;
            background-color: @inspector-background-color;
            border-top: 1px solid @inspector-divider-bottom;
            border-bottom: 1px solid @inspector-divider-bottom;
            overflow: hidden;
            .transition(.25s, max-height .3s);

            &.closed {
                max-height: 0;
            }

            &:before {
                content: "";
                display: block;
                height: 9px;
                margin: 0 -20px;
                background-color: @inspector-dark;
                border-bottom: 1px solid @inspector-divider-top;
            }
        }
        .text-in-input {
            display: block;
            height: 25px;
            margin: -25px 10px 0 0;
            color: #b5b5b5;
            text-align: right;
        }
        .config-field.boolean {
            margin-right: 10px;
        }
        .unit-scaling {
            padding-top: 20px;
            border-bottom: 1px solid @inspector-divider-bottom;

            .unit-label,
            .current-unit-num {
                display: inline-block;
            }
            .unit-label,
            .current-unit-num {
                height: 30px;
                line-height: 30px;
            }
            .units-input {
                float: right;

                input.num-units-control {
                    width: 101px;
                }
                .unit-label {
                    padding: 0 20px 0 0;
                }
            }
            .constraint-details {
                margin-top: 10px;
            }
            .edit-constraints {
                color: #625f5a;
                text-decoration: underline;
            }
            .editable-constraints {
                margin-top: 10px;
            }
            .unit-constraints-confirm {
                overflow: hidden;
                max-height: 200px;
                margin-top: 2px;
                padding-top: 20px;
                letter-spacing: normal;
                .transition(.25s, max-height .3s);

                &.closed {
                    padding-top: 0;
                }
                .constraint-details {
                    display: block;
                }
                .inspector-buttons {
                    a {
                        margin-bottom: 0;
                    }
                    .cancel-num-units {
                        margin-left: 0;
                    }
                    .confirm-num-units {
                        margin-right: 0;
                    }
                }
            }
            .unit-constraints-confirm.closed {
                max-height: 0;
            }
            .unit-constraints-confirm.editing {
                max-height: 500px;
            }
        }

        .settings-wrapper {
            .border-box;
            position: relative;
            width: 100%;
            padding-bottom: 20px;
            border-top: 1px solid @inspector-divider-top;
            border-bottom: 1px solid @inspector-divider-bottom;

            &:first-child {
                border-top: none;
            }
            &:last-child {
                padding-bottom: 0;
                border-bottom: none;
            }
            label {
                margin: 20px 0 10px 0;
            }
            .settings-description {
<<<<<<< HEAD
                clear: both;
                font-size: 12px;

=======
                margin-top: 12px;
>>>>>>> ad4692b4
                /* below hyphenation code was taken from:
                http://www.newnet-soft.com/blog/csstypography */
                -ms-word-break: break-all;
                word-break: break-all;
                // Non standard for webkit
                word-break: break-word;
                -webkit-hyphens: auto;
                -moz-hyphens: auto;
                hyphens: auto;
                -webkit-hyphenate-before: 2;
                -webkit-hyphenate-after: 3;
                hyphenate-lines: 3;
            }
       }

        .config-file {
            padding: 20px @inspector-main-padding;
            border-top: 1px solid @inspector-divider-top;
            border-bottom: 1px solid @inspector-divider-bottom;

            input {
                position: absolute;
                top: 0;
                left: 0;
                visibility: hidden;
                z-index: 0;
            }

            .fakebutton {
                .create-border-radius(@border-radius);
                z-index: 2;
                padding: 5px;
                background: transparent
                    url(/juju-ui/assets/images/import.png)
                    right center no-repeat;
                border: 1px solid #6B6B6B;
                color: #fff;
            }
        }

        .ghost {
            input[type=text] {
                /* Fixes the bottom of the service name getting cutoff (IE10) */
                height: auto;
            }
            .header-slot {
                header {
                    margin-bottom: 0;
                    border-bottom: none;
                }
            }
            .config-file {
                padding: 0 0 20px 0;
                border-top: none;
            }
            .ghost-config-header {
                height: 35px;
                border-top: 1px solid @inspector-divider-top;
                font-size: 16px;
                font-weight: 200;
                line-height: 35px;
                padding-left: @inspector-main-padding;

                .sprite {
                    vertical-align: -2%;
                    margin-right: 7px;
                }
            }
            .ghost-config-content {
                padding: @inspector-main-padding;
                border-bottom: 1px solid @inspector-divider-bottom;

                &.use-defaults {
                    textarea,
                    input[type=text] {
                        background-color: @disabled-input-background-color;
                        border-color: @inspector-background-color;
                        cursor: not-allowed;
                        color: @disabled-input-text-color;
                    }
                    .fakebutton {
                        color: @disabled-input-background-color;
                        border-color: @disabled-input-background-color;
                        cursor: default;
                    }
                }
            }
            .ghost-config-wrapper.service-constraints .ghost-config-content {
                padding-top: 0;
            }
            .destroy-service-trigger {
                padding-top: 10px;
            }
            .service-config {
                border-top: 1px solid @inspector-divider-top;
            }
            .viewlet-container {
                margin-top: -1px;
            }
            .toggle {
                padding-left: 0;
                padding-right: 0;
                border-top: 1px solid @inspector-divider-top;
                border-bottom: 1px solid @inspector-divider-bottom;
            }
        }

        /* Resetting panel styles. Can be removed after old inspector styles are
           removed. (ServiceInspector) */
        .charm-panel-configure {
            background: transparent;
            float: none;
            border: 0;
            height: auto;
            width: auto;
            padding: 0 20px;

            .title {
                font-size: 20px;
                font-weight: 300;
                line-height: 1.2;
                margin: 0;
            }
            .name {
                font-size: 14px;
                font-weight: 400;
                line-height: 1.5;
            }
        }

        .control-description,
        .control-label {
            font-size: 14px;
            font-weight: 300;
        }
        .control-label {
            margin-bottom: 10px;
        }

        .control-group {
            margin: 0;
            padding: 20px;
            border-bottom: 1px solid @inspector-divider-bottom;
            border-top: 1px solid @inspector-divider-top;

            .well {
                background-color: transparent;
                border: 0;
                margin-bottom: 10px;
                min-height: 20px;
                padding: 0;
            }
        }

        .viewlet-container {
            overflow-x: hidden;
            overflow-y: auto;
            /* overwritten by the recalculateHeight() method in
               viewlet-manager.js. Important to avoid flash of incorrectly
               calculated height */
            max-height: 250px;
        }

        .header-slot {
            header {
                padding: @inspector-main-padding;

                .service-charm {
                    color: @charm-panel-background-color;
                    width: 100%;

                    .icon {
                        margin-right: 10px;
                        vertical-align: top;

                        img {
                            /* bootstrap sets this to middle */
                            vertical-align: baseline;
                        }
                    }
                    .icon,
                    .icon img {
                        /* Required for sizing images in IE10 */
                        width: 30px;
                        height: 30px;

                    }
                    .details-wrapper {
                        width: 180px;
                        overflow: hidden;
                        white-space: nowrap;
                        text-overflow: ellipsis;

                        div.service-name {
                            margin-top: -0.1em;
                            font-size: 20px;
                            font-weight: 300;
                            line-height: 1.2;
                        }
                        input.service-name {
                            display: block;
                            width: 170px;
                            margin-bottom: 5px;
                        }
                    }
                    .charm-url {
                        cursor: pointer;
                        text-decoration: underline;
                    }
                    .close {
                        /* required to overwrite bootstrap styles */
                        text-shadow: none;
                        color: #a0a0a0;
                        font-weight: 200;
                        opacity: 1;
                        font-size: 17px;
                        line-height: 17px;
                        /* not overwriting */
                        vertical-align: top;
                        margin-top: -6px;
                    }
                    & > div {
                        display: inline-block;
                    }
                }
            }
        }

        .viewlet-manager-navigation {
            min-height: 9px;
            margin: 0;
            padding-left: @inspector-main-padding;
            background-color: @inspector-dark;
            border-top: 1px solid @inspector-divider-bottom;
            border-bottom: 1px solid @inspector-divider-top;

            li {
                display: inline-block;

                &:last-child {
                    margin-right: 0;
                }
                a {
                    .border-box;
                    display: block;
                    height: 48px;
                    padding: 13px 20px 0 20px;

                    &:hover {
                        text-decoration: none;
                    }
                    &.active {
                        background-color: #12110f;
                        border-bottom: 3px solid @charm-panel-orange;
                    }
                }
            }

            .hightlight {
                background: none repeat scroll 0 0 #DC4915;
                display: block;
                height: 3px;
                left: 10px;
                position: relative;
                top: 0;
                width: 57px;
            }
        }

        .viewlet-manager-footer {
            position: relative;
        }

        .configuration-buttons {
            position: absolute;
            bottom: 0;
            left: 0;
            right: 0;
        }

        .view-container {
            margin-top: -1px;

            &.settings-constraints,
            &.settings-config {
                margin-bottom: @inspector-controls-height;
            }
            h2 {
                padding-left: 0;
            }
            .view-content {
                padding-bottom: 20px;
                padding-left: @inspector-main-padding;
                padding-right: @inspector-main-padding;
                border-top: 1px solid @inspector-divider-top;
            }
            .settings-wrapper {
                position: relative;

                span.resolver .conflicted-env {
                  display: inline-block;
                  min-width: 25px;
                  min-height: 25px;
                }
                .config-field,
                .constraint-field {
                  .transition(background 1s linear);
                  background-repeat: no-repeat;
                  background-position: right center;
                  background-url: none;
                  margin-bottom: 0px;
                }
                .config-field {
                  &.boolean {
                    width: auto;
                    display: inline-block;
                  }
                }
                .resolver {
                  color: black;
                  background-color: white;
                  border: 1px solid @inspector-changed-field;
                  border-radius: 1px;

                  div {
                    width: 270px;
                  }
                }
                .modified {
                  background-color: @inspector-changed-field;
                  background-image: url(/juju-ui/assets/images/field-changed.png);

                  &.boolean {
                    margin: 2px 0 0 10px;
                    background-color: inherit;
                    display: inline-block;
                    min-width: 13px;
                    min-height: 13px;
                  }
                }
                .conflict-pending {
                  background-color: @inspector-changed-field;
                  background-image: url(/juju-ui/assets/images/field-conflict.png);

                  &.boolean {
                    background-color: inherit;
                    background-image: url(/juju-ui/assets/images/field-conflict-14.png);
                    display: inline-block;
                    width: 14px;
                    height: 14px;
                    margin-top: 5px;
                    margin-right: 5px;
                  }
                }

                .conflict {
                  background-color: @inspector-changed-field;
                  background-image: url(/juju-ui/assets/images/field-resolved.png);
                }

                /* Inputs does not need to have the background-image */
                input.conflict {
                  background-image: none;
                }

                /* When on a boolean state we don't have the grey background
                 * of an input to put the background icon against, just make
                 * it transparent to display on the black background */
                .resolver.boolean {
                  background-color: transparent;
                  border: none;

                  .conflict {
                    background-color: transparent;
                  }
                }

                .change-saved {
                    .animation(pulse-green 1s);
                    .animation-fill-mode(forwards);
                    .transition(none);
                }
            }
        }
        .status {
            display: inline-block;
            width: 33%;
            text-align: center;

            &.running {
                background-color: #00b711;
            }
            &.pending {
                background-color: #ede837;
            }
            &.error {
                background-color: #ba0000;
            }
        }
        .destroy-service-trigger {
            padding-left: @inspector-main-padding;
            padding: 20px;
            border-top: 1px solid @inspector-divider-top;

            span {
                cursor: pointer;

                .sprite {
                    vertical-align: -10%;
                    margin-right: 7px;
                }
            }
        }

        .destroy-service-prompt {
            overflow: hidden;
            max-height: 200px;
            .transition(.25s, max-height .3s);
            position: absolute;
            bottom: 0;

            .message {
                margin: 20px 0 0 0;
            }
        }

        .destroy-service-prompt.closed {
            max-height: 0;
        }
        .viewlet-wrapper{
            h3, h2, legend {
                .border-box;
                margin-bottom: 0;
                padding: 10px @inspector-main-padding;
                border-bottom: 1px solid @inspector-divider-bottom;
                border-top: 1px solid @inspector-divider-top;
                font-size: 16px;
                font-weight: 200;
                color: @charm-panel-configure-title-color;
            }
            h3,
            h2 {
                width: auto;
            }
            .statusbar {
                .create-border-radius(@border-radius);
                width: 250px;
                height: 30px;
                margin-top: 12px;
            }
        }

        .overview-unit-list {
            margin: 0;

            .action-button-wrapper {
                text-align: center;
                padding: 20px 0;
            }

            .status-unit-header {
                padding: 15px 15px 15px 40px;
                font-size: 14px;
                cursor: pointer;
                border-bottom: 1px solid @inspector-divider-bottom;
                border-top: 1px solid @inspector-divider-top;
                background-position: 20px center;
                background-repeat: no-repeat;

                span {
                    margin-right: 5px;
                }

                ul {
                    background: white;
                }

                .chevron {
                    display: inline-block;
                    vertical-align: 15%;
                    width: 10px;
                    height: 3px;
                    margin-left: 5px;
                    background: url("/juju-ui/assets/images/chevron_down.png") no-repeat;
                }
            }

            .closed-unit-list .chevron {
                background: url("/juju-ui/assets/images/chevron_up.png") no-repeat;
            }

            .status-unit-header.error {
                background-image: url("/juju-ui/assets/images/inspector-charm-error.png");
            }
            .status-unit-header.upgrade-service {
                background-image: url("/juju-ui/assets/images/inspector-charm-upgrade.png");
            }
            .status-unit-header.running {
                background-image: url("/juju-ui/assets/images/inspector-charm-running.png");
            }
            .status-unit-header.pending {
                background-image: url("/juju-ui/assets/images/inspector-charm-pending.png");
            }
            .status-unit-header.landscape-needs-reboot,
            .status-unit-header.landscape-security-upgrades {
                background-image: url("/juju-ui/assets/images/inspector-charm-landscape.png");
            }

            .status-unit-content {
                .transition(.25s, max-height .3s);
                overflow: hidden;
                background: @charm-panel-background-color;

                &.close-unit {
                    max-height: 0px !important;
                }

                a {
                    color: @text-colour;
                    text-decoration: underline;
                }

                a.landscape {
                    font-size: 12px;
                }

                ul {
                    margin-left: 0;
                    border-bottom: 1px solid @charm-panel-border-color;
                }

                li {
                    list-style-type: none;
                    padding: 7px 10px 7px 10px;
                    border-top: 1px solid @inspector-status-border-color;
                    clear: both;

                    .right-link {
                        float: right;
                        color: @confirm-button-color;
                    }
                }

                input[type="checkbox"] {
                    margin-right: 30px;
                }

                button.unit-action-button {
                    width: 70px;
                    margin: 0 3px 0;
                    background: @charm-panel-series-color;
                }
                &.pending {
                    .action-button-wrapper {
                        display: none;
                    }
                }
                &.running {
                    .resolve,
                    .retry {
                        display: none;
                    }
                }
            }

            .status-unit-content.running ul li {
                background: url("/juju-ui/assets/images/inspector-charm-running.png") no-repeat scroll 35px center;
            }
            .status-unit-content.pending ul li {
                background: url("/juju-ui/assets/images/inspector-charm-pending-list.png") no-repeat scroll 35px center;
            }
            .status-unit-content.error ul li {
                background: url("/juju-ui/assets/images/inspector-charm-error.png") no-repeat scroll 35px center;
            }
            .status-unit-content.landscape-security-upgrades ul li,
            .status-unit-content.landscape-needs-reboot ul li {
                background: url("/juju-ui/assets/images/inspector-charm-landscape.png") no-repeat scroll 35px center;
            }
        }

    }

}<|MERGE_RESOLUTION|>--- conflicted
+++ resolved
@@ -259,13 +259,9 @@
 
                 label {
                     .create-border-radius(@border-radius);
-<<<<<<< HEAD
-                    display: inline-block;
-=======
                     width: 56px;
                     background-color: #282828;
-                    display: block;
->>>>>>> ad4692b4
+                    display: inline-block;
                     position: relative;
                     margin: 0;
 
@@ -448,13 +444,9 @@
                 margin: 20px 0 10px 0;
             }
             .settings-description {
-<<<<<<< HEAD
                 clear: both;
                 font-size: 12px;
-
-=======
                 margin-top: 12px;
->>>>>>> ad4692b4
                 /* below hyphenation code was taken from:
                 http://www.newnet-soft.com/blog/csstypography */
                 -ms-word-break: break-all;
