// Karma configuration
// Generated on Tue Sep 01 2015 11:00:43 GMT-0600 (CST)
'use strict';
module.exports = function(config) {
  config.set({

    // Mocha timeout configuration.
    client: {
      mocha: {timeout : 5000}
    },

    // Set up the log level so that console.log messages are visible.
    browserConsoleLogOptions: {level: 'log'},

    // base path that will be used to resolve all patterns (eg. files, exclude)
    basePath: '',

    // frameworks to use
    // available frameworks: https://npmjs.org/browse/keyword/karma-adapter
    frameworks: ['browserify', 'mocha', 'chai-sinon'],

    // List of files / patterns to load in the browser; Karma is smart enough,
    // with the preprocessors, to watch the source files and serve the compiled
    // files.
    files: [
      'jujugui/static/gui/build/modules.js',
      'jujugui/static/gui/src/test/assets/chai.js',

      'jujugui/static/gui/src/test/test-setup.js',
      'jujugui/static/gui/src/test/globalconfig.js',

      'jujugui/static/gui/build/app/assets/javascripts/yui/yui/yui.js',
      'jujugui/static/gui/build/app/assets/javascripts/yui/loader/loader.js',
      'jujugui/static/gui/src/test/utils.js',
      'jujugui/static/gui/src/test/factory.js',
      'jujugui/static/gui/src/app/state/state.js',
      'jujugui/static/gui/src/app/user/user.js',

      'jujugui/static/gui/build/app/assets/javascripts/js-macaroon.js',
      'jujugui/static/gui/src/app/jujulib/index.js',
      'jujugui/static/gui/src/app/jujulib/bakery.js',
      'jujugui/static/gui/src/app/jujulib/charmstore.js',
      'jujugui/static/gui/src/app/jujulib/plans.js',
      'jujugui/static/gui/src/app/jujulib/payment.js',
      'jujugui/static/gui/src/app/jujulib/stripe.js',
      'jujugui/static/gui/src/app/jujulib/terms.js',
      'jujugui/static/gui/src/app/jujulib/reconnecting-websocket.js',
      'jujugui/static/gui/src/app/jujulib/urls.js',

      // It's possible we can remove some or all of these below.
<<<<<<< HEAD
      'jujugui/static/gui/build/app/assets/javascripts/bind-function-pollyfill.js',
=======
      'jujugui/static/gui/build/app/assets/javascripts/classnames.js',
      'jujugui/static/gui/build/app/assets/javascripts/marked.js',
      'jujugui/static/gui/build/app/assets/javascripts/clipboard.js',
      'jujugui/static/gui/build/app/assets/javascripts/diff.js',
>>>>>>> 4f602edd
      'jujugui/static/gui/build/app/assets/javascripts/prism.js',
      'jujugui/static/gui/build/app/assets/javascripts/prism-languages.js',
      // It's possible we can remove some or all of these above.

      'jujugui/static/gui/src/test/test_bundle_import_notifications.js',
      'jujugui/static/gui/src/test/test_entity_extension.js',
      'jujugui/static/gui/src/test/test_env_change_set.js',
      'jujugui/static/gui/src/test/test_env_api.js',
      'jujugui/static/gui/src/test/test_controller_api.js',
      'jujugui/static/gui/src/test/test_env.js',
      'jujugui/static/gui/src/test/test_ghost_deployer_extension.js',
      'jujugui/static/gui/src/test/test_landscape.js',
      'jujugui/static/gui/src/test/test_login.js',
      'jujugui/static/gui/src/test/test_model_bundle.js',
      'jujugui/static/gui/src/test/test_model_controller.js',
      'jujugui/static/gui/src/test/test_model_handlers.js',
      'jujugui/static/gui/src/test/test_model.js',
      // test_startup.js was skipped in the old suite.
      //'jujugui/static/gui/src/test/test_startup.js',
      'jujugui/static/gui/src/test/test_utils.js',

      // Test Assets
      {
        pattern: 'jujugui/static/gui/src/test/data/*.json',
        watched: false,
        included: false,
        served: true,
        nocache: false
      }
    ],

    proxies: {
      '/dev/combo': 'http://0.0.0.0:{TEST_PORT}/dev/combo?',
      '/data': 'http://0.0.0.0:{TEST_PORT}/test/data',
      '/base/jujugui/static/gui/src/test/': 'http://0.0.0.0:{TEST_PORT}/test/'
    },

    // list of files to exclude
    exclude: [
      'jujugui/static/gui/build/app/components/**/*-min.js'
    ],

    // preprocess matching files before serving them to the browser
    // available preprocessors: https://npmjs.org/browse/keyword/karma-preprocessor
    preprocessors: {
      'jujugui/static/gui/src/test/test_*.js': ['browserify'],
      'jujugui/static/gui/src/test/globalconfig.js': ['browserify'],
      'jujugui/static/gui/src/test/utils.js': ['browserify'],
    },

    browserify: {
      debug: true,
      transform: ['babelify']
    },

    // test results reporter to use
    // possible values: 'dots', 'progress'
    // available reporters: https://npmjs.org/browse/keyword/karma-reporter
    reporters: ['spec'],
    specReporter : {
      suppressSkipped: true
    },

    // web server and port
    hostname: '0.0.0.0',
    port: 6543,

    // enable / disable colors in the output (reporters and logs)
    colors: true,

    // level of logging
    // possible values: config.LOG_DISABLE || config.LOG_ERROR || config.LOG_WARN || config.LOG_INFO || config.LOG_DEBUG
    logLevel: config.LOG_INFO,

    // enable / disable watching file and executing tests whenever any file changes
    autoWatch: false,

    // start these browsers
    // available browser launchers: https://npmjs.org/browse/keyword/karma-launcher
    browsers: [],

    // Continuous Integration mode
    // if true, Karma captures browsers, runs the tests and exits
    singleRun: false
  });
};<|MERGE_RESOLUTION|>--- conflicted
+++ resolved
@@ -48,14 +48,6 @@
       'jujugui/static/gui/src/app/jujulib/urls.js',
 
       // It's possible we can remove some or all of these below.
-<<<<<<< HEAD
-      'jujugui/static/gui/build/app/assets/javascripts/bind-function-pollyfill.js',
-=======
-      'jujugui/static/gui/build/app/assets/javascripts/classnames.js',
-      'jujugui/static/gui/build/app/assets/javascripts/marked.js',
-      'jujugui/static/gui/build/app/assets/javascripts/clipboard.js',
-      'jujugui/static/gui/build/app/assets/javascripts/diff.js',
->>>>>>> 4f602edd
       'jujugui/static/gui/build/app/assets/javascripts/prism.js',
       'jujugui/static/gui/build/app/assets/javascripts/prism-languages.js',
       // It's possible we can remove some or all of these above.
