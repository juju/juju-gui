--- conflicted
+++ resolved
@@ -1,9 +1,5 @@
 [bumpversion]
-<<<<<<< HEAD
-current_version = 2.0.2
-=======
 current_version = 2.0.3
->>>>>>> e0c65ee9
 commit = True
 tag = True
 tag_name = {new_version}
