{
  "node": true,
  "predef":
  [
    "after",
    "afterEach",
    "assert",
    "before",
    "beforeEach",
    "d3",
    "describe",
    "expect",
<<<<<<< HEAD
=======
    "GlobalConfig",
>>>>>>> b4be9139
    "it",
    "YUI"
  ],
  "quotmark": "single"
}<|MERGE_RESOLUTION|>--- conflicted
+++ resolved
@@ -10,10 +10,7 @@
     "d3",
     "describe",
     "expect",
-<<<<<<< HEAD
-=======
     "GlobalConfig",
->>>>>>> b4be9139
     "it",
     "YUI"
   ],
