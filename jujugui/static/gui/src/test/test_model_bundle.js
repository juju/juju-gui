/*
This file is part of the Juju GUI, which lets users view and manage Juju
environments within a graphical interface (https://launchpad.net/juju-gui).
Copyright (C) 2012-2013 Canonical Ltd.

This program is free software: you can redistribute it and/or modify it under
the terms of the GNU Affero General Public License version 3, as published by
the Free Software Foundation.

This program is distributed in the hope that it will be useful, but WITHOUT
ANY WARRANTY; without even the implied warranties of MERCHANTABILITY,
SATISFACTORY QUALITY, or FITNESS FOR A PARTICULAR PURPOSE.  See the GNU Affero
General Public License for more details.

You should have received a copy of the GNU Affero General Public License along
with this program.  If not, see <http://www.gnu.org/licenses/>.
*/

'use strict';

<<<<<<< HEAD
const jaaslib = require('jaaslib');
const charmstoreUtils = jaaslib.charmstore;
=======
const charmstoreUtils = require('../app/jujulib/charmstore');
const utils = require('../app/init/testing-utils');
>>>>>>> 9336e5b4

describe('Bundle initialization', function() {
  var models;

  before(function(done) {
    YUI(GlobalConfig).use([], function(Y) {
      window.yui = Y;
      require('../app/yui-modules');
      window.yui.use(window.MODULES.concat(['juju-delta-handlers']), function() {
        models = window.yui.namespace('juju.models');
        done();
      });
    });
  });

  it('must be able to create a bundle', function() {
    var expected = '~bac/wiki/3/wiki';
    var bundle = new models.Bundle(
      {id: expected});
    assert.equal(expected, bundle.get('id'));
  });

});

describe('The bundle model', function() {
  var charmstore, data, expected, instance, models, origData, Y;

  before(function(done) {
    Y = YUI(GlobalConfig).use([], function(Y) {
      window.yui = Y;
      require('../app/yui-modules');
      window.yui.use(window.MODULES, function() {
        models = window.yui.namespace('juju.models');
        charmstore = new charmstoreUtils.charmstore('local/');
        origData = charmstore._processEntityQueryData(
          utils.loadFixture('data/apiv5-bundle.json', true));
        done();
      });
    });
  });

  beforeEach(function() {
    data = Y.clone(origData);
  });

  afterEach(function() {
    if (instance) {
      instance.destroy();
    }
  });

  it('must store the description', function() {
    expected = 'New bundle';
    data.description = expected;
    instance = new models.Bundle(data);
    assert.equal(expected, instance.get('description'));
  });

  it('must store the name', function() {
    expected = 'my-bundle';
    data.name = expected;
    instance = new models.Bundle(data);
    assert.equal(expected, instance.get('name'));
  });

  it('must store the owner', function() {
    expected = 'abentley';
    data.owner = expected;
    instance = new models.Bundle(data);
    assert.equal(expected, instance.get('owner'));
  });

  it('must store the permanent_url', function() {
    expected = 'jc:~abentley/wiki/wiki';
    data.permanent_url = expected;
    instance = new models.Bundle(data);
    assert.equal(expected, instance.get('permanent_url'));
  });

  it('must store the promulgated', function() {
    expected = true;
    data.promulgated = expected;
    instance = new models.Bundle(data);
    assert.equal(expected, instance.get('promulgated'));
  });

  it('must support is_approved as a proxy to promulgated', function() {
    instance = new models.Bundle({promulgated: true});
    assert.equal(instance.get('is_approved'), true);
  });

  it('sets is_approved if promulgated is not provided', function() {
    instance = new models.Bundle({is_approved: true});
    assert.equal(instance.get('is_approved'), true);
  });

  it('must store the title', function() {
    expected = 'My Bountiful Bundle';
    data.title = expected;
    instance = new models.Bundle(data);
    assert.equal(expected, instance.get('title'));
  });

  it('must have a relations getter', function() {
    instance = new models.Bundle(data);
    expected = [
      ['mongos:mongos', 'shard3:database'],
      ['mongos:mongos-cfg', 'configsvr:configsvr'],
      ['mongos:mongos', 'shard1:database'],
      ['mongos:mongos', 'shard2:database']
    ];
    var results = instance.get('relations');
    assert.deepEqual(results, expected);
  });

  it('must have a series getter', function() {
    expected = 'saucy';
    data.series = expected;
    instance = new models.Bundle(data);
    assert.equal(expected, instance.get('series'));
  });

  it('must have a services getter', function() {
    expected = data.services;
    instance = new models.Bundle(data);
    assert.equal(expected, instance.get('services'));
  });

  it('must provide a serviceCount attribute', function() {
    instance = new models.Bundle(data);
    assert.equal(instance.get('serviceCount'), 5);
  });

  it('must provide a unitCount attribute', function() {
    instance = new models.Bundle(data);
    assert.equal(instance.get('unitCount'), 5);
  });

  it('must provide a downloads attribute', function() {
    instance = new models.Bundle(data);
    assert.equal(instance.get('downloads'), 0);
  });

  it('must init a downloads attribute to 0', function() {
    instance = new models.Bundle();
    assert.equal(instance.get('downloads'), 0);
  });

  it('has an entityType static property', function() {
    instance = new models.Bundle(data);
    assert.equal(instance.constructor.entityType, 'bundle');
  });

  it('parses full name-email string', function() {
    instance = new models.Bundle();
    var parts = instance.parseNameEmail(
      'Jorge O. O\'Castro <jcastro@example.com>');
    assert.deepEqual(['Jorge O. O\'Castro', 'jcastro@example.com'], parts);
  });

  it('gracefully handles unparseable name-email', function() {
    instance = new models.Bundle();
    var parts = instance.parseNameEmail('Jorge O. Castro');
    assert.deepEqual(['Jorge O. Castro', 'n/a'], parts);
  });

  // These two tests around the stateId use two different methods for setting
  // the id because of a bug in YUI https://github.com/yui/yui3/issues/1859
  // See the initializer in the Bundle model for more information.
  it('creates a stateId when the id attribute is set (charmers)', function() {
    instance = new models.Bundle();
    instance.set('id', '~charmers/wiki/5/wiki');
    assert.equal(instance.get('stateId'), 'bundle/wiki/5/wiki');
  });

  it('creates a stateId when the id attribute is set', function() {
    instance = new models.Bundle(data);
    assert.equal(instance.get('stateId'), 'bundle/cs:bundle/mongodb-cluster-4');
  });
  // See comment above regarding these two tests

});<|MERGE_RESOLUTION|>--- conflicted
+++ resolved
@@ -18,13 +18,9 @@
 
 'use strict';
 
-<<<<<<< HEAD
 const jaaslib = require('jaaslib');
 const charmstoreUtils = jaaslib.charmstore;
-=======
-const charmstoreUtils = require('../app/jujulib/charmstore');
 const utils = require('../app/init/testing-utils');
->>>>>>> 9336e5b4
 
 describe('Bundle initialization', function() {
   var models;
