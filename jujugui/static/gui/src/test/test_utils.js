/*
This file is part of the Juju GUI, which lets users view and manage Juju
environments within a graphical interface (https://launchpad.net/juju-gui).
Copyright (C) 2012-2013 Canonical Ltd.

This program is free software: you can redistribute it and/or modify it under
the terms of the GNU Affero General Public License version 3, as published by
the Free Software Foundation.

This program is distributed in the hope that it will be useful, but WITHOUT
ANY WARRANTY; without even the implied warranties of MERCHANTABILITY,
SATISFACTORY QUALITY, or FITNESS FOR A PARTICULAR PURPOSE.  See the GNU Affero
General Public License for more details.

You should have received a copy of the GNU Affero General Public License along
with this program.  If not, see <http://www.gnu.org/licenses/>.
*/

'use strict';

(function() {
  describe('juju-views-utils', function() {
    var views;
    before(function(done) {
      YUI(GlobalConfig).use(
          'juju-view-utils', 'node-event-simulate',
          function(Y) {
            views = Y.namespace('juju.views');
            done();
          });
    });

    it('generates the correct export file name', function() {
      var envName = 'foobar';
      var date = new Date('October 13, 2014 11:13:00');
      var exportFilename =
        views.utils._genereateBundleExportFileName(envName, date);
      assert.equal(exportFilename, 'foobar-2014-10-13.yaml');

      var envName = 'foo-bar';
      var date = new Date('January 13, 2014 11:13:00');
      var exportFilename =
        views.utils._genereateBundleExportFileName(envName, date);
      assert.equal(exportFilename, 'foo-bar-2014-01-13.yaml');

      var envName = 'sandbox';
      var date = new Date('October 1, 2014 11:13:00');
      var exportFilename =
        views.utils._genereateBundleExportFileName(envName, date);
      assert.equal(exportFilename, 'sandbox-2014-10-01.yaml');
    });
  });
}) ();

describe('utilities', function() {
  var Y, views, models, utils;

  before(function(done) {
    Y = YUI(GlobalConfig).use(['juju-views', 'juju-models'], function(Y) {
      views = Y.namespace('juju.views');
      models = Y.namespace('juju.models');
      utils = Y.namespace('juju.views.utils');
      done();
    });
  });

  it('must be able to display humanize time ago messages', function() {
    var now = Y.Lang.now();
    // Javascript timestamps are in milliseconds
    views.humanizeTimestamp(now).should.equal('less than a minute ago');
    views.humanizeTimestamp(now + 600000).should.equal('10 minutes ago');
  });

  it('generate a list of status by unit counts', function() {
    var units = [
      {id: 1, agent_state: 'started'},
      {id: 2, agent_state: 'pending'},
      {id: 3, agent_state: 'error'},
      {id: 4},
      {id: 5},
      {id: 6, agent_state: 'started'},
      {id: 7, agent_state: 'error'},
      {id: 8, agent_state: 'error'},
      {id: 9}
    ];
    assert.deepEqual(utils.getUnitStatusCounts(units), {
      uncommitted: {priority: 3, size: 3},
      started: {priority: 2, size: 2},
      pending: {priority: 1, size: 1},
      error: {priority: 0, size: 3}
    });
  });

  it('can calculate the number of unplaced units', function() {
    var db = new models.Database();
    db.services.add({
      id: 'django'
    });
    db.addUnits([{
      id: 'django/42'
    }, {
      id: 'django/43',
      machine: '15'
    }, {
      id: 'django/44'
    }]);
    assert.equal(utils.getUnplacedUnitCount(db.units), 2);
  });

  it('can calculate the number of unplaced units for zero', function() {
    var db = new models.Database();
    db.services.add({
      id: 'django'
    });
    db.addUnits([{
      id: 'django/43',
      machine: '15'
    }]);
    assert.equal(utils.getUnplacedUnitCount(db.units), 0);
  });
});

(function() {
  describe('service state simplification', function() {

    var simplifyState;

    before(function(done) {
      YUI(GlobalConfig).use('juju-view-utils', function(Y) {
        simplifyState = Y.namespace('juju.views.utils').simplifyState;
        done();
      });
    });

    var makeUnit = function(state, relationErrors) {
      var unit = {agent_state: state};
      if (relationErrors) {
        unit.relation_errors = {myrelation: ['service']};
      }
      return unit;
    };

    it('translates service running states correctly', function() {
      var unit = makeUnit('started');
      assert.strictEqual('running', simplifyState(unit));
    });

    it('translates service error states correctly', function() {
      var states = ['install-error', 'foo-error', '-error', 'error'];
      states.forEach(function(state) {
        var unit = makeUnit(state);
        assert.strictEqual(simplifyState(unit), 'error', state);
      });
    });

    it('translates service pending states correctly', function() {
      var states = ['pending', 'installed', 'waiting', 'stopped'];
      states.forEach(function(state, index) {
        var unit = makeUnit(state);
        assert.strictEqual(simplifyState(unit), states[index], state);
      });
    });

  });
})();

(function() {

  describe('utils.getUnitSeries', function() {
    var utils, db;

    before(function(done) {
      YUI(GlobalConfig).use('juju-view-utils', function(Y) {
        utils = Y.namespace('juju.views.utils');
        done();
      });
    });

    beforeEach(function() {
      db = {
        services: {
          getServiceByName: function(name) {
            assert.equal(name, 'rails');
            return {
              get: function(arg) {
                assert.equal(arg, 'series');
                return 'precise';
              }
            };
          }
        }
      };
    });

    it('returns the series of a charmstore charm', function() {
      var series = utils.getUnitSeries({id: 'rails/47'}, db);
      assert.strictEqual(series, 'precise');
    });
  });
})();

(function() {

  describe('utils.getName', function() {
    var utils;

    before(function(done) {
      YUI(GlobalConfig).use('juju-view-utils', function(Y) {
        utils = Y.namespace('juju.views.utils');
        done();
      });
    });

    it('returns the name of a charm', function() {
      var name = utils.getName('cs:~uros/precise/rails-server-47');
      assert.strictEqual(name, 'rails-server');
    });

    it('returns the name of a charm when version is missing', function() {
      var name = utils.getName('cs:~uros/precise/rails-server');
      assert.strictEqual(name, 'rails-server');
    });

  });
})();

(function() {
  describe('utils.ensureTrailingSlash', function() {
    var utils;

    before(function(done) {
      YUI(GlobalConfig).use(['juju-view-utils'], function(Y) {
        utils = Y.namespace('juju.views.utils');
        done();
      });
    });

    it('adds a trailing slash if not already there', function() {
      var text = utils.ensureTrailingSlash('/foo/bar');
      assert.strictEqual(text, '/foo/bar/');
    });

    it('avoids adding a trailing slash if not required', function() {
      var text = utils.ensureTrailingSlash('/foo/bar/');
      assert.strictEqual(text, '/foo/bar/');
    });

  });

  describe('utils.getLandscapeURL', function() {
    var environment, models, service, unit, utils;
    var requirements = ['juju-models', 'juju-view-utils'];

    before(function(done) {
      YUI(GlobalConfig).use(requirements, function(Y) {
        models = Y.namespace('juju.models');
        utils = Y.namespace('juju.views.utils');
        var db = new models.Database();
        // Set up environment annotations for testing.
        environment = db.environment;
        environment.set('annotations', {
          'landscape-url': 'http://landscape.example.com',
          'landscape-computers': '/computers/criteria/environment:test',
          'landscape-reboot-alert-url': '+alert:computer-reboot/info#power',
          'landscape-security-alert-url':
              '+alert:security-upgrades/packages/list?filter=security'
        });
        // Create the Service and a Unit model instances for testing.
        service = db.services.add({
          id: 'django',
          annotations: {'landscape-computers': '+service:django'}
        });
        var unitObj = db.addUnits({
          id: 'django/42',
          annotations: {'landscape-computer': '+unit:django-42'}
        });
        unit = db.units.revive(unitObj);
        done();
      });
    });

    // Create and return a Landscape URL including the given path.
    var makeURL = function(path) {
      var address = 'http://landscape.example.com';
      var lastSegment = path || '/';
      return address + '/computers/criteria/environment:test' + lastSegment;
    };

    it('returns the generic Landscape URL', function() {
      var url = utils.getLandscapeURL(environment);
      var expected = makeURL();
      assert.strictEqual(url, expected);
    });

    it('returns the reboot Landscape URL', function() {
      var url = utils.getLandscapeURL(environment, null, 'reboot');
      var expected = makeURL('+alert:computer-reboot/info#power');
      assert.strictEqual(url, expected);
    });

    it('returns the security upgrade Landscape URL', function() {
      var url = utils.getLandscapeURL(environment, null, 'security');
      var expected = makeURL(
          '+alert:security-upgrades/packages/list?filter=security');
      assert.strictEqual(url, expected);
    });

    it('returns the service generic Landscape URL', function() {
      var url = utils.getLandscapeURL(environment, service);
      var expected = makeURL('+service:django/');
      assert.strictEqual(url, expected);
    });

    it('returns the service reboot Landscape URL', function() {
      var url = utils.getLandscapeURL(environment, service, 'reboot');
      var expected = makeURL(
          '+service:django/+alert:computer-reboot/info#power');
      assert.strictEqual(url, expected);
    });

    it('returns the service security upgrade Landscape URL', function() {
      var url = utils.getLandscapeURL(environment, service, 'security');
      var expected = makeURL(
          '+service:django/+alert:security-upgrades/packages/list' +
          '?filter=security');
      assert.strictEqual(url, expected);
    });

    it('returns the unit generic Landscape URL', function() {
      var url = utils.getLandscapeURL(environment, unit);
      var expected = makeURL('+unit:django-42/');
      assert.strictEqual(url, expected);
    });

    it('returns the unit reboot Landscape URL', function() {
      var url = utils.getLandscapeURL(environment, unit, 'reboot');
      var expected = makeURL(
          '+unit:django-42/+alert:computer-reboot/info#power');
      assert.strictEqual(url, expected);
    });

    it('returns the unit security upgrade Landscape URL', function() {
      var url = utils.getLandscapeURL(environment, unit, 'security');
      var expected = makeURL(
          '+unit:django-42/+alert:security-upgrades/packages/list' +
          '?filter=security');
      assert.strictEqual(url, expected);
    });

  });

  describe('getIconPath', function() {
    let jujuConfig, utils;

    before(function(done) {
      YUI(GlobalConfig).use('juju-view-utils', function(Y) {
        utils = Y.namespace('juju.views.utils');
        done();
      });
    });

    beforeEach(() => {
      jujuConfig = window.juju_config;
      window.juju_config = {charmstoreURL: 'http://4.3.2.1/'};
    });

    afterEach(() => {
      window.juju_config = jujuConfig;
    });

    it('returns local default bundle icon location for bundles', function() {
      var path = utils.getIconPath('bundle:elasticsearch', true);
      assert.equal(
        path,
        'static/gui/build/app/assets/images/non-sprites/bundle.svg');
    });

    it('uses staticURL if provided for bundle icon location', function() {
      window.juju_config = {
        staticURL: 'static'
      };
      var path = utils.getIconPath('bundle:elasticsearch', true);
      assert.equal(
        path,
        'static/static/gui/build/app/assets/images/non-sprites/bundle.svg');
    });

    it('returns a qualified charmstoreURL icon location', function() {
      var path = utils.getIconPath('~paulgear/precise/quassel-core-2');
      assert.equal(
          path,
          'http://4.3.2.1/v5/~paulgear/precise/quassel-core-2/icon.svg');
    });

    it('handles charmstoreURL with no trailing slash', function() {
      window.juju_config = {charmstoreURL: 'http://4.3.2.1'};
      var path = utils.getIconPath('~paulgear/precise/quassel-core-2');
      assert.equal(
          path,
          'http://4.3.2.1/v5/~paulgear/precise/quassel-core-2/icon.svg');
    });
  });

  describe('addGhostAndEcsUnits', function() {
    var utils;

    before(function(done) {
      YUI(GlobalConfig).use('juju-view-utils', function(Y) {
        utils = Y.namespace('juju.views.utils');
        done();
      });
    });

    function testScaleUp(applicationName) {
      var service = {
        get: function(key) {
          var returnVal;
          switch (key) {
            case 'id':
              returnVal = applicationName;
              break;
            case 'units':
              returnVal = {
                size: function() { return 2; },
                toArray: function() { return [
                  {id: applicationName + '/1'},
                  {id: applicationName + '/2'}
                ]; }};
              break;
            case 'displayName':
              if (applicationName.indexOf('$') > 0) {
                returnVal = '(' + applicationName + ')';
              } else {
                returnVal = applicationName;
              }
              break;
            case 'charm':
              returnVal = 'I am a charm url';
              break;
            case 'subordinate':
              returnVal = false;
              break;
          }
          return returnVal;
        }
      };
      var db = {
        addUnits: sinon.stub(),
        removeUnits: sinon.stub()
      };
      var env = {
        add_unit: sinon.stub()
      };
      var unitCount = 2;
      var callback = sinon.stub();

      var units = utils.addGhostAndEcsUnits(
          db, env, service, unitCount, callback);
      // Test the db.addUnits call.
      assert.equal(db.addUnits.callCount, 2, 'db addUnits not called');
      var addUnitsArgs = db.addUnits.args;
      // The numbers for the id's are important. The mocks have existing units
      // having indexes of 1 and 2. There was a bug where the next value wasn't
      // being properly computed when there was no 0 unit.
      assert.deepEqual(addUnitsArgs[0][0], {
        id: applicationName + '/' + 3,
        displayName: applicationName + '/' + 3,
        charmUrl: 'I am a charm url',
        subordinate: false
      }, 'addUnits first not called with proper data');
      assert.deepEqual(addUnitsArgs[1][0], {
        id: applicationName + '/' + 4,
        displayName: applicationName + '/' + 4,
        charmUrl: 'I am a charm url',
        subordinate: false
      }, 'addUnits second not called with proper data');
      // Test the env.add_unit call.
      assert.equal(env.add_unit.callCount, 2, 'add unit not called');
      var add_unit_args = env.add_unit.args;
      assert.equal(add_unit_args[0][0], applicationName);
      assert.equal(add_unit_args[0][1], 1);
      assert.strictEqual(add_unit_args[0][2], null);
      assert.equal(typeof add_unit_args[0][3], 'function');
      assert.deepEqual(add_unit_args[0][4], {
        modelId: applicationName + '/' + 3
      });
      assert.equal(add_unit_args[1][0], applicationName);
      assert.equal(add_unit_args[1][1], 1);
      assert.strictEqual(add_unit_args[1][2], null);
      assert.equal(typeof add_unit_args[1][3], 'function');
      assert.deepEqual(add_unit_args[1][4], {
        modelId: applicationName + '/' + 4
      });
      assert.equal(units.length, 2);
    }

    it('creates machines, units; places units; updates unit lists',
       function() {
         testScaleUp('myService');
       }
    );

    it('creates machines, units; places units; updates unit lists for ghosts',
        function() {
          testScaleUp('myGhostService$');
        }
    );

    it('properly removes the ghost units on env add_unit callback', function() {
      var ghostUnit = { ghostUnit: 'I am' };
      var db = {
        removeUnits: sinon.stub()
      };
      var callback = sinon.stub();
      var e = {
        applicationName: 'appName'
      };
      utils.removeGhostAddUnitCallback(ghostUnit, db, callback, e);
      assert.equal(db.removeUnits.calledOnce, true);
      assert.equal(db.removeUnits.lastCall.args[0].service, 'appName');
      assert.equal(callback.calledOnce, true);
      assert.deepEqual(callback.lastCall.args, [e, db, ghostUnit]);
    });

  });

  describe('destroyService', function() {
    var utils;

    before(function(done) {
      YUI(GlobalConfig).use('juju-view-utils', function(Y) {
        utils = Y.namespace('juju.views.utils');
        done();
      });
    });

    it('responds to service removal failure by alerting the user', function() {
      var notificationAdded;
      var APPNAME = 'the name of the application being removed';
      var evt = {
        err: true,
        applicationName: APPNAME
      };
      var service = ['service', 'mediawiki'];

      var db = {
        notifications: {
          add: function(notification) {
            // The notification has the required attributes.
            assert.isOk(notification.title);
            assert.isOk(notification.message);
            // The service name is mentioned in the error message.
            assert.notEqual(notification.message.indexOf(APPNAME, -1));
            assert.equal(notification.level, 'error');
            assert.deepEqual(notification.modelId, ['service', 'mediawiki']);
            notificationAdded = true;
          }
        }
      };

      utils._destroyServiceCallback(service, db, null, evt);
      assert.isTrue(notificationAdded);
    });

    it('removes the relations when the service is destroyed', function() {
      var notificationAdded = false;
      var APPNAME = 'the name of the application being removed';
      var evt = {
        err: false,
        applicationName: APPNAME
      };
      var service = {
        get: function () {
          return [];
        }
      };

      var db = {
        notifications: {
          add: function(attrs) {
            // The notification has the required attributes.
            assert.equal(attrs.hasOwnProperty('title'), true,
                'Does not have a title');
            assert.equal(attrs.hasOwnProperty('message'), true,
                'Does not have a message');
            // The service name is mentioned in the error message.
            assert.notEqual(attrs.message.indexOf(APPNAME, -1));
            assert.equal(attrs.level, 'important');
            notificationAdded = true;
          }
        },
        relations: {
          remove: sinon.stub()
        }
      };

      utils._destroyServiceCallback(service, db, null, evt);
      assert.isTrue(notificationAdded);
      // Check that relations were removed.
      assert.equal(db.relations.remove.calledOnce, true,
          'Remove relations not called');
    });
  });

  describe('numToLetter', function() {
    var utils;

    before(function(done) {
      YUI(GlobalConfig).use('juju-view-utils', function(Y) {
        utils = Y.juju.views.utils;
        done();
      });
    });

    it('converts numbers to letters correctly', function() {
      // Map of numbers and output to check. This list isn't exhaustive
      // but checks some important milestones for common issues with this
      // technique.
      var mapping = {
        1: 'a',
        2: 'b',
        10: 'j',
        15: 'o',
        26: 'z',
        27: 'aa',
        28: 'ab',
        52: 'az',
        53: 'ba',
        54: 'bb',
        703: 'aaa',
        748: 'abt',
        1982: 'bxf'
      };
      Object.keys(mapping).forEach(function(key) {
        assert.equal(
          utils.numToLetter(key), mapping[key],
          key + ' did not properly convert to ' + mapping[key]);
      });
    });
  });

  describe('letterToNum', function() {
    var utils;

    before(function(done) {
      YUI(GlobalConfig).use('juju-view-utils', function(Y) {
        utils = Y.juju.views.utils;
        done();
      });
    });

    it('converts letters to numbers correctly', function() {
      // Map of numbers and output to check. This list isn't exhaustive
      // but checks some important milestones for common issues with this
      // technique.
      var mapping = {
        a: 1,
        b: 2,
        j: 10,
        o: 15,
        z: 26,
        aa: 27,
        ab: 28,
        az: 52,
        ba: 53,
        bb: 54,
        aaa: 703,
        abt: 748,
        bxf: 1982
      };
      Object.keys(mapping).forEach(function(key) {
        assert.equal(
          utils.letterToNum(key), mapping[key],
          key + ' did not properly convert to ' + mapping[key]);
      });
    });
  });

  describe('compareSemver', function() {
    var utils;

    before(function(done) {
      YUI(GlobalConfig).use(['juju-view-utils'], function(Y) {
        utils = Y.namespace('juju.views.utils');
        done();
      });
    });

    it('properly compares semver values', function() {
      var versions = [
        '1.2.3',
        '2.0-alpha-foo-bar',
        '4.11.6',
        '4.2.0',
        '1.5.19',
        '1.5.5',
        '1.5.5-foo',
        '3.7.1-alpha-foo',
        '4.1.3',
        '2.3.1',
        '10.5.5',
        '5.1',
        '11.3.0'
      ];

      assert.deepEqual(
        versions.slice().sort(utils.compareSemver), [
          '1.2.3',
          '1.5.5-foo',
          '1.5.5',
          '1.5.19',
          '2.0-alpha-foo-bar',
          '2.3.1',
          '3.7.1-alpha-foo',
          '4.1.3',
          '4.2.0',
          '4.11.6',
          '5.1',
          '10.5.5',
          '11.3.0'
        ]);
    });

  });

  describe('unloadWindow', function() {
    var utils;

    before(function(done) {
      YUI(GlobalConfig).use(['juju-view-utils'], function(Y) {
        utils = Y.namespace('juju.views.utils');
        done();
      });
    });

    it('does not block when no uncommitted changes', function() {
      var context = {env: {
        get: sinon.stub().returns({
          getCurrentChangeSet: sinon.stub().returns({})
        })
      }};

      var result = utils.unloadWindow.call(context);
      assert.strictEqual(result, undefined);
    });

    it('does block when has uncommitted changes', function() {
      var context = {env: {
        get: sinon.stub().returns({
          getCurrentChangeSet: sinon.stub().returns({foo: 'bar'})
        })
      }};

      var expected = 'You have uncommitted changes to your model. You will ' +
        'lose these changes if you continue.';
      var result = utils.unloadWindow.call(context);
      assert.strictEqual(result, expected);
    });
  });

  describe('linkify', function() {
    var utils;

    before(function(done) {
      YUI(GlobalConfig).use(['juju-view-utils'], function(Y) {
        utils = Y.namespace('juju.views.utils');
        done();
      });
    });

    var testLinks = [
      {
        text: 'google.com',
        expected: '<a href="google.com" target="_blank">google.com</a>'
      },
      {
        text: 'www.domain.com',
        expected: '<a href="www.domain.com" target="_blank">www.domain.com</a>'  // eslint-disable-line max-len
      },
      {
        text: 'thisisareallylongdomainnamewithunder62parts.co',
        expected: '<a href="thisisareallylongdomainnamewithunder62parts.co" target="_blank">thisisareallylongdomainnamewithunder62parts.co</a>'  // eslint-disable-line max-len
      },
      {
        text: 'node-1.www4.example.com.jp',
        expected: '<a href="node-1.www4.example.com.jp" target="_blank">node-1.www4.example.com.jp</a>'  // eslint-disable-line max-len
      },
      {
        text: 'http://domain.com',
        expected: '<a href="http://domain.com" target="_blank">http://domain.com</a>'  // eslint-disable-line max-len
      },
      {
        text: 'ftp://foo.1.example.com.uk',
        expected: '<a href="ftp://foo.1.example.com.uk" target="_blank">ftp://foo.1.example.com.uk</a>'  // eslint-disable-line max-len
      },
      {
        text: 'example.com/?foo=bar',
        expected: '<a href="example.com/?foo=bar" target="_blank">example.com/?foo=bar</a>'  // eslint-disable-line max-len
      },
      {
        text: 'example.com/foo/bar?baz=true&something=%20alsotrue',
        expected: '<a href="example.com/foo/bar?baz=true&amp;something=%20alsotrue" target="_blank">example.com/foo/bar?baz=true&amp;something=%20alsotrue</a>'  // eslint-disable-line max-len
      },
      {
        text: 'http://example.com/index?foo=bar<script>alert(\'xss\')</script>',  // eslint-disable-line max-len
        expected: '<a href="http://example.com/index?foo=bar&lt;script&gt;alert(\'xss\')&lt;/script&gt" target="_blank">http://example.com/index?foo=bar&lt;script&gt;alert(\'xss\')&lt;/script&gt</a>;'  // eslint-disable-line max-len
      },
      {
        text: 'http://example.com/foo"bar',
        expected: '<a href="http://example.com/foo&quot;bar" target="_blank">http://example.com/foo"bar</a>'  // eslint-disable-line max-len
      },
      {
        text: 'Hi there John.Bob',
        expected: 'Hi there John.Bob'
      }
    ];

    testLinks.forEach(function(test) {
      it('correctly linkifies: ' + test.text, function() {
        var actual = utils.linkify(test.text);
        assert.equal(actual, test.expected);
      });
    });
  });

  describe('switchModel', function() {
    let utils, _showUncommittedConfirm, _hidePopup;

    before(function(done) {
      YUI(GlobalConfig).use('juju-view-utils', function(Y) {
        utils = Y.namespace('juju.views.utils');
        done();
      });
    });

    beforeEach(function() {
      _hidePopup = utils._hidePopup;
      utils._hidePopup = sinon.stub();
      _showUncommittedConfirm = utils._showUncommittedConfirm;
      utils._showUncommittedConfirm = sinon.stub();
      utils.state = {changeState: sinon.stub()};
      utils.set = sinon.stub();
      utils._getAuth = sinon.stub().returns({rootUserName: 'animal'});
      utils.showConnectingMask = sinon.stub();
    });

    afterEach(function() {
      utils._hidePopup = _hidePopup;
      utils._showUncommittedConfirm = _showUncommittedConfirm;
    });

    it('can switch directly if there are no uncommitted changes', function() {
      const env = {
        get: sinon.stub().returns({
          getCurrentChangeSet: sinon.stub().returns({})
        })
      };
      const _switchModel = utils._switchModel;
      utils._switchModel = sinon.stub();
      utils.switchModel(env, 'uuid1', 'ev');
      assert.deepEqual(utils._switchModel.callCount, 1);
      const switchArgs = utils._switchModel.lastCall.args;
      assert.deepEqual(switchArgs, [env, 'uuid1', 'ev']);
      utils._switchModel = _switchModel;
    });

    it('can show a confirmation if there are uncommitted changes', function() {
      const env = {
        get: sinon.stub().returns({
          getCurrentChangeSet: sinon.stub().returns({change: 'a change'})
        })
      };
      const _switchModel = utils._switchModel;
      utils._switchModel = sinon.stub();
      utils.switchModel(env, 'uuid1', 'ev');
      assert.deepEqual(utils._showUncommittedConfirm.callCount, 1);
      assert.deepEqual(utils._switchModel.callCount, 0);
      utils._switchModel = _switchModel;
    });

    it('can switch models', function() {
      const env = {set: sinon.stub()};
      utils._switchModel(env, 'uuid1', 'ev');
      assert.equal(utils._hidePopup.callCount, 1);
      assert.equal(utils.showConnectingMask.callCount, 1);
      assert.equal(utils.state.changeState.callCount, 1);
      assert.deepEqual(utils.state.changeState.args[0], [{
        profile: null,
        gui: null,
        root: null,
        model: {
          path: 'animal/ev',
          uuid: 'uuid1'
        }
      }]);
      assert.equal(env.set.callCount, 1);
      assert.deepEqual(env.set.args[0], ['environmentName', 'ev']);
      assert.equal(utils.set.callCount, 1);
      assert.deepEqual(utils.set.args[0], ['modelUUID', 'uuid1']);
    });

    it('changes to disconnected mode if model uuid is missing', function() {
      const env = {set: sinon.stub()};
      utils._switchModel(env, undefined, 'foo');
      assert.deepEqual(utils.state.changeState.args[0], [{
        profile: null,
        gui: null,
        root: 'new',
        model: null
      }]);
    });

    it('changes to disconnected mode if model name is missing', function() {
      const env = {set: sinon.stub()};
      utils._switchModel(env, 'foo');
      assert.deepEqual(utils.state.changeState.args[0], [{
        profile: null,
        gui: null,
        root: 'new',
        model: null
      }]);
    });

    it('does not set root state to new if profile state exists', function() {
      // when model uuid or name is missing
      const env = {set: sinon.stub()};
      utils.state.current = {
        profile: 'animal'
      };
      utils._switchModel(env, 'foo');
      assert.deepEqual(utils.state.changeState.args[0], [{
        profile: null,
        gui: null,
        root: null,
        model: null
      }]);
    });
  });

  describe('showProfile', function() {
    var utils, _showUncommittedConfirm, _hidePopup;

    before(function(done) {
      YUI(GlobalConfig).use('juju-view-utils', function(Y) {
        utils = Y.namespace('juju.views.utils');
        done();
      });
    });

    beforeEach(function() {
      _hidePopup = utils._hidePopup;
      utils._hidePopup = sinon.stub();
      _showUncommittedConfirm = utils._showUncommittedConfirm;
      utils._showUncommittedConfirm = sinon.stub();
    });

    afterEach(function() {
      utils._hidePopup = _hidePopup;
      utils._showUncommittedConfirm = _showUncommittedConfirm;
    });

    it('can show the profile if there are no uncommitted changes', function() {
      var ecs = {
        getCurrentChangeSet: sinon.stub().returns({})
      };
      var changeState = sinon.stub();
      utils.showProfile(ecs, changeState, 'spinach');
      assert.deepEqual(changeState.callCount, 1);
      assert.deepEqual(utils._showUncommittedConfirm.callCount, 0);
    });

    it('can show a confirmation if there are uncommitted changes', function() {
      var ecs = {
        getCurrentChangeSet: sinon.stub().returns({change: 'one'})
      };
      var changeState = sinon.stub();
      utils.showProfile(ecs, changeState, 'spinach');
      assert.deepEqual(changeState.callCount, 0);
      assert.deepEqual(utils._showUncommittedConfirm.callCount, 1);
    });

    it('can show a confirmation and clear changes', function() {
      var ecs = {
        clear: sinon.stub(),
        getCurrentChangeSet: sinon.stub().returns({change: 'one'})
      };
      var changeState = sinon.stub();
      utils._showProfile(ecs, changeState, 'spinach', true);
      assert.deepEqual(changeState.callCount, 1);
      assert.deepEqual(changeState.lastCall.args[0], {
        profile: 'spinach',
        model: null,
        root: null
      });
      assert.deepEqual(utils._hidePopup.callCount, 1);
      assert.deepEqual(ecs.clear.callCount, 1);
    });
  });

  describe('deploy util', function() {
    let app, callback, commit, envGet, utils;

    before(function(done) {
      YUI(GlobalConfig).use('juju-view-utils', function(Y) {
        utils = Y.namespace('juju.views.utils');
        done();
      });
    });

    beforeEach(function() {
      callback = sinon.stub();
      commit = sinon.stub();
      envGet = sinon.stub();
      envGet.withArgs('ecs').returns({commit: commit});
      envGet.withArgs('connected').returns(true);
      app = {
        env: {
          connect: sinon.stub(),
          get: envGet,
          on: sinon.stub(),
          set: sinon.stub(),
          setCredentials: sinon.stub()
        },
        controllerAPI: {
          createModel: sinon.stub(),
          getCredentials: sinon.stub().returns({user: 'user-spinach'}),
        },
        _autoPlaceUnits: sinon.stub(),
        db: {
          notifications: {
            add: sinon.stub()
          },
        },
        set: sinon.stub(),
        createSocketURL: sinon.stub().returns('wss://socket-url'),
        get: sinon.stub().returns('wss://socket-url'),
        switchEnv: sinon.stub(),
      };
    });

    it('can auto place when requested', function() {
      utils.deploy(app, callback, true);
      assert.equal(app._autoPlaceUnits.callCount, 1);
    });

    it('does not auto place when requested', function() {
      utils.deploy(app, callback, false);
      assert.equal(app._autoPlaceUnits.callCount, 0);
    });

    it('can commit to an existing model', function() {
      utils.deploy(app, callback);
      assert.equal(commit.callCount, 1);
      assert.equal(callback.callCount, 1);
      assert.equal(app.controllerAPI.createModel.callCount, 0);
    });

    it('can create a new model', function() {
      envGet.withArgs('connected').returns(false);
      utils.deploy(app, callback, true, 'new-model', {
        credential: 'the-credential',
        cloud: 'azure',
        region: 'north'
      });
      assert.equal(commit.callCount, 0);
      assert.equal(callback.callCount, 0);
      assert.equal(app.controllerAPI.createModel.callCount, 1);
      const args = app.controllerAPI.createModel.args[0];
      assert.strictEqual(args[0], 'new-model');
      assert.strictEqual(args[1], 'user-spinach');
      assert.deepEqual(args[2], {
        credential: 'the-credential',
        cloud: 'azure',
        region: 'north'
      });
      assert.isFunction(args[3]);
    });

<<<<<<< HEAD
    it('can connect to a newly created model', function() {
      var model = {
        name: 'koala',
        uuid: 'uuid123'
      };
      utils._newModelCallback(app, callback, null, model);
      assert.equal(utils.switchModel.callCount, 1);
      var switchArgs = utils.switchModel.args[0];
      assert.isFunction(switchArgs[1]);
      assert.deepEqual(switchArgs[2], app.env);
      assert.equal(switchArgs[3], 'uuid123');
      assert.deepEqual(switchArgs[4], [model]);
      assert.equal(switchArgs[5], 'koala');
      assert.isFunction(switchArgs[6]);
      assert.isFalse(switchArgs[7]);
      assert.isFalse(switchArgs[8]);
    });

    it('can commit changes after connecting to a new model', function() {
      const model = {name: 'koala', uuid: 'uuid123'};
      utils._newModelCallback(app, callback, null, model);
=======
    it('can create, connect, and commit to the new model', function() {
      const modelData = {uuid: 'the-uuid'};
      const args = {model: 'args'};
      envGet.withArgs('connected').returns(false);
      const commit = sinon.stub();
      envGet.withArgs('ecs').returns({commit});
      utils.deploy(app, callback, false, 'my-model', args);
      assert.equal(app.controllerAPI.createModel.callCount, 1);
      // Call the handler for the createModel callCount
      app.controllerAPI.createModel.args[0][3](null, modelData);
      assert.deepEqual(app.set.args[0], ['modelUUID', modelData.uuid]);
      assert.equal(app.createSocketURL.callCount, 1);
      assert.deepEqual(
        app.createSocketURL.args[0], ['wss://socket-url', modelData.uuid]);
      assert.equal(app.get.callCount, 1);
      assert.deepEqual(app.get.args[0], ['socketTemplate']);
      assert.equal(app.switchEnv.callCount, 1);
      assert.equal(app.switchEnv.args[0][0], 'wss://socket-url');
      assert.strictEqual(app.switchEnv.args[0][1], null);
      assert.strictEqual(app.switchEnv.args[0][2], null);
      assert.equal(typeof app.switchEnv.args[0][3], 'function');
      assert.strictEqual(app.switchEnv.args[0][4], true);
      assert.strictEqual(app.switchEnv.args[0][5], false);
      // Call the switchEnv callback handler.
      app.switchEnv.args[0][3](args);
>>>>>>> b7f46a9c
      assert.equal(commit.callCount, 1);
      assert.equal(callback.callCount, 1);
<<<<<<< HEAD
      const args = callback.args[0];
      assert.strictEqual(args.length, 1);
      assert.strictEqual(args[0], null);
    });

    it('can display an error notification', function() {
      const model = {name: 'koala', uuid: 'uuid123'};
      utils._newModelCallback(app, callback, 'bad wolf', model);
      const expectedError = 'cannot create model: bad wolf';
      assert.equal(app.db.notifications.add.callCount, 1);
      assert.equal(app.db.notifications.add.args[0][0].title, expectedError);
      assert.equal(callback.callCount, 1);
      const args = callback.args[0];
      assert.strictEqual(args.length, 1);
      assert.strictEqual(args[0], expectedError);
=======
      assert.deepEqual(callback.args[0], [args]);
    });

    it('can display an error notification', function() {
      const modelData = {uuid: 'the-uuid'};
      const args = {model: 'args'};
      envGet.withArgs('connected').returns(false);
      utils.deploy(app, callback, false, 'my-model', args);
      assert.equal(app.controllerAPI.createModel.callCount, 1);
      // Call the handler for the createModel callCount
      app.controllerAPI.createModel.args[0][3]('it broke', modelData);
      assert.equal(app.db.notifications.add.callCount, 1);
      assert.deepEqual(app.db.notifications.add.args[0], [{
        title: 'it broke',
        message: 'it broke',
        level: 'error'
      }]);
>>>>>>> b7f46a9c
    });
  });

  describe('isRedirectError', function() {
    let utils;

    before(function(done) {
      YUI().use('juju-view-utils', function(Y) {
        utils = Y.namespace('juju.views.utils');
        done();
      });
    });

    it('returns true if it is a redirect error', function() {
      assert.equal(
        utils.isRedirectError('authentication failed: redirection required'),
        true);
    });

    it('returns false if it is not a redirect error', function() {
      assert.equal(
        utils.isRedirectError('it broke'),
        false);
    });
  });

  describe('generateCloudCredentialName', function() {
    let utils;

    before(function(done) {
      YUI(GlobalConfig).use('juju-view-utils', function(Y) {
        utils = Y.namespace('juju.views.utils');
        done();
      });
    });

    it('can generate a cloud credential name', function() {
      assert.equal(
        utils.generateCloudCredentialName('azure', 'spinach', 'super-cred'),
        'azure_spinach_super-cred');
    });
  });

  describe('getCloudProviderDetails', function() {
    let utils;

    before(function(done) {
      YUI(GlobalConfig).use('juju-view-utils', function(Y) {
        utils = Y.namespace('juju.views.utils');
        done();
      });
    });

    it('can get details for a provider', function() {
      const provider = utils.getCloudProviderDetails('gce');
      assert.equal(provider.id, 'google');
    });
  });
})();<|MERGE_RESOLUTION|>--- conflicted
+++ resolved
@@ -1076,29 +1076,6 @@
       assert.isFunction(args[3]);
     });
 
-<<<<<<< HEAD
-    it('can connect to a newly created model', function() {
-      var model = {
-        name: 'koala',
-        uuid: 'uuid123'
-      };
-      utils._newModelCallback(app, callback, null, model);
-      assert.equal(utils.switchModel.callCount, 1);
-      var switchArgs = utils.switchModel.args[0];
-      assert.isFunction(switchArgs[1]);
-      assert.deepEqual(switchArgs[2], app.env);
-      assert.equal(switchArgs[3], 'uuid123');
-      assert.deepEqual(switchArgs[4], [model]);
-      assert.equal(switchArgs[5], 'koala');
-      assert.isFunction(switchArgs[6]);
-      assert.isFalse(switchArgs[7]);
-      assert.isFalse(switchArgs[8]);
-    });
-
-    it('can commit changes after connecting to a new model', function() {
-      const model = {name: 'koala', uuid: 'uuid123'};
-      utils._newModelCallback(app, callback, null, model);
-=======
     it('can create, connect, and commit to the new model', function() {
       const modelData = {uuid: 'the-uuid'};
       const args = {model: 'args'};
@@ -1124,27 +1101,9 @@
       assert.strictEqual(app.switchEnv.args[0][5], false);
       // Call the switchEnv callback handler.
       app.switchEnv.args[0][3](args);
->>>>>>> b7f46a9c
       assert.equal(commit.callCount, 1);
       assert.equal(callback.callCount, 1);
-<<<<<<< HEAD
-      const args = callback.args[0];
-      assert.strictEqual(args.length, 1);
-      assert.strictEqual(args[0], null);
-    });
-
-    it('can display an error notification', function() {
-      const model = {name: 'koala', uuid: 'uuid123'};
-      utils._newModelCallback(app, callback, 'bad wolf', model);
-      const expectedError = 'cannot create model: bad wolf';
-      assert.equal(app.db.notifications.add.callCount, 1);
-      assert.equal(app.db.notifications.add.args[0][0].title, expectedError);
-      assert.equal(callback.callCount, 1);
-      const args = callback.args[0];
-      assert.strictEqual(args.length, 1);
-      assert.strictEqual(args[0], expectedError);
-=======
-      assert.deepEqual(callback.args[0], [args]);
+      assert.deepEqual(callback.args[0], [null]);
     });
 
     it('can display an error notification', function() {
@@ -1156,12 +1115,14 @@
       // Call the handler for the createModel callCount
       app.controllerAPI.createModel.args[0][3]('it broke', modelData);
       assert.equal(app.db.notifications.add.callCount, 1);
+      const expectedError = 'cannot create model: it broke';
       assert.deepEqual(app.db.notifications.add.args[0], [{
-        title: 'it broke',
-        message: 'it broke',
+        title: expectedError,
+        message: expectedError,
         level: 'error'
       }]);
->>>>>>> b7f46a9c
+      assert.equal(callback.callCount, 1);
+      assert.deepEqual(callback.args[0], [expectedError]);
     });
   });
 
