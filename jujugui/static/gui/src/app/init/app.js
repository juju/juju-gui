--- conflicted
+++ resolved
@@ -462,23 +462,11 @@
         baseURL={this.props.applicationConfig.baseUrl}
         changeState={this._bound.changeState}
         charmstore={charmstore}
-<<<<<<< HEAD
-=======
-        controllerAPI={
-          shapeup.fromShape(this.props.controllerAPI, Profile.propTypes.controllerAPI)}
->>>>>>> 91313d94
         controllerConnection={this.props.controllerConnection}
         controllerIP={
           this.props.controllerAPI.get('socket_url')
             .replace('wss://', '').replace('ws://', '').split(':')[0]}
         controllerUser={this.props.user.controller.user}
-<<<<<<< HEAD
-=======
-        destroyModel={
-          initUtils.destroyModel.bind(
-            initUtils, this._bound.destroyModels, this.props.modelAPI,
-            this.props.switchModel)}
->>>>>>> 91313d94
         generatePath={this.props.appState.generatePath.bind(this.props.appState)}
         getModelName={this._getModelName.bind(this)}
         getUser={this.props.identity.getUser.bind(this.props.identity)}
