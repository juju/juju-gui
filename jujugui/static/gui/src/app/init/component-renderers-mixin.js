/* Copyright (C) 2017 Canonical Ltd. */
'use strict';

const fromShape = require('shapeup').fromShape;
const yui = window.yui;
/**
    A mixin for the JujuGUI class.
    Stores all of the component renderer and cleanup methods.
*/
const ComponentRenderersMixin = (superclass) => class extends superclass {
  _clearRoot() {}
  /**
    Renders the Added Services component to the page in the appropriate
    element.
    @param {String} hoveredId An id for a service.
  */
  _renderAddedServices(hoveredId) {
    const instance = this.topology;
    if (!instance) {
      // TODO frankban: investigate in what cases instance is undefined on
      // the environment object. Is this some kind of race?
      return;
    }
    const topo = instance.topo;
    const ServiceModule = topo.modules.ServiceModule;
    // Set up a handler for syncing the service token hover. This needs to be
    // attached only when the component is visible otherwise the added
    // services component will try to render if the user hovers a service
    // when they have the service details open.
    const hoverHandler = this._domEventHandlers['topo.hoverService'];
    if (hoverHandler) {
      document.removeEventListener('topo.hoverService', hoverHandler);
    }
    this._domEventHandlers['topo.hoverService'] = evt => {
      this._renderAddedServices(evt.detail.id);
    };
    document.addEventListener(
      'topo.hoverService', this._domEventHandlers['topo.hoverService']);
    // Deselect the active service token. This needs to happen so that when a
    // user closes the service details the service token deactivates.
    ServiceModule.deselectNodes();
    const db = this.db;
    ReactDOM.render(
      <window.juju.components.Panel
        instanceName="inspector-panel"
        visible={db.services.size() > 0}>
        <window.juju.components.AddedServicesList
          services={db.services}
          hoveredId={hoveredId}
          updateUnitFlags={db.updateUnitFlags.bind(db)}
          findRelatedServices={db.findRelatedServices.bind(db)}
          findUnrelatedServices={db.findUnrelatedServices.bind(db)}
          getUnitStatusCounts={yui.juju.views.utils.getUnitStatusCounts}
          hoverService={ServiceModule.hoverService.bind(ServiceModule)}
          panToService={ServiceModule.panToService.bind(ServiceModule)}
          changeState={this.state.changeState.bind(this.state)} />
      </window.juju.components.Panel>,
      document.getElementById('inspector-container'));
  }
  /**
    Renders the Environment Size Display component to the page in the
    designated element.
    @param {Integer} serviceCount The serviceCount to display.
    @param {Integer} machineCount The machineCount to display.
  */
  _renderEnvSizeDisplay(serviceCount=0, machineCount=0) {
    ReactDOM.render(
      <window.juju.components.EnvSizeDisplay
        appState={this.state}
        machineCount={machineCount}
        pluralize={yui.juju.views.utils.pluralize.bind(this)}
        serviceCount={serviceCount}
        showStatus={window.juju_config.flags.status} />,
      document.getElementById('env-size-display-container'));
  }
  /**
    Renders the model action components to the page in the designated
    element.
  */
  _renderModelActions() {
    const db = this.db;
    const utils = yui.juju.views.utils;
    const modelAPI = this.modelAPI;
    ReactDOM.render(
      <window.juju.components.ModelActions
        acl={this.acl}
        appState={this.state}
        changeState={this.state.changeState.bind(this.state)}
        exportEnvironmentFile={
          utils.exportEnvironmentFile.bind(utils, db)}
        hideDragOverNotification={this._hideDragOverNotification.bind(this)}
        importBundleFile={this.bundleImporter.importBundleFile.bind(
          this.bundleImporter)}
        renderDragOverNotification={
          this._renderDragOverNotification.bind(this)}
        sharingVisibility={this._sharingVisibility.bind(this)}
        loadingModel={modelAPI.loading}
        userIsAuthenticated={modelAPI.userIsAuthenticated} />,
      document.getElementById('model-actions-container'));
  }
  /**
    Display or hide the sharing modal.
    @param {Boolean} visibility Controls whether to show (true) or hide
                     (false); defaults to true.
  */
  _sharingVisibility(visibility = true) {
    const sharing = document.getElementById('sharing-container');
    if (!visibility) {
      ReactDOM.unmountComponentAtNode(sharing);
      return;
    }
    const env = this.env;
    const grantRevoke = (action, username, access, callback) => {
      if (this.get('gisf') && username.indexOf('@') === -1) {
        username += '@external';
      }
      action(env.get('modelUUID'), [username], access, callback);
    };
    const controllerAPI = this.controllerAPI;
    const grantAccess = controllerAPI.grantModelAccess.bind(controllerAPI);
    const revokeAccess = controllerAPI.revokeModelAccess.bind(controllerAPI);
    ReactDOM.render(
      <window.juju.components.Sharing
        addNotification={this._bound.addNotification}
        canShareModel={this.acl.canShareModel()}
        closeHandler={this._sharingVisibility.bind(this, false)}
        getModelUserInfo={env.modelUserInfo.bind(env)}
        grantModelAccess={grantRevoke.bind(this, grantAccess)}
        humanizeTimestamp={yui.juju.views.utils.humanizeTimestamp}
        revokeModelAccess={grantRevoke.bind(this, revokeAccess)}
      />, sharing);
  }
  /**
    Renders the ISV profile component.
  */
  _renderISVProfile() {
    ReactDOM.render(
      <window.juju.components.ISVProfile
        d3={yui.d3} />,
      document.getElementById('top-page-container'));
    // The model name should not be visible when viewing the profile.
    this._renderBreadcrumb({ showEnvSwitcher: false });
  }
  /**
    Renders the user profile component.
    @param {Object} state - The app state.
    @param {Function} next - Call to continue dispatching.
  */
  _renderUserProfile(state, next) {
    // XXX Jeff - 1-2-2016 - Because of a bug in the state system the profile
    // view renders itself and then makes requests to identity before the
    // controller is setup and the user has successfully logged in. As a
    // temporary workaround we will just prevent rendering the profile until
    // the controller is connected.
    // XXX frankban: it seems that the profile is rendered even when the
    // profile is not included in the state.
    const guiState = state.gui || {};
    if (
      guiState.deploy !== undefined ||
      !state.profile ||
      !this.controllerAPI.get('connected') ||
      !this.controllerAPI.userIsAuthenticated
    ) {
      return;
    }
    // XXX Jeff - 18-11-2016 - This profile gets rendered before the
    // controller has completed connecting and logging in when in gisf. The
    // proper fix is to queue up the RPC calls but due to time constraints
    // we're setting up this handler to simply re-render the profile when
    // the controller is properly connected.
    const facadesExist = !!this.controllerAPI.get('facades');
    if (!facadesExist) {
      const handler = this.controllerAPI.after('facadesChange', e => {
        if (e.newVal) {
          this._renderUserProfile(state, next);
          handler.detach();
        }
      });
    }
    const charmstore = this.charmstore;
    const utils = yui.juju.views.utils;
    const currentModel = this.modelUUID;
    // When going to the profile view, we are theoretically no longer
    // connected to any model. Setting the current model identifier to null
    // also allows switching to the same model from the profile view.
    this.modelUUID = null;
    // NOTE: we need to clone this.get('users') below; passing in without
    // cloning breaks React's ability to distinguish between this.props and
    // nextProps on the lifecycle methods.
    let profile = (
      <window.juju.components.UserProfile
        acl={this.acl}
        addNotification={this._bound.addNotification}
        charmstore={charmstore}
        clearCanvasInfo={this._clearCanvasInfo.bind(this)}
        currentModel={currentModel}
        d3={yui.d3}
        facadesExist={facadesExist}
        listBudgets={this.plans.listBudgets.bind(this.plans)}
        listModelsWithInfo={
          this.controllerAPI.listModelsWithInfo.bind(this.controllerAPI)}
        getKpiMetrics={this.plans.getKpiMetrics.bind(this.plans)}
        changeState={this.state.changeState.bind(this.state)}
        destroyModels={
          this.controllerAPI.destroyModels.bind(this.controllerAPI)}
        getAgreements={this.terms.getAgreements.bind(this.terms)}
        getDiagramURL={charmstore.getDiagramURL.bind(charmstore)}
        interactiveLogin={this.applicationConfig.interactiveLogin}
        pluralize={utils.pluralize.bind(this)}
        setPageTitle={this.setPageTitle}
        staticURL={this.applicationConfig.staticURL}
        storeUser={this.storeUser.bind(this)}
        switchModel={this._bound.switchModel}
        userInfo={this._getUserInfo(state)}
      />);

    if (this.applicationConfig.flags.profile) {
      profile =
        <window.juju.components.Profile
          acl={this.acl}
          activeSection={state.hash}
          addNotification={this._bound.addNotification}
          baseURL={this.applicationConfig.baseUrl}
          changeState={this._bound.changeState}
<<<<<<< HEAD
          clearCanvasInfo={this._clearCanvasInfo.bind(this)}
=======
          charmstore={charmstore}
>>>>>>> a696b17a
          facadesExist={facadesExist}
          listModelsWithInfo={this._bound.listModelsWithInfo}
          destroyModels={this._bound.destroyModels}
          switchModel={this._bound.switchModel}
          userInfo={this._getUserInfo(state)} />;
    }

    ReactDOM.render(profile, document.getElementById('top-page-container'));
  }
  /**
    The cleanup dispatcher for the user profile path.
    @param {Object} state - The application state.
    @param {Function} next - Run the next route handler, if any.
  */
  _clearUserProfile(state, next) {
    ReactDOM.unmountComponentAtNode(
      document.getElementById('top-page-container'));
    next();
  }
  /**
    Renders the Header Search component to the page in the
    designated element.
  */
  _renderHeaderSearch() {
    ReactDOM.render(
      <window.juju.components.HeaderSearch appState={this.state} />,
      document.getElementById('header-search-container'));
  }

  /**
    Renders the Header Help component to the page.
  */
  _renderHeaderHelp() {
    ReactDOM.render(
      <window.juju.components.HeaderHelp
        appState={this.state}
        gisf={this.applicationConfig.gisf}
        displayShortcutsModal={this._displayShortcutsModal.bind(this)}
        user={this.user} />,
      document.getElementById('header-help'));
  }

  /**
    Renders the shortcuts modal.
  */
  _displayShortcutsModal() {
    ReactDOM.render(
      <window.juju.components.ModalShortcuts
        closeModal={this._clearShortcutsModal.bind(this)}
        guiVersion={window.GUI_VERSION.version}
        keybindings={this.keybindings} />,
      document.getElementById('modal-shortcuts'));
  }

  _displaySettingsModal() {
    ReactDOM.render(
      <window.juju.components.ModalGUISettings
        closeModal={this._clearSettingsModal.bind(this)}
        localStorage={localStorage} />,
      document.getElementById('modal-gui-settings'));
  }

  /**
<<<<<<< HEAD
    Display post deployment help.

    @param {String} entityId The entity ID of the charm or bundle.
  */
  _displayCanvasInfo(entityId) {
    this._clearCanvasInfo();
    const charmstore = this.get('charmstore');

    const showEntityDetails = (id) => {
      let url;

      try {
        url = window.jujulib.URL.fromString(id);
      } catch (_) {
        url = window.jujulib.URL.fromLegacyString(id);
      }

      const storeState = {
        profile: null,
        search: null,
        store: url.path()
      };

      this.state.changeState(storeState);
    };

    this.get('charmstore').getEntity(entityId,
      (err, entityData) => {
        if (err) {
          console.error(err);
          console.error(`Entity not found with id: ${entityId}`);
        }

        ReactDOM.render(
          <window.juju.components.CanvasInfo
            closeCanvasInfo={this._clearCanvasInfo.bind(this)}
            entity={entityData[0]}
            getFile={charmstore.getFile.bind(charmstore)}
            makeEntityModel={yui.juju.makeEntityModel}
            marked={marked}
            showEntityDetails={showEntityDetails.bind(this, entityId)} />,
          document.getElementById('canvas-info')
        );
      }
    );
=======
    Opents the lightbox with provided content.

    @param {Object} content React Element.
    @param {String} caption A string to display under the content.
  */
  _displayLightbox(content, caption) {
    ReactDOM.render(
      <window.juju.components.Lightbox
        caption={caption}
        close={this._clearLightbox.bind(this)}>
        {content}
      </window.juju.components.Lightbox>,
      document.getElementById('lightbox'));
>>>>>>> a696b17a
  }

  /**
    The cleanup dispatcher keyboard shortcuts modal.
  */
  _clearShortcutsModal() {
    ReactDOM.unmountComponentAtNode(document.getElementById('modal-shortcuts'));
  }
  /**
    The cleanup dispatcher global settings modal.
  */
  _clearSettingsModal() {
    ReactDOM.unmountComponentAtNode(
      document.getElementById('modal-gui-settings'));
  }
<<<<<<< HEAD
  /**
    The cleanup dispatcher for the post deployment screen.
  */
  _clearCanvasInfo() {
    ReactDOM.unmountComponentAtNode(
      document.getElementById('canvas-info'));
  }
=======

  /**
    Remove the lightbox.
  */
  _clearLightbox() {
    ReactDOM.unmountComponentAtNode(
      document.getElementById('lightbox')
    );
  }

>>>>>>> a696b17a
  _renderHeaderLogo() {
    const userName = this.user.displayName;
    const gisf = this.applicationConfig.gisf;
    const homePath = gisf ? '/' :
      this.state.generatePath({profile: userName});
    const showProfile = () =>
      this.state.changeState({
        profile: userName,
        model: null,
        store: null,
        root: null,
        search: null,
        account: null,
        user: null
      });
    ReactDOM.render(
      <window.juju.components.HeaderLogo
        gisf={gisf}
        homePath={homePath}
        showProfile={showProfile}
      />,
      document.getElementById('header-logo'));
  }

  _clearUserEntity() {}
  /**
    Renders the Charmbrowser component to the page in the designated element.
    @param {Object} state - The app state.
    @param {Function} next - Call to continue dispatching.
  */
  _renderCharmbrowser(state, next) {
    const utils = yui.juju.views.utils;
    const charmstore = this.charmstore;
    // Configure syntax highlighting for the markdown renderer.
    marked.setOptions({
      highlight: function(code, lang) {
        const language = Prism.languages[lang];
        if (language) {
          return Prism.highlight(code, language);
        }
      }
    });
    /*
     Retrieve from the charm store information on the charm or bundle with
     the given new style id.

     @returns {Object} The XHR reference for the getEntity call.
    */
    const getEntity = (id, callback) => {
      let url;
      try {
        url = window.jujulib.URL.fromString(id);
      } catch(err) {
        callback(err, {});
        return;
      }
      // Get the entity and return the XHR.
      return charmstore.getEntity(url.legacyPath(), callback);
    };
    const getModelName = () => this.modelAPI.get('environmentName');
    ReactDOM.render(
      <window.juju.components.Charmbrowser
        acl={this.acl}
        apiUrl={charmstore.url}
        charmstoreSearch={charmstore.search.bind(charmstore)}
        clearLightbox={this._clearLightbox.bind(this)}
        deployTarget={this.deployTarget.bind(this, charmstore)}
<<<<<<< HEAD
        displayCanvasInfo={this._displayCanvasInfo.bind(this)}
=======
        displayLightbox={this._displayLightbox.bind(this)}
>>>>>>> a696b17a
        series={utils.getSeriesList()}
        importBundleYAML={this.bundleImporter.importBundleYAML.bind(
          this.bundleImporter)}
        flags={window.juju_config.flags}
        getBundleYAML={charmstore.getBundleYAML.bind(charmstore)}
        getEntity={getEntity}
        getFile={charmstore.getFile.bind(charmstore)}
        getDiagramURL={charmstore.getDiagramURL.bind(charmstore)}
        getModelName={getModelName}
        gisf={this.applicationConfig.gisf}
        listPlansForCharm={this.plans.listPlansForCharm.bind(this.plans)}
        renderMarkdown={marked}
        deployService={this.deployService.bind(this)}
        appState={this.state}
        utils={utils}
        staticURL={window.juju_config.staticURL}
        charmstoreURL={
          utils.ensureTrailingSlash(window.juju_config.charmstoreURL)}
        apiVersion={window.jujulib.charmstoreAPIVersion}
        addNotification={this._bound.addNotification}
        makeEntityModel={yui.juju.makeEntityModel}
        setPageTitle={this.setPageTitle.bind(this)}
        showTerms={this.terms.showTerms.bind(this.terms)}
        urllib={window.jujulib.URL}
      />,
      document.getElementById('charmbrowser-container'));
    next();
  }
  /**
    The cleanup dispatcher for the store state path.
    @param {Object} state - The application state.
    @param {Function} next - Run the next route handler, if any.
  */
  _clearCharmbrowser(state, next) {
    if (state.search || state.store) {
      // State calls the cleanup methods on every dispatch even if the state
      // object exists between calls. Maybe this should be updated in state
      // but for now if we know that the new state still contains the
      // charmbrowser then just let the subsequent render method update
      // the rendered component.
      return;
    }
    ReactDOM.unmountComponentAtNode(
      document.getElementById('charmbrowser-container'));
    next();
  }
  /**
    Renders the account component.
    @param {Object} state - The application state.
    @param {Function} next - Run the next route handler, if any.
  */
  _renderAccount(state, next) {
    const controllerAPI = this.controllerAPI;
    if (!controllerAPI || !controllerAPI.userIsAuthenticated) {
      // If the controller isn't ready yet then don't render anything.
      return;
    }
    // When going to the account view, we are theoretically no longer
    // connected to any model.
    this.modelUUID = null;
    ReactDOM.render(
      <window.juju.components.Account
        acl={this.acl}
        addAddress={
          this.payment && this.payment.addAddress.bind(this.payment)}
        addBillingAddress={
          this.payment && this.payment.addBillingAddress.bind(this.payment)}
        addNotification={this._bound.addNotification}
        controllerIsReady={this._controllerIsReady.bind(this)}
        createCardElement={
          this.stripe && this.stripe.createCardElement.bind(this.stripe)}
        createPaymentMethod={
          this.payment && this.payment.createPaymentMethod.bind(this.payment)}
        createToken={this.stripe && this.stripe.createToken.bind(this.stripe)}
        createUser={
          this.payment && this.payment.createUser.bind(this.payment)}
        generateCloudCredentialName={
          yui.juju.views.utils.generateCloudCredentialName}
        getUser={this.payment && this.payment.getUser.bind(this.payment)}
        getCharges={
          this.payment && this.payment.getCharges.bind(this.payment)}
        getCloudCredentialNames={
          controllerAPI.getCloudCredentialNames.bind(controllerAPI)}
        getCloudProviderDetails={
          yui.juju.views.utils.getCloudProviderDetails.bind(
            yui.juju.views.utils)}
        getCountries={
          this.payment && this.payment.getCountries.bind(this.payment)}
        getReceipt={
          this.payment && this.payment.getReceipt.bind(this.payment)}
        listClouds={controllerAPI.listClouds.bind(controllerAPI)}
        removeAddress={
          this.payment && this.payment.removeAddress.bind(this.payment)}
        removeBillingAddress={
          this.payment && this.payment.removeBillingAddress.bind(
            this.payment)}
        removePaymentMethod={
          this.payment && this.payment.removePaymentMethod.bind(this.payment)}
        revokeCloudCredential={
          controllerAPI.revokeCloudCredential.bind(controllerAPI)}
        sendAnalytics={this.sendAnalytics}
        showPay={window.juju_config.flags.pay || false}
        updateCloudCredential={
          controllerAPI.updateCloudCredential.bind(controllerAPI)}
        updateAddress={
          this.payment && this.payment.updateAddress.bind(this.payment)}
        updateBillingAddress={
          this.payment && this.payment.updateBillingAddress.bind(
            this.payment)}
        updatePaymentMethod={
          this.payment && this.payment.updatePaymentMethod.bind(this.payment)}
        user={this.user.controller.user}
        userInfo={this._getUserInfo(state)}
        validateForm={
          yui.juju.views.utils.validateForm.bind(yui.juju.views.utils)} />,
      document.getElementById('top-page-container'));
    next();
  }

  /**
    The cleanup dispatcher for the account path.
    @param {Object} state - The application state.
    @param {Function} next - Run the next route handler, if any.
  */
  _clearAccount(state, next) {
    ReactDOM.unmountComponentAtNode(
      document.getElementById('top-page-container'));
    next();
  }

  _clearAllGUIComponents(state, next) {
    const noop = () => {};
    this._clearMachineView(state, noop);
    this._clearDeployment(state, noop);
    this._clearInspector(state, noop);
  }
  /**
    Handles rendering and/or updating the machine UI component.
    @param {Object} state - The app state.
    @param {Function} next - Call to continue dispatching.
  */
  _renderMachineView(state, next) {
    const db = this.db;
    const ecs = this.modelAPI.get('ecs');
    const utils = yui.juju.views.utils;
    const genericConstraints = this.modelAPI.genericConstraints;
    ReactDOM.render(
      <window.juju.components.MachineView
        acl={this.acl}
        addGhostAndEcsUnits={utils.addGhostAndEcsUnits.bind(
          this, this.db, this.modelAPI)}
        autoPlaceUnits={this._autoPlaceUnits.bind(this)}
        changeState={this.state.changeState.bind(this.state)}
        createMachine={this._createMachine.bind(this)}
        destroyMachines={this.modelAPI.destroyMachines.bind(this.modelAPI)}
        environmentName={db.environment.get('name') || ''}
        generateMachineDetails={
          utils.generateMachineDetails.bind(
            utils, genericConstraints, db.units)}
        machines={db.machines}
        parseConstraints={
          utils.parseConstraints.bind(utils, genericConstraints)}
        placeUnit={this.modelAPI.placeUnit.bind(this.modelAPI)}
        providerType={this.modelAPI.get('providerType') || ''}
        removeUnits={this.modelAPI.remove_units.bind(this.modelAPI)}
        services={db.services}
        series={window.jujulib.CHARM_SERIES}
        units={db.units}
        updateMachineConstraints={ecs.updateMachineConstraints.bind(ecs)}
        updateMachineSeries={ecs.updateMachineSeries.bind(ecs)} />,
      document.getElementById('machine-view'));
    next();
  }

  /**
    The cleanup dispatcher for the machines state path.
    @param {Object} state - The application state.
    @param {Function} next - Run the next route handler, if any.
  */
  _clearMachineView(state, next) {
    ReactDOM.unmountComponentAtNode(document.getElementById('machine-view'));
    next();
  }

  /**
    Handles rendering and/or updating the status UI component.
    @param {Object} state - The app state.
    @param {Function} next - Call to continue dispatching.
  */
  _renderStatusView(state, next) {
    const propTypes = window.juju.components.Status.propTypes;
    ReactDOM.render(
      <window.juju.components.Status
        db={fromShape(this.db, propTypes.db)}
        model={fromShape(this.modelAPI.getAttrs(), propTypes.model)}
        urllib={fromShape(window.jujulib.URL, propTypes.urllib)}
      />,
      document.getElementById('status-container')
    );
    next();
  }

  /**
    The cleanup dispatcher for the status state path.
    @param {Object} state - The application state.
    @param {Function} next - Run the next route handler, if any.
  */
  _clearStatusView(state, next) {
    ReactDOM.unmountComponentAtNode(
      document.getElementById('status-container'));
    next();
  }

  /**
    Renders the Inspector component to the page.
    @param {Object} state - The app state.
    @param {Function} next - Call to continue dispatching.
  */
  _renderInspector(state, next) {
    const relationUtils = this.relationUtils;
    const utils = yui.juju.views.utils;
    const instance = this.topology;
    if (!instance) {
      return;
    }
    const topo = instance.topo;
    const charmstore = this.charmstore;
    let inspector = {};
    const inspectorState = state.gui.inspector;
    const service = this.db.services.getById(inspectorState.id);
    const localType = inspectorState.localType;
    // If there is a hoverService event listener then we need to detach it
    // when rendering the inspector.
    const hoverHandler = this._domEventHandlers['topo.hoverService'];
    if (hoverHandler) {
      document.removeEventListener('topo.hoverService', hoverHandler);
    }
    const model = this.modelAPI;
    const db = this.db;
    // If the url was provided with a service id which isn't in the localType
    // db then change state back to the added services list. This usually
    // happens if the user tries to visit the inspector of a ghost service
    // id which no longer exists.
    if (service) {
      // Select the service token.
      topo.modules.ServiceModule.selectService(service.get('id'));
      const charm = db.charms.getById(service.get('charm'));
      const relatableApplications = relationUtils.getRelatableApplications(
        db, yui.juju.models.getEndpoints(service, this.endpointsController));
      const ecs = model.get('ecs');
      const addCharm = (url, callback, options) => {
        model.addCharm(url, charmstore, callback, options);
      };
      inspector = (
        <window.juju.components.Inspector
          acl={this.acl}
          addCharm={addCharm}
          addGhostAndEcsUnits={utils.addGhostAndEcsUnits.bind(
            this, db, model, service)}
          addNotification={this._bound.addNotification}
          appState={this.state}
          charm={charm}
          clearState={utils.clearState.bind(this, topo)}
          createMachinesPlaceUnits={utils.createMachinesPlaceUnits.bind(
            this, db, model, service)}
          createRelation={relationUtils.createRelation.bind(this, db, model)}
          destroyService={utils.destroyService.bind(
            this, db, model, service)}
          destroyRelations={this.relationUtils.destroyRelations.bind(
            this, db, model)}
          destroyUnits={utils.destroyUnits.bind(this, model)}
          displayPlans={utils.compareSemver(
            this.applicationConfig.jujuCoreVersion, '2') > -1}
          getCharm={model.get_charm.bind(model)}
          getUnitStatusCounts={utils.getUnitStatusCounts}
          getYAMLConfig={utils.getYAMLConfig.bind(this)}
          envResolved={model.resolved.bind(model)}
          exposeService={model.expose.bind(model)}
          getAvailableEndpoints={relationUtils.getAvailableEndpoints.bind(
            this, this.endpointsController, db, yui.juju.models.getEndpoints)}
          getAvailableVersions={charmstore.getAvailableVersions.bind(
            charmstore)}
          getServiceById={db.services.getById.bind(db.services)}
          getServiceByName={db.services.getServiceByName.bind(db.services)}
          linkify={utils.linkify}
          modelUUID={this.modelUUID || ''}
          providerType={model.get('providerType') || ''}
          relatableApplications={relatableApplications}
          service={service}
          serviceRelations={
            relationUtils.getRelationDataForService(db, service)}
          setCharm={model.setCharm.bind(model)}
          setConfig={model.set_config.bind(model)}
          showActivePlan={this.plans.showActivePlan.bind(this.plans)}
          showPlans={window.juju_config.flags.plans || false}
          unexposeService={model.unexpose.bind(model)}
          unplaceServiceUnits={ecs.unplaceServiceUnits.bind(ecs)}
          updateServiceUnitsDisplayname={
            db.updateServiceUnitsDisplayname.bind(db)}
        />
      );
    } else if (localType && window.localCharmFile) {
      // When dragging a local charm zip over the canvas it animates the
      // drag over notification which needs to be closed when the inspector
      // is opened.
      this._hideDragOverNotification();
      const localCharmHelpers = juju.localCharmHelpers;
      inspector = (
        <window.juju.components.LocalInspector
          acl={this.acl}
          changeState={this.state.changeState.bind(this.state)}
          file={window.localCharmFile}
          localType={localType}
          services={db.services}
          series={utils.getSeriesList()}
          upgradeServiceUsingLocalCharm={
            localCharmHelpers.upgradeServiceUsingLocalCharm.bind(
              this, model, db)}
          uploadLocalCharm={
            localCharmHelpers.uploadLocalCharm.bind(
              this, model, db)}
        />
      );
    } else {
      this.state.changeState({gui: {inspector: null}});
      return;
    }
    ReactDOM.render(
      <window.juju.components.Panel
        instanceName="inspector-panel"
        visible={true}>
        {inspector}
      </window.juju.components.Panel>,
      document.getElementById('inspector-container'));
    next();
  }
  /**
    The cleanup dispatcher for the inspector state path.
    @param {Object} state - The application state.
    @param {Function} next - Run the next route handler, if any.
  */
  _clearInspector(state, next) {
    ReactDOM.unmountComponentAtNode(
      document.getElementById('inspector-container'));
    next();
  }
  /**
    Renders the Deployment component to the page in the
    designated element.
    @param {Object} state - The application state.
    @param {Function} next - Run the next route handler, if any.
  */
  _renderDeployment(state, next) {
    const modelAPI = this.modelAPI;
    const db = this.db;
    const connected = this.modelAPI.get('connected');
    const modelName = modelAPI.get('environmentName') || 'mymodel';
    const utils = yui.juju.views.utils;
    const ecs = modelAPI.get('ecs');
    const currentChangeSet = ecs.getCurrentChangeSet();
    const deployState = state.gui.deploy;
    const ddData = deployState ? JSON.parse(deployState) : null;
    if (Object.keys(currentChangeSet).length === 0 && !ddData) {
      // If there are no changes then close the deployment flow. This is to
      // prevent showing the deployment flow if the user clicks back in the
      // browser or navigates directly to the url. This changeState needs to
      // happen in app.js, not the component otherwise it will have to try and
      // interrupt the mount to unmount the component.
      this.state.changeState({
        gui: {
          deploy: null
        }
      });
      return;
    }
    const changesUtils = this.changesUtils;
    const controllerAPI = this.controllerAPI;
    const services = db.services;
    // Auto place the units. This is probably not the best UX, but is required
    // to display the machines in the deployment flow.
    this._autoPlaceUnits();
    let cloud = modelAPI.get('providerType');
    if (cloud) {
      cloud = {
        cloudType: cloud,
        name: modelAPI.get('cloud')
      };
    }
    const getUserName = () => {
      return this.user.username;
    };
    const loginToController = controllerAPI.loginWithMacaroon.bind(
      controllerAPI, this.bakery);
    const charmstore = this.charmstore;
    const isLoggedIn = () => this.controllerAPI.userIsAuthenticated;
    ReactDOM.render(
      <window.juju.components.DeploymentFlow
        acl={this.acl}
        addAgreement={this.terms.addAgreement.bind(this.terms)}
        addNotification={this._bound.addNotification}
        addSSHKeys={modelAPI.addKeys.bind(modelAPI)}
        applications={services.toArray()}
        charmstore={charmstore}
        changesFilterByParent={
          changesUtils.filterByParent.bind(changesUtils, currentChangeSet)}
        changeState={this.state.changeState.bind(this.state)}
        cloud={cloud}
        controllerIsReady={this._controllerIsReady.bind(this)}
        createToken={this.stripe && this.stripe.createToken.bind(this.stripe)}
        createCardElement={
          this.stripe && this.stripe.createCardElement.bind(this.stripe)}
        createUser={
          this.payment && this.payment.createUser.bind(this.payment)}
        credential={modelAPI.get('credential')}
        changes={currentChangeSet}
        charmsGetById={db.charms.getById.bind(db.charms)}
        deploy={utils.deploy.bind(utils, this)}
        displayCanvasInfo={this._displayCanvasInfo.bind(this)}
        sendAnalytics={this.sendAnalytics}
        setModelName={modelAPI.set.bind(modelAPI, 'environmentName')}
        formatConstraints={utils.formatConstraints.bind(utils)}
        generateAllChangeDescriptions={
          changesUtils.generateAllChangeDescriptions.bind(
            changesUtils, services, db.units)}
        generateCloudCredentialName={utils.generateCloudCredentialName}
        generateMachineDetails={
          utils.generateMachineDetails.bind(
            utils, modelAPI.genericConstraints, db.units)}
        generatePath={this.state.generatePath.bind(this.state)}
        getAgreementsByTerms={
          this.terms.getAgreementsByTerms.bind(this.terms)}
        getGithubSSHKeys={window.jujugui.sshKeys.githubSSHKeys}
        sortDescriptionsByApplication={
          changesUtils.sortDescriptionsByApplication.bind(null,
            services.getById.bind(services))}
        isLoggedIn={isLoggedIn}
        getCloudCredentials={
          controllerAPI.getCloudCredentials.bind(controllerAPI)}
        getCloudCredentialNames={
          controllerAPI.getCloudCredentialNames.bind(controllerAPI)}
        getCloudProviderDetails={utils.getCloudProviderDetails.bind(utils)}
        getCurrentChangeSet={ecs.getCurrentChangeSet.bind(ecs)}
        getCountries={
          this.payment && this.payment.getCountries.bind(this.payment)
            || null}
        getDiagramURL={charmstore.getDiagramURL.bind(charmstore)}
        getEntity={charmstore.getEntity.bind(charmstore)}
        getUser={this.payment && this.payment.getUser.bind(this.payment)}
        getUserName={getUserName}
        gisf={this.gisf}
        groupedChanges={changesUtils.getGroupedChanges(currentChangeSet)}
        listBudgets={this.plans.listBudgets.bind(this.plans)}
        listClouds={controllerAPI.listClouds.bind(controllerAPI)}
        listPlansForCharm={this.plans.listPlansForCharm.bind(this.plans)}
        loginToController={loginToController}
        makeEntityModel={yui.juju.makeEntityModel}
        modelCommitted={connected}
        modelName={modelName}
        ddData={ddData}
        profileUsername={this._getUserInfo(state).profile}
        region={modelAPI.get('region')}
        renderMarkdown={marked}
        getServiceByName={services.getServiceByName.bind(services)}
        showPay={this.applicationConfig.flags.pay || false}
        showTerms={this.terms.showTerms.bind(this.terms)}
        stats={this.stats}
        updateCloudCredential={
          controllerAPI.updateCloudCredential.bind(controllerAPI)}
        validateForm={utils.validateForm.bind(utils)}
        WebHandler={yui.juju.environments.web.WebHandler}
        withPlans={false} />,
      document.getElementById('deployment-container'));
  }
  /**
    Report whether the controller API connection is ready, connected and
    authenticated.
    @return {Boolean} Whether the controller is ready.
  */
  _controllerIsReady() {
    return !!(
      this.controllerAPI &&
      this.controllerAPI.get('connected') &&
      this.controllerAPI.userIsAuthenticated
    );
  }
  /**
    The cleanup dispatcher for the deployment flow state path.
    @param {Object} state - The application state.
    @param {Function} next - Run the next route handler, if any.
  */
  _clearDeployment(state, next) {
    ReactDOM.unmountComponentAtNode(
      document.getElementById('deployment-container'));
    next();
  }
  /**
    Renders the Deployment component to the page in the
    designated element.
  */
  _renderDeploymentBar() {
    var modelAPI = this.modelAPI;
    var ecs = modelAPI.get('ecs');
    var db = this.db;
    var services = db.services;
    var servicesArray = services.toArray();
    var machines = db.machines.toArray();
    var units = db.units;
    var changesUtils = this.changesUtils;
    ReactDOM.render(
      <window.juju.components.DeploymentBar
        acl={this.acl}
        changeState={this.state.changeState.bind(this.state)}
        currentChangeSet={ecs.getCurrentChangeSet()}
        generateChangeDescription={
          changesUtils.generateChangeDescription.bind(
            changesUtils, services, units)}
        hasEntities={servicesArray.length > 0 || machines.length > 0}
        modelCommitted={this.modelAPI.get('connected')}
        sendAnalytics={this.sendAnalytics} />,
      document.getElementById('deployment-bar-container'));
  }

  /**
    Renders the login component.

    @method _renderLogin
    @param {String} err Possible authentication error, or null if no error
      message must be displayed.
  */
  _renderLogin(err) {
    document.getElementById('loading-message').style.display = 'none';
    const loginToController = () => {
      this.loginToAPIs(null, true, [this.controllerAPI]);
    };
    const controllerIsConnected = () => {
      return this.controllerAPI && this.controllerAPI.get('connected');
    };
    ReactDOM.render(
      <window.juju.components.Login
        addNotification={this._bound.addNotification}
        controllerIsConnected={controllerIsConnected}
        errorMessage={err}
        gisf={this.applicationConfig.gisf}
        loginToAPIs={this.loginToAPIs.bind(this)}
        loginToController={loginToController} />,
      document.getElementById('login-container'));
  }

  /**
    The cleanup dispatcher for the root state path.
    @param {Object} state - The application state.
    @param {Function} next - Run the next route handler, if any.
  */
  _clearLogin(state, next) {
    ReactDOM.unmountComponentAtNode(document.getElementById('login-container'));
    if (next) {
      next();
    }
  }
  /**
    Renders the Log out component or log in link depending on the
    modelAPIironment the GUI is executing in.
  */
  _renderUserMenu() {
    const controllerAPI = this.controllerAPI;
    const linkContainerId = 'profile-link-container';
    const linkContainer = document.getElementById(linkContainerId);
    if (!linkContainer) {
      console.error(`no linkContainerId: ${linkContainerId}`);
      return;
    }
    const charmstore = this.charmstore;
    const bakery = this.bakery;
    const USSOLoginLink = (
      <window.juju.components.USSOLoginLink
        addNotification={this._bound.addNotification}
        displayType="text"
        loginToController={
          controllerAPI.loginWithMacaroon.bind(controllerAPI, bakery)} />);
    let logoutUrl = '/logout';
    const applicationConfig = this.applicationConfig;
    if (applicationConfig.baseUrl) {
      logoutUrl = applicationConfig.baseUrl.replace(/\/?$/, logoutUrl);
    }
    const doCharmstoreLogout = () => {
      return this.getUser('charmstore') && !this.get('gisf');
    };
    const LogoutLink = (<window.juju.components.Logout
      charmstoreLogoutUrl={charmstore.getLogoutUrl()}
      doCharmstoreLogout={doCharmstoreLogout}
      locationAssign={window.location.assign.bind(window.location)}
      logoutUrl={logoutUrl}
      // If the charmbrowser is open then don't show the logout link.
      visible={!this.state.current.store} />);

    const navigateUserProfile = () => {
      const username = this.user.displayName;
      if (!username) {
        return;
      }
      yui.juju.views.utils.showProfile(
        this.modelAPI && this.modelAPI.get('ecs'),
        this.state.changeState.bind(this.state),
        username);
    };
    const navigateUserAccount = () => {
      const username = this.user.displayName;
      if (!username) {
        return;
      }
      yui.juju.views.utils.showAccount(
        this.modelAPI && this.modelAPI.get('ecs'),
        this.state.changeState.bind(this.state));
    };

    ReactDOM.render(<window.juju.components.UserMenu
      controllerAPI={controllerAPI}
      LogoutLink={LogoutLink}
      navigateUserAccount={navigateUserAccount}
      navigateUserProfile={navigateUserProfile}
      USSOLoginLink={USSOLoginLink}
    />, linkContainer);
  }

  /**
    Renders the breadcrumb component to the DOM.
    @param {Object} options
      showEnvSwitcher: true
  */
  _renderBreadcrumb({ showEnvSwitcher=true } = {}) {
    const modelAPI = this.modelAPI;
    const ecs = modelAPI.get('ecs');
    const controllerAPI = this.controllerAPI;
    const utils = yui.juju.views.utils;
    let listModelsWithInfo =
      controllerAPI &&
        controllerAPI.listModelsWithInfo.bind(this.controllerAPI);
    // If controller is undefined then do not render the switcher because
    // there is no controller to connect to. It will be undefined when the
    // breadcrumb is initially rendered because it hasn't yet been given
    // time to connect and login.
    if (!controllerAPI) {
      // We do not want to show the model switcher if it isn't supported as
      // it throws an error in the browser console and confuses the user
      // as it's visible but not functional.
      showEnvSwitcher = false;
    }
    // It's possible that we have a controller instance and no facade if
    // we've connected but have not yet successfully logged in. This will
    // prevent the model switcher from rendering but after the login this
    // component will be re-rendered.
    if (controllerAPI &&
      controllerAPI.findFacadeVersion('ModelManager') === null) {
      showEnvSwitcher = false;
    }
    ReactDOM.render(
      <juju.components.HeaderBreadcrumb
        acl={this.acl}
        addNotification={this._bound.addNotification}
        appState={this.state}
        user={this.user}
        changeState={this.state.changeState.bind(this.state)}
        clearCanvasInfo={this._clearCanvasInfo.bind(this)}
        humanizeTimestamp={yui.juju.views.humanizeTimestamp}
        listModelsWithInfo={listModelsWithInfo}
        modelName={this.db.environment.get('name')}
        modelOwner={modelAPI.get('modelOwner')}
        setModelName={modelAPI.set.bind(modelAPI, 'environmentName')}
        showEnvSwitcher={showEnvSwitcher}
        showProfile={utils.showProfile.bind(
          this, modelAPI && ecs,
          this.state.changeState.bind(this.state))}
        switchModel={this._bound.switchModel}
        loadingModel={this.modelAPI.loading} />,
      document.getElementById('header-breadcrumb'));
  }
  /**
    Renders the logo for the current cloud provider.
  */
  _renderProviderLogo() {
    const container = document.getElementById('provider-logo-container');
    const cloudProvider = this.modelAPI.get('providerType');
    let providerDetails =
      yui.juju.views.utils.getCloudProviderDetails(cloudProvider);
    const currentState = this.state.current || {};
    const isDisabled = (
      // There is no provider.
      !cloudProvider ||
      // It's not possible to get provider details.
      !providerDetails ||
      // We are in the profile page.
      currentState.profile ||
      // We are in the account page.
      currentState.root === 'account'
    );
    const classes = classNames(
      'provider-logo',
      {
        'provider-logo--disabled': isDisabled,
        [`provider-logo--${cloudProvider}`]: cloudProvider
      }
    );
    const scale = 0.65;
    if (!providerDetails) {
      // It's possible that the GUI is being run on a provider that we have
      // not yet setup in the cloud provider details.
      providerDetails = {};
    }
    ReactDOM.render(
      <div className={classes}>
        <window.juju.components.SvgIcon
          height={providerDetails.svgHeight * scale}
          name={providerDetails.id || ''}
          width={providerDetails.svgWidth * scale} />
      </div>,
      container);
  }
  /**
    Renders the notification component to the page in the designated element.
  */
  _renderNotifications(e) {
    var notification = null;
    if (e && e.details) {
      notification = e.details[0].model.getAttrs();
    }
    ReactDOM.render(
      <window.juju.components.NotificationList
        notification={notification}/>,
      document.getElementById('notifications-container'));
  }
  /**
    Renders the mask and animations for the drag over notification for when
    a user drags a yaml file or zip file over the canvas.
    @param {Boolean} showIndicator
  */
  _renderDragOverNotification(showIndicator = true) {
    this.topology.fadeHelpIndicator(showIndicator);
    ReactDOM.render(
      <window.juju.components.ExpandingProgress />,
      document.getElementById('drag-over-notification-container'));
  }

  _hideDragOverNotification() {}
  /**
    Renders the zoom component to the page in the designated element.
  */
  _renderZoom() {
    ReactDOM.render(
      <window.juju.components.Zoom
        topo={this.topology.topo} />,
      document.getElementById('zoom-container'));
  }
  /**
    Render the react components.
  */
  _renderComponents() {
    // Update the react views on database change
    this._renderEnvSizeDisplay(
      this.db.services.size(),
      this.db.machines.filterByParent().length
    );
    this._renderDeploymentBar();
    this._renderModelActions();
    this._renderProviderLogo();
    this._renderZoom();
    this._renderBreadcrumb();
    this._renderHeaderSearch();
    this._renderHeaderHelp();
    this._renderHeaderLogo();
    const gui = this.state.current.gui;
    if (!gui || (gui && !gui.inspector)) {
      this._renderAddedServices();
    }
  }
};

module.exports = ComponentRenderersMixin;<|MERGE_RESOLUTION|>--- conflicted
+++ resolved
@@ -222,11 +222,8 @@
           addNotification={this._bound.addNotification}
           baseURL={this.applicationConfig.baseUrl}
           changeState={this._bound.changeState}
-<<<<<<< HEAD
+          charmstore={charmstore}
           clearCanvasInfo={this._clearCanvasInfo.bind(this)}
-=======
-          charmstore={charmstore}
->>>>>>> a696b17a
           facadesExist={facadesExist}
           listModelsWithInfo={this._bound.listModelsWithInfo}
           destroyModels={this._bound.destroyModels}
@@ -290,7 +287,6 @@
   }
 
   /**
-<<<<<<< HEAD
     Display post deployment help.
 
     @param {String} entityId The entity ID of the charm or bundle.
@@ -336,8 +332,10 @@
         );
       }
     );
-=======
-    Opents the lightbox with provided content.
+  }
+
+  /**
+    Opens the lightbox with provided content.
 
     @param {Object} content React Element.
     @param {String} caption A string to display under the content.
@@ -350,7 +348,6 @@
         {content}
       </window.juju.components.Lightbox>,
       document.getElementById('lightbox'));
->>>>>>> a696b17a
   }
 
   /**
@@ -366,7 +363,7 @@
     ReactDOM.unmountComponentAtNode(
       document.getElementById('modal-gui-settings'));
   }
-<<<<<<< HEAD
+
   /**
     The cleanup dispatcher for the post deployment screen.
   */
@@ -374,7 +371,6 @@
     ReactDOM.unmountComponentAtNode(
       document.getElementById('canvas-info'));
   }
-=======
 
   /**
     Remove the lightbox.
@@ -385,7 +381,6 @@
     );
   }
 
->>>>>>> a696b17a
   _renderHeaderLogo() {
     const userName = this.user.displayName;
     const gisf = this.applicationConfig.gisf;
@@ -453,11 +448,8 @@
         charmstoreSearch={charmstore.search.bind(charmstore)}
         clearLightbox={this._clearLightbox.bind(this)}
         deployTarget={this.deployTarget.bind(this, charmstore)}
-<<<<<<< HEAD
         displayCanvasInfo={this._displayCanvasInfo.bind(this)}
-=======
         displayLightbox={this._displayLightbox.bind(this)}
->>>>>>> a696b17a
         series={utils.getSeriesList()}
         importBundleYAML={this.bundleImporter.importBundleYAML.bind(
           this.bundleImporter)}
