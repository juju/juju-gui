--- conflicted
+++ resolved
@@ -520,20 +520,6 @@
         this.state.changeState(storeState);
       };
 
-<<<<<<< HEAD
-      ReactDOM.render(
-        <PostDeployment
-          changeState={this._bound.changeState}
-          entityId={entityId}
-          getEntity={charmstore.getEntity.bind(charmstore)}
-          getFile={charmstore.getFile.bind(charmstore)}
-          makeEntityModel={jujulibConversionUtils.makeEntityModel}
-          marked={marked}
-          showEntityDetails={showEntityDetails.bind(this, entityId)} />,
-        document.getElementById('post-deployment')
-      );
-    }
-=======
     const addGetStartedAnnotation = (entityId) => {
       let bundleURL = window.jujulib.URL.fromLegacyString(entityId);
       const getStartedPath = charmstore.getStartedURL(
@@ -547,6 +533,19 @@
     };
 
     ReactDOM.render(
+        <PostDeployment
+          changeState={this._bound.changeState}
+          entityId={entityId}
+          getEntity={charmstore.getEntity.bind(charmstore)}
+          getFile={charmstore.getFile.bind(charmstore)}
+          makeEntityModel={jujulibConversionUtils.makeEntityModel}
+          marked={marked}
+          showEntityDetails={showEntityDetails.bind(this, entityId)} />,
+        document.getElementById('post-deployment')
+      );
+    }
+
+    ReactDOM.render(
       <PostDeployment
         addGetStartedAnnotation={addGetStartedAnnotation}
         changeState={this._bound.changeState}
@@ -558,7 +557,6 @@
         showEntityDetails={showEntityDetails.bind(this, entityId)} />,
       document.getElementById('post-deployment')
     );
->>>>>>> b91e8256
 
     next();
   }
