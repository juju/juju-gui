--- conflicted
+++ resolved
@@ -336,19 +336,12 @@
     While assert.deepEqual is great, if a nested child errors it's
     hard to debug. This function goes to the deepest level and works
     it's way out - giving an easier to debug error.
-<<<<<<< HEAD
-    Remember to bind the scope:
-      jsTestUtils.specificDeepEquals.bind(this, output, expected);
-  */
-  specificDeepEquals: function(output, expected) {
-=======
     This code is not 100% tested, always follow up with a standard
     assert.deepEqual(output,expected), Just incase this drops the ball.
 
     @method specificDeepEqual
   */
   specificDeepEqual: function(output, expected) {
->>>>>>> ee78e043
     if (output && output.props &&
       output.props.children &&
       expected && expected.props &&
@@ -359,11 +352,7 @@
             output.props.children &&
             expected.props &&
             expected.props.children) {
-<<<<<<< HEAD
-            this.specificDeepEquals.bind(this,
-=======
             this.specificDeepEqual(
->>>>>>> ee78e043
               output.props.children[i],
               expected.props.children[i]);
           }
@@ -373,11 +362,7 @@
           output.props.children &&
           expected.props &&
           expected.props.children) {
-<<<<<<< HEAD
-          this.specificDeepEquals.bind(this,
-=======
           this.specificDeepEqual(
->>>>>>> ee78e043
             output.props.children,
             expected.props.children);
         }
