--- conflicted
+++ resolved
@@ -732,21 +732,12 @@
       */
       this.stripe = new stripe(
         'https://js.stripe.com/', config.stripeKey);
-<<<<<<< HEAD
-=======
-      /**
-        Application instance of the rates API.
-        @type {Object}
-      */
-      this.rates = new rates.rates(
-        config.ratesURL, new WebHandler());
->>>>>>> a76a934b
     }
     /**
       Application instance of the rates API.
       @type {Object}
     */
-    this.rates = new window.jujulib.rates(
+    this.rates = new rates.rates(
       config.ratesURL, new WebHandler());
   }
 
