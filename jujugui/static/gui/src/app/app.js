/*
This file is part of the Juju GUI, which lets users view and manage Juju
environments within a graphical interface (https://launchpad.net/juju-gui).
Copyright (C) 2012-2013 Canonical Ltd.

This program is free software: you can redistribute it and/or modify it under
the terms of the GNU Affero General Public License version 3, as published by
the Free Software Foundation.

This program is distributed in the hope that it will be useful, but WITHOUT
ANY WARRANTY; without even the implied warranties of MERCHANTABILITY,
SATISFACTORY QUALITY, or FITNESS FOR A PARTICULAR PURPOSE.  See the GNU Affero
General Public License for more details.

You should have received a copy of the GNU Affero General Public License along
with this program.  If not, see <http://www.gnu.org/licenses/>.
*/

'use strict';

var spinner;

/**
 * Provide the main App class, based on the YUI App framework. Also provide
 * the routing definitions, which map the request paths to the top-level
 * views defined by the App class.
 *
 * @module app
 */

// Create a global for debug console access to YUI context.
var yui;

YUI.add('juju-gui', function(Y) {

  // Assign the global for console access.
  yui = Y;

  var juju = Y.namespace('juju'),
      models = Y.namespace('juju.models'),
      views = Y.namespace('juju.views'),
      widgets = Y.namespace('juju.widgets'),
      bundleNotifications = juju.BundleNotifications;

  var components = window.juju.components;

  /**
   * The main app class.
   *
   * @class App
   */
  var JujuGUI = Y.Base.create('juju-gui', Y.App, [
                                                  Y.juju.SubAppRegistration,
                                                  Y.juju.NSRouter,
                                                  Y.juju.Cookies,
                                                  Y.juju.GhostDeployer,
                                                  Y.juju.EnvironmentHeader,
                                                  Y.Event.EventTracker], {

    /*
      Extension properties
    */
    subApplications: [{
      type: Y.juju.subapps.Browser,
      config: {}
    }],

    defaultNamespace: 'charmbrowser',
    /*
      End extension properties
    */

    /**
     * Views
     *
     * The views encapsulate the functionality blocks that output
     * the GUI pages. The "parent" attribute defines the hierarchy.
     *
     * @attribute views
     */
    views: {
      login: {
        type: 'juju.views.login',
        preserve: false
      },

      environment: {
        type: 'juju.views.environment',
        preserve: true
      },

      notifications: {
        type: 'juju.views.NotificationsView',
        preserve: true
      }
    },

    /*
     * Declarative keybindings on the window object.
     *
     * Prefix supported are:
     *   C - Control
     *   A - Alt
     *   S - Shift
     *
     * Followed by a lowercase letter. For example
     *
     * A-s is the 'Alt + s' keybinding.
     *
     * This maps to an object which has the following behavior.
     *
     * target: {String} CSS selector of one element
     * focus: {Boolean} Focus the element.
     * toggle: {Boolean} Toggle element visibility.
     * fire: {String} Event to fire when triggered. (XXX: Target is topology)
     * condition: {Function} returns Boolean, should method be added to
     *            keybindings.
     * callback: {Function} Taking (event, target).
     * help: {String} Help text to display in popup.
     * label: {String} The label to display in the help text. Defaults to the
     *        specified keybinding.
     *
     * All are optional.
     */
    keybindings: {
      'A-s': {
        target: '#charm-search-field',
        focus: true,
        help: 'Select the charm Search',
        label: 'Alt + s'
      },
      '/': {
        target: '#charm-search-field',
        focus: true,
        help: 'Select the charm Search'
      },
      'S-/': {
        target: '#shortcut-help',
        toggle: true,
        callback: function(evt, target) {
          // This could be its own view.
          if (target && !target.getHTML().length) {
            var bindings = [];
            Y.each(this.keybindings, function(v, k) {
              if (v.help && (v.condition === undefined ||
                             v.condition.call(this) === true)) {
                // TODO: translate keybindings to
                // human <Alt> m
                // <Control> <Shift> N (note caps)
                // also 'g then i' style
                bindings.push({key: k, label: v.label || k, help: v.help});
              }
            }, this);

            target.setHTML(
                views.Templates.shortcuts({
                  bindings: bindings,
                  environmentName: this.env.get('environmentName'),
                  'force-containers': localStorage.getItem('force-containers'),
                  'disable-cookie': localStorage.getItem('disable-cookie'),
                  'auto-place-default': localStorage.getItem(
                      'auto-place-default')
                })
            );

            // This is only added to the DOM once and is checked if it exists
            // above. It's hidden and then shown, so this event is not auto
            // cleaned up, but can only occur once.
            target.one('#save-settings').on('click', function(ev) {
              var fields = target.all('input');
              fields.each(function(node) {
                // If it's a checkbox:
                if (node.get('type') === 'checkbox') {
                  // and if it's checked set that value to localStorage.
                  if (node.get('checked')) {
                    localStorage.setItem(node.getAttribute('name'), true);
                  } else {
                    // otherwise unset it from the localStorage.
                    localStorage.removeItem(node.getAttribute('name'));
                  }
                } else {
                  localStorage.setItem(
                      node.getAttribute('name'), node.get('value'));
                }
              });
              // Force the GUI to reload so the settings take effect.
              window.location.reload();
            });
          }
        },
        help: 'Display this help',
        label: 'Shift + ?'
      },
      'A-e': {
        callback: function(evt) {
          this.fire('navigateTo', { url: '/:gui:/' });
        },
        help: 'Navigate to the Environment overview',
        label: 'Alt + e'
      },
      'S-+': {
        fire: 'zoom_in',
        help: 'Zoom In',
        label: 'Shift + "+"'
      },
      'S--': {
        fire: 'zoom_out',
        help: 'Zoom Out',
        label: 'Shift + -'
      },
      'S-0': {
        fire: 'panToCenter',
        help: 'Center the Environment overview',
        label: 'Shift + 0'
      },
      'C-S-h': {
        callback: function(e) {
          this._toggleSidebar();
        },
        help: 'Show or hide the sidebar',
        label: 'Control + Shift + h'
      },
      'C-A-h': {
        callback: function(e) {
          this._toggleSidebar();
        }
      },
      'esc': {
        fire: 'clearState',
        callback: function() {
          // Explicitly hide anything we might care about.
          Y.one('#shortcut-help').hide();
          this.deployerBar.close();
        },
        help: 'Cancel current action',
        label: 'Esc'
      },

      'C-s': {
        'condition': function() {
          return this._simulator !== undefined;
        },
        callback: function() {
          this._simulator.toggle();
        },
        help: 'Toggle the simulator',
        label: 'Control + s'
      },

      'S-d': {
        callback: function(evt) {
          this.deployerBar.exportFile();
        },
        help: 'Export the environment',
        label: 'Shift + d'
      },

      'C-S-d': {
        callback: function(evt) {
          Y.fire('saveWebsocketLog');
        },
        help: 'Save the websocket log to a file',
        label: 'Control + Shift + s'
      }
    },

    /**
     * Data driven behaviors.
     *
     * Placeholder for real behaviors associated with DOM Node data-*
     * attributes.
     *
     * @attribute behaviors
     */
    behaviors: {
      timestamp: {
        /**
         * Wait for the DOM to be built before rendering timestamps.
         *
         * @method behaviors.timestamp.callback
         */
        callback: function() {
          Y.later(6000, this, function(o) {
            Y.one('body')
              .all('[data-timestamp]')
              .each(function(node) {
                  node.setHTML(views.humanizeTimestamp(
                      node.getAttribute('data-timestamp')));
                });
          }, [], true);}
      }
    },

    /**
     * Activate the keyboard listeners. Only called by the main index.html,
     * not by the tests' one.
     *
     * @method activateHotkeys
     */
    activateHotkeys: function() {
      var key_map = {
        '/': 191, '?': 63, '+': 187, '-': 189,
        enter: 13, esc: 27, backspace: 8,
        tab: 9, pageup: 33, pagedown: 34};
      var code_map = {};
      Y.each(key_map, function(v, k) {
        code_map[v] = k;
      });
      this._keybindings = Y.one(window).on('keydown', function(evt) {
        //Normalize key-code
        var source = evt.target.getDOMNode();
        // Target filtering, we want to listen on window
        // but not honor hotkeys when focused on
        // text oriented input fields
        if (['INPUT', 'TEXTAREA'].indexOf(source.tagName) !== -1) {
          return;
        }
        var symbolic = [];
        if (evt.ctrlKey) { symbolic.push('C');}
        if (evt.altKey) { symbolic.push('A');}
        if (evt.shiftKey) { symbolic.push('S');}
        if (code_map[evt.keyCode]) {
          symbolic.push(code_map[evt.which]);
        } else {
          symbolic.push(String.fromCharCode(evt.which).toLowerCase());
        }
        var trigger = symbolic.join('-');
        var spec = this.keybindings[trigger];
        if (spec) {
          if (spec.condition && !spec.condition.call(this)) {
            // Note that when a condition check fails,
            // the event still propagates.
            return;
          }
          var target = Y.one(spec.target);
          if (target) {
            if (spec.toggle) {
              if (target.getStyle('display') !== 'none') {
                target.hide();
              } else {
                target.show();
              }
            }
            if (spec.focus) { target.focus(); }
          }
          if (spec.callback) { spec.callback.call(this, evt, target); }
          // HACK w/o context/view restriction but right direction
          if (spec.fire) {
            this.views.environment.instance.topo.fire(spec.fire);
          }
          // If we handled the event nothing else has to.
          evt.stopPropagation();
          evt.preventDefault();
        }
      }, this);
    },

    /**
     * @method initializer
     * @param {Object} cfg Application configuration data.
     */
    initializer: function(cfg) {
      // If no cfg is passed in, use a default empty object so we don't blow up
      // getting at things.
      cfg = cfg || {};
      window.flags = window.flags || {};

      // If this flag is true, start the application with the console activated.
      var consoleEnabled = this.get('consoleEnabled');

      // Concession to testing, they need muck with console, we cannot as well.
      if (window.mochaPhantomJS === undefined) {
        if (consoleEnabled) {
          consoleManager.native();
        } else {
          consoleManager.noop();
        }
      }

      if (window.flags && window.flags.websocket_capture) {
        this.websocketLogging = new Y.juju.WebsocketLogging();
      }

      /**
        Reference to the juju.Cookies instance.

        @property cookieHandler
        @type {juju.Cookies}
        @default null
      */
      this.cookieHandler = null;

      this.renderEnvironment = true;

      // If this property has a value other than '/' then
      // navigate to it after logging in.
      this.redirectPath = '/';

      // This attribute is used by the namespaced URL tracker.
      // _routeSeen is part of a mechanism to prevent non-namespaced routes
      // from being processed multiple times when multiple namespaces are
      // present in the URL.  The data structure is reset for each URL (in
      // _dispatch).  It holds a mapping between route callback uids and a
      // flag to indicate that the callback has been used.
      this._routeSeen = {};

      // When a user drags a file over the browser we show notifications which
      // are drop targets to illustrate what they can do with their selected
      // file. This array keeps track of those masks and their respective
      // handlers with a { mask: mask, handlers: handlers } format.
      this.dragNotifications = [];

      // Create a client side database to store state.
      this.db = new models.Database();
      // Creates and sets up a new instance of the charmstore.
      this._setupCharmstore(Y.juju.charmstore.APIv4);

      // Set up a new modelController instance.
      this.modelController = new juju.ModelController({
        db: this.db,
        charmstore: this.get('charmstore')
      });

      // Update the on-screen environment name provided in the configuration,
      // or a default if none is configured.
      var environment_name = this.get('environment_name') || 'Environment',
          environment_node = Y.one('#environment-name');

      // Some tests do not fully populate the DOM, so we check to be sure.
      if (Y.Lang.isValue(environment_node)) {
        environment_node.set('text', environment_name);
      }
      var environments = Y.namespace('juju.environments');
      var State = environments.FakeBackend;
      var state = new State({
        charmstore: this.get('charmstore')
      });
      // Create an environment facade to interact with.
      // Allow "env" as an attribute/option to ease testing.
      if (this.get('env')) {
        this.env = this.get('env');
      } else {
        var ecs = new juju.EnvironmentChangeSet({
          db: this.db
        });
        // Instantiate the environment specified in the configuration, choosing
        // between the available implementations, currently Go and Python.
        var socketUrl = this._generateSocketUrl();
        this.set('socket_url', socketUrl);
        var envOptions = {
          ecs: ecs,
          socket_url: socketUrl,
          user: this.get('user'),
          password: this.get('password'),
          readOnly: this.get('readOnly'),
          conn: this.get('conn')
        };
        var webModule = environments.web;
        if (this.get('sandbox')) {
          envOptions.socket_url = this.get('sandboxSocketURL');
          // The GUI is running in sandbox mode.
          var sandboxModule = environments.sandbox;
          if (envOptions.user && envOptions.password) {
            var credentials = state.get('authorizedUsers');
            credentials['user-' + envOptions.user] = envOptions.password;
            state.set('authorizedUsers', credentials);
          }
          envOptions.conn = new sandboxModule.ClientConnection({
            juju: new sandboxModule.GoJujuAPI({
              state: state,
              socket_url: envOptions.socket_url
            })
          });
          // Instantiate a fake Web handler, which simulates the
          // request/response communication between the GUI and the juju-core
          // HTTPS API.
          envOptions.webHandler = new webModule.WebSandbox({state: state});
        } else {
          // The GUI is connected to a real Juju environment.
          // Instantiate a Web handler allowing to perform asynchronous HTTPS
          // requests to the juju-core API.
          envOptions.webHandler = new webModule.WebHandler();
        }

        this.env = new environments.GoEnvironment(envOptions);
      }

      // Create an event simulator where possible.
      // Starting the simulator is handled by hotkeys
      // and/or the config setting 'simulateEvents'.
      this.simulateEvents();

      // Set the env in the model controller here so
      // that we know that it's been setup.
      this.modelController.set('env', this.env);

      // Create a Bundle Importer instance.
      this.bundleImporter = new Y.juju.BundleImporter({
        db: this.db,
        env: this.env,
        fakebackend: state
      });
      cfg.bundleImporter = this.bundleImporter;

      // Create notifications controller
      this.notifications = new juju.NotificationController({
        app: this,
        env: this.env,
        notifications: this.db.notifications});

      this.on('*:navigateTo', function(e) {
        this.navigate(e.url);
      }, this);

      // Notify user attempts to modify the environment without permission.
      this.env.on('permissionDenied', this.onEnvPermissionDenied, this);

      // When the environment name becomes available, display it.
      this.env.after('environmentNameChange',
          this.onEnvironmentNameChange, this);
      this.env.after('defaultSeriesChange', this.onDefaultSeriesChange, this);

      // Once the user logs in, we need to redraw.
      this.env.after('login', this.onLogin, this);

      // Once we know about MAAS server, update the header accordingly.
      var maasServer = this.env.get('maasServer');
      if (maasServer === undefined) {
        this.env.once('maasServerChange', this._onMaasServer, this);
      } else {
        this._displayMaasLink(maasServer);
      }

      // Feed environment changes directly into the database.
      this.env.on('delta', this.db.onDelta, this.db);

      // Feed delta changes to the notifications system.
      this.env.on('delta', this.notifications.generate_notices,
          this.notifications);

      // Handlers for adding and removing services to the service list.
      this.endpointsController = new juju.EndpointsController({
        db: this.db,
        modelController: this.modelController
      });
      this.endpointsController.bind();

      // Stash the location object so that tests can override it.
      this.location = window.location;

      // When the connection resets, reset the db, re-login (a delta will
      // arrive with successful authentication), and redispatch.
      this.env.after('connectedChange', function(ev) {
        if (ev.newVal === true) {
          this.db.reset();
          this.env.userIsAuthenticated = false;
          // Do not attempt environment login without credentials.
          var credentials = this.env.getCredentials();
          if (credentials && credentials.areAvailable) {
            this.env.login();
          } else {
            // The user can also try to log in with an authentication token.
            // This will look like ?authtoken=AUTHTOKEN.  For instance,
            // in the sandbox, try logging in with ?authtoken=demoToken.
            // To get a real token from the Juju GUI charm's environment
            // proxy, within an authenticated websocket session, use a
            // request like this:
            // {
            //   'RequestId': 42,
            //   'Type': 'GUIToken',
            //   'Request': 'Create',
            //   'Params': {},
            // }
            // You can then use the token once until it expires, within two
            // minutes of this writing.
            var querystring = this.location.search.substring(1);
            var qs = Y.QueryString.parse(querystring);
            var authtoken = qs.authtoken;
            if (Y.Lang.isValue(authtoken)) {
              // De-dupe if necessary.
              if (Y.Lang.isArray(authtoken)) {
                authtoken = authtoken[0];
              }
              // Try a token login.
              this.env.tokenLogin(authtoken);
            } else {
              this.checkUserCredentials();
            }
          }
        }
      }, this);

      // If the database updates, redraw the view (distinct from model updates).
      // TODO: bound views will automatically update this on individual models.
      this.db.on('update', this.on_database_changed, this);

      this.enableBehaviors();

      this.once('ready', function(e) {
        if (this.get('socket_url') || this.get('sandbox')) {
          // Connect to the environment.
          this.env.connect();
        }
        if (this.get('activeView')) {
          this.get('activeView').render();
        } else {
          this.dispatch();
        }
        this._renderHelpDropdownView();
        if (!window.juju_config || !window.juju_config.hideLoginButton) {
          // We only want to show the user dropdown view if the gui isn't in
          // demo mode.
          this._renderUserDropdownView();
        }
        this._renderDeployerBarView();
        if (!window.flags || !window.flags.react) {
          this._renderEnvironmentHeaderView();
        }
        this.get('subApps').charmbrowser.on(
            '*:autoplaceAndCommitAll', this._autoplaceAndCommitAll, this);
      }, this);

      this.zoomMessageHandler = Y.one(Y.config.win).on('resize', function(e) {
        this._handleZoomMessage();
      }, this);

      // Halt the default navigation on the juju logo to allow us to show
      // the real root view without namespaces
      var navNode = Y.one('#nav-brand-env');
      // Tests won't have this node.
      if (navNode) {
        navNode.on('click', function(e) {
          e.halt();
          this.showRootView();
        }, this);
      }

      Y.one('.header-banner').delegate('click', function(e) {
        e.halt();
        this.logout();
      }, '.logout-trigger', this);

      // Attach SubApplications. The subapps should share the same db.
      cfg.db = this.db;

      // To use the new service Inspector use the deploy method
      // from the Y.juju.GhostDeployer extension
      cfg.deployService = Y.bind(this.deployService, this);

      // Watch specific things, (add units), remove db.update above
      // Note: This hides under the flag as tests don't properly clean
      // up sometimes and this binding creates spooky interaction
      // at a distance and strange failures.
      this.db.services.after(
          ['add', 'remove', '*:change'],
          this.on_database_changed, this);
      this.db.relations.after(
          ['add', 'remove', '*:change'],
          this.on_database_changed, this);

      if (window.juju_config && window.juju_config.baseUrl) {
        cfg.baseUrl = window.juju_config.baseUrl;
      }
      // Share the store instance with subapps.
      cfg.charmstore = this.get('charmstore');
      cfg.envSeries = this.getEnvDefaultSeries.bind(this);
      cfg.env = this.env;
      cfg.ecs = this.env.ecs;

      this._setupUIState(cfg.sandbox, cfg.baseUrl);
      cfg.state = this.state;

      this.addSubApplications(cfg);

      this.on('*:changeState', function(e) {
        this.get('subApps').charmbrowser.fire('changeState', e.details[0]);
      });

      // When someone wants a charm to be deployed they fire an event and we
      // show the charm panel to configure/deploy the service.
      Y.on('initiateDeploy', function(charm, ghostAttributes) {
        cfg.deployService(charm, ghostAttributes);
      }, this);

      this._boundAppDragOverHandler = this._appDragOverHandler.bind(this);
      // These are manually detached in the destructor.
      ['dragenter', 'dragover', 'dragleave'].forEach(function(eventName) {
        Y.config.doc.addEventListener(eventName, this._boundAppDragOverHandler);
      }, this);

      // XXX (Jeff 19-02-2014) When the inspector mask code is moved into
      // the inspector shortly this can be removed.
      this.on('*:destroyServiceInspector', this.hideDragNotifications, this);
    },

    /**
      Parses the application URL to populate the state object without
      dispatching

      @method parseURLState
    */
    parseURLState: function(req, res, next) {
      this.state.loadRequest(req, '', {dispatch: false});
      next();
    },

    /**
      This method is to be passed to the components so that they can interact
      with the existing changeState system.

      @method changeState
      @param {Object} state The state to change the view to.
    */
    changeState: function(state) {
      this.fire('changeState', state);
    },

    /**
      Renders the Environment Size Display component to the page in the
      designated element.

      @method _renderEnvSizeDisplay
      @param {Integer} serviceCount The serviceCount to display.
      @param {Integer} machineCount The machineCount to display.
    */
    _renderEnvSizeDisplay: function(serviceCount=0, machineCount=0) {
      var state = this.state;
      React.render(
        <window.juju.components.EnvSizeDisplay
          serviceCount={serviceCount}
          machineCount={machineCount}
          changeState={this.changeState.bind(this)}
          getAppState={state.getState.bind(state)} />,
        document.getElementById('env-size-display-container'));
    },

    /**
      Renders the Header Search component to the page in the
      designated element.

      @method _renderHeaderSearch
    */
    _renderHeaderSearch: function() {
      var state = this.state;
      React.render(
        <window.juju.components.HeaderSearch
          changeState={this.changeState.bind(this)}
          getAppState={state.getState.bind(state)} />,
        document.getElementById('header-search-container'));
    },

    /**
      Renders the Added Services component to the page in the appropriate
      element.

      @method _renderAddedServices
      @param {Array} services Array of service models.
    */
    _renderAddedServices: function(services) {
      var services = this.db.services.toArray();
      React.render(
        <components.Panel
          instanceName="inspector-panel"
          visible={services.length > 0}>
          <components.AddedServicesList
            services={services}
            changeState={this.changeState.bind(this)} />
        </components.Panel>,
        document.getElementById('inspector-container'));
    },

    /**
      Renders the Inspector component to the page.

      @method _renderInspector
      @param {Object} metadata The data to pass to the inspector which tells it
        how to render.
    */
    _renderInspector: function(metadata) {
      var service = this.db.services.getById(metadata.id);
<<<<<<< HEAD
      var charm = this.db.charms.getById(service.get('charm'));
=======
      // If the url was provided with a service id which isn't in the localType
      // db then change state back to the added services list. This usually
      // happens if the user tries to visit the inspector of a ghost service
      // id which no longer exists.
      if (service === null) {
        this.changeState({
          sectionA: {
            component: 'services',
            metadata: null
          }
        });
        return;
      }
>>>>>>> eb5cfd06
      var state = this.state;
      var utils = views.utils;
      React.render(
        <components.Panel
          instanceName="inspector-panel"
          visible={true}
          metadata={metadata}>
          <components.Inspector
            service={service}
            charm={charm}
            setConfig={this.env.set_config.bind(this.env)}
            addGhostAndEcsUnits={utils.addGhostAndEcsUnits.bind(
                this, this.db, this.env, service)}
            createMachinesPlaceUnits={utils.createMachinesPlaceUnits.bind(
                this, this.db, this.env, service)}
            destroyService={utils.destroyService.bind(
                this, this.db, this.env, service)}
            destroyUnits={utils.destroyUnits.bind(this, this.env)}
            clearState={utils.clearState.bind(
                this, this.views.environment.instance.topo)}
            changeState={this.changeState.bind(this)}
            appState={state.get('current')} />
        </components.Panel>,
        document.getElementById('inspector-container'));
    },

    /**
      Renders the Charmbrowser component to the page in the designated element.

      @method _renderCharmbrowser
      @param {Object} metadata The data to pass to the charmbrowser which tells
        it how to render.
    */
    _renderCharmbrowser: function(metadata) {
      var state = this.state;
      var utils = views.utils;
      React.render(
        <components.Charmbrowser
          charmstore={this.get('charmstore')}
          appState={state.get('current')}
          addService={utils.addService.bind(this, this)}
          changeState={this.changeState.bind(this)} />,
        document.getElementById('charmbrowser-container'));
    },

    _emptySectionC: function() {
      React.unmountComponentAtNode(
        document.getElementById('charmbrowser-container'));
    },

    _renderEnvSwitcher: function() {
      React.render(
        <components.EnvSwitcher
          app={this}
          env={this.env} />,
        document.getElementById('demo-environment-switcher'));
    },

    /**
      Sets up the UIState instance on the app

      @method _setupUIState
      @param {Boolean} sandbox
      @param {String} baseUrl
    */
    _setupUIState: function(sandbox, baseUrl) {
      this.state = new models.UIState({
        // Disallow routing to inspectors if we are in sandbox mode; the
        // model to be inspected will not be available.
        allowInspector: !sandbox,
        baseUrl: baseUrl || '',
        dispatchers: {}
      });
      if (window.flags && window.flags.react) {
        var dispatchers = this.state.get('dispatchers');
        dispatchers.sectionA = {
          services: this._renderAddedServices.bind(this),
          inspector: this._renderInspector.bind(this)
        };
        dispatchers.sectionC = {
          charmbrowser: this._renderCharmbrowser.bind(this),
          empty: this._emptySectionC.bind(this)
        };
        this.state.set('dispatchers', dispatchers);
      }
    },

    /**
      Composes the various socket paths and protocols and returns the correct
      URL that the GUI should use to communicate with the environment.

      @method _generateSocketUrl
      @return {String} The fully qualified WebSocket URL.
    */
    _generateSocketUrl: function() {
      var socketProtocol = this.get('socket_protocol');
      // Assemble a socket URL from the Location.
      var loc = Y.getLocation();
      socketProtocol = socketProtocol || 'wss';
      var socketUrl = socketProtocol + '://' + loc.hostname;
      if (loc.port) {
        socketUrl += ':' + loc.port;
      }
      // If a WebSocket path is explicitly provided, it gets precedence over
      // all the other methods to automatically calculate it.
      var path = this.get('socket_path');
      if (path) {
        return socketUrl + path;
      }
      // If the Juju version is over 1.21 then we need to make requests to the
      // api using the environments uuid.
      var jujuVersion = this.get('jujuCoreVersion').split('.');
      var suffix = '';
      var majorVersion = parseInt(jujuVersion[0], 10);
      var minorVersion = parseInt(jujuVersion[1], 10);
      if (majorVersion === 1 && minorVersion > 20 || majorVersion > 1) {
        suffix = '/environment/' + this.get('jujuEnvUUID') + '/api';
      }
      return socketUrl + '/ws' + suffix;
    },

    /**
      Creates a new instance of the new charmstore api and assigns it to the
      charmstore attribute. Idempotent.

      @method _setupCharmstore
      @param {Object} Charmstore The Charmstore class to instantiate and store
        in the app.
    */
    _setupCharmstore: function(Charmstore) {
      if (this.get('charmstore') === undefined) {
        var jujuConfig = window.juju_config,
            charmstoreURL;
        if (!jujuConfig || !jujuConfig.charmstoreURL) {
          console.error('No juju config for charmstoreURL availble');
        } else {
          charmstoreURL = jujuConfig.charmstoreURL;
        }
        this.set('charmstore', new Charmstore({
          charmstoreURL: charmstoreURL
        }));
      }
    },

    /**
      Returns the current defaultSeries value from the environment.

      @method getEnvDefaultSeries
      @return {String} The default series.
    */
    getEnvDefaultSeries: function() {
      return this.env.get('defaultSeries');
    },

    /**
      Show the appropriate drag notification type.

      Currently a noop until we get drop a notifications UI from UX.

      @method showDragNotification
      @param {String} fileType The type of file to show the notification for.
    */
    showDragNotification: function(fileType) {
      // Because Chrome is the only browser that reliably supports parsing for
      // a file type, if we don't know what the file type is we assume that
      // the user just knows what they are doing and render all the drop targets
      if (fileType === 'zip' || fileType === '') {
        return;
      }
    },

    /**
      Hide the drag notifications.

      @method hideDragNotifications
    */
    hideDragNotifications: function() {
      // Check to see if there are any active drop notifications
      if (this.dragNotifications.length > 0) {
        this.dragNotifications.forEach(function(notification) {
          notification.mask.remove(true);
          notification.handlers.forEach(function(handler) {
            handler.detach();
          });
        });
      }
    },

    /**
      Event handler for the dragenter, dragover, dragleave events on the
      document. It calls to determine the file type being dragged and manages
      the commands to the timerControl method.

      @method _appDragOverHandler
      @param {Object} e The event object from the various events.
    */
    _appDragOverHandler: function(e) {
      e.preventDefault(); // required to allow items to be dropped
      var fileType = this._determineFileType(e.dataTransfer);
      if (fileType === false) {
        return; // Ignore if it's not a supported type
      }
      var type = e.type;
      if (type === 'dragenter') {
        this.showDragNotification(fileType);
        return;
      }
      if (type === 'dragleave') {
        this._dragleaveTimerControl('start');
      }
      if (type === 'dragover') {
        this._dragleaveTimerControl('stop');
      }
    },

    /**
      Handles the dragleave timer so that the periodic dragleave events which
      fire as the user is dragging the file around the browser do not stop
      the drag notification from showing.

      @method _dragleaveTimerControl
      @param {String} action The action that should be taken on the timer.
    */
    _dragleaveTimerControl: function(action) {
      if (action === 'start') {
        if (this._dragLeaveTimer) {
          this._dragLeaveTimer.cancel();
        }
        this._dragLeaveTimer = Y.later(100, this, function() {
          this.hideDragNotifications();
        });
      }
      if (action === 'stop') {
        if (this._dragLeaveTimer) {
          this._dragLeaveTimer.cancel();
        }
      }
    },

    /**
      Takes the information from the dataTransfer object to determine what
      kind of file the user is dragging over the canvas.

      Unfortunately Chrome, Firefox, And IE in OSX and Windows do not show mime
      types for files that it is not familiar with. This isn't an issue once the
      user has dropped the file because we can parse the file name but while
      it's still hovering the browser only tells us the mime type if it knows
      it, else it's an empty string. This means that we cannot determine between
      a yaml file or a folder during hover.
      Bug: https://code.google.com/p/chromium/issues/detail?id=342554
      Real mime type for yaml files should be: application/x-yaml

      @method _determineFileType
      @param {Object} dataTransfer dataTransfer object from the dragover event.
      @return {String} The file type extension.
    */
    _determineFileType: function(dataTransfer) {
      var types = dataTransfer.types;
      var fileFound = Object.keys(types).some(function(key) {
        // When dragging a single file in Firefox dataTransfer.types is an array
        // with two elements ["application/x-moz-file", "Files"]
        if (types[key] === 'Files') { return true; }
      });

      if (!fileFound) {
        // If the dataTransfer type isn't `Files` then something is being
        // dragged from inside the browser.
        return false;
      }

      // IE10, 11 and Firefox do not have this property during hover so we
      // cannot tell what type of file is being hovered over the canvas.
      if (dataTransfer.items) {
        // See method doc for bug information.
        var file = dataTransfer.items[0];

        if (file.type === 'application/zip' ||
            file.type === 'application/x-zip-compressed') {
          return 'zip';
        }
        return 'yaml';
      }
      return '';
    },

    /**
     * Handles rendering the help dropdown view on application load.
     *
     * @method _renderHelpDropdownView
     */
    _renderHelpDropdownView: function() {
      this.helpDropdown = new views.HelpDropdownView({
        container: Y.one('#help-dropdown'),
        env: this.db.environment
      }).render();
      // See `renderOnboarding()` in browser.js and `_startOnboarding()`
      // in help-dropdown.js for why this is done like this.
      this.helpDropdown.on('navigate', function(e) {
        this.navigate(e.url);
      }, this);
    },

    /**
     * Handles rendering the user dropdown view on application load.
     *
     * @method _renderUserDropdownView
     */
    _renderUserDropdownView: function() {
      this.userDropdown = new views.UserDropdownView({
        container: Y.one('#user-dropdown')
      }).render();
    },

    /**
     * Handles rendering the deployer bar view on application load.
     *
     * @method _renderDeployerBarView
     */
    _renderDeployerBarView: function() {
      this.deployerBar = new views.DeployerBarView({
        container: Y.one('#deployer-bar'),
        ecs: this.env.get('ecs'),
        env: this.env,
        db: this.db,
        bundleImporter: this.bundleImporter
      }).render();
      this.deployerBar.addTarget(this);
    },

    /**
      When the user provides a charm id in the deploy-target query param we want
      to auto deploy that charm. This calls the appropriate methods in the
      deployer bar to auto place any outstanding units and deploy the charm.

      @method _autoplaceAndCommitAll
    */
    _autoplaceAndCommitAll: function() {
      this.deployerBar._autoPlaceUnits();
      this.deployerBar.deploy();
    },

    /**
     * Toggle the visibility of the sidebar.
     *
     * @method _toggleSidebar
     */
    _toggleSidebar: function() {
      Y.one('body').toggleClass('state-sidebar-hidden');
    },

    /**
     * Display a small screen message using browser data.
     *
     * @method _handleZoomMessage
     */
    _handleZoomMessage: function() {
      this._displayZoomMessage(Y.one('body').get('winWidth'), Y.UA.os);
    },

    /**
     * Display a message when the browser is too small to work.
     *
     * @method _displayZoomMessage
     */
    _displayZoomMessage: function(viewportWidth, os) {
      var metaKey = (os === 'macintosh') ? 'command' : 'ctrl';
      // Only display the message once otherwise the message will continually
      // fire while the browser is being resized or zoomed.
      if (!this.zoomMessageDisplayed && viewportWidth <= 1024) {
        this.db.notifications.add({
          title: 'Browser size adjustment',
          message: 'This browser needs to be maximised or zoomed out to' +
              ' display the Juju GUI properly. Try using "' + metaKey +
              '+-" to zoom the window.',
          level: 'error'
        });
        this.zoomMessageDisplayed = true;
      }
    },

    /**
    Start the simulator if it can start and it has not already been started.

    @method simulateEvents
    */
    simulateEvents: function() {
      if (!this._simulator && this.env) {
        // Try/Catch this to allow mocks in tests.
        try {
          var conn = this.env.get('conn');
          var juju = conn && conn.get('juju');
          var state = juju && juju.get('state');
          if (state) {
            var Simulator = Y.namespace('juju.environments').Simulator;
            this._simulator = new Simulator({state: state});
            if (this.get('simulateEvents')) {
              this._simulator.start();
            }
          }
        }
        catch (err) {
          // Unable to create simulator, usually due to mocks or an
          // unsupported environment
          console.log('Unable to create simulator: ');
        }
      }
    },

    /**
    Release resources and inform subcomponents to do the same.

    @method destructor
    */
    destructor: function() {
      if (this.zoomMessageHandler) {
        this.zoomMessageHandler.detach();
      }
      if (this.helpDropdown) {
        this.helpDropdown.destroy();
      }
      if (this.userDropdown) {
        this.userDropdown.destroy();
      }
      if (this.deployerBar) {
        this.deployerBar.destroy();
      }
      if (this.environmentHeader) {
        this.destroyEnvironmentHeader();
      }
      if (this._keybindings) {
        this._keybindings.detach();
      }
      if (this._simulator) {
        this._simulator.stop();
      }
      Y.each(
          [this.env, this.db, this.notifications,
           this.endpointsController],
          function(o) {
            if (o && o.destroy) {
              o.detachAll();
              o.destroy();
            }
          }
      );
      ['dragenter', 'dragover', 'dragleave'].forEach(function(eventName) {
        Y.config.doc.removeEventListener(
            eventName, this._boundAppDragOverHandler);
      }, this);
    },

    /**
     * Hook up all of the declared behaviors.
     *
     * @method enableBehaviors
     */
    enableBehaviors: function() {
      Y.each(this.behaviors, function(behavior) {
        behavior.callback.call(this);
      }, this);

    },

    /**
     * On database changes update the view.
     *
     * @method on_database_changed
     */
    on_database_changed: function(evt) {
      // Database changed event is fired when the user logs-in but we deal with
      // that case manually so we don't need to dispatch the whole application.
      // This whole handler can be removed once we go to model bound views.
      if (window.location.pathname.match(/login/)) {
        return;
      }

      // This timeout helps to reduce the number of needless dispatches from
      // upwards of 8 to 2. At least until we can move to the model bound views.
      if (this.dbChangedTimer) {
        this.dbChangedTimer.cancel();
      }
      this.dbChangedTimer = Y.later(100, this, this._dbChangedHandler);
      return;
    },

    /**
      After the db has changed and the timer has timed out to reduce repeat
      calls then this is called to handle the db updates.

      @method _dbChangedHandler
      @private
    */
    _dbChangedHandler: function() {
      var active = this.get('activeView');

      // Regardless of which view we are rendering,
      // update the env view on db change.
      if (this.views.environment.instance) {
        this.views.environment.instance.topo.update();
      }
      // Redispatch to current view to update.
      if (active && active.name === 'EnvironmentView') {
        active.rendered();
      } else {
        this.dispatch();
      }
      this._renderComponents();
    },

    // Route handlers

    /**
     * Show the login screen.
     *
     * @method showLogin
     * @return {undefined} Nothing.
     */
    showLogin: function() {
      this.showView('login', {
        env: this.env,
        help_text: this.get('login_help')
      });
      var passwordField = this.get('container').one('input[type=password]');
      // The password field may not be present in testing context.
      if (passwordField) {
        passwordField.focus();
      }
    },

    /**
     * Log the current user out and show the login screen again.
     *
     * @method logout
     * @param {Object} req The request.
     * @return {undefined} Nothing.
     */
    logout: function(req) {
      // If the environment view is instantiated, clear out the topology local
      // database on log out, because we clear out the environment database as
      // well. The order of these is important because we need to tell
      // the env to log out after it has navigated to make sure that
      // it always shows the login screen.
      var environmentInstance = this.views.environment.instance;
      if (environmentInstance) {
        environmentInstance.topo.update();
      }
      this.set('loggedIn', false);
      this.env.logout();
      return;
    },

    // Persistent Views

    /**
     * `notifications` is a preserved view that remains rendered on all main
     * views.  We manually create an instance of this view and insert it into
     * the App's view metadata.
     *
     * @method show_notifications_view
     */
    show_notifications_view: function(req, res, next) {
      var view = this.getViewInfo('notifications'),
          instance = view.instance;
      if (!instance) {
        view.instance = new views.NotificationsView(
            {container: Y.one('#notifications'),
              env: this.env,
              notifications: this.db.notifications,
              nsRouter: this.nsRouter
            });
        view.instance.render();
      }
      next();
    },

    /**
     * Ensure that the current user has authenticated.
     *
     * @method checkUserCredentials
     * @param {Object} req The request.
     * @param {Object} res ???
     * @param {Object} next The next route handler.
     *
     */
    checkUserCredentials: function(req, res, next) {
      // If the Juju environment is not connected, exit without letting the
      // route dispatch proceed. On env connection change, the app will
      // re-dispatch and this route callback will be executed again.
      if (!this.env || !this.env.get('connected')) {
        return;
      }
      var credentials = this.env.getCredentials();
      // After re-arranging the execution order of our routes to support the
      // new :gui: namespace we were unable to log out on prod build in Ubuntu
      // chrome. It appeared to be because credentials was null so the log in
      // form was never shown - this handles that edge case.
      var noCredentials = !(credentials && credentials.areAvailable);
      if (noCredentials) {
        this.set('loggedIn', false);
        // If there are no stored credentials redirect to the login page
        if (!req || req.path !== '/login/') {
          // Set the original requested path in the event the user has
          // to log in before continuing.
          this.redirectPath = this.get('currentUrl');
          this.navigate('/login/', { overrideAllNamespaces: true });
          return;
        }
      } else if (!this.get('loggedIn')) {
        return;
      }
      next();
    },

    /**
     * Notify with an error when the user tries to change the environment
     * without permission.
     *
     * @method onEnvPermissionDenied
     * @private
     * @param {Object} evt An event object (with "title" and "message"
         attributes).
     * @return {undefined} Mutates only.
     */
    onEnvPermissionDenied: function(evt) {
      this.db.notifications.add(
          new models.Notification({
            title: evt.title,
            message: evt.message,
            level: 'error'
          })
      );
    },

    /**
    Get the path to which we should redirect after logging in.  Clear it out
    afterwards so it is clear that we've consumed it.

    This is logic from the onLogin method factored out to make it easier to
    test.

    @method popLoginRedirectPath
    @private
    @return {String} the path to which we should redirect.
    */
    popLoginRedirectPath: function() {
      var result = this.redirectPath;
      delete this.redirectPath;
      var currentPath = this.get('currentUrl');
      var loginPath = /^\/login(\/|$)/;
      if (currentPath !== '/' && !loginPath.test(currentPath)) {
        // We used existing credentials or a token to go directly to a url.
        result = currentPath;
      } else if (!result || loginPath.test(result)) {
        result = '/';
      }
      return result;
    },

    /**
     * Hide the login mask and redispatch the router.
     *
     * When the environment gets a response from a login attempt,
     * it fires a login event, to which this responds.
     *
     * @method onLogin
     * @param {Object} e An event object (with a "data.result" attribute).
     * @private
     */
    onLogin: function(e) {
      if (e.data.result) {
        // The login was a success.
        this.hideMask();
        var redirectPath = this.popLoginRedirectPath();
        this.set('loggedIn', true);
        // Handle token authentication.
        if (e.data.fromToken) {
          // Alert the user.  In the future, we might want to call out the
          // password so the user can note it.  That will probably want a
          // modal or similar.
          this.env.onceAfter('environmentNameChange', function() {
            this.db.notifications.add(
                new models.Notification({
                  title: 'Logged in with Token',
                  message: ('You have successfully logged in with a ' +
                            'single-use authentication token.'),
                  level: 'important'
                })
            );
          }, this);
        }
        // Handle the change set token if provided in the query.
        // The change set token identifies a collections of changes required
        // to deploy a bundle. Those changes are assumed to be already
        // registered in the GUI server (via a ChangeSet:SetChanges request).
        // Doing that is usually responsibility of a separate system
        // (most of the times, it is Juju Quickstart).
        var querystring = this.location.search.substring(1);
        var qs = Y.QueryString.parse(querystring);
        var changesToken = qs.changestoken;
        if (Y.Lang.isValue(changesToken)) {
          // De-dupe if necessary.
          if (Y.Lang.isArray(changesToken)) {
            changesToken = changesToken[0];
          }
          // Try to create a bundle uncommitted state using the token.
          this.bundleImporter.importChangesToken(changesToken);
        }
        this.navigate(redirectPath, {overrideAllNamespaces: true});
        // If the redirectPath has a hash then it will not dispatch after log in
        // because navigateOnHash is set to false so that we can use hash's to
        // show the correct tab in the charm details pages. This issue only
        // presents itself until the next delta comes in and the application
        // hits it's double dispatch and dispatches the url again. As a
        // workaround we check if there is a hash in the url and then dispatch
        // manually.
        if (redirectPath.indexOf('#') > -1) {
          this.dispatch();
        }
        // Start observing bundle deployments.
        bundleNotifications.watchAll(this.env, this.db);
      } else {
        this.showLogin();
      }
    },

    /**
      Switch the application to another environment.
      Disconnect the current WebSocket connection and establish a new one
      pointed to the environment referenced by the given unique identifier.

      @method switchEnv
      @param {String} uuid The environment UUID where to switch to.
    */
    switchEnv: function(uuid) {
      var socketUrl = this.env.get('socket_url');
      // XXX frankban: this is not generic, and very specific for how the
      // socket URL is composed in the GUI embedded in OpenStack. Therefore,
      // the logic here for calculating the new socket URL for the given UUID
      // must be considered temporary demo code.
      var baseUrl = socketUrl.substring(0, socketUrl.lastIndexOf('/'));
      var newSocketUrl = baseUrl + '/' + uuid;
      // Tell the environment to use the new socket URL when reconnecting.
      this.env.set('socket_url', newSocketUrl);
      // Disconnect and reconnect the environment.
      this.env.close();
      this.db.reset();
      this.db.fire('update');
      this.env.connect();
    },

    /**
      If we are in a MAAS environment, react to the MAAS server address
      retrieval adding a link to the header pointing to the MAAS server.

      @method _onMaasServer
      @param {Object} evt An event object (with a "newVal" attribute).
    */
    _onMaasServer: function(evt) {
      this._displayMaasLink(evt.newVal);
    },

    /**
      If the given maasServer is not null, create a link to the MAAS server
      in the GUI header.

      @method _displayMaasLink
      @param {String} maasServer The MAAS server URL (or null if not in MAAS).
    */
    _displayMaasLink: function(maasServer) {
      if (maasServer === null) {
        // The current environment is not MAAS.
        return;
      }
      var maasContainer = Y.one('#maas-server');
      maasContainer.one('a').set('href', maasServer);
      maasContainer.show();
    },

    /**
      Hides the fullscreen mask and stops the spinner.

      @method hideMask
    */
    hideMask: function() {
      var mask = Y.one('#full-screen-mask');
      if (mask) {
        mask.hide();
        // Stop the animated loading spinner.
        if (spinner) {
          spinner.stop();
        }
      }
    },

    /**
     * Record environment default series changes in our model.
     *
     * The provider type arrives asynchronously.  Instead of updating the
     * display from the environment code (a separation of concerns violation),
     * we update it here.
     *
     * @method onDefaultSeriesChange
     */
    onDefaultSeriesChange: function(evt) {
      this.db.environment.set('defaultSeries', evt.newVal);
    },

    /**
      Display the Environment Name.

      The environment name can arrive asynchronously.  Instead of updating
      the display from the environment view (a separtion of concerns violation),
      we update it here.

      @method onEnvironmentNameChange
    */
    onEnvironmentNameChange: function(evt) {
      var environmentName = evt.newVal;
      // If there's an override in the custom settings use that instead.
      if (localStorage.getItem('environmentName')) {
        environmentName = localStorage.getItem('environmentName');
      }
      this.db.environment.set('name', environmentName);
      Y.all('.environment-name').set('text', environmentName);
    },

    /**
       Determine if the browser or environment should be rendered or not.

       When hitting static views the browser needs to disappear
       entirely from the UX for users. However, when we pop back it needs to
       appear back in the previous state.

       The environment only needs to render when another full page view isn't
       visible.

       @method toggleStaticViews
       @param {Request} req current request object.
       @param {Response} res current response object.
       @param {function} next callable for the next route in the chain.
     */
    toggleStaticViews: function(req, res, next) {
      var url = req.url,
          match = /logout/;
      var subapps = this.get('subApps');

      if (subapps && subapps.charmbrowser) {
        var charmbrowser = subapps.charmbrowser;
        if (url.match(match)) {
          charmbrowser.hidden = true;
          // XXX At some point in the near future we will add the ability to
          // route on root namespaced paths and this check will no longer
          // be needed
          this.renderEnvironment = false;
        } else {
          charmbrowser.hidden = false;
          this.renderEnvironment = true;
        }
      }
      next();
    },

    /**
      Shows the root view of the application erasing all namespaces

      @method showRootView
    */
    showRootView: function() {
      this._navigate('/', { overrideAllNamespaces: true });
    },

    /**
      Render the react components.

      @method _renderComponents
    */
    _renderComponents: function() {
      // Update the react views on database change
      if (window.flags && window.flags.react) {
        this._renderEnvSizeDisplay(
          this.db.services.size(),
          this.db.machines.size()
        );
        this._renderEnvSwitcher();
        this._renderHeaderSearch();
        // When we render the components we also want to trigger the rest of
        // the application to render but only based on the current state.
        this.state.dispatch();
      }
    },

    /**
     * @method show_environment
     */
    show_environment: function(req, res, next) {
      if (!this.renderEnvironment) {
        next(); return;
      }
      this.hideMask();
      var options = {
        getModelURL: Y.bind(this.getModelURL, this),
        nsRouter: this.nsRouter,
        endpointsController: this.endpointsController,
        useDragDropImport: this.get('sandbox'),
        db: this.db,
        env: this.env,
        ecs: this.env.ecs,
        charmstore: this.get('charmstore'),
        bundleImporter: this.bundleImporter
      };

      this.showView('environment', options, {
        /**
         * Let the component framework know that the view has been rendered.
         *
         * @method show_environment.callback
         */
        callback: function() {
          var envView = this.views.environment.instance;
          envView.rendered();
          this.get('subApps').charmbrowser.set('topo', envView.topo);
        },
        render: true
      });

      this._renderComponents();

      // Display the zoom message on page load.
      this._handleZoomMessage();
      next();
    },

    /**
     * Object routing support
     *
     * This utility helps map from model objects to routes
     * defined on the App object. See the routes Attribute
     * for additional information.
     *
     * @param {object} model The model to determine a route URL for.
     * @param {object} [intent] the name of an intent associated with a route.
     *   When more than one route can match a model, the route without an
     *   intent is matched when this attribute is missing.  If intent is
     *   provided as a string, it is matched to the `intent` attribute
     *   specified on the route. This is effectively a tag.
     * @method getModelURL
     */
    getModelURL: function(model, intent) {
      var matches = [],
          attrs = (model instanceof Y.Model) ? model.getAttrs() : model,
          routes = this.get('routes'),
          regexPathParam = /([:*])([\w\-]+)?/g,
          idx = 0,
          finalPath = '';

      routes.forEach(function(route) {
        var path = route.path,
            required_model = route.model,
            reverse_map = route.reverse_map;

        // Fail fast on wildcard paths, on routes without models,
        // and when the model does not match the route type.
        if (path === '*' ||
            required_model === undefined ||
            model.name !== required_model) {
          return;
        }

        // Replace the path params with items from the model's attributes.
        path = path.replace(regexPathParam,
                            function(match, operator, key) {
                              if (reverse_map !== undefined &&
                                  reverse_map[key]) {
                                key = reverse_map[key];
                              }
                              return attrs[key];
                            });
        matches.push(Y.mix({path: path,
          route: route,
          attrs: attrs,
          intent: route.intent,
          namespace: route.namespace}));
      });

      // See if intent is in the match. Because the default is to match routes
      // without intent (undefined), this test can always be applied.
      matches = Y.Array.filter(matches, function(match) {
        return match.intent === intent;
      });

      if (matches.length > 1) {
        console.warn('Ambiguous routeModel', attrs.id, matches);
        // Default to the last route in this configuration error case.
        idx = matches.length - 1;
      }

      if (matches[idx] && matches[idx].path) {
        finalPath = this.nsRouter.url({ gui: matches[idx].path });
      }
      return finalPath;
    },

    /**
     * Make sure the user agrees to cookie usage.
     *
     * @method authorizeCookieUse
     * @param {Object} req The request.
     * @param {Object} res The response.
     * @param {Object} next The next route handler.
     *
     */
    authorizeCookieUse: function(req, res, next) {
      var ga_key = this.get('GA_key');
      if (ga_key) {
        this.cookieHandler = this.cookieHandler || new Y.juju.Cookies();
        this.cookieHandler.check();
      }
      next();
    }

  }, {
    ATTRS: {
      html5: true,
      charmworldURL: {},
      /**
        A flag to indicate if the user is actually logged into the environment.

        @attribute loggedIn
        @default false
        @type {Boolean}
      */
      loggedIn: {
        value: false
      },
      /**
       * @attribute currentUrl
       * @default '/'
       * @type {String}
       *
       */
      currentUrl: {

        /**
         * @attribute currentUrl.getter
         */
        getter: function() {
          // The result is a normalized version of the currentURL.
          // Specifically, it omits any tokens used for authentication or
          // change set retrieval, and uses our standard path
          // normalizing tool (currently the nsRouter).
          var nsRouter = this.nsRouter;
          // `this.location` is a test-friendly access of window.location.
          var routes = nsRouter.parse(this.location.toString());
          if (routes.search) {
            var qs = Y.QueryString.parse(routes.search);
            ['authtoken', 'changestoken'].forEach(function(token) {
              if (Y.Lang.isValue(qs[token])) {
                // Remove the token from the URL. It is a one-shot, designed to
                // be consumed.  We don't want it to be in the URL after it has
                // been used.
                delete qs[token];
              }
            });
            routes.search = Y.QueryString.stringify(qs);
          }
          // Use the nsRouter to normalize.
          return nsRouter.url(routes);
        }
      },
      /**
        Store the instance of the charmstore api that we will be using
        throughout the application.

        @attribute charmstore
        @type {Y.juju.charmstore.APIv4}
        @default undefined
      */
      charmstore: {},

      /**
       * Routes
       *
       * Each request path is evaluated against all hereby defined routes,
       * and the callbacks for all the ones that match are invoked,
       * without stopping at the first one.
       *
       * To support this we supplement our routing information with
       * additional attributes as follows:
       *
       * `namespace`: (optional) when namespace is specified this route should
       *   only match when the URL fragment occurs in that namespace. The
       *   default namespace (as passed to this.nsRouter) is assumed if no
       *   namespace attribute is specified.
       *
       * `model`: `model.name` (required)
       *
       * `reverse_map`: (optional) A reverse mapping of `route_path_key` to the
       *   name of the attribute on the model.  If no value is provided, it is
       *   used directly as attribute name.
       *
       * `intent`: (optional) A string named `intent` for which this route
       *   should be used. This can be used to select which subview is selected
       *   to resolve a model's route.
       *
       * @attribute routes
       */
      routes: {
        value: [
          // Called on each request.
          { path: '*', callbacks: 'parseURLState'},
          { path: '*', callbacks: 'checkUserCredentials'},
          { path: '*', callbacks: 'show_notifications_view'},
          { path: '*', callbacks: 'toggleStaticViews'},
          { path: '*', callbacks: 'show_environment'},
          { path: '*', callbacks: 'authorizeCookieUse'},
          // Authorization
          { path: '/login/', callbacks: 'showLogin' }
        ]
      }
    }
  });

  Y.namespace('juju').App = JujuGUI;

}, '0.5.3', {
  requires: [
    'juju-charm-models',
    'juju-models',
    'ns-routing-app-extension',
    'juju-notification-controller',
    'juju-endpoints-controller',
    'juju-env-fakebackend',
    'juju-fakebackend-simulator',
    'juju-env-base',
    'juju-env-go',
    'juju-env-sandbox',
    'juju-env-web-handler',
    'juju-env-web-sandbox',
    'juju-charm-models',
    // React components
    'charmbrowser-component',
    'env-size-display',
    'header-search',
    'inspector-component',
    'panel-component',
    'env-switcher',
    // juju-views group
    'd3-components',
    'container-token',
    'juju-templates',
    'juju-notifications',
    'help-dropdown',
    'user-dropdown',
    'create-machine-view',
    'environment-header',
    'machine-token',
    'juju-serviceunit-token',
    'machine-view-panel',
    'machine-view-panel-header',
    'juju-view-utils',
    'service-scale-up-view',
    'juju-topology',
    'juju-view-environment',
    'juju-view-login',
    'juju-landscape',
    // end juju-views group
    'juju-websocket-logging',
    'io',
    'json-parse',
    'app-base',
    'app-transitions',
    'base',
    'bundle-importer',
    'bundle-import-notifications',
    'charmstore-api',
    'event-tracker',
    'node',
    'model',
    'app-cookies-extension',
    'cookie',
    'querystring',
    'app-subapp-extension',
    'sub-app',
    'subapp-browser',
    'event-key',
    'event-touch',
    'model-controller',
    'FileSaver',
    'juju-inspector-widget',
    'ghost-deployer-extension',
    'juju-view-bundle',
    'deployer-bar',
    'environment-header-extension',
    'local-charm-import-helpers',
    'environment-change-set',
    // This must stay down here else it breaks the merge-files by being put
    // first in the dependency list, before even YUI.
    'handlebars'
  ]
});<|MERGE_RESOLUTION|>--- conflicted
+++ resolved
@@ -778,9 +778,6 @@
     */
     _renderInspector: function(metadata) {
       var service = this.db.services.getById(metadata.id);
-<<<<<<< HEAD
-      var charm = this.db.charms.getById(service.get('charm'));
-=======
       // If the url was provided with a service id which isn't in the localType
       // db then change state back to the added services list. This usually
       // happens if the user tries to visit the inspector of a ghost service
@@ -794,7 +791,7 @@
         });
         return;
       }
->>>>>>> eb5cfd06
+      var charm = this.db.charms.getById(service.get('charm'));
       var state = this.state;
       var utils = views.utils;
       React.render(
