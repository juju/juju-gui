--- conflicted
+++ resolved
@@ -3184,12 +3184,9 @@
     'machine-view',
     'login-component',
     'logout-component',
-<<<<<<< HEAD
     'modal-gui-settings',
     'modal-shortcuts',
-=======
     'notification',
->>>>>>> 4bec7e59
     'notification-list',
     'panel-component',
     'sharing',
