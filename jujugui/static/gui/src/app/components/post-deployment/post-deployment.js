--- conflicted
+++ resolved
@@ -53,10 +53,6 @@
     }
 
     const files = entityData[0].files;
-<<<<<<< HEAD
-    if (files && files.includes('getstarted.md')) {
-      this.props.addGetStartedAnnotation(this.props.entityId);
-=======
     let fileName = 'getstarted.md';
     if (files && files.some(file => {
       if (file.toLowerCase() === fileName) {
@@ -64,7 +60,6 @@
         return true;
       }
     })) {
->>>>>>> 3a0c5ca2
       this.props.getFile(
         this.props.entityId,
         fileName,
