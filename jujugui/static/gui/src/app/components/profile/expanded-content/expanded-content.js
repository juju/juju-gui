--- conflicted
+++ resolved
@@ -89,13 +89,9 @@
       <div className="profile-expanded-content">
         {this.props.topRow}
         <div className="six-col">
-<<<<<<< HEAD
           {entity.description > 0 &&
-            <p>{entity.description}</p>
+            <p className="profile-expanded-content__entity-desc">{entity.description}</p>
           }
-=======
-          <p className="profile-expanded-content__entity-desc">{entity.description}</p>
->>>>>>> aadbf475
           {getDiagramURL ? (
             <EntityContentDiagram
               diagramUrl={getDiagramURL(entity.id)} />) : null}
