.profile-expanded-content {
<<<<<<< HEAD
  padding: 12px;

  &__top-row {
    font-weight: 400;
    margin-bottom: 12px;
=======
  padding: 20px 0;

  &__top-row {
    font-weight: 400;
    margin-bottom: 8px;

    &.last-col {
      padding-left: 0;
    }
>>>>>>> aadbf475
  }

  &__permissions {
    @extend %list-style;

    &-title {
<<<<<<< HEAD
      margin-top: 20px;
      font-weight: 400;
=======
      font-weight: 400;
      margin-bottom: 8px;
      margin-top: 16px;
>>>>>>> aadbf475
    }
  }

  &__permission {
    margin: 0;
  }

  &__entity-desc {
    padding: 0 12px 0 48px;
  }

  .button--positive {
    position: relative;
    right: 20px;
  }
}<|MERGE_RESOLUTION|>--- conflicted
+++ resolved
@@ -1,11 +1,4 @@
 .profile-expanded-content {
-<<<<<<< HEAD
-  padding: 12px;
-
-  &__top-row {
-    font-weight: 400;
-    margin-bottom: 12px;
-=======
   padding: 20px 0;
 
   &__top-row {
@@ -15,21 +8,15 @@
     &.last-col {
       padding-left: 0;
     }
->>>>>>> aadbf475
   }
 
   &__permissions {
     @extend %list-style;
 
     &-title {
-<<<<<<< HEAD
-      margin-top: 20px;
-      font-weight: 400;
-=======
       font-weight: 400;
       margin-bottom: 8px;
       margin-top: 16px;
->>>>>>> aadbf475
     }
   }
 
