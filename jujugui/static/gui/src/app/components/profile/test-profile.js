/* Copyright (C) 2017 Canonical Ltd. */

'use strict';

var juju = {components: {}}; // eslint-disable-line no-unused-vars

describe('Profile', function() {
  let Profile;

  beforeAll(function(done) {
    // By loading this file it adds the component to the juju components.
    YUI().use('profile', function() {
      Profile = juju.components.Profile;
      done();
    });
  });

  function renderComponent(options={}) {
    return jsTestUtils.shallowRender(
      <window.juju.components.Profile
        acl={{}}
        activeSection={options.activeSection || undefined}
        addNotification={sinon.stub()}
        baseURL="/gui/"
        changeState={options.changeState || sinon.stub()}
<<<<<<< HEAD
        clearCanvasInfo={options.clearCanvasInfo || sinon.stub()}
=======
        charmstore={{
          list: sinon.stub(),
          url: '/charmstore'
        }}
>>>>>>> a696b17a
        facadesExist={true}
        listModelsWithInfo={sinon.stub()}
        destroyModels={sinon.stub()}
        switchModel={sinon.stub()}
        userInfo={{}} />, true);
  }

  it('can render', () => {
    const renderer = renderComponent();
    const output = renderer.getRenderOutput();
    const instance = renderer.getMountedInstance();
    const expected = (
      <juju.components.Panel
        instanceName="profile"
        visible={true}>
        <juju.components.ProfileHeader />
        <div className="profile__content">
          <juju.components.ProfileNavigation
            activeSection={Profile.sectionsMap.entries().next().value[0]}
            changeState={instance.props.changeState}
            sectionsMap={Profile.sectionsMap} />
          <juju.components.ProfileModelList
            acl={instance.props.acl}
            addNotification={instance.props.addNotification}
            baseURL={instance.props.baseURL}
            changeState={instance.props.changeState}
            clearCanvasInfo={instance.props.clearCanvasInfo}
            facadesExist={instance.props.facadesExist}
            destroyModels={instance.props.destroyModels}
            listModelsWithInfo={instance.props.listModelsWithInfo}
            switchModel={instance.props.switchModel}
            userInfo={instance.props.userInfo} />
        </div>
      </juju.components.Panel>
    );
    expect(output).toEqualJSX(expected);
  });

  it('can show all of the defined sections', () => {
    Profile.sectionsMap
      .forEach((val, key) => {
        const renderer = renderComponent({
          activeSection: key
        });
        const output = renderer.getRenderOutput();
        const instance = renderer.getMountedInstance();
        expect(output.props.children[1].props.children[1])
          .toEqualJSX(val.getComponent(instance));
      });
  });

});<|MERGE_RESOLUTION|>--- conflicted
+++ resolved
@@ -23,14 +23,11 @@
         addNotification={sinon.stub()}
         baseURL="/gui/"
         changeState={options.changeState || sinon.stub()}
-<<<<<<< HEAD
-        clearCanvasInfo={options.clearCanvasInfo || sinon.stub()}
-=======
         charmstore={{
           list: sinon.stub(),
           url: '/charmstore'
         }}
->>>>>>> a696b17a
+        clearCanvasInfo={options.clearCanvasInfo || sinon.stub()}
         facadesExist={true}
         listModelsWithInfo={sinon.stub()}
         destroyModels={sinon.stub()}
