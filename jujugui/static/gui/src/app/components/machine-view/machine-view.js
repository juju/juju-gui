/*
This file is part of the Juju GUI, which lets users view and manage Juju
environments within a graphical interface (https://launchpad.net/juju-gui).
Copyright (C) 2015 Canonical Ltd.

This program is free software: you can redistribute it and/or modify it under
the terms of the GNU Affero General Public License version 3, as published by
the Free Software Foundation.

This program is distributed in the hope that it will be useful, but WITHOUT
ANY WARRANTY; without even the implied warranties of MERCHANTABILITY,
SATISFACTORY QUALITY, or FITNESS FOR A PARTICULAR PURPOSE.  See the GNU Affero
General Public License for more details.

You should have received a copy of the GNU Affero General Public License along
with this program.  If not, see <http://www.gnu.org/licenses/>.
*/

'use strict';

YUI.add('machine-view', function() {

  var MachineView = React.createClass({
    propTypes: {
      acl: React.PropTypes.object.isRequired,
      addGhostAndEcsUnits: React.PropTypes.func.isRequired,
      autoPlaceUnits: React.PropTypes.func.isRequired,
      createMachine: React.PropTypes.func.isRequired,
      destroyMachines: React.PropTypes.func.isRequired,
      environmentName: React.PropTypes.string.isRequired,
      machines: React.PropTypes.object.isRequired,
      placeUnit: React.PropTypes.func.isRequired,
      providerType: React.PropTypes.string,
      removeUnits: React.PropTypes.func.isRequired,
      series: React.PropTypes.array,
      services: React.PropTypes.object.isRequired,
      units: React.PropTypes.object.isRequired
    },

    /**
      Get the initial state.

      @method getInitialState
      @returns {String} The intial state.
    */
    getInitialState: function() {
      return {
        containerSort: 'name',
        machineSort: 'name',
        placingUnit: null,
        selectedMachine: this._getFirstMachineId(this.props.machines),
        showAddMachine: false,
        showConstraints: true,
        showScaleUp: false
      };
    },

    /**
      Called when the component is supplied with new props.

      @method componentWillReceiveProps
      @param {Object} The new props.
    */
    componentWillReceiveProps: function(nextProps) {
      var selectedMachine = this.state.selectedMachine;
      if (selectedMachine) {
        // If the currently selected machine gets deployed the id will be
        // invalid as it will have been assigned a new id, so check that the
        // the machine for the selected id still exists and if not reset it
        // so the first machine gets selected.
        if (!this.props.machines.getById(selectedMachine)) {
          selectedMachine = null;
        }
      }
      if (!selectedMachine) {
        selectedMachine = this._getFirstMachineId(nextProps.machines);
      }
      this.setState({selectedMachine: selectedMachine});
    },

    /**
      Get the id of the first machine.

      @method _getFirstMachine
      @param {Object} machines The list of machines.
      @returns {String} The id of the first machine
    */
    _getFirstMachineId: function(machines) {
      var machineList = machines.filterByParent();
      if (machineList.length === 0) {
        return;
      }
      return machineList[0].id;
    },

    /**
      Handle removing a unit.

      @method _removeUnit
      @param id The unit id.
    */
    _removeUnit: function(id) {
      this.props.removeUnits([id]);
    },

    /**
      Handle dropping a unit.

      @method _dropUnit
      @param {Object} unit The unit that was dropped.
      @param {String} machine The machine id that the unit dropped onto.
    */
    _dropUnit: function(unit, machine, newType) {
      if (machine) {
        this.props.placeUnit(unit, machine);
      } else {
        var state = {};
        if (newType === 'machine') {
          state.showAddMachine = true;
        } else {
          state.showAddContainer = true;
        }
        state.placingUnit = unit;
        this.setState(state);
      }
    },

    /**
      Display a list of unplaced units or onboarding.

      @method _generateUnplacedUnits
      @returns {Object} A unit list or onboarding.
    */
    _generateUnplacedUnits: function() {
      const props = this.props;
      let units = props.units.filterByMachine();
      units = units.filter((unit) => {
        const service = props.services.getById(unit.service);
        if (!service.get('subordinate')) {
          return unit;
        }
      });
      if (units.length === 0) {
        var icon;
        var content;
        if (props.services.size() === 0) {
          icon = 'add_16';
          content = 'Add applications to get started';
        } else {
          icon = 'task-done_16';
          content = 'You have placed all of your units';
        }
        return (
          <div className="machine-view__column-onboarding">
            <juju.components.SvgIcon name={icon}
              size="16" />
            {content}
          </div>);
      }
      const components = [];
      const state = this.state;
      let placingUnit;
      if (state.showAddMachine || state.showAddContainer) {
        placingUnit = state.placingUnit;
      }
      units.forEach((unit) => {
        const service = props.services.getById(unit.service);
        if (placingUnit && unit.id === placingUnit.id) {
          return;
        }
        components.push(
          <juju.components.MachineViewUnplacedUnit
            acl={props.acl}
            createMachine={props.createMachine}
            icon={service.get('icon') || ''}
            key={unit.id}
            machines={props.machines}
            placeUnit={props.placeUnit}
            providerType={props.providerType}
            removeUnit={this._removeUnit}
            selectMachine={this.selectMachine}
            series={props.series}
            unit={unit}
          />
        );
      });
      return (
        <div>
          <div className="machine-view__auto-place">
            <juju.components.GenericButton
              action={props.autoPlaceUnits}
              disabled={props.acl.isReadOnly()}
              type="inline-neutral"
              title="Auto place" />
            or manually place
          </div>
          <ul className="machine-view__list">
            {components}
          </ul>
        </div>
      );
    },

    /**
      Display the scale up form.

      @method _generateScaleUp
      @returns {Object} The scale up component.
    */
    _generateScaleUp: function() {
      if (!this.state.showScaleUp) {
        return;
      }
      return (
        <juju.components.MachineViewScaleUp
          acl={this.props.acl}
          addGhostAndEcsUnits={this.props.addGhostAndEcsUnits}
          services={this.props.services}
          toggleScaleUp={this._toggleScaleUp} />);
    },

    /**
      Handle selecting a machine.

      @method selectMachine
      @param {String} id The machine id to select.
    */
    selectMachine: function(id) {
      this.setState({selectedMachine: id});
    },

    /**
      Display a list of machines or onboarding.

      @method _generateMachines
      @returns {Object} A list of machines or onboarding.
    */
    _generateMachines: function() {
      var machineList = this.props.machines.filterByParent();
      var machines = this._sortMachines(machineList, this.state.machineSort);
      var onboarding;
      if (this.state.showAddMachine) {
        return;
      }
      else if (machines.length === 0) {
        return (
          <div className="machine-view__column-onboarding">
            <p>Use machine view to:</p>
            <ul>
              <li>Create machines</li>
              <li>Create containers</li>
              <li>Customise placement</li>
              <li>Scale up your model</li>
              <li>Manually place new units</li>
              <li>Collocate applications</li>
            </ul>
            <span className="link"
              onClick={this._addMachine}
              role="button"
              tabIndex="0">
              Add machine
            </span>
          </div>);
      } else if (machines.length === 1) {
        onboarding = (
          <div className="machine-view__column-onboarding">
            Drag and drop unplaced units onto your machines and containers to
            customise your deployment.
          </div>);
      }
      var components = [];
      machines.forEach((machine) => {
        var selectedMachine = this.state.selectedMachine;
        components.push(
          <juju.components.MachineViewMachine
            acl={this.props.acl}
            destroyMachines={this.props.destroyMachines}
            dropUnit={this._dropUnit}
            key={machine.id}
            machine={machine}
            selected={selectedMachine === machine.id}
            selectMachine={this.selectMachine}
            services={this.props.services}
            showConstraints={
              this.state.showConstraints || machine.id === selectedMachine}
            type="machine"
            units={this.props.units} />);
      });
      return (
        <div>
          {onboarding}
          <ul className="machine-view__list">
            {components}
          </ul>
        </div>);
    },

    /**
      Display a list of containers for the selected machine.

      @method _generateContainers
      @returns {Object} A list of machines or onboarding.
    */
    _generateContainers: function() {
      var selectedMachine = this.state.selectedMachine;
      if (!selectedMachine) {
        return;
      }
      var containerList = this.props.machines.filterByParent(selectedMachine);
      var containers = this._sortMachines(
        containerList, this.state.containerSort);
      var machine = this.props.machines.getById(selectedMachine);
      if (!machine) {
        return;
      }
      containers.unshift({
        commitStatus: machine.commitStatus,
        deleted: machine.deleted,
        displayName: 'Root container',
        id: selectedMachine,
        root: true
      });
      var components = [];
      containers.forEach((container) => {
        components.push(
          <juju.components.MachineViewMachine
            acl={this.props.acl}
            destroyMachines={this.props.destroyMachines}
            dropUnit={this._dropUnit}
            key={container.id}
            machine={container}
            removeUnit={this._removeUnit}
            services={this.props.services}
            type="container"
            units={this.props.units} />);
      });
      return (
        <ul className="machine-view__list">
          {components}
        </ul>);
    },

    /**
      Handle showing the UI for adding a machine.

      @method _addMachine
    */
    _addMachine: function() {
      this.setState({showAddMachine: true});
    },

    /**
      Handle closing the UI for adding a machine.

      @method _closeAddMachine
    */
    _closeAddMachine: function() {
      this.setState({
        placingUnit: null,
        showAddMachine: false
      });
    },

    /**
      Generate the UI for adding a machine.

      @method _generateAddMachine
    */
    _generateAddMachine: function() {
      if (!this.state.showAddMachine) {
        return;
      }
      const props = this.props;
      return (
        <juju.components.MachineViewAddMachine
          acl={props.acl}
          close={this._closeAddMachine}
          createMachine={props.createMachine}
          placeUnit={props.placeUnit}
          providerType={props.providerType}
          selectMachine={this.selectMachine}
          series={props.series}
          unit={this.state.placingUnit}
        />
      );
    },

    /**
      Handle showing the UI for adding a container.

      @method _addContainer
    */
    _addContainer: function() {
      var selectedMachine = this.state.selectedMachine;
      var deleted = false;
      if (selectedMachine) {
        var machine = this.props.machines.getById(selectedMachine);
        deleted = machine.deleted;
      }
      if (this.state.selectedMachine && !deleted) {
        this.setState({showAddContainer: true});
      }
    },

    /**
      Handle closing the UI for adding a container.

      @method _closeAddContainer
    */
    _closeAddContainer: function() {
      this.setState({
        placingUnit: null,
        showAddContainer: false
      });
    },

    /**
      Generate the UI for adding a container.

      @method _generateAddContainer
    */
    _generateAddContainer: function() {
      if (!this.state.showAddContainer) {
        return;
      }
      const props = this.props;
      return (
        <juju.components.MachineViewAddMachine
          acl={props.acl}
          close={this._closeAddContainer}
<<<<<<< HEAD
          createMachine={props.createMachine}
          jujuCoreVersion={props.jujuCoreVersion}
=======
          createMachine={this.props.createMachine}
>>>>>>> c8dccf86
          parentId={this.state.selectedMachine}
          placeUnit={props.placeUnit}
          providerType={props.providerType}
          series={props.series}
          unit={this.state.placingUnit}
        />
      );
    },

    /**
      Generate the title for the machine column header.

      @method _generateMachinesTitle
      @returns {String} the machine header title.
    */
    _generateMachinesTitle: function() {
      var machines = this.props.machines.filterByParent();
      return `${this.props.environmentName} (${machines.length})`;
    },

    /**
      Toggle the visibililty of the constraints on machines.

      @method _toggleConstraints
    */
    _toggleConstraints: function() {
      this.setState({showConstraints: !this.state.showConstraints});
    },

    /**
      Toggle the visibililty of the service scale up.

      @method _toggleScaleUp
    */
    _toggleScaleUp: function() {
      this.setState({showScaleUp: !this.state.showScaleUp});
    },

    /**
      Generate the title for the container column header.

      @method _generateContainersTitle
      @returns {String} the container header title.
    */
    _generateContainersTitle: function() {
      var selectedMachine = this.state.selectedMachine;
      var containerCount = 0;
      var unitCount = 0;
      if (selectedMachine) {
        var containers = this.props.machines.filterByParent(selectedMachine);
        var units = this.props.units.filterByMachine(selectedMachine);
        containerCount = containers.length;
        unitCount = units.length;
      }
      var containerPlural = containerCount === 1 ? '' : 's';
      var unitPlural = unitCount === 1 ? '' : 's';
      return `${containerCount} container${containerPlural}, ` +
        `${unitCount} unit${unitPlural}`;
    },

    /**
      Sort the machines.

      @method _sortMachines
      @param {Array} machines A list of machines.
      @param {String} method The sort method.
      @returns {Array} A sorted list of machines
    */
    _sortMachines: function(machines, method) {
      var sortMethod = this._getSortMethod(method);
      return machines.sort(function (a, b) {
        var sortedA = sortMethod(a);
        var sortedB = sortMethod(b);
        if (sortedA == sortedB) {
          return 0;
        } else if (sortedA > sortedB) {
          return 1;
        } else if (sortedA < sortedB) {
          return -1;
        }
      });
    },

    /**
      Set the sort method to the given method.

      @method _setSortMethod
      @param {String} sort The sort method.
      @param {Boolean} sortContainers Whether to sort containers.
    */
    _setSortMethod: function(sort, sortContainers) {
      var state = {};
      if (sortContainers) {
        state.containerSort = sort;
      } else {
        state.machineSort = sort;
      }
      this.setState(state);
    },

    /**
       Get the sort method for the given sort type.

       @method _getSortMethod
       @param {String} sort The sort type.
       @return {Function} The sorting method function.
     */
    _getSortMethod: function(sort) {
      var sortMethod;
      var weight = 0;
      var units = this.props.units;
      switch (sort) {
        case 'units':
          sortMethod = function(model) {
            var unitList = units.filterByMachine(model.id);
            if (unitList) {
              weight = unitList.length;
            }
            return -weight;
          };
          break;
        case 'name':
          sortMethod = function(model) {
            // A fairly arbitrary string length to pad out the strings
            // to. If there are sort issues, try increasing this value.
            var maxLength = 50;
            var name = model.displayName;
            // Pad the string out to our max value so that the numbers
            // inside the strings sort correctly.
            for (var i = 0; i < maxLength - name.length; i += 1) {
              name = '0' + name;
            }
            return name;
          };
          break;
        case 'disk':
          sortMethod = function(model) {
            if (model.hardware) {
              weight = model.hardware.disk;
            }
            return -weight;
          };
          break;
        case 'ram':
          sortMethod = function(model) {
            if (model.hardware) {
              weight = model.hardware.mem;
            }
            return -weight;
          };
          break;
        case 'cpu':
          sortMethod = function(model) {
            if (model.hardware) {
              weight = model.hardware.cpuPower;
            }
            return -weight;
          };
          break;
        case 'application':
          sortMethod = function(model) {
            var unitList = units.filterByMachine(model.id);
            if (unitList) {
              var services = {};
              unitList.forEach(function(unit) {
                services[unit.service] = true;
              });
              weight = Object.keys(services);
            }
            return weight;
          };
          break;
        case 'applications':
          sortMethod = function(model) {
            var unitList = units.filterByMachine(model.id);
            if (unitList) {
              var services = {};
              unitList.forEach(function(unit) {
                services[unit.service] = true;
              });
              weight = Object.keys(services).length;
            }
            return -weight;
          };
          break;
        case 'size':
          sortMethod = function(model) {
            if (model.hardware) {
              weight = model.hardware.mem + model.hardware.disk;
            }
            return -weight;
          };
          break;
      }
      return sortMethod;
    },

    render: function() {
      var isReadOnly = this.props.acl.isReadOnly();
      var machineMenuItems = [{
        label: 'Add machine',
        action: !isReadOnly && this._addMachine
      }, {
        label: this.state.showConstraints ?
          'Hide constraints' : 'Show constaints',
        action: this._toggleConstraints
      }, {
        label: 'Sort by:'
      }, {
        label: 'Name',
        id: 'name',
        action: this._setSortMethod.bind(this, 'name')
      }, {
        label: 'No. applications',
        id: 'applications',
        action: this._setSortMethod.bind(this, 'applications')
      }, {
        label: 'No. units',
        id: 'units',
        action: this._setSortMethod.bind(this, 'units')
      }, {
        label: 'Disk',
        id: 'disk',
        action: this._setSortMethod.bind(this, 'disk')
      }, {
        label: 'RAM',
        id: 'ram',
        action: this._setSortMethod.bind(this, 'ram')
      }, {
        label: 'CPU',
        id: 'cpu',
        action: this._setSortMethod.bind(this, 'cpu')
      }];
      var containerMenuItems = [{
        label: 'Add container',
        action: !isReadOnly && (
          this.state.selectedMachine ? this._addContainer : null)
      }, {
        label: 'Sort by:'
      }, {
        label: 'Name',
        id: 'name',
        action: this._setSortMethod.bind(this, 'name', true)
      }, {
        label: 'No. units',
        id: 'units',
        action: this._setSortMethod.bind(this, 'units', true)
      }, {
        label: 'Applications',
        id: 'applications',
        action: this._setSortMethod.bind(this, 'application', true)
      }];
      var unplacedToggle = {
        action: this._toggleScaleUp,
        disabled: this.props.services.size() === 0,
        toggleOn: this.state.showScaleUp
      };
      return (
        <div className="machine-view">
          <div className="machine-view__content">
            <juju.components.MachineViewColumn
              acl={this.props.acl}
              droppable={false}
              title="New units"
              toggle={unplacedToggle}>
              {this._generateScaleUp()}
              {this._generateUnplacedUnits()}
            </juju.components.MachineViewColumn>
            <juju.components.MachineViewColumn
              acl={this.props.acl}
              activeMenuItem={this.state.machineSort}
              droppable={true}
              dropUnit={this._dropUnit}
              menuItems={machineMenuItems}
              title={this._generateMachinesTitle()}
              type="machine">
              {this._generateAddMachine()}
              {this._generateMachines()}
            </juju.components.MachineViewColumn>
            <juju.components.MachineViewColumn
              acl={this.props.acl}
              activeMenuItem={this.state.containerSort}
              droppable={!!this.state.selectedMachine}
              dropUnit={this._dropUnit}
              menuItems={containerMenuItems}
              title={this._generateContainersTitle()}
              type="container">
              {this._generateAddContainer()}
              {this._generateContainers()}
            </juju.components.MachineViewColumn>
          </div>
        </div>
      );
    }
  });

  juju.components.MachineView = ReactDnD.DragDropContext(
    ReactDnDHTML5Backend)(MachineView);

}, '0.1.0', {
  requires: [
    'machine-view-add-machine',
    'machine-view-column',
    'machine-view-header',
    'machine-view-machine',
    'machine-view-scale-up',
    'machine-view-unplaced-unit',
    'svg-icon'
  ]
});<|MERGE_RESOLUTION|>--- conflicted
+++ resolved
@@ -428,12 +428,7 @@
         <juju.components.MachineViewAddMachine
           acl={props.acl}
           close={this._closeAddContainer}
-<<<<<<< HEAD
           createMachine={props.createMachine}
-          jujuCoreVersion={props.jujuCoreVersion}
-=======
-          createMachine={this.props.createMachine}
->>>>>>> c8dccf86
           parentId={this.state.selectedMachine}
           placeUnit={props.placeUnit}
           providerType={props.providerType}
