--- conflicted
+++ resolved
@@ -552,12 +552,8 @@
           }]}
           sort={sinon.stub()}
           tableClasses={['status-view__table']} />
-<<<<<<< HEAD
         <BasicTable
-=======
-        <juju.components.BasicTable
           changeState={changeState}
->>>>>>> 8e78f4e6
           filterPredicate={sinon.stub()}
           generatePath={generatePath}
           headerClasses={['status-view__table-header']}
@@ -682,12 +678,8 @@
           }]}
           sort={sinon.stub()}
           tableClasses={['status-view__table']} />
-<<<<<<< HEAD
         <BasicTable
-=======
-        <juju.components.BasicTable
           changeState={changeState}
->>>>>>> 8e78f4e6
           filterPredicate={sinon.stub()}
           generatePath={generatePath}
           headerClasses={['status-view__table-header']}
@@ -830,12 +822,8 @@
           }]}
           sort={sinon.stub()}
           tableClasses={['status-view__table']} />
-<<<<<<< HEAD
         <BasicTable
-=======
-        <juju.components.BasicTable
           changeState={changeState}
->>>>>>> 8e78f4e6
           filterPredicate={sinon.stub()}
           generatePath={generatePath}
           headerClasses={['status-view__table-header']}
