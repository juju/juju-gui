/*
This file is part of the Juju GUI, which lets users view and manage Juju
environments within a graphical interface (https://launchpad.net/juju-gui).
Copyright (C) 2016 Canonical Ltd.

This program is free software: you can redistribute it and/or modify it under
the terms of the GNU Affero General Public License version 3, as published by
the Free Software Foundation.

This program is distributed in the hope that it will be useful, but WITHOUT
ANY WARRANTY; without even the implied warranties of MERCHANTABILITY,
SATISFACTORY QUALITY, or FITNESS FOR A PARTICULAR PURPOSE.  See the GNU Affero
General Public License for more details.

You should have received a copy of the GNU Affero General Public License along
with this program.  If not, see <http://www.gnu.org/licenses/>.
*/

'use strict';

var juju = {components: {}}; // eslint-disable-line no-unused-vars

chai.config.includeStack = true;
chai.config.truncateThreshold = 0;

describe('DeploymentFlow', function() {
  let acl, charmsGetById, groupedChanges;

  beforeAll(function(done) {
    // By loading this file it adds the component to the juju components.
    YUI().use('deployment-flow', function() { done(); });
  });

  beforeEach(() => {
    const appId = 'service1';
    acl = {isReadOnly: sinon.stub().returns(false)};
    const application = {
      get: sinon.stub().withArgs('terms').returns([])
    };
    charmsGetById = sinon.stub().returns(application);
    groupedChanges = {
      _deploy: {
        appId: {
          command: {
            args: [{charmURL: appId}]
          }
        }
      },
      _addMachines: {machine: 'machine1'}
    };
  });

  it('can render', function() {
    var updateCloudCredential = sinon.stub();
    var changesFilterByParent = sinon.stub();
    var changeState = sinon.stub();
    var generateAllChangeDescriptions = sinon.stub();
    var listBudgets = sinon.stub();
    var listClouds = sinon.stub();
    var listPlansForCharm = sinon.stub();
    var getCloudCredentials = sinon.stub();
    var getCloudCredentialNames = sinon.stub();
    var servicesGetById = sinon.stub();
    var updateModelName = sinon.stub();
    var getAgreements = sinon.stub();
    var showTerms = sinon.stub();
    const getCloudProviderDetails = sinon.stub();
    const changes = {};
    const generateCloudCredentialName = sinon.stub();
    const getUserName = sinon.stub().returns('dalek');
    const loginToController = sinon.stub();
    var renderer = jsTestUtils.shallowRender(
      <juju.components.DeploymentFlow
        acl={acl}
        changes={changes}
        changesFilterByParent={changesFilterByParent}
        changeState={changeState}
<<<<<<< HEAD
        charmsGetById={charmsGetById}
=======
>>>>>>> 10d35a43
        deploy={sinon.stub()}
        environment={{}}
        generateAllChangeDescriptions={generateAllChangeDescriptions}
        generateCloudCredentialName={generateCloudCredentialName}
        getAgreements={getAgreements}
        getAuth={sinon.stub()}
        getCloudCredentialNames={getCloudCredentialNames}
        getCloudCredentials={getCloudCredentials}
        getCloudProviderDetails={getCloudProviderDetails}
        getUserName={getUserName}
        groupedChanges={groupedChanges}
        listBudgets={listBudgets}
        listClouds={listClouds}
        listPlansForCharm={listPlansForCharm}
        loginToController={loginToController}
        modelCommitted={false}
        modelName="Pavlova"
        servicesGetById={servicesGetById}
        showTerms={showTerms}
        updateCloudCredential={updateCloudCredential}
        updateModelName={updateModelName}
        withPlans={true}>
        <span>content</span>
      </juju.components.DeploymentFlow>, true);
    var instance = renderer.getMountedInstance();
    var output = renderer.getRenderOutput();
    var expected = (
      <juju.components.DeploymentPanel
        changeState={changeState}
        title="Pavlova">
        <juju.components.DeploymentSection
          instance="deployment-model-name"
          showCheck={false}
          title="Model name">
          <div className="six-col">
            <juju.components.GenericInput
              disabled={false}
              key="modelName"
              label="Model name"
              required={true}
              onBlur={instance._updateModelName}
              ref="modelName"
              validate={[{
                regex: /\S+/,
                error: 'This field is required.'
              }, {
                regex: /^([a-z0-9]([a-z0-9.-]*[a-z0-9])?)?$/,
                error: 'This field must only contain lowercase ' +
                  'letters, numbers, and hyphens. It must not start ' +
                  'or end with a hyphen.'
              }]}
              value="Pavlova" />
          </div>
        </juju.components.DeploymentSection>
        <juju.components.DeploymentSection
          instance="deployment-model-login"
          showCheck={false}>
          <div className="six-col">
            <juju.components.USSOLoginLink
              callback={
                output.props.children[1]
                      .props.children.props.children.props.callback}
              displayType={'button'}
              loginToController={loginToController} />
          </div>
        </juju.components.DeploymentSection>
        {undefined}
        <juju.components.DeploymentSection
          completed={false}
          disabled={true}
          instance="deployment-credential"
          showCheck={false}>
          <juju.components.DeploymentCredential
            acl={acl}
            credential={undefined}
            cloud={null}
            getCloudProviderDetails={getCloudProviderDetails}
            editable={true}
            generateCloudCredentialName={generateCloudCredentialName}
            getCloudCredentials={getCloudCredentials}
            getCloudCredentialNames={getCloudCredentialNames}
            region={undefined}
            setCredential={instance._setCredential}
            setRegion={instance._setRegion}
            updateCloudCredential={updateCloudCredential}
            user="dalek"
            validateForm={instance._validateForm} />
        </juju.components.DeploymentSection>
        <juju.components.DeploymentSection
          completed={false}
          disabled={true}
          instance="deployment-ssh-key"
          showCheck={false}>
          <juju.components.DeploymentSSHKey
            cloud={null}
            setSSHKey={instance._setSSHKey}
          />
        </juju.components.DeploymentSection>
        <juju.components.DeploymentSection
          completed={false}
          disabled={true}
          instance="deployment-machines"
          showCheck={false}
          title="Machines to be deployed">
          <juju.components.DeploymentMachines
            acl={acl}
            cloud={null}
            machines={groupedChanges._addMachines} />
        </juju.components.DeploymentSection>
        <juju.components.DeploymentSection
          completed={false}
          disabled={true}
          instance="deployment-services"
          showCheck={true}
          title={
            <span className="deployment-flow__service-title">
              Applications to be deployed
              <juju.components.GenericButton
                action={instance._toggleChangelogs}
                type="inline-neutral"
                extraClasses="right"
                title="Show changelog" />
            </span>}>
          <juju.components.DeploymentServices
            acl={acl}
            changesFilterByParent={changesFilterByParent}
            charmsGetById={charmsGetById}
            generateAllChangeDescriptions={
              generateAllChangeDescriptions}
            groupedChanges={groupedChanges}
            listPlansForCharm={listPlansForCharm}
            servicesGetById={servicesGetById}
            showChangelogs={false}
            showTerms={showTerms}
            withPlans={true} />
        </juju.components.DeploymentSection>
        <juju.components.DeploymentSection
          completed={false}
          disabled={true}
          instance="deployment-budget"
          showCheck={true}
          title="Confirm budget">
          <juju.components.DeploymentBudget
            acl={acl}
            listBudgets={listBudgets}
            setBudget={instance._setBudget}
            user="dalek" />
        </juju.components.DeploymentSection>
        <juju.components.DeploymentSection
          completed={false}
          disabled={true}
          instance="deployment-changes"
          showCheck={false}
          title="Model changes">
          <juju.components.DeploymentChanges
          changes={changes}
          generateAllChangeDescriptions={
            generateAllChangeDescriptions} />
        </juju.components.DeploymentSection>
        <div className="twelve-col">
          <div className="deployment-flow__deploy">
            {undefined}
            <div className="deployment-flow__deploy-action">
              <juju.components.GenericButton
                action={instance._handleDeploy}
                disabled={true}
                type="positive"
                title="Deploy" />
            </div>
          </div>
        </div>
      </juju.components.DeploymentPanel>);
    assert.deepEqual(output, expected);
  });

  it('can render for Juju 1', function() {
    var updateCloudCredential = sinon.stub();
    var changesFilterByParent = sinon.stub();
    var changeState = sinon.stub();
    var generateAllChangeDescriptions = sinon.stub();
    var listBudgets = sinon.stub();
    var listClouds = sinon.stub();
    var listPlansForCharm = sinon.stub();
    var getCloudCredentials = sinon.stub();
    var getCloudCredentialNames = sinon.stub();
    var servicesGetById = sinon.stub();
    const changes = {};
    const generateCloudCredentialName = sinon.stub();
    const getUserName = sinon.stub();
    const getAgreements = sinon.stub();
    const showTerms = sinon.stub();
    var renderer = jsTestUtils.shallowRender(
      <juju.components.DeploymentFlow
        acl={acl}
        changes={changes}
        changesFilterByParent={changesFilterByParent}
        changeState={changeState}
        charmsGetById={charmsGetById}
        deploy={sinon.stub()}
        environment={{}}
        generateAllChangeDescriptions={generateAllChangeDescriptions}
        generateCloudCredentialName={generateCloudCredentialName}
        getAgreements={getAgreements}
        getAuth={sinon.stub()}
        getCloudCredentialNames={getCloudCredentialNames}
        getCloudCredentials={getCloudCredentials}
        getCloudProviderDetails={sinon.stub()}
        getUserName={getUserName}
        groupedChanges={groupedChanges}
        isLegacyJuju={true}
        listBudgets={listBudgets}
        listClouds={listClouds}
        listPlansForCharm={listPlansForCharm}
        loginToController={sinon.stub()}
        modelCommitted={false}
        modelName="Pavlova"
        servicesGetById={servicesGetById}
        showTerms={showTerms}
        updateCloudCredential={updateCloudCredential}
        withPlans={true}>
        <span>content</span>
      </juju.components.DeploymentFlow>, true);
    var instance = renderer.getMountedInstance();
    var output = renderer.getRenderOutput();
    var expected = (
      <juju.components.DeploymentPanel
        changeState={changeState}
        title="Pavlova">
        {undefined}
        {undefined}
        {undefined}
        {undefined}
        {undefined}
        <juju.components.DeploymentSection
          completed={false}
          disabled={false}
          instance="deployment-machines"
          showCheck={false}
          title="Machines to be deployed">
          <juju.components.DeploymentMachines
            acl={acl}
            cloud={null}
            machines={groupedChanges._addMachines} />
        </juju.components.DeploymentSection>
        <juju.components.DeploymentSection
          completed={false}
          disabled={false}
          instance="deployment-services"
          showCheck={true}
          title={
            <span className="deployment-flow__service-title">
              Applications to be deployed
              <juju.components.GenericButton
                action={instance._toggleChangelogs}
                type="inline-neutral"
                extraClasses="right"
                title="Show changelog" />
            </span>}>
          <juju.components.DeploymentServices
            acl={acl}
            changesFilterByParent={changesFilterByParent}
            charmsGetById={charmsGetById}
            generateAllChangeDescriptions={
              generateAllChangeDescriptions}
            groupedChanges={groupedChanges}
            listPlansForCharm={listPlansForCharm}
            servicesGetById={servicesGetById}
            showChangelogs={false}
            showTerms={showTerms}
            withPlans={true} />
        </juju.components.DeploymentSection>
        {undefined}
        <juju.components.DeploymentSection
          completed={false}
          disabled={false}
          instance="deployment-changes"
          showCheck={false}
          title="Model changes">
          <juju.components.DeploymentChanges
          changes={changes}
          generateAllChangeDescriptions={
            generateAllChangeDescriptions} />
        </juju.components.DeploymentSection>
        <div className="twelve-col">
          <div className="deployment-flow__deploy">
            {undefined}
            <div className="deployment-flow__deploy-action">
              <juju.components.GenericButton
                action={instance._handleDeploy}
                disabled={false}
                type="positive"
                title="Deploy" />
            </div>
          </div>
        </div>
      </juju.components.DeploymentPanel>);
    assert.deepEqual(output, expected);
  });

  it('can display the cloud section as complete', function() {
    var renderer = jsTestUtils.shallowRender(
      <juju.components.DeploymentFlow
        acl={acl}
        changes={{}}
        changesFilterByParent={sinon.stub()}
        changeState={sinon.stub()}
        charmsGetById={charmsGetById}
        deploy={sinon.stub()}
        environment={{}}
        generateAllChangeDescriptions={sinon.stub()}
        generateCloudCredentialName={sinon.stub()}
        getAgreements={sinon.stub()}
        getAuth={sinon.stub().returns(true)}
        getCloudCredentialNames={sinon.stub()}
        getCloudCredentials={sinon.stub()}
        getCloudProviderDetails={sinon.stub()}
        getUserName={sinon.stub()}
        groupedChanges={groupedChanges}
        listBudgets={sinon.stub()}
        listClouds={sinon.stub()}
        listPlansForCharm={sinon.stub()}
        loginToController={sinon.stub()}
        modelName="Pavlova"
        servicesGetById={sinon.stub()}
        showTerms={sinon.stub()}
        updateCloudCredential={sinon.stub()}>
        <span>content</span>
      </juju.components.DeploymentFlow>, true);
    var instance = renderer.getMountedInstance();
    instance._setCloud({name: 'cloud'});
    instance._setCredential('cred');
    var output = renderer.getRenderOutput();
    assert.isTrue(output.props.children[2].props.completed);
  });

  it('does not show the model name when comitting', function() {
    var renderer = jsTestUtils.shallowRender(
      <juju.components.DeploymentFlow
        acl={acl}
        changes={{}}
        changesFilterByParent={sinon.stub()}
        changeState={sinon.stub()}
        charmsGetById={charmsGetById}
        deploy={sinon.stub()}
        environment={{}}
        generateAllChangeDescriptions={sinon.stub()}
        generateCloudCredentialName={sinon.stub()}
        getAgreements={sinon.stub()}
        getAuth={sinon.stub()}
        getCloudCredentialNames={sinon.stub()}
        getCloudCredentials={sinon.stub()}
        getCloudProviderDetails={sinon.stub()}
        getUserName={sinon.stub()}
        groupedChanges={groupedChanges}
        listBudgets={sinon.stub()}
        listClouds={sinon.stub()}
        listPlansForCharm={sinon.stub()}
        loginToController={sinon.stub()}
        modelCommitted={true}
        modelName="Pavlova"
        servicesGetById={sinon.stub()}
        showTerms={sinon.stub()}
        updateCloudCredential={sinon.stub()}>
        <span>content</span>
      </juju.components.DeploymentFlow>, true);
    var output = renderer.getRenderOutput();
    assert.isUndefined(output.props.children[0]);
  });

  it('correctly sets the cloud title if no cloud is chosen', function() {
    var renderer = jsTestUtils.shallowRender(
      <juju.components.DeploymentFlow
        acl={acl}
        changes={{}}
        changesFilterByParent={sinon.stub()}
        changeState={sinon.stub()}
        charmsGetById={charmsGetById}
        deploy={sinon.stub()}
        environment={{}}
        generateAllChangeDescriptions={sinon.stub()}
        generateCloudCredentialName={sinon.stub()}
        getAgreements={sinon.stub()}
        getAuth={sinon.stub().returns(true)}
        getCloudCredentialNames={sinon.stub()}
        getCloudCredentials={sinon.stub()}
        getCloudProviderDetails={sinon.stub()}
        getUserName={sinon.stub()}
        groupedChanges={groupedChanges}
        listBudgets={sinon.stub()}
        listClouds={sinon.stub()}
        listPlansForCharm={sinon.stub()}
        loginToController={sinon.stub()}
        modelName="Pavlova"
        servicesGetById={sinon.stub()}
        showTerms={sinon.stub()}
        updateCloudCredential={sinon.stub()}>
        <span>content</span>
      </juju.components.DeploymentFlow>, true);
    var output = renderer.getRenderOutput();
    assert.equal(
      output.props.children[2].props.title, 'Choose cloud to deploy to');
  });

  it('correctly sets the cloud title if a public cloud is chosen', function() {
    var renderer = jsTestUtils.shallowRender(
      <juju.components.DeploymentFlow
        acl={acl}
        changes={{}}
        changesFilterByParent={sinon.stub()}
        changeState={sinon.stub()}
        charmsGetById={charmsGetById}
        deploy={sinon.stub()}
        environment={{}}
        generateAllChangeDescriptions={sinon.stub()}
        generateCloudCredentialName={sinon.stub()}
        getAgreements={sinon.stub()}
        getAuth={sinon.stub().returns(true)}
        getCloudCredentialNames={sinon.stub()}
        getCloudCredentials={sinon.stub()}
        getCloudProviderDetails={sinon.stub()}
        getUserName={sinon.stub()}
        groupedChanges={groupedChanges}
        listBudgets={sinon.stub()}
        listClouds={sinon.stub()}
        listPlansForCharm={sinon.stub()}
        loginToController={sinon.stub()}
        modelName="Pavlova"
        servicesGetById={sinon.stub()}
        showTerms={sinon.stub()}
        updateCloudCredential={sinon.stub()}>
        <span>content</span>
      </juju.components.DeploymentFlow>, true);
    var instance = renderer.getMountedInstance();
    instance._setCloud({name: 'azure'});
    var output = renderer.getRenderOutput();
    assert.equal(output.props.children[2].props.title, 'Public cloud');
  });

  it('correctly sets the cloud title if local is chosen', function() {
    var renderer = jsTestUtils.shallowRender(
      <juju.components.DeploymentFlow
        acl={acl}
        changes={{}}
        changesFilterByParent={sinon.stub()}
        changeState={sinon.stub()}
        charmsGetById={charmsGetById}
        deploy={sinon.stub()}
        environment={{}}
        generateAllChangeDescriptions={sinon.stub()}
        generateCloudCredentialName={sinon.stub()}
        getAgreements={sinon.stub()}
        getAuth={sinon.stub().returns(true)}
        getCloudCredentialNames={sinon.stub()}
        getCloudCredentials={sinon.stub()}
        getCloudProviderDetails={sinon.stub()}
        getUserName={sinon.stub()}
        groupedChanges={groupedChanges}
        listBudgets={sinon.stub()}
        listClouds={sinon.stub()}
        listPlansForCharm={sinon.stub()}
        loginToController={sinon.stub()}
        modelName="Pavlova"
        servicesGetById={sinon.stub()}
        showTerms={sinon.stub()}
        updateCloudCredential={sinon.stub()}>
        <span>content</span>
      </juju.components.DeploymentFlow>, true);
    var instance = renderer.getMountedInstance();
    instance._setCloud({name: 'local'});
    var output = renderer.getRenderOutput();
    assert.equal(output.props.children[2].props.title, 'Local cloud');
  });

  it('can clear the cloud and credential when changing clouds', function() {
    var renderer = jsTestUtils.shallowRender(
      <juju.components.DeploymentFlow
        acl={acl}
        changes={{}}
        changesFilterByParent={sinon.stub()}
        changeState={sinon.stub()}
        charmsGetById={charmsGetById}
        deploy={sinon.stub()}
        environment={{}}
        generateAllChangeDescriptions={sinon.stub()}
        generateCloudCredentialName={sinon.stub()}
        getAgreements={sinon.stub()}
        getAuth={sinon.stub().returns(true)}
        getCloudCredentialNames={sinon.stub()}
        getCloudCredentials={sinon.stub()}
        getCloudProviderDetails={sinon.stub()}
        getUserName={sinon.stub()}
        groupedChanges={groupedChanges}
        listBudgets={sinon.stub()}
        listClouds={sinon.stub()}
        listPlansForCharm={sinon.stub()}
        loginToController={sinon.stub()}
        modelName="Pavlova"
        servicesGetById={sinon.stub()}
        showTerms={sinon.stub()}
        updateCloudCredential={sinon.stub()}>
        <span>content</span>
      </juju.components.DeploymentFlow>, true);
    var instance = renderer.getMountedInstance();
    instance._setCloud({name: 'local'});
    instance._setCredential('local');
    var output = renderer.getRenderOutput();
    assert.isNotNull(instance.state.cloud);
    assert.isNotNull(instance.state.credential);
    output.props.children[2].props.buttons[0].action();
    assert.isNull(instance.state.cloud);
    assert.isNull(instance.state.credential);
  });

  it('can enable the credential section', function() {
    var renderer = jsTestUtils.shallowRender(
      <juju.components.DeploymentFlow
        acl={acl}
        changes={{}}
        changesFilterByParent={sinon.stub()}
        changeState={sinon.stub()}
        charmsGetById={charmsGetById}
        deploy={sinon.stub()}
        environment={{}}
        generateAllChangeDescriptions={sinon.stub()}
        generateCloudCredentialName={sinon.stub()}
        getAgreements={sinon.stub()}
        getAuth={sinon.stub().returns(true)}
        getCloudCredentialNames={sinon.stub()}
        getCloudCredentials={sinon.stub()}
        getCloudProviderDetails={sinon.stub()}
        getUserName={sinon.stub()}
        groupedChanges={groupedChanges}
        listBudgets={sinon.stub()}
        listClouds={sinon.stub()}
        listPlansForCharm={sinon.stub()}
        loginToController={sinon.stub()}
        modelName="Pavlova"
        servicesGetById={sinon.stub()}
        showTerms={sinon.stub()}
        updateCloudCredential={sinon.stub()}>
        <span>content</span>
      </juju.components.DeploymentFlow>, true);
    var instance = renderer.getMountedInstance();
    instance._setCloud({name: 'cloud'});
    var output = renderer.getRenderOutput();
    assert.isFalse(output.props.children[2].props.disabled);
  });

  it('can enable the machines section', function() {
    var renderer = jsTestUtils.shallowRender(
      <juju.components.DeploymentFlow
        acl={acl}
        changes={{}}
        changesFilterByParent={sinon.stub()}
        changeState={sinon.stub()}
        charmsGetById={charmsGetById}
        deploy={sinon.stub()}
        environment={{}}
        generateAllChangeDescriptions={sinon.stub()}
        generateCloudCredentialName={sinon.stub()}
        getAgreements={sinon.stub()}
        getAuth={sinon.stub()}
        getCloudCredentialNames={sinon.stub()}
        getCloudCredentials={sinon.stub()}
        getCloudProviderDetails={sinon.stub()}
        getUserName={sinon.stub()}
        groupedChanges={groupedChanges}
        listBudgets={sinon.stub()}
        listClouds={sinon.stub()}
        listPlansForCharm={sinon.stub()}
        loginToController={sinon.stub()}
        modelName="Pavlova"
        servicesGetById={sinon.stub()}
        showTerms={sinon.stub()}
        updateCloudCredential={sinon.stub()}>
        <span>content</span>
      </juju.components.DeploymentFlow>, true);
    var instance = renderer.getMountedInstance();
    instance._setCloud({name: 'cloud'});
    instance._setCredential('cred');
    var output = renderer.getRenderOutput();
    assert.isFalse(output.props.children[3].props.disabled);
  });

  it('can enable the services section', function() {
    var renderer = jsTestUtils.shallowRender(
      <juju.components.DeploymentFlow
        acl={acl}
        changes={{}}
        changesFilterByParent={sinon.stub()}
        changeState={sinon.stub()}
        charmsGetById={charmsGetById}
        deploy={sinon.stub()}
        environment={{}}
        generateAllChangeDescriptions={sinon.stub()}
        generateCloudCredentialName={sinon.stub()}
        getAgreements={sinon.stub()}
        getAuth={sinon.stub()}
        getCloudCredentialNames={sinon.stub()}
        getCloudCredentials={sinon.stub()}
        getCloudProviderDetails={sinon.stub()}
        getUserName={sinon.stub()}
        groupedChanges={groupedChanges}
        listBudgets={sinon.stub()}
        listClouds={sinon.stub()}
        listPlansForCharm={sinon.stub()}
        loginToController={sinon.stub()}
        modelName="Pavlova"
        servicesGetById={sinon.stub()}
        showTerms={sinon.stub()}
        updateCloudCredential={sinon.stub()}>
        <span>content</span>
      </juju.components.DeploymentFlow>, true);
    var instance = renderer.getMountedInstance();
    instance._setCloud({name: 'cloud'});
    instance._setCredential('cred');
    var output = renderer.getRenderOutput();
    assert.isFalse(output.props.children[4].props.disabled);
  });

  it('can enable the budget section', function() {
    var renderer = jsTestUtils.shallowRender(
      <juju.components.DeploymentFlow
        acl={acl}
        changes={{}}
        changesFilterByParent={sinon.stub()}
        changeState={sinon.stub()}
        charmsGetById={charmsGetById}
        deploy={sinon.stub()}
        environment={{}}
        generateAllChangeDescriptions={sinon.stub()}
        generateCloudCredentialName={sinon.stub()}
        getAgreements={sinon.stub()}
        getAuth={sinon.stub()}
        getCloudCredentialNames={sinon.stub()}
        getCloudCredentials={sinon.stub()}
        getCloudProviderDetails={sinon.stub()}
        getUserName={sinon.stub()}
        groupedChanges={groupedChanges}
        listBudgets={sinon.stub()}
        listClouds={sinon.stub()}
        listPlansForCharm={sinon.stub()}
        loginToController={sinon.stub()}
        modelName="Pavlova"
        servicesGetById={sinon.stub()}
        showTerms={sinon.stub()}
        updateCloudCredential={sinon.stub()}
        withPlans={true}>
        <span>content</span>
      </juju.components.DeploymentFlow>, true);
    var instance = renderer.getMountedInstance();
    instance._setCloud({name: 'cloud'});
    instance._setCredential('cred');
    var output = renderer.getRenderOutput();
    assert.isFalse(output.props.children[5].props.disabled);
  });

  it('can hide the agreements section', function() {
    var renderer = jsTestUtils.shallowRender(
      <juju.components.DeploymentFlow
        acl={acl}
        changes={{}}
        changesFilterByParent={sinon.stub()}
        changeState={sinon.stub()}
        charmsGetById={charmsGetById}
        deploy={sinon.stub()}
        generateAllChangeDescriptions={sinon.stub()}
        generateCloudCredentialName={sinon.stub()}
        getAuth={sinon.stub()}
        getCloudCredentials={sinon.stub()}
        getCloudCredentialNames={sinon.stub()}
        getCloudProviderDetails={sinon.stub()}
        getUserName={sinon.stub()}
        groupedChanges={groupedChanges}
        listBudgets={sinon.stub()}
        listClouds={sinon.stub()}
        listPlansForCharm={sinon.stub()}
        modelCommitted={true}
        modelName="Pavlova"
        servicesGetById={sinon.stub()}
        updateCloudCredential={sinon.stub()}>
        <span>content</span>
      </juju.components.DeploymentFlow>, true);
    var instance = renderer.getMountedInstance();
    instance._setCloud({name: 'cloud'});
    instance._setCredential('cred');
    var output = renderer.getRenderOutput();
    assert.isUndefined(
      output.props.children[9].props.children.props.children[0]);
  });

<<<<<<< HEAD
  it('can handle the agreements when there are no added apps', function() {
    delete groupedChanges['_deploy'];
=======
  // Click log in and pass the given error string to the login callback used by
  // the component. Return the component instance.
  const login = function(err) {
    const loginToController = sinon.stub();
    const renderer = jsTestUtils.shallowRender(
      <juju.components.DeploymentFlow
        acl={acl}
        changes={{}}
        changesFilterByParent={sinon.stub()}
        changeState={sinon.stub()}
        deploy={sinon.stub()}
        generateAllChangeDescriptions={sinon.stub()}
        generateCloudCredentialName={sinon.stub()}
        getAuth={sinon.stub().returns(false)}
        getCloudCredentials={sinon.stub()}
        getCloudCredentialNames={sinon.stub()}
        getCloudProviderDetails={sinon.stub()}
        groupedChanges={groupedChanges}
        listBudgets={sinon.stub()}
        listClouds={sinon.stub()}
        listPlansForCharm={sinon.stub()}
        loginToController={loginToController}
        modelCommitted={true}
        modelName="Pavlova"
        servicesGetById={sinon.stub()}
        updateCloudCredential={sinon.stub()}
        user="user-admin">
        <span>content</span>
      </juju.components.DeploymentFlow>, true);
    const instance = renderer.getMountedInstance();
    assert.strictEqual(instance.state.loggedIn, false);
    instance.refs = {
      modelName: {
        getValue: sinon.stub().returns('Lamington')
      }
    };
    const output = renderer.getRenderOutput();
    const loginSection = output.props.children[1];
    const loginButton = loginSection.props.children.props.children.props;
    // Click to log in.
    loginButton.action();
    assert.strictEqual(loginToController.callCount, 1);
    const cb = loginToController.args[0][0];
    cb(err);
    return instance;
  };

  it('can login (success)', function() {
    const instance = login(null);
    assert.strictEqual(instance.state.loggedIn, true);
  });

  it('can login (failure)', function() {
    const instance = login('bad wolf');
    assert.strictEqual(instance.state.loggedIn, false);
  });

  it('can deploy', function() {
    var deploy = sinon.stub().callsArg(0);
    var changeState = sinon.stub();
>>>>>>> 10d35a43
    var renderer = jsTestUtils.shallowRender(
      <juju.components.DeploymentFlow
        acl={acl}
        changes={{}}
        changesFilterByParent={sinon.stub()}
        changeState={sinon.stub()}
        charmsGetById={charmsGetById}
        deploy={sinon.stub()}
        generateAllChangeDescriptions={sinon.stub()}
        generateCloudCredentialName={sinon.stub()}
        getAuth={sinon.stub()}
        getCloudCredentials={sinon.stub()}
        getCloudCredentialNames={sinon.stub()}
        getCloudProviderDetails={sinon.stub()}
        getUserName={sinon.stub()}
        groupedChanges={groupedChanges}
        listBudgets={sinon.stub()}
        listClouds={sinon.stub()}
        listPlansForCharm={sinon.stub()}
        modelCommitted={true}
        modelName="Pavlova"
        servicesGetById={sinon.stub()}
        updateCloudCredential={sinon.stub()}>
        <span>content</span>
      </juju.components.DeploymentFlow>, true);
    var instance = renderer.getMountedInstance();
    instance._setCloud({name: 'cloud'});
    instance._setCredential('cred');
    var output = renderer.getRenderOutput();
    assert.isUndefined(
      output.props.children[9].props.children.props.children[0]);
  });

  it('can display the agreements section', function() {
    charmsGetById = sinon.stub().returns({
      get: sinon.stub().returns(['django-terms'])
    });
    const renderer = jsTestUtils.shallowRender(
      <juju.components.DeploymentFlow
        acl={acl}
        changes={{}}
        changesFilterByParent={sinon.stub()}
        changeState={sinon.stub()}
        charmsGetById={charmsGetById}
        deploy={sinon.stub()}
        environment={{}}
        generateAllChangeDescriptions={sinon.stub()}
        generateCloudCredentialName={sinon.stub()}
        getAgreements={sinon.stub()}
        getAuth={sinon.stub()}
        getCloudCredentialNames={sinon.stub()}
        getCloudCredentials={sinon.stub()}
        getCloudProviderDetails={sinon.stub()}
        getUserName={sinon.stub()}
        groupedChanges={groupedChanges}
        listBudgets={sinon.stub()}
        listClouds={sinon.stub()}
        listPlansForCharm={sinon.stub()}
        loginToController={sinon.stub()}
        modelName="Pavlova"
        servicesGetById={sinon.stub()}
        showTerms={sinon.stub()}
        updateCloudCredential={sinon.stub()}
        withPlans={true}>
        <span>content</span>
      </juju.components.DeploymentFlow>, true);
    const instance = renderer.getMountedInstance();
    instance._setCloud({name: 'cloud'});
    instance._setCredential('cred');
    const output = renderer.getRenderOutput();
    const agreements = output.props.children[9].props.children
      .props.children[0];
    const expected = (
      <div className="deployment-flow__deploy-option">
        <input className="deployment-flow__deploy-checkbox"
          onChange={instance._handleTermsAgreement}
          disabled={false}
          id="terms"
          type="checkbox" />
        <label className="deployment-flow__deploy-label"
          htmlFor="terms">
          I agree to all terms.
        </label>
      </div>);
    assert.deepEqual(agreements, expected);
  });

  // Click log in and pass the given error string to the login callback used by
  // the component. Return the component instance.
  const login = function(err) {
    const loginToController = sinon.stub();
    const renderer = jsTestUtils.shallowRender(
      <juju.components.DeploymentFlow
        acl={acl}
        changes={{}}
        changesFilterByParent={sinon.stub()}
        changeState={sinon.stub()}
        charmsGetById={charmsGetById}
        deploy={sinon.stub()}
        environment={{}}
        generateAllChangeDescriptions={sinon.stub()}
        generateCloudCredentialName={sinon.stub()}
        getAgreements={sinon.stub()}
        getAuth={sinon.stub().returns(false)}
        getCloudCredentialNames={sinon.stub()}
        getCloudCredentials={sinon.stub()}
        getCloudProviderDetails={sinon.stub()}
        getUserName={sinon.stub()}
        groupedChanges={groupedChanges}
        listBudgets={sinon.stub()}
        listClouds={sinon.stub()}
        listPlansForCharm={sinon.stub()}
        loginToController={loginToController}
        modelCommitted={true}
        modelName="Pavlova"
        servicesGetById={sinon.stub()}
        showTerms={sinon.stub()}
        updateCloudCredential={sinon.stub()}>
        <span>content</span>
      </juju.components.DeploymentFlow>, true);
    const instance = renderer.getMountedInstance();
    assert.strictEqual(instance.state.loggedIn, false);
    instance.refs = {
      modelName: {
        getValue: sinon.stub().returns('Lamington')
      }
    };
    const output = renderer.getRenderOutput();
    const loginSection = output.props.children[1];
    const loginButton = loginSection.props.children.props.children.props;
    // Call the supplied callback function which is called after the user
    // logs in.
    loginButton.loginToController(loginButton.callback);
    assert.strictEqual(loginToController.callCount, 1);
    const cb = loginToController.args[0][0];
    cb(err);
    return instance;
  };

  it('can login (success)', function() {
    const instance = login(null);
    assert.strictEqual(instance.state.loggedIn, true);
  });

  it('can login (failure)', function() {
    const instance = login('bad wolf');
    assert.strictEqual(instance.state.loggedIn, false);
  });

  it('can deploy', function() {
    const deploy = sinon.stub().callsArg(0);
    const changeState = sinon.stub();
    let modelName;
    const renderer = jsTestUtils.shallowRender(
      <juju.components.DeploymentFlow
        acl={acl}
        changes={{}}
        changesFilterByParent={sinon.stub()}
        changeState={changeState}
<<<<<<< HEAD
        charmsGetById={charmsGetById}
=======
>>>>>>> 10d35a43
        deploy={deploy}
        environment={{set: (key, value) => {
          assert.strictEqual(key, 'name');
          modelName = value;
        }}}
        generateAllChangeDescriptions={sinon.stub()}
        generateCloudCredentialName={sinon.stub()}
        getAgreements={sinon.stub()}
        getAuth={sinon.stub().returns(true)}
        getCloudCredentialNames={sinon.stub()}
        getCloudCredentials={sinon.stub()}
        getCloudProviderDetails={sinon.stub()}
        getUserName={sinon.stub()}
        groupedChanges={groupedChanges}
        listBudgets={sinon.stub()}
        listClouds={sinon.stub()}
        listPlansForCharm={sinon.stub()}
        loginToController={sinon.stub()}
        modelCommitted={true}
        modelName="Pavlova"
        servicesGetById={sinon.stub()}
        showTerms={sinon.stub()}
        updateCloudCredential={sinon.stub()}>
        <span>content</span>
      </juju.components.DeploymentFlow>, true);
    const instance = renderer.getMountedInstance();
    instance.refs = {
      modelName: {
        getValue: sinon.stub().returns('Lamington')
      }
    };
    instance._updateModelName();
    assert.strictEqual(modelName, 'Lamington');
    instance._setCloud({name: 'cloud'});
    instance._setCredential('cred');
    instance._setRegion('north');
    const output = renderer.getRenderOutput();
    output.props.children[9].props.children.props.children[1].props.children
      .props.action();
    assert.equal(deploy.callCount, 1);
    assert.strictEqual(deploy.args[0].length, 4);
    assert.equal(deploy.args[0][2], 'Lamington');
    assert.deepEqual(deploy.args[0][3], {
      credential: 'cred',
      cloud: 'cloud',
      region: 'north'
    });
    assert.equal(changeState.callCount, 1);
  });

  it('allow or disallow deployments', function() {
    const tests = [{
      about: 'no model name',
      state: {modelName: ''},
      allowed: false
    }, {
      about: 'no model name: legacy juju',
      state: {modelName: ''},
      isLegacyJuju: true,
      allowed: false
    }, {
      about: 'legacy juju',
      state: {modelName: 'mymodel'},
      isLegacyJuju: true,
      allowed: true
    }, {
      about: 'no cloud',
      state: {modelName: 'mymodel'},
      modelCommitted: true,
      allowed: false
    }, {
      about: 'read only',
      state: {
        modelName: 'mymodel',
        cloud: {cloudType: 'aws'}
      },
      isReadOnly: true,
      modelCommitted: true,
      allowed: false
    }, {
      about: 'deploying',
      state: {
        modelName: 'mymodel',
        cloud: {cloudType: 'aws'},
        deploying: true
      },
      modelCommitted: true,
      allowed: false
    }, {
      about: 'model committed',
      state: {
        modelName: 'mymodel',
        cloud: {cloudType: 'aws'}
      },
      modelCommitted: true,
      allowed: true
    }, {
      about: 'no ssh on azure',
      state: {
        modelName: 'mymodel',
        cloud: {cloudType: 'azure'}
      },
      allowed: false
    }, {
      about: 'no ssh on aws',
      state: {
        modelName: 'mymodel',
        cloud: {cloudType: 'aws'}
      },
      allowed: true
    }, {
      about: 'ssh provided on azure',
      state: {
        modelName: 'mymodel',
        cloud: {cloudType: 'azure'},
        sshKey: 'mykey'
      },
      allowed: true
    }, {
      about: 'ssh provided on aws',
      state: {
        modelName: 'mymodel',
        cloud: {cloudType: 'aws'},
        sshKey: 'mykey'
      },
      allowed: true
    }, {
      about: 'terms not agreed',
      state: {
        modelName: 'mymodel',
        cloud: {cloudType: 'aws'},
        terms: ['foo'],
        termsAgreed: false
      },
      allowed: false
    }, {
      about: 'terms agreed',
      state: {
        modelName: 'mymodel',
        cloud: {cloudType: 'aws'},
        terms: ['foo'],
        termsAgreed: true
      },
      allowed: true
    }];
    tests.forEach(test => {
      const isLegacyJuju = !!test.isLegacyJuju;
      const acl = {isReadOnly: () => !!test.isReadOnly};
      const modelCommitted = !!test.modelCommitted;
      const renderer = jsTestUtils.shallowRender(
        <juju.components.DeploymentFlow
          acl={acl}
          changes={{}}
          changesFilterByParent={sinon.stub()}
          changeState={sinon.stub()}
          charmsGetById={charmsGetById}
          deploy={sinon.stub()}
          environment={sinon.stub()}
          generateAllChangeDescriptions={sinon.stub()}
          generateCloudCredentialName={sinon.stub()}
          getAuth={sinon.stub().returns(true)}
          getCloudCredentials={sinon.stub()}
          getCloudCredentialNames={sinon.stub()}
          getCloudProviderDetails={sinon.stub()}
          getUserName={sinon.stub()}
          groupedChanges={groupedChanges}
          isLegacyJuju={isLegacyJuju}
          listBudgets={sinon.stub()}
          listClouds={sinon.stub()}
          listPlansForCharm={sinon.stub()}
          modelCommitted={modelCommitted}
          modelName="Pavlova"
          servicesGetById={sinon.stub()}
          updateCloudCredential={sinon.stub()}>
          <span>content</span>
        </juju.components.DeploymentFlow>, true);
      const instance = renderer.getMountedInstance();
      instance.setState(test.state);
      const allowed = instance._deploymentAllowed();
      assert.strictEqual(allowed, test.allowed, test.about);
    });
  });

  it('can disable the deploy button on deploy', function () {
    var deploy = sinon.stub();
    var changeState = sinon.stub();
    var renderer = jsTestUtils.shallowRender(
      <juju.components.DeploymentFlow
        acl={acl}
        changes={{}}
        changesFilterByParent={sinon.stub()}
        changeState={changeState}
        charmsGetById={charmsGetById}
        deploy={deploy}
        generateAllChangeDescriptions={sinon.stub()}
        generateCloudCredentialName={sinon.stub()}
        getAuth={sinon.stub().returns(true)}
        getCloudCredentials={sinon.stub()}
        getCloudCredentialNames={sinon.stub()}
        getCloudProviderDetails={sinon.stub()}
        getUserName={sinon.stub()}
        groupedChanges={groupedChanges}
        listBudgets={sinon.stub()}
        listClouds={sinon.stub()}
        listPlansForCharm={sinon.stub()}
        modelCommitted={true}
        modelName="Pavlova"
        servicesGetById={sinon.stub()}
        updateCloudCredential={sinon.stub()}>
        <span>content</span>
      </juju.components.DeploymentFlow>, true);
    var instance = renderer.getMountedInstance();
    instance.refs = {
      modelName: {
        getValue: sinon.stub().returns('Lamington')
      }
    };
    instance._setCloud({name: 'cloud'});
    instance._setCredential('cred');
    instance._setRegion('north');
    let output = renderer.getRenderOutput();
    let deployButton = output.props.children[9].props.children.props
      .children[1].props.children.props;
    deployButton.action();

    // .action() rerenders the component so we need to get it again
    output = renderer.getRenderOutput();
    deployButton = output.props.children[9].props.children.props
      .children[1].props.children.props;

    assert.equal(deployButton.disabled, true);
    assert.equal(deployButton.title, 'Deploying...');
  });

  it('can deploy without updating the model name', function() {
    var deploy = sinon.stub().callsArg(0);
    var changeState = sinon.stub();
    var renderer = jsTestUtils.shallowRender(
      <juju.components.DeploymentFlow
        acl={acl}
        changes={{}}
        changesFilterByParent={sinon.stub()}
        changeState={changeState}
        charmsGetById={charmsGetById}
        deploy={deploy}
        environment={{}}
        generateAllChangeDescriptions={sinon.stub()}
        generateCloudCredentialName={sinon.stub()}
        getAgreements={sinon.stub()}
        getAuth={sinon.stub()}
        getCloudCredentialNames={sinon.stub()}
        getCloudCredentials={sinon.stub()}
        getCloudProviderDetails={sinon.stub()}
        getUserName={sinon.stub()}
        groupedChanges={groupedChanges}
        listBudgets={sinon.stub()}
        listClouds={sinon.stub()}
        listPlansForCharm={sinon.stub()}
        loginToController={sinon.stub()}
        modelCommitted={true}
        modelName="Pavlova"
        servicesGetById={sinon.stub()}
        showTerms={sinon.stub()}
        updateCloudCredential={sinon.stub()}>
        <span>content</span>
      </juju.components.DeploymentFlow>, true);
    var instance = renderer.getMountedInstance();
    instance.refs = {};
    instance._setCloud({name: 'cloud'});
    instance._setCredential('cred');
    instance._setRegion('north');
    var output = renderer.getRenderOutput();
    output.props.children[9].props.children.props.children[1].props.children
      .props.action();
    assert.equal(deploy.callCount, 1);
    assert.strictEqual(deploy.args[0].length, 4);
    assert.equal(deploy.args[0][2], 'Pavlova');
    assert.deepEqual(deploy.args[0][3], {
      credential: 'cred',
      cloud: 'cloud',
      region: 'north'
    });
    assert.equal(changeState.callCount, 1);
  });

  it('can deploy with SSH keys', function() {
    var deploy = sinon.stub().callsArg(0);
    var changeState = sinon.stub();
    var renderer = jsTestUtils.shallowRender(
      <juju.components.DeploymentFlow
        acl={acl}
        changes={{}}
        changesFilterByParent={sinon.stub()}
        changeState={changeState}
        charmsGetById={charmsGetById}
        deploy={deploy}
        generateAllChangeDescriptions={sinon.stub()}
        generateCloudCredentialName={sinon.stub()}
        getAuth={sinon.stub().returns(true)}
        getCloudCredentials={sinon.stub()}
        getCloudCredentialNames={sinon.stub()}
        getCloudProviderDetails={sinon.stub()}
        getUserName={sinon.stub()}
        groupedChanges={groupedChanges}
        listBudgets={sinon.stub()}
        listClouds={sinon.stub()}
        listPlansForCharm={sinon.stub()}
        modelCommitted={true}
        modelName="mymodel"
        servicesGetById={sinon.stub()}
        updateCloudCredential={sinon.stub()}>
        <span>content</span>
      </juju.components.DeploymentFlow>, true);
    var instance = renderer.getMountedInstance();
    instance._setCloud({name: 'azure'});
    instance._setCredential('creds');
    instance._setRegion('skaro');
    instance._setSSHKey('my SSH key');
    var output = renderer.getRenderOutput();
    output.props.children[9].props.children.props.children[1].props.children
      .props.action();
    assert.equal(deploy.callCount, 1);
    assert.strictEqual(deploy.args[0].length, 4);
    assert.equal(deploy.args[0][2], 'mymodel');
    assert.deepEqual(deploy.args[0][3], {
      credential: 'creds',
      cloud: 'azure',
      region: 'skaro',
      config: {'authorized-keys': 'my SSH key'}
    });
    assert.equal(changeState.callCount, 1);
  });


  it('can deploy with Juju 1', function() {
    var deploy = sinon.stub().callsArg(0);
    var changeState = sinon.stub();
    var renderer = jsTestUtils.shallowRender(
      <juju.components.DeploymentFlow
        acl={acl}
        changes={{}}
        changesFilterByParent={sinon.stub()}
        changeState={changeState}
        charmsGetById={charmsGetById}
        deploy={deploy}
        environment={{}}
        generateAllChangeDescriptions={sinon.stub()}
        generateCloudCredentialName={sinon.stub()}
        getAgreements={sinon.stub()}
        getAuth={sinon.stub()}
        getCloudCredentialNames={sinon.stub()}
        getCloudCredentials={sinon.stub()}
        getCloudProviderDetails={sinon.stub()}
        getUserName={sinon.stub()}
        groupedChanges={groupedChanges}
        isLegacyJuju={true}
        listBudgets={sinon.stub()}
        listClouds={sinon.stub()}
        listPlansForCharm={sinon.stub()}
        loginToController={sinon.stub()}
        modelCommitted={true}
        modelName="Pavlova"
        servicesGetById={sinon.stub()}
        showTerms={sinon.stub()}
        updateCloudCredential={sinon.stub()}>
        <span>content</span>
      </juju.components.DeploymentFlow>, true);
    var instance = renderer.getMountedInstance();
    instance.refs = {};
    var output = renderer.getRenderOutput();
    output.props.children[9].props.children.props.children[1].props.children
      .props.action();
    assert.equal(deploy.callCount, 1);
    assert.strictEqual(deploy.args[0].length, 4);
    assert.equal(deploy.args[0][2], 'Pavlova');
    assert.deepEqual(deploy.args[0][3], {
      credential: undefined,
      cloud: undefined,
      region: undefined
    });
    assert.equal(changeState.callCount, 1);
  });

  it('focuses on the model name field when loaded', function() {
    var renderer = jsTestUtils.shallowRender(
      <juju.components.DeploymentFlow
        acl={acl}
        changes={{}}
        changesFilterByParent={sinon.stub()}
        changeState={sinon.stub()}
        charmsGetById={charmsGetById}
        deploy={sinon.stub()}
        environment={{}}
        generateAllChangeDescriptions={sinon.stub()}
        generateCloudCredentialName={sinon.stub()}
        getAgreements={sinon.stub()}
        getAuth={sinon.stub()}
        getCloudCredentialNames={sinon.stub()}
        getCloudCredentials={sinon.stub()}
        getCloudProviderDetails={sinon.stub()}
        getUserName={sinon.stub()}
        groupedChanges={groupedChanges}
        listBudgets={sinon.stub()}
        listClouds={sinon.stub()}
        listPlansForCharm={sinon.stub()}
        loginToController={sinon.stub()}
        modelName="Pavlova"
        servicesGetById={sinon.stub()}
        showTerms={sinon.stub()}
        updateCloudCredential={sinon.stub()}>
        <span>content</span>
      </juju.components.DeploymentFlow>, true);
    var instance = renderer.getMountedInstance();
    instance.refs = {modelName: {focus: sinon.stub()}};
    instance.componentDidMount();
    assert.equal(instance.refs.modelName.focus.callCount, 1);
  });
});<|MERGE_RESOLUTION|>--- conflicted
+++ resolved
@@ -75,10 +75,7 @@
         changes={changes}
         changesFilterByParent={changesFilterByParent}
         changeState={changeState}
-<<<<<<< HEAD
-        charmsGetById={charmsGetById}
-=======
->>>>>>> 10d35a43
+        charmsGetById={charmsGetById}
         deploy={sinon.stub()}
         environment={{}}
         generateAllChangeDescriptions={generateAllChangeDescriptions}
@@ -770,71 +767,8 @@
       output.props.children[9].props.children.props.children[0]);
   });
 
-<<<<<<< HEAD
   it('can handle the agreements when there are no added apps', function() {
     delete groupedChanges['_deploy'];
-=======
-  // Click log in and pass the given error string to the login callback used by
-  // the component. Return the component instance.
-  const login = function(err) {
-    const loginToController = sinon.stub();
-    const renderer = jsTestUtils.shallowRender(
-      <juju.components.DeploymentFlow
-        acl={acl}
-        changes={{}}
-        changesFilterByParent={sinon.stub()}
-        changeState={sinon.stub()}
-        deploy={sinon.stub()}
-        generateAllChangeDescriptions={sinon.stub()}
-        generateCloudCredentialName={sinon.stub()}
-        getAuth={sinon.stub().returns(false)}
-        getCloudCredentials={sinon.stub()}
-        getCloudCredentialNames={sinon.stub()}
-        getCloudProviderDetails={sinon.stub()}
-        groupedChanges={groupedChanges}
-        listBudgets={sinon.stub()}
-        listClouds={sinon.stub()}
-        listPlansForCharm={sinon.stub()}
-        loginToController={loginToController}
-        modelCommitted={true}
-        modelName="Pavlova"
-        servicesGetById={sinon.stub()}
-        updateCloudCredential={sinon.stub()}
-        user="user-admin">
-        <span>content</span>
-      </juju.components.DeploymentFlow>, true);
-    const instance = renderer.getMountedInstance();
-    assert.strictEqual(instance.state.loggedIn, false);
-    instance.refs = {
-      modelName: {
-        getValue: sinon.stub().returns('Lamington')
-      }
-    };
-    const output = renderer.getRenderOutput();
-    const loginSection = output.props.children[1];
-    const loginButton = loginSection.props.children.props.children.props;
-    // Click to log in.
-    loginButton.action();
-    assert.strictEqual(loginToController.callCount, 1);
-    const cb = loginToController.args[0][0];
-    cb(err);
-    return instance;
-  };
-
-  it('can login (success)', function() {
-    const instance = login(null);
-    assert.strictEqual(instance.state.loggedIn, true);
-  });
-
-  it('can login (failure)', function() {
-    const instance = login('bad wolf');
-    assert.strictEqual(instance.state.loggedIn, false);
-  });
-
-  it('can deploy', function() {
-    var deploy = sinon.stub().callsArg(0);
-    var changeState = sinon.stub();
->>>>>>> 10d35a43
     var renderer = jsTestUtils.shallowRender(
       <juju.components.DeploymentFlow
         acl={acl}
@@ -994,10 +928,7 @@
         changes={{}}
         changesFilterByParent={sinon.stub()}
         changeState={changeState}
-<<<<<<< HEAD
-        charmsGetById={charmsGetById}
-=======
->>>>>>> 10d35a43
+        charmsGetById={charmsGetById}
         deploy={deploy}
         environment={{set: (key, value) => {
           assert.strictEqual(key, 'name');
@@ -1048,7 +979,7 @@
     assert.equal(changeState.callCount, 1);
   });
 
-  it('allow or disallow deployments', function() {
+  it('allows or disallows deployments', function() {
     const tests = [{
       about: 'no model name',
       state: {modelName: ''},
