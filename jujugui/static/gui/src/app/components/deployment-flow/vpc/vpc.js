/*
This file is part of the Juju GUI, which lets users view and manage Juju
environments within a graphical interface (https://launchpad.net/juju-gui).
Copyright (C) 2017 Canonical Ltd.

This program is free software: you can redistribute it and/or modify it under
the terms of the GNU Affero General Public License version 3, as published by
the Free Software Foundation.

This program is distributed in the hope that it will be useful, but WITHOUT
ANY WARRANTY; without even the implied warranties of MERCHANTABILITY,
SATISFACTORY QUALITY, or FITNESS FOR A PARTICULAR PURPOSE.  See the GNU Affero
General Public License for more details.

You should have received a copy of the GNU Affero General Public License along
with this program.  If not, see <http://www.gnu.org/licenses/>.
*/

'use strict';

/**
  This component allows users to provide their AWS virtual private cloud
  identifier.
*/
class DeploymentVPC extends React.Component {
  constructor() {
    super();
    this.state = {force: false, forceEnabled: false};
  }

  /**
    Handle text input blur changes by setting the VPC data.

    @param {Object} evt The blur event.
  */
  _onInputBlur(evt) {
    this.setVPC(this.state.force);
  }

  /**
    Handle text input key up events by disabling or enabling the VPC force
    check box based on whether the input is empty.

    @param {Object} evt The key up event.
  */
  _onInputKeyUp(evt) {
    this.setState({forceEnabled: !!this.refs.vpcId.getValue()});
  }

  /**
    Handle VPC force check box changes by updating the VPC data.

    @param {Object} evt The change event from the check box.
  */
  _onCheckboxChange(evt) {
    const force = evt.target.checked;
    this.setState({force: force});
    this.setVPC(force);
  }

  /**
    Stop the propagation of VPC force check box click events.

    @param {Object} evt The change event from the check box.
  */
  _onCheckboxClick(evt) {
    evt.stopPropagation();
  }

  /**
    Set VPC id and force values based on the current state of VPC widgets.

    @param {Boolean} force Whether to force the id value, even if not valid.
  */
  setVPC(force) {
    this.props.setVPCId(this.refs.vpcId.getValue(), force);
  }

  /**
    Render the component.
  */
  render() {
    return (
      <div className="six-col">
        <juju.components.GenericInput
          label="VPC ID"
          key="vpcId"
          ref="vpcId"
          multiLine={false}
          onBlur={this._onInputBlur.bind(this)}
          onKeyUp={this._onInputKeyUp.bind(this)}
          required={false}
        />
<<<<<<< HEAD
        <label>
          <input
            type="checkbox"
            id="vpcIdForce"
            onChange={this._onCheckboxChange}
            onClick={this._onCheckboxClick}
            checked={this.state.force}
            disabled={!this.state.forceEnabled}
          />
          &nbsp;
          Always use this ID
        </label>
=======
        <input
          type="checkbox"
          id="vpcIdForce"
          onChange={this._onCheckboxChange.bind(this)}
          onClick={this._onCheckboxClick.bind(this)}
          checked={this.state.force}
          disabled={!this.state.forceEnabled}
        />
        &nbsp;
        Force Juju to use the AWS VPC ID specified above, even when it fails
        the minimum validation criteria. This is ignored if VPC ID is not
        set.
>>>>>>> 82645c53
      </div>
    );
  }
};

DeploymentVPC.propTypes = {
  setVPCId: React.PropTypes.func.isRequired
};

YUI.add('deployment-vpc', function() {
  juju.components.DeploymentVPC = DeploymentVPC;
}, '0.1.0', {
  requires: []
});<|MERGE_RESOLUTION|>--- conflicted
+++ resolved
@@ -80,44 +80,39 @@
     Render the component.
   */
   render() {
+    const vpcLink =
+    'http://docs.aws.amazon.com/AmazonVPC/latest/UserGuide/default-vpc.html';
     return (
-      <div className="six-col">
-        <juju.components.GenericInput
-          label="VPC ID"
-          key="vpcId"
-          ref="vpcId"
-          multiLine={false}
-          onBlur={this._onInputBlur.bind(this)}
-          onKeyUp={this._onInputKeyUp.bind(this)}
-          required={false}
-        />
-<<<<<<< HEAD
-        <label>
-          <input
-            type="checkbox"
-            id="vpcIdForce"
-            onChange={this._onCheckboxChange}
-            onClick={this._onCheckboxClick}
-            checked={this.state.force}
-            disabled={!this.state.forceEnabled}
+      <div className="twelve-col">
+        <p>Juju uses your default VPC – or you can specify one here.</p>
+        <p>AWS accounts created since December 2013 have this –&nbsp;
+          older accounts may not.&nbsp;
+          <a className="link"
+            target="_blank" href={vpcLink}>Default VPC basics.</a>
+        </p>
+        <div className="six-col">
+          <juju.components.GenericInput
+            label="VPC ID"
+            key="vpcId"
+            ref="vpcId"
+            multiLine={false}
+            onBlur={this._onInputBlur.bind(this)}
+            onKeyUp={this._onInputKeyUp.bind(this)}
+            required={false}
           />
-          &nbsp;
-          Always use this ID
-        </label>
-=======
-        <input
-          type="checkbox"
-          id="vpcIdForce"
-          onChange={this._onCheckboxChange.bind(this)}
-          onClick={this._onCheckboxClick.bind(this)}
-          checked={this.state.force}
-          disabled={!this.state.forceEnabled}
-        />
-        &nbsp;
-        Force Juju to use the AWS VPC ID specified above, even when it fails
-        the minimum validation criteria. This is ignored if VPC ID is not
-        set.
->>>>>>> 82645c53
+          <label>
+            <input
+              type="checkbox"
+              id="vpcIdForce"
+              onChange={this._onCheckboxChange}
+              onClick={this._onCheckboxClick}
+              checked={this.state.force}
+              disabled={!this.state.forceEnabled}
+            />
+            &nbsp;
+            Always use this ID
+          </label>
+        </div>
       </div>
     );
   }
