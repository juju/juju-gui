--- conflicted
+++ resolved
@@ -58,16 +58,12 @@
       const modelCommitted = this.props.modelCommitted;
       return {
         cloud: modelCommitted ? this.props.cloud : null,
+        deploying: false,
         credential: this.props.credential,
         loggedIn: !!this.props.getAuth(),
         region: this.props.region,
         showChangelogs: false,
-<<<<<<< HEAD
         sshKey: null
-=======
-        loggedIn: !!this.props.getAuth(),
-        deploying: false
->>>>>>> d496c994
       };
     },
 
@@ -269,11 +265,11 @@
       @method _handleDeploy
     */
     _handleDeploy: function() {
+      this.setState({deploying: true});
       let modelName = '';
       if (this.refs.modelName) {
         modelName = this.refs.modelName.getValue();
       }
-<<<<<<< HEAD
       const args = {
         credential: this.state.credential,
         cloud: this.state.cloud && this.state.cloud.name || undefined,
@@ -283,11 +279,6 @@
         args.config = {'authorized-keys': this.state.sshKey};
       }
       this.props.deploy(this._handleClose, true, modelName, args);
-=======
-      this.setState({deploying: true});
-      this.props.deploy(
-        this._handleClose, true, modelName, credential, cloud, region);
->>>>>>> d496c994
     },
 
     /**
