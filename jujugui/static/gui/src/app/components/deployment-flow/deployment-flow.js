/*
This file is part of the Juju GUI, which lets users view and manage Juju
environments within a graphical interface (https://launchpad.net/juju-gui).
Copyright (C) 2016 Canonical Ltd.

This program is free software: you can redistribute it and/or modify it under
the terms of the GNU Affero General Public License version 3, as published by
the Free Software Foundation.

This program is distributed in the hope that it will be useful, but WITHOUT
ANY WARRANTY; without even the implied warranties of MERCHANTABILITY,
SATISFACTORY QUALITY, or FITNESS FOR A PARTICULAR PURPOSE.  See the GNU Affero
General Public License for more details.

You should have received a copy of the GNU Affero General Public License along
with this program.  If not, see <http://www.gnu.org/licenses/>.
*/

'use strict';

// Define the VPC ID zero value.
const INITIAL_VPC_ID = null;

class DeploymentFlow extends React.Component {
  constructor(props) {
    super(props);
    this.xhrs = [];
    // Set up the cloud, credential and region from props, as if they exist at
    // mount they can't be changed.
    const modelCommitted = this.props.modelCommitted;
    this.state = {
      cloud: modelCommitted ? this.props.cloud : null,
      deploying: false,
      credential: this.props.credential,
      loadingTerms: false,
      loggedIn: this.props.isLoggedIn(),
      modelName: this.props.modelName,
      newTerms: [],
      paymentUser: null,
      region: this.props.region,
      showChangelogs: false,
      sshKey: null,
      // The list of term ids for the uncommitted applications.
      terms: this._getTerms() || [],
      // Whether the user has ticked the checked to agree to terms.
      termsAgreed: false,
      vpcId: INITIAL_VPC_ID,
      vpcIdForce: false
    };
  }

  componentWillMount() {
    if (this.state.loggedIn) {
      this._getAgreements();
    }
    this.sendAnalytics('Component mounted');
  }

  componentDidMount() {
    const modelName = this.refs.modelName;
    if (modelName) {
      modelName.focus();
    }
  }

  componentWillReceiveProps(nextProps) {
    const newApps = nextProps.applications;
    const currentApps = this.props.applications;
    // Filter the list of new apps to find that don't exist in the current
    // list of apps.
    const appDiff = newApps.filter(a => currentApps.indexOf(a) === -1);
    if (newApps.length !== currentApps.length || appDiff.length > 0) {
      this._getAgreements();
    }
  }

  componentWillUnmount() {
    this.xhrs.forEach((xhr) => {
      xhr && xhr.abort && xhr.abort();
    });
  }

  /**
    Use the props and state to figure out if a section should be visible,
    disabled or completed.

    @method _getSectionStatus
    @param {String} section The name of the section you want data for.
    @returns {Object} The object with completed, disabled and visible params.
  */
  _getSectionStatus(section) {
    let completed;
    let disabled;
    let visible;
    const hasCloud = !!this.state.cloud;
    const hasCredential = !!this.state.credential;
    const willCreateModel = !this.props.modelCommitted;
    const groupedChanges = this.props.groupedChanges;
    switch (section) {
      case 'model-name':
        completed = this.props.acl.isReadOnly() ||
          (
            (this.state.modelName !== 'mymodel' || hasCloud)
            && this.state.modelName !== ''
          );
        disabled = false;
        visible = willCreateModel;
        break;
      case 'cloud':
        completed = hasCloud && hasCredential;
        disabled = !this.state.loggedIn;
        visible = this.state.loggedIn && (willCreateModel || !completed);
        break;
      case 'credential':
        completed = false;
        disabled = !hasCloud;
        visible = willCreateModel && hasCloud;
        break;
      case 'ssh-key':
        completed = false;
        disabled = !hasCloud;
        visible = willCreateModel;
        break;
      case 'vpc':
        completed = false;
        disabled = !hasCloud;
        visible = (
          willCreateModel && hasCloud && this.state.cloud.name === 'aws');
        break;
      case 'machines':
        const addMachines = groupedChanges._addMachines;
        completed = false;
        disabled = !hasCloud || !hasCredential;
        visible = addMachines && Object.keys(addMachines).length > 0;
        break;
      case 'services':
        const deploys = groupedChanges._deploy;
        completed = false;
        disabled = !hasCloud || !hasCredential;
        visible = deploys && Object.keys(deploys).length > 0;
        break;
      case 'budget':
        completed = false;
        disabled = !hasCloud || !hasCredential;
        visible = this.props.withPlans;
        break;
      case 'payment':
        completed = !!this.state.paymentUser;
        disabled = false;
        visible = this.props.showPay;
        break;
      case 'changes':
        completed = false;
        disabled = !hasCloud || !hasCredential;
        visible = true;
        break;
      case 'agreements':
        const newTerms = this.state.newTerms;
        completed = false;
        disabled = !hasCloud || !hasCredential;
        visible = newTerms && newTerms.length > 0;
        break;
    }
    return {
      completed: completed,
      disabled: disabled,
      visible: visible
    };
  }

  /**
    Store the selected cloud in state.

    @method _setCloud
    @param {String} cloud The selected cloud.
  */
  _setCloud(cloud) {
    this.setState({cloud: cloud, vpcId: INITIAL_VPC_ID});
  }

  /**
    Store the selected credential in state.

    @method _setCredential
    @param {String} credential The selected credential.
  */
  _setCredential(credential) {
    this.setState({credential: credential});
  }

  /**
    Store the selected region in state.

    @method _setRegion
    @param {String} region The selected region.
  */
  _setRegion(region) {
    this.setState({region: region});
  }

  /**
    Store the provided SSH key in state.

    @method _setSSHKey
    @param {String} key The SSH key.
  */
  _setSSHKey(key) {
    this.setState({sshKey: key});
  }

  /**
    Store the provided AWS virtual private cloud value in state.
    In the case the value is set, also set whether to force Juju to use the
    given value, even when it fails the minimum validation criteria.

    @method _setVPCId
    @param {String} value The VPC identifier.
    @param {Boolean} force Whether to force the value. Ignored if !value.
  */
  _setVPCId(value, force) {
    if (!value) {
      value = INITIAL_VPC_ID;
      force = false;
    }
    this.setState({vpcId: value, vpcIdForce: !!force});
  }

  /**
    Store the selected budget in state.

    @method _setBudget
    @param {String} budget The selected budget.
  */
  _setBudget(budget) {
    this.setState({budget: budget});
  }

  /**
    Store the payment user in state.

    @method _setPaymentUser
    @param {String} user The user deetails.
  */
  _setPaymentUser(user) {
    this.setState({paymentUser: user});
  }

  /**
    Toggle the visibility of the changelogs.

    @method _toggleChangelogs
  */
  _toggleChangelogs() {
    this.setState({showChangelogs: !this.state.showChangelogs});
  }

  /**
    Handle closing the panel when the close button is clicked.

    @method _handleClose
    @param {String} err An error if deployment failed, null otherwise.
  */
  _handleClose(err) {
    this.setState({deploying: false});
    if (err) {
      // Error handling is already done by the original deploy callback.
      // Here we need to just prevent the deployment flow to close.
      return;
    }
    this.props.changeState({
      gui: {
        deploy: null
      }
    });
  }

  /**
    Handle clearing the chosen cloud.

    @method _clearCloud
  */
  _clearCloud() {
    this._setCloud(null);
    // Also reset the chose credential.
    this._setCredential(null);
  }

  /**
    Handle deploying the model.

    @method _handleDeploy
  */
  _handleDeploy() {
    if (!this._deploymentAllowed()) {
      // This should never happen, as in these cases the deployment button is
      // disabled.
      console.log('deploy button clicked but it should have been disabled');
      return;
    }
    this.setState({deploying: true});
    this.sendAnalytics(
      'Button click',
      'Deploy model'
    );
    if (this.props.stats) {
      const flags = window.juju_config.flags;
      // The ddeploy flag is set by the store front. Here we measure its
      // effectiveness in a AB test exercise.
      const statName = 'deploy' + (flags.ddeploy ? '.direct' : '.target');
      this.props.stats.increase(statName);
    }

    const args = {
      config: {},
      cloud: this.state.cloud && this.state.cloud.name || undefined,
      credential: this.state.credential,
      region: this.state.region
    };
    if (this.state.sshKey) {
      args.config['authorized-keys'] = this.state.sshKey;
    }
    if (this.state.vpcId) {
      args.config['vpc-id'] = this.state.vpcId;
      args.config['vpc-id-force'] = this.state.vpcIdForce;
    }
    const deploy = this.props.deploy.bind(
      this, this._handleClose.bind(this), true, this.state.modelName, args);
    if (this.state.newTerms.length > 0) {
      const terms = this.state.newTerms.map(term => {
        const args = {
          name: term.name,
          revision: term.revision
        };
        if (term.owner) {
          args.owner = term.owner;
        }
        return args;
      });
      this.props.addAgreement(terms, (error, response) => {
        if (error) {
          this.props.addNotification({
            title: 'Could not agree to terms',
            message: `Could not agree to terms: ${error}`,
            level: 'error'
          });
          return;
        }
        deploy();
      });
    } else {
      deploy();
    }
  }

  /**
    Get the list of terms for the uncommitted apps.

    @method _getTerms
    @returns {Array} The list of terms.
  */
  _getTerms() {
    const appIds = [];
    // Get the list of undeployed apps. _deploy is the key for added apps.
    const deployCommands = this.props.groupedChanges['_deploy'];
    if (!deployCommands) {
      return;
    }
    // Find the undeployed app IDs.
    Object.keys(deployCommands).forEach(key => {
      appIds.push(deployCommands[key].command.args[0].charmURL);
    }) || [];
    // Get the terms for each undeployed app.
    const termIds = [];
    appIds.forEach(appId => {
      // Get the terms from the app's charm.
      const terms = this.props.charmsGetById(appId).get('terms');
      if (terms && terms.length > 0) {
        // If there are terms then add them if they haven't already been
        // recorded.
        terms.forEach(id => {
          if (termIds.indexOf(id) === -1) {
            termIds.push(id);
          }
        });
      }
    });
    return termIds;
  }

  /**
    Get the list of terms that the user has already agreed to.

    @method _getAgreements
  */
  _getAgreements() {
    // Get the list of terms for the uncommitted apps.
    const terms = this.state.terms;
    // If there are no charms with terms then we don't need to display
    // anything.
    if (terms.length === 0) {
      this.setState({newTerms: [], loadingTerms: false});
      return;
    }
    this.setState({loadingTerms: true}, () => {
      // Get the terms the user has not yet agreed to.
      const xhr = this.props.getAgreementsByTerms(
        terms, (error, agreements) => {
          if (error) {
            this.props.addNotification({
              title: 'Problem loading terms',
              message: `Problem loading terms: ${error}`,
              level: 'error'
            });
            console.error('Problem loading terms:', error);
            return;
          }
          this.setState({newTerms: agreements || [], loadingTerms: false});
        });
      this.xhrs.push(xhr);
    });
  }

  /**
    Split the term id into the attributes.

    @method _parseTermId
    @returns {Object} The term attributes.
  */
  _parseTermId(terms) {
    const parts = terms.split('/');
    let owner = null;
    let name = null;
    let revision = null;
    if (parts.length === 3) {
      // The string must be in the format `owner/name/id`;
      owner = parts[0];
      name = parts[1];
      revision = parseInt(parts[2]);
    } else if (parts.length === 1) {
      // The string must be in the format `name`;
      name = parts[0];
    } else if (!isNaN(parts[1])) {
      // The string must be in the format `name/id`;
      name = parts[0];
      revision = parseInt(parts[1]);
    } else {
      // The string must be in the format `owner/name`;
      owner = parts[0];
      name = parts[1];
    }
    return {
      owner: owner,
      name: name,
      revision: revision
    };
  }

  /**
    Generate a change cloud action if a cloud has been selected.

    @method _generateCloudAction
    @returns {Array} The list of actions.
  */
  _generateCloudAction() {
    if (!this.state.cloud || this.props.modelCommitted) {
      return;
    }
    return [{
      action: this._clearCloud.bind(this),
      disabled: this.props.acl.isReadOnly(),
      title: 'Change cloud',
      type: 'neutral'
    }];
  }

  /**
    Generate a button to toggle the visibility of the changelogs.

    @method _generateChangelogTitle
    @returns {Array} The action.
  */
  _generateChangelogTitle() {
    return (
      <span className="deployment-flow__service-title">
        Applications to be deployed
        <juju.components.GenericButton
          action={this._toggleChangelogs.bind(this)}
          type="inline-neutral"
          extraClasses="right"
          title={this.state.showChangelogs ?
            'Hide changelog' : 'Show changelog'} />
      </span>);
  }

  /**
    Generate the SSH key management section.

    @method _generateSSHKeySection
    @returns {Object} The markup.
  */
  _generateSSHKeySection() {
    const status = this._getSectionStatus('ssh-key');
    if (!status.visible) {
      return;
    }
    const cloud = this.state.cloud;
    return (
      <juju.components.DeploymentSection
        completed={status.completed}
        disabled={status.disabled}
        instance="deployment-ssh-key"
        showCheck={true}
        title="Add SSH keys">
        <juju.components.DeploymentSSHKey
          cloud={cloud}
          setSSHKey={this._setSSHKey.bind(this)}
        />
      </juju.components.DeploymentSection>);
  }

  /**
    Generate the AWS VPC management section.

    @method _generateVPCSection
    @returns {Object} The react component.
  */
  _generateVPCSection() {
    const status = this._getSectionStatus('vpc');
    if (!status.visible) {
      return;
    }
    return (
<<<<<<< HEAD
      <div className="deployment-vpc">
      <h5 className="table--heading">Add AWS VPC ID <em>(optional)</em></h5>
      <juju.components.AccordionSection
        openHeight={116}
        title="If not specified,
        Juju will require a default VPC feature to be available.">
        <juju.components.DeploymentVPC setVPCId={this._setVPCId} />
      </juju.components.AccordionSection>
    </div>);

  },
=======
      <juju.components.DeploymentSection
        completed={status.completed}
        disabled={status.disabled}
        instance="deployment-vpc"
        showCheck={false}>
        <juju.components.DeploymentVPC setVPCId={this._setVPCId.bind(this)} />
      </juju.components.DeploymentSection>);
  }
>>>>>>> 82645c53

  /**
    Generate the cloud section.

    @method _generateModelNameSection
    @returns {Object} The markup.
  */
  _generateModelNameSection() {
    const status = this._getSectionStatus('model-name');
    if (!status.visible) {
      return;
    }
    let sectionTitle = this.props.profileUsername ?
      `You're logged in as ${this.props.profileUsername}` :
      `Set your model name`;
    return (
      <juju.components.DeploymentSection
        completed={status.completed}
        instance="deployment-model-name"
        showCheck={true}
        title={sectionTitle}>
        <div className="six-col">
          <juju.components.GenericInput
            disabled={this.props.acl.isReadOnly()}
            key="modelName"
            label="Deploying"
            required={true}
            onBlur={this._updateModelName.bind(this)}
            ref="modelName"
            validate={[{
              regex: /\S+/,
              error: 'This field is required.'
            }, {
              regex: /^([a-z0-9]([a-z0-9-]*[a-z0-9])?)?$/,
              error: 'This field must only contain lowercase ' +
                'letters, numbers, and hyphens. It must not start or ' +
                'end with a hyphen.'
            }]}
            value={this.props.modelName} />
        </div>
      </juju.components.DeploymentSection>);
  }

  /**
    Updates the db's environment name when the model name is changed
    in the deployment panel.

    @method _updateModelName
  */
  _updateModelName(evt) {
    const modelName = this.refs.modelName.getValue();
    this.setState({modelName: modelName});
    if (modelName !== '') {
      this.props.setModelName(modelName);
    }
  }

  /**
    Wrapper that generates a string based on various state to send to GA.

    @method sendAnalytics
    @param {string} action The action being performed.
    @param {arguments} args All arguments passed will be used.
  */
  sendAnalytics(action, ...args) {
    if (this.props.ddData) {
      args.push('is DD');
    } else {
      args.push('is from canvas');
    }
    if (!this.props.modelCommitted) {
      args.push('is new model');
    } else {
      args.push('is model update');
    }
    if (this.props.gisf) {
      args.push('has USSO');
    } else {
      args.push('doesn\'t have USSO');
    }

    this.props.sendAnalytics(
      'Deployment Flow',
      action,
      args.join(' - ')
    );
  }

  /**
    Generate the login link

    @method _generateLogin
    @returns {Object} The markup.
  */
  _generateLogin() {
    const callback = err => {
      if (!err) {
        this.setState({loggedIn: true});
        this._getAgreements();
      }
    };
    return (
      <juju.components.DeploymentSection
        instance="deployment-model-login"
        showCheck={true}
        title="You're almost ready to deploy!">
        <div className="twelve-col">
          <p className="deployment-login__intro">
            You will need to sign in with an Ubuntu One account to deploy
            your model with Juju-as-a-Service.
          </p>
          <div className="deployment-login__features">
            <div className="six-col">
              <div className="deployment-login__feature">
                <juju.components.SvgIcon name="task-done_16" size="16" />
                Deploy to all major clouds directly from your browser.
              </div>
              <div className="deployment-login__feature">
                <juju.components.SvgIcon name="task-done_16" size="16" />
                Identity management across all models.
              </div>
            </div>
            <div className="six-col last-col">
              <div className="deployment-login__feature">
                <juju.components.SvgIcon name="task-done_16" size="16" />
                Hosted and managed juju controllers.
              </div>
              <div className="deployment-login__feature">
                <juju.components.SvgIcon name="task-done_16" size="16" />
                Reusable shareable models with unlimited users.
              </div>
            </div>
          </div>
          <div className="deployment-login__login">
            <juju.components.USSOLoginLink
              gisf={this.props.gisf}
              callback={callback}
              displayType={'button'}
              loginToController={this.props.loginToController}>
              Login
            </juju.components.USSOLoginLink>
          </div>
          <div className="deployment-login__signup">
            Do not have an account?
            <juju.components.USSOLoginLink
              gisf={this.props.gisf}
              callback={callback}
              displayType="text"
              loginToController={this.props.loginToController}>
              Sign up
            </juju.components.USSOLoginLink>
          </div>
        </div>
      </juju.components.DeploymentSection>);
  }

  /**
    Generate the cloud section.

    @method _generateCloudSection
    @returns {Object} The markup.
  */
  _generateCloudSection() {
    var status = this._getSectionStatus('cloud');
    if (!status.visible) {
      return;
    }
    var cloud = this.state.cloud;
    return (
      <juju.components.DeploymentSection
        buttons={this._generateCloudAction()}
        completed={status.completed}
        disabled={status.disabled}
        instance="deployment-cloud"
        showCheck={true}
        title="Choose cloud to deploy to">
        <juju.components.DeploymentCloud
          acl={this.props.acl}
          cloud={cloud}
          controllerIsReady={this.props.controllerIsReady}
          listClouds={this.props.listClouds}
          getCloudProviderDetails={this.props.getCloudProviderDetails}
          setCloud={this._setCloud.bind(this)} />
      </juju.components.DeploymentSection>);
  }

  /**
    Generate the credentials section.

    @method _generateCredentialSection
    @returns {Object} The markup.
  */
  _generateCredentialSection() {
    var status = this._getSectionStatus('credential');
    if (!status.visible) {
      return;
    }
    var cloud = this.state.cloud;
    return (
      <juju.components.DeploymentSection
        completed={status.completed}
        disabled={status.disabled}
        instance="deployment-credential"
        showCheck={false}>
        <juju.components.DeploymentCredential
          acl={this.props.acl}
          addNotification={this.props.addNotification}
          credential={this.state.credential}
          cloud={cloud}
          controllerIsReady={this.props.controllerIsReady}
          getCloudProviderDetails={this.props.getCloudProviderDetails}
          editable={!this.props.modelCommitted}
          generateCloudCredentialName={this.props.generateCloudCredentialName}
          getCloudCredentials={this.props.getCloudCredentials}
          getCloudCredentialNames={this.props.getCloudCredentialNames}
          region={this.state.region}
          sendAnalytics={this.sendAnalytics.bind(this)}
          setCredential={this._setCredential.bind(this)}
          setRegion={this._setRegion.bind(this)}
          updateCloudCredential={this.props.updateCloudCredential}
          user={this.props.getUserName()}
          validateForm={this.props.validateForm} />
        {this._generateVPCSection()}
      </juju.components.DeploymentSection>);
  }

  /**
    Generate the machines section.

    @method _generateMachinesSection
    @returns {Object} The markup.
  */
  _generateMachinesSection() {
    var status = this._getSectionStatus('machines');
    if (!status.visible) {
      return;
    }
    var cloud = this.state.cloud;
    return (
      <juju.components.DeploymentSection
        completed={status.completed}
        disabled={status.disabled}
        instance="deployment-machines"
        showCheck={false}
        title="Machines to be deployed">
        <juju.components.DeploymentMachines
          acl={this.props.acl}
          cloud={cloud}
          formatConstraints={this.props.formatConstraints}
          generateMachineDetails={this.props.generateMachineDetails}
          machines={this.props.groupedChanges._addMachines} />
      </juju.components.DeploymentSection>);
  }

  /**
    Generate the services section.

    @method _generateServicesSection
    @returns {Object} The markup.
  */
  _generateServicesSection() {
    var status = this._getSectionStatus('services');
    if (!status.visible) {
      return;
    }
    return (
      <juju.components.DeploymentSection
        completed={status.completed}
        disabled={status.disabled}
        instance="deployment-services"
        showCheck={true}
        title={this._generateChangelogTitle()}>
        <juju.components.DeploymentServices
          acl={this.props.acl}
          changesFilterByParent={this.props.changesFilterByParent}
          charmsGetById={this.props.charmsGetById}
          generateAllChangeDescriptions={
            this.props.generateAllChangeDescriptions}
          groupedChanges={this.props.groupedChanges}
          listPlansForCharm={this.props.listPlansForCharm}
          parseTermId={this._parseTermId.bind(this)}
          servicesGetById={this.props.servicesGetById}
          showChangelogs={this.state.showChangelogs}
          showTerms={this.props.showTerms}
          withPlans={this.props.withPlans} />
      </juju.components.DeploymentSection>);
  }

  /**
    Generate the budget section.

    @method _generateBudgetSection
    @returns {Object} The markup.
  */
  _generateBudgetSection() {
    var status = this._getSectionStatus('budget');
    if (!status.visible) {
      return;
    }
    return (
      <juju.components.DeploymentSection
        completed={status.completed}
        disabled={status.disabled}
        instance="deployment-budget"
        showCheck={true}
        title="Confirm budget">
        <juju.components.DeploymentBudget
          acl={this.props.acl}
          listBudgets={this.props.listBudgets}
          setBudget={this._setBudget.bind(this)}
          user={this.props.getUserName()} />
      </juju.components.DeploymentSection>);
  }

  /**
    Generate the payment details section.

    @method _generatePaymentSection
    @returns {Object} The markup.
  */
  _generatePaymentSection() {
    const status = this._getSectionStatus('payment');
    if (!this.props.showPay || !status.visible) {
      return null;
    }
    return (
      <juju.components.DeploymentSection
        completed={status.completed}
        disabled={status.disabled}
        instance="deployment-payment"
        showCheck={true}
        title="Payment details">
        <juju.components.DeploymentPayment
          acl={this.props.acl}
          addNotification={this.props.addNotification}
          createCardElement={this.props.createCardElement}
          createToken={this.props.createToken}
          createUser={this.props.createUser}
          getCountries={this.props.getCountries}
          getUser={this.props.getUser}
          paymentUser={this.state.paymentUser}
          setPaymentUser={this._setPaymentUser.bind(this)}
          username={this.props.profileUsername}
          validateForm={this.props.validateForm} />
      </juju.components.DeploymentSection>);
  }

  /**
    Generate the changes section.

    @method _generateChangeSection
    @returns {Object} The markup.
  */
  _generateChangeSection() {
    var status = this._getSectionStatus('changes');
    // Do not show the changes if we're performing a Direct Deploy.
    const ddData = this.props.ddData;
    const inDD = !!(ddData && Object.keys(ddData).length);
    if (!status.visible || inDD) {
      return;
    }
    return (
      <juju.components.DeploymentSection
        completed={status.completed}
        disabled={status.disabled}
        instance="deployment-changes"
        showCheck={false}
        title="Model changes">
        <juju.components.DeploymentChanges
          getCurrentChangeSet={this.props.getCurrentChangeSet}
          generateAllChangeDescriptions={
            this.props.generateAllChangeDescriptions} />
      </juju.components.DeploymentSection>);
  }

  /**
    Handles checking on the "I agree to the terms" checkbox.

    @method _handleTermAgreement
    @param {Object} evt The change event.
  */
  _handleTermsAgreement(evt) {
    this.setState({termsAgreed: evt.target.checked});
  }

  /**
    Generate the agreements section.

    @method _generateAgreementsSection
    @returns {Object} The markup.
  */
  _generateAgreementsSection() {
    const status = this._getSectionStatus('agreements');
    if (!status.visible) {
      return;
    }
    const disabled = this.props.acl.isReadOnly() || status.disabled;
    const classes = classNames(
      'deployment-flow__deploy-option',
      {
        'deployment-flow__deploy-option--disabled' : status.disabled
      });
    return (
      <div className={classes}>
        <input className="deployment-flow__deploy-checkbox"
          onChange={this._handleTermsAgreement.bind(this)}
          disabled={disabled}
          id="terms"
          type="checkbox" />
        <label className="deployment-flow__deploy-label"
          htmlFor="terms">
          I agree to all terms.
        </label>
      </div>);
  }

  /**
    Generates the Direct Deploy component if necessary.
    @returns {Object} The React elements.
  */
  _generateDirectDeploy() {
    const props = this.props;
    if (props.ddData && props.ddData.id) {
      return (
        <juju.components.DeploymentDirectDeploy
          ddData={props.ddData}
          generatePath={props.generatePath}
          getDiagramURL={props.getDiagramURL}
          getEntity={props.getEntity}
          makeEntityModel={props.makeEntityModel}
          renderMarkdown={props.renderMarkdown} />
      );
    }
    return false;
  }

  /**
    Report whether going forward with the deployment is currently allowed.

    @method _deploymentAllowed
    @returns {Bool} Whether deployment is allowed.
  */
  _deploymentAllowed() {
    // No deployments are possible without a model name.
    if (!this.state.modelName) {
      return false;
    }
    // Check that we have a cloud where to deploy to.
    if (!this.state.cloud) {
      return false;
    }
    // Check that we have credentials selected.
    if (!this.state.credential) {
      return false;
    }
    // Check that the user can deploy and they are not already deploying.
    if (this.props.acl.isReadOnly() || this.state.deploying) {
      return false;
    }
    // Check that any terms have been agreed to.
    const newTerms = this.state.newTerms;
    if (newTerms && newTerms.length > 0 && !this.state.termsAgreed) {
      return false;
    }
    // Check that the terms are not still loading.
    if (this.state.loadingTerms) {
      return false;
    }
    // Can't deploy if there is no user.
    if (this.props.showPay && !this.state.paymentUser) {
      return false;
    }
    // That's all we need if the model already exists.
    if (this.props.modelCommitted) {
      return true;
    }
    // When a new model will be created, check that the SSH key, if required,
    // has been provided.
    // TODO frankban: avoid duplicating the logic already implemented in the
    // DeploymentSSHKey component.
    if (this.state.cloud.cloudType === 'azure' && !this.state.sshKey) {
      return false;
    }
    // A new model is ready to be created.
    return true;
  }

  render() {
    const deployTitle = this.state.deploying ? 'Deploying...' : 'Deploy';
    if (this.state.loggedIn) {
      return (
        <juju.components.DeploymentPanel
          changeState={this.props.changeState}
          sendAnalytics={this.sendAnalytics.bind(this)}
          title={this.props.modelName}>
          {this._generateDirectDeploy()}
          {this._generateModelNameSection()}
          {this._generateCloudSection()}
          {this._generateCredentialSection()}
          {this._generateSSHKeySection()}
          {this._generateMachinesSection()}
          {this._generateServicesSection()}
          {this._generateBudgetSection()}
          {this._generateChangeSection()}
          {this._generatePaymentSection()}
          <div className="twelve-col">
            <div className="deployment-flow__deploy">
              {this._generateAgreementsSection()}
              <div className="deployment-flow__deploy-action">
                <juju.components.GenericButton
                  action={this._handleDeploy.bind(this)}
                  disabled={!this._deploymentAllowed()}
                  type="positive"
                  title={deployTitle} />
              </div>
            </div>
          </div>
        </juju.components.DeploymentPanel>
      );
    } else {
      return (
        <juju.components.DeploymentPanel
          changeState={this.props.changeState}
          sendAnalytics={this.sendAnalytics.bind(this)}
          title={this.props.modelName}>
          {this._generateDirectDeploy()}
          {this._generateLogin()}
        </juju.components.DeploymentPanel>
      );
    }
  }
};

DeploymentFlow.propTypes = {
  acl: React.PropTypes.object.isRequired,
  addAgreement: React.PropTypes.func.isRequired,
  addNotification: React.PropTypes.func.isRequired,
  applications: React.PropTypes.array.isRequired,
  changeState: React.PropTypes.func.isRequired,
  changes: React.PropTypes.object.isRequired,
  changesFilterByParent: React.PropTypes.func.isRequired,
  charmsGetById: React.PropTypes.func.isRequired,
  charmstore: React.PropTypes.object.isRequired,
  cloud: React.PropTypes.object,
  controllerIsReady: React.PropTypes.func.isRequired,
  createCardElement: React.PropTypes.func,
  createToken: React.PropTypes.func,
  createUser: React.PropTypes.func,
  credential: React.PropTypes.string,
  ddData: React.PropTypes.object,
  deploy: React.PropTypes.func.isRequired,
  formatConstraints: React.PropTypes.func.isRequired,
  generateAllChangeDescriptions: React.PropTypes.func.isRequired,
  generateCloudCredentialName: React.PropTypes.func.isRequired,
  generateMachineDetails: React.PropTypes.func.isRequired,
  generatePath: React.PropTypes.func.isRequired,
  getAgreementsByTerms: React.PropTypes.func.isRequired,
  getCloudCredentialNames: React.PropTypes.func,
  getCloudCredentials: React.PropTypes.func,
  getCloudProviderDetails: React.PropTypes.func.isRequired,
  getCountries: React.PropTypes.func,
  getCurrentChangeSet: React.PropTypes.func.isRequired,
  getDiagramURL: React.PropTypes.func,
  getEntity: React.PropTypes.func,
  getUser: React.PropTypes.func,
  getUserName: React.PropTypes.func.isRequired,
  gisf: React.PropTypes.bool,
  groupedChanges: React.PropTypes.object.isRequired,
  isLoggedIn: React.PropTypes.func.isRequired,
  listBudgets: React.PropTypes.func.isRequired,
  listClouds: React.PropTypes.func,
  listPlansForCharm: React.PropTypes.func.isRequired,
  loginToController: React.PropTypes.func.isRequired,
  makeEntityModel: React.PropTypes.func.isRequired,
  modelCommitted: React.PropTypes.bool,
  modelName: React.PropTypes.string.isRequired,
  profileUsername: React.PropTypes.string.isRequired,
  region: React.PropTypes.string,
  renderMarkdown: React.PropTypes.func.isRequired,
  sendAnalytics: React.PropTypes.func.isRequired,
  servicesGetById: React.PropTypes.func.isRequired,
  setModelName: React.PropTypes.func.isRequired,
  showPay: React.PropTypes.bool,
  showTerms: React.PropTypes.func.isRequired,
  stats: React.PropTypes.object,
  updateCloudCredential: React.PropTypes.func,
  updateModelName: React.PropTypes.func,
  validateForm: React.PropTypes.func.isRequired,
  withPlans: React.PropTypes.bool
};

YUI.add('deployment-flow', function() {
  juju.components.DeploymentFlow = DeploymentFlow;
}, '0.1.0', {
  requires: [
    'accordion-section',
    'deployment-budget',
    'deployment-changes',
    'deployment-cloud',
    'deployment-credential',
    'deployment-direct-deploy',
    'deployment-machines',
    'deployment-panel',
    'deployment-payment',
    'deployment-section',
    'deployment-services',
    'deployment-ssh-key',
    'deployment-vpc',
    'entity-content-diagram',
    'generic-button',
    'generic-input',
    'usso-login-link'
  ]
});<|MERGE_RESOLUTION|>--- conflicted
+++ resolved
@@ -93,6 +93,7 @@
     let disabled;
     let visible;
     const hasCloud = !!this.state.cloud;
+    const hasSSHkey = !!this.state.sshKey;
     const hasCredential = !!this.state.credential;
     const willCreateModel = !this.props.modelCommitted;
     const groupedChanges = this.props.groupedChanges;
@@ -117,7 +118,7 @@
         visible = willCreateModel && hasCloud;
         break;
       case 'ssh-key':
-        completed = false;
+        completed = hasSSHkey;
         disabled = !hasCloud;
         visible = willCreateModel;
         break;
@@ -125,7 +126,10 @@
         completed = false;
         disabled = !hasCloud;
         visible = (
-          willCreateModel && hasCloud && this.state.cloud.name === 'aws');
+          willCreateModel &&
+          hasCloud &&
+          this.state.cloud.name === 'aws' &&
+          hasCredential);
         break;
       case 'machines':
         const addMachines = groupedChanges._addMachines;
@@ -205,6 +209,7 @@
     @param {String} key The SSH key.
   */
   _setSSHKey(key) {
+    console.log(key);
     this.setState({sshKey: key});
   }
 
@@ -530,28 +535,15 @@
       return;
     }
     return (
-<<<<<<< HEAD
       <div className="deployment-vpc">
-      <h5 className="table--heading">Add AWS VPC ID <em>(optional)</em></h5>
-      <juju.components.AccordionSection
-        openHeight={116}
-        title="If not specified,
-        Juju will require a default VPC feature to be available.">
-        <juju.components.DeploymentVPC setVPCId={this._setVPCId} />
-      </juju.components.AccordionSection>
-    </div>);
-
-  },
-=======
-      <juju.components.DeploymentSection
-        completed={status.completed}
-        disabled={status.disabled}
-        instance="deployment-vpc"
-        showCheck={false}>
-        <juju.components.DeploymentVPC setVPCId={this._setVPCId.bind(this)} />
-      </juju.components.DeploymentSection>);
-  }
->>>>>>> 82645c53
+        <juju.components.AccordionSection
+          openHeight={188}
+          title={<span>Add AWS VPC ID <em>(optional)</em></span>}>
+          <juju.components.DeploymentVPC setVPCId={this._setVPCId} />
+        </juju.components.AccordionSection>
+      </div>);
+
+  }
 
   /**
     Generate the cloud section.
@@ -566,14 +558,14 @@
     }
     let sectionTitle = this.props.profileUsername ?
       `You're logged in as ${this.props.profileUsername}` :
-      `Set your model name`;
+      'Set your model name';
     return (
       <juju.components.DeploymentSection
         completed={status.completed}
         instance="deployment-model-name"
         showCheck={true}
         title={sectionTitle}>
-        <div className="six-col">
+        <div className="six-col no-margin-bottom">
           <juju.components.GenericInput
             disabled={this.props.acl.isReadOnly()}
             key="modelName"
