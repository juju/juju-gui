.header-search {
  $transition-duration: .3s;
  background-color: transparent;
<<<<<<< HEAD
  color: $dark-warm-grey;
  padding: 12px 12px 11px;
=======
  color: $warm-grey;
  padding: 12px;
>>>>>>> 17ec15f8
  transition: background-color $transition-duration;

  &--active {
    background-color: $white;
    box-shadow: 0 -4px 4.95px .05px rgba(51, 51, 51, .2);
    position: relative;
    z-index: index($z-indexed-elements, header-search--active);

    .header-search__search--mobile {
      display: none;
    }

    .header-search__form .svg-icon {
      fill: $black;
    }

    .header-search__input {
      &:focus,
      &:active,
      &:hover {
        &::-webkit-input-placeholder {
          color: $dark-warm-grey;
        }

        &::-moz-placeholder {
          color: $dark-warm-grey;
        }

        &:-ms-input-placeholder {
          color: $dark-warm-grey;
        }
      }
    }
  }

  &__form {
    display: inline-block;
    position: relative;
  }

  &__submit {
    background: transparent;
    border: 0;
    left: 15px;
    padding: 0;
    position: absolute;
    top: 10px;

    &:focus,
    &:active,
    &:hover {
      background: transparent;
    }
  }

  &__input {
    font-weight: 300;
    padding: 10px 10px 10px 40px;
    border: 1px solid $mid-grey;
    border-radius: $border-radius;
    width: 236px;
    height: 22px;
    box-shadow: inset 0 1px 2px rgba(0, 0, 0, .12);
  }

  .svg-icon {
    fill: $dark-warm-grey;
    transition: fill $transition-duration;
  }

  &__close {
    cursor: pointer;
    position: absolute;
    right: 12px;
    top: 12px;
    border-left: 1px solid $mid-grey;
    padding: 14px;
    line-height: 15px;

    &:focus,
    &:active,
    &:hover {
      .svg-icon {
        stroke: $black;
      }
    }
  }

  &__search--mobile {
    display: none;
    cursor: pointer;
    padding: 10px 0 10px 10px;
  }

  svg {
    vertical-align: text-bottom;
  }
}<|MERGE_RESOLUTION|>--- conflicted
+++ resolved
@@ -1,13 +1,8 @@
 .header-search {
   $transition-duration: .3s;
   background-color: transparent;
-<<<<<<< HEAD
   color: $dark-warm-grey;
-  padding: 12px 12px 11px;
-=======
-  color: $warm-grey;
   padding: 12px;
->>>>>>> 17ec15f8
   transition: background-color $transition-duration;
 
   &--active {
