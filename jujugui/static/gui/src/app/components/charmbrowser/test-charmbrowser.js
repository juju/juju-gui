/*
This file is part of the Juju GUI, which lets users view and manage Juju
environments within a graphical interface (https://launchpad.net/juju-gui).
Copyright (C) 2015 Canonical Ltd.

This program is free software: you can redistribute it and/or modify it under
the terms of the GNU Affero General Public License version 3, as published by
the Free Software Foundation.

This program is distributed in the hope that it will be useful, but WITHOUT
ANY WARRANTY; without even the implied warranties of MERCHANTABILITY,
SATISFACTORY QUALITY, or FITNESS FOR A PARTICULAR PURPOSE.  See the GNU Affero
General Public License for more details.

You should have received a copy of the GNU Affero General Public License along
with this program.  If not, see <http://www.gnu.org/licenses/>.
*/

'use strict';

var juju = {components: {}}; // eslint-disable-line no-unused-vars

chai.config.includeStack = true;
chai.config.truncateThreshold = 0;

describe('Charmbrowser', function() {
  var acl, appState;

  beforeAll(function(done) {
    // Mock these out since we just do shallow renders.
    juju.components.Panel = function() {};
    // By loading this file it adds the component to the juju components.
    YUI().use('charmbrowser-component', function() { done(); });
  });

  beforeEach(function() {
    acl = {isReadOnly: sinon.stub().returns(false)};
    appState = {
      current: {},
      changeState: sinon.stub()
    };
  });

  it('displays the search results when the app state calls for it', function() {
    var query = 'django';
    appState.current.search = {text: query};
    appState.generatePath = sinon.stub();
    var series = {};
    const addNotification = sinon.stub();
    const deployService = sinon.stub();
    const displayCanvasInfo = sinon.stub();
    const deployTarget = sinon.stub();
    const getBundleYAML = sinon.stub();
    const importBundleYAML = sinon.stub();
    var charmstoreSearch = sinon.stub();
    var setPageTitle = sinon.stub();
    var makeEntityModel = sinon.spy();
    var utils = {getName: sinon.stub()};
    var renderer = jsTestUtils.shallowRender(
      <juju.components.Charmbrowser
        acl={acl}
        addNotification={addNotification}
        apiUrl="http://example.com/"
        apiVersion="v5"
        appState={appState}
        charmstoreSearch={charmstoreSearch}
        charmstoreURL="http://1.2.3.4/"
        deployService={deployService}
        deployTarget={deployTarget}
        displayCanvasInfo={displayCanvasInfo}
        flags={{}}
        getBundleYAML={getBundleYAML}
        getDiagramURL={sinon.stub()}
        getEntity={sinon.stub()}
        getFile={sinon.stub()}
        getModelName={sinon.stub()}
        gisf={true}
        importBundleYAML={importBundleYAML}
        listPlansForCharm={sinon.stub()}
        makeEntityModel={makeEntityModel}
        renderMarkdown={sinon.stub()}
        series={series}
        setPageTitle={setPageTitle}
        showTerms={sinon.stub()}
        urllib={sinon.stub()}
        utils={utils} />, true);
    var instance = renderer.getMountedInstance();
    var output = renderer.getRenderOutput();
    const searchResults = output.props.children.props.children.props;
    var expected = (
      <juju.components.Panel
        instanceName="white-box"
        clickAction={instance._close}
        focus={false}
        visible={true}>
        <div className="charmbrowser"
          ref="charmbrowser">
          <juju.components.SearchResults
            acl={acl}
            changeState={searchResults.changeState}
            charmstoreSearch={charmstoreSearch}
            deployTarget={deployTarget}
            displayCanvasInfo={displayCanvasInfo}
            generatePath={searchResults.generatePath}
            getName={utils.getName}
            makeEntityModel={makeEntityModel}
            owner={undefined}
            provides={undefined}
            query={query}
            requires={undefined}
            series={undefined}
            seriesList={series}
            setPageTitle={setPageTitle}
            sort={undefined}
            tags={undefined}
            type={undefined} />
        </div>
      </juju.components.Panel>);
    expect(output).toEqualJSX(expected);
  });

  it('displays the store when the app state calls for it', function() {
    var charmstoreSearch = sinon.stub();
    var setPageTitle = sinon.stub();
    var utils = {getName: sinon.stub()};
    var makeEntityModel = sinon.spy();
    var seriesList = {};
    var renderer = jsTestUtils.shallowRender(
      <juju.components.Charmbrowser
        acl={acl}
        addNotification={sinon.stub()}
        apiUrl="http://example.com/"
        apiVersion="v5"
        appState={appState}
        charmstoreSearch={charmstoreSearch}
        charmstoreURL="http://1.2.3.4/"
        flags={{}}
        deployService={sinon.stub()}
        deployTarget={sinon.stub()}
        displayCanvasInfo={sinon.stub()}
        getBundleYAML={sinon.stub()}
        getDiagramURL={sinon.stub()}
        getEntity={sinon.stub()}
        getFile={sinon.stub()}
        getModelName={sinon.stub()}
        gisf={true}
        importBundleYAML={sinon.stub()}
        listPlansForCharm={sinon.stub()}
        makeEntityModel={makeEntityModel}
        renderMarkdown={sinon.stub()}
        series={seriesList}
        setPageTitle={setPageTitle}
        showTerms={sinon.stub()}
        staticURL='surl'
        urllib={sinon.stub()}
        utils={utils} />, true);
    var instance = renderer.getMountedInstance();
    var output = renderer.getRenderOutput();
    var expected = (
      <juju.components.Panel
        instanceName="white-box"
        clickAction={instance._close}
        focus={false}
        visible={true}>
        <div className="charmbrowser"
          ref="charmbrowser">
          <juju.components.Store
            staticURL='surl'
            apiVersion="v5"
            charmstoreURL="http://1.2.3.4/"
            changeState={
              output.props.children.props.children.props.changeState}
            gisf={true}
            setPageTitle={setPageTitle} />
        </div>
      </juju.components.Panel>);
    expect(output).toEqualJSX(expected);
  });

  it('displays entity details when the app state calls for it', function() {
    const id = 'foobar';
    const apiUrl = 'http://example.com';
    appState.current.store = id;
    appState.current.hash = 'readme';
    const getEntity = sinon.spy();
    const makeEntityModel = sinon.spy();
    const clearLightbox = sinon.stub();
    const displayLightbox = sinon.stub();
    const deployService = sinon.spy();
    const displayCanvasInfo = sinon.stub();
    const importBundleYAML = sinon.spy();
    const getBundleYAML = sinon.spy();
    const getModelName = sinon.spy();
    const getFile = sinon.spy();
    const renderMarkdown = sinon.spy();
    const getDiagramURL = sinon.spy();
    const listPlansForCharm = sinon.spy();
    const addNotification = sinon.spy();
    const showTerms = sinon.stub();
    const utils = {
      pluralize: sinon.spy()
    };
    const setPageTitle = sinon.spy();
    const urllib = sinon.stub();
    const renderer = jsTestUtils.shallowRender(
      <juju.components.Charmbrowser
        acl={acl}
        addNotification={addNotification}
        apiUrl={apiUrl}
        apiVersion="v5"
        appState={appState}
        charmstoreSearch={sinon.stub()}
        charmstoreURL="http://1.2.3.4/"
        clearLightbox={clearLightbox}
        deployService={deployService}
        deployTarget={sinon.stub()}
<<<<<<< HEAD
        displayCanvasInfo={displayCanvasInfo}
=======
        displayLightbox={displayLightbox}
>>>>>>> a696b17a
        flags={{'test.ddeploy': true}}
        getBundleYAML={getBundleYAML}
        getDiagramURL={getDiagramURL}
        getEntity={getEntity}
        getFile={getFile}
        getModelName={getModelName}
        gisf={true}
        importBundleYAML={importBundleYAML}
        listPlansForCharm={listPlansForCharm}
        makeEntityModel={makeEntityModel}
        utils={utils}
        renderMarkdown={renderMarkdown}
        series={{}}
        setPageTitle={setPageTitle}
        showTerms={showTerms}
        staticURL="http://example.com"
        urllib={urllib}
      />, true);
    const instance = renderer.getMountedInstance();
    const output = renderer.getRenderOutput();
    const expectedOutput = (
      <juju.components.Panel
        instanceName="white-box"
        clickAction={instance._close}
        focus={false}
        visible={true}>
        <div className="charmbrowser"
          ref="charmbrowser">
          <juju.components.EntityDetails
            acl={acl}
            apiUrl={apiUrl}
            importBundleYAML={importBundleYAML}
            getBundleYAML={getBundleYAML}
            changeState={
              output.props.children.props.children.props.changeState}
            clearLightbox={clearLightbox}
            displayLightbox={displayLightbox}
            flags={{'test.ddeploy': true}}
            getEntity={getEntity}
            getModelName={getModelName}
            hash="readme"
            scrollPosition={0}
            listPlansForCharm={listPlansForCharm}
            makeEntityModel={makeEntityModel}
            getDiagramURL={getDiagramURL}
            getFile={getFile}
            renderMarkdown={renderMarkdown}
            deployService={deployService}
            displayCanvasInfo={displayCanvasInfo}
            id={id}
            addNotification={addNotification}
            pluralize={utils.pluralize}
            scrollCharmbrowser={instance._scrollCharmbrowser}
            setPageTitle={setPageTitle}
            showTerms={showTerms}
            urllib={urllib}
          />
        </div>
      </juju.components.Panel>);
    expect(output).toEqualJSX(expectedOutput);
  });

  it('closes when clicked outside', function() {
    appState.current.user = 'spinch/koala';
    const utils = {
      pluralize: sinon.stub()
    };
    const renderer = jsTestUtils.shallowRender(
      <juju.components.Charmbrowser
        acl={acl}
        addNotification={sinon.stub()}
        apiUrl="http://example.com"
        apiVersion="v5"
        appState={appState}
        charmstoreSearch={sinon.stub()}
        charmstoreURL="http://1.2.3.4/"
        deployService={sinon.stub()}
        deployTarget={sinon.stub()}
        displayCanvasInfo={sinon.stub()}
        flags={{}}
        getBundleYAML={sinon.stub()}
        getDiagramURL={sinon.stub()}
        getEntity={sinon.stub()}
        getFile={sinon.stub()}
        getModelName={sinon.stub()}
        gisf={true}
        importBundleYAML={sinon.stub()}
        listPlansForCharm={sinon.stub()}
        makeEntityModel={sinon.stub()}
        renderMarkdown={sinon.stub()}
        series={{}}
        setPageTitle={sinon.stub()}
        showTerms={sinon.stub()}
        urllib={sinon.stub()}
        utils={utils} />, true);
    const output = renderer.getRenderOutput();
    output.props.clickAction();
    assert.equal(appState.changeState.callCount, 1);
    assert.deepEqual(appState.changeState.args[0][0], {
      hash: null,
      root: null,
      search: null,
      store: null
    });
  });
});<|MERGE_RESOLUTION|>--- conflicted
+++ resolved
@@ -214,11 +214,8 @@
         clearLightbox={clearLightbox}
         deployService={deployService}
         deployTarget={sinon.stub()}
-<<<<<<< HEAD
         displayCanvasInfo={displayCanvasInfo}
-=======
         displayLightbox={displayLightbox}
->>>>>>> a696b17a
         flags={{'test.ddeploy': true}}
         getBundleYAML={getBundleYAML}
         getDiagramURL={getDiagramURL}
