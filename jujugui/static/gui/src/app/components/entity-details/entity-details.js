--- conflicted
+++ resolved
@@ -98,11 +98,8 @@
               addNotification={this.props.addNotification}
               apiUrl={this.props.apiUrl}
               changeState={this.props.changeState}
-<<<<<<< HEAD
+              flags={this.props.flags}
               getDiagramURL={this.props.getDiagramURL}
-=======
-              flags={this.props.flags}
->>>>>>> 33431988
               getFile={this.props.getFile}
               hash={this.props.hash}
               hasPlans={this.state.hasPlans}
