--- conflicted
+++ resolved
@@ -69,11 +69,8 @@
         changeState={changeState}
         clearLightbox={clearLightbox}
         deployService={deployService}
-<<<<<<< HEAD
         displayCanvasInfo={displayCanvasInfo}
-=======
         displayLightbox={displayLightbox}
->>>>>>> a696b17a
         importBundleYAML={importBundleYAML}
         flags={{'test.ddeploy': true}}
         getBundleYAML={getBundleYAML}
@@ -214,11 +211,8 @@
     const getEntity = sinon.stub().callsArgWith(1, null, [mockEntity]);
     const makeEntityModel = sinon.stub().returns(mockEntity);
     const deployService = sinon.spy();
-<<<<<<< HEAD
     const displayCanvasInfo = sinon.stub();
-=======
     const displayLightbox = sinon.stub();
->>>>>>> a696b17a
     const changeState = sinon.spy();
     const clearLightbox = sinon.stub();
     const importBundleYAML = sinon.spy();
@@ -238,11 +232,8 @@
         changeState={changeState}
         clearLightbox={clearLightbox}
         deployService={deployService}
-<<<<<<< HEAD
         displayCanvasInfo={displayCanvasInfo}
-=======
         displayLightbox={displayLightbox}
->>>>>>> a696b17a
         importBundleYAML={importBundleYAML}
         flags={{'test.ddeploy': true}}
         getBundleYAML={getBundleYAML}
@@ -405,11 +396,8 @@
     const changeState = sinon.spy();
     const clearLightbox = sinon.stub();
     const deployService = sinon.spy();
-<<<<<<< HEAD
     const displayCanvasInfo = sinon.stub();
-=======
     const displayLightbox = sinon.stub();
->>>>>>> a696b17a
     const getBundleYAML = sinon.spy();
     const getDiagramURL = sinon.spy();
     const getEntity = sinon.stub().callsArgWith(1, null, [mockEntity]);
@@ -431,11 +419,8 @@
         changeState={changeState}
         clearLightbox={clearLightbox}
         deployService={deployService}
-<<<<<<< HEAD
         displayCanvasInfo={displayCanvasInfo}
-=======
         displayLightbox={displayLightbox}
->>>>>>> a696b17a
         flags={{'test.ddeploy': true}}
         getBundleYAML={getBundleYAML}
         getDiagramURL={getDiagramURL}
@@ -518,11 +503,8 @@
     const changeState = sinon.spy();
     const clearLightbox = sinon.stub();
     const deployService = sinon.spy();
-<<<<<<< HEAD
     const displayCanvasInfo = sinon.stub();
-=======
     const displayLightbox = sinon.stub();
->>>>>>> a696b17a
     const getBundleYAML = sinon.spy();
     const getDiagramURL = sinon.spy();
     const getEntity = sinon.stub().callsArgWith(1, null, [mockEntity]);
@@ -544,11 +526,8 @@
         changeState={changeState}
         clearLightbox={clearLightbox}
         deployService={deployService}
-<<<<<<< HEAD
         displayCanvasInfo={displayCanvasInfo}
-=======
         displayLightbox={displayLightbox}
->>>>>>> a696b17a
         flags={{'test.ddeploy': true}}
         getBundleYAML={getBundleYAML}
         getDiagramURL={getDiagramURL}
