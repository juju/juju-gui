--- conflicted
+++ resolved
@@ -7,11 +7,7 @@
         {{#charms}}
         <li class="charm-entry">
           <div>
-<<<<<<< HEAD
-            <button class="btn deploy"
-=======
-            <button class="btn btn-primary"
->>>>>>> 55fd64e2
+            <button class="btn btn-primary deploy"
              data-url="{{url}}"
              data-name="{{name}}"
              data-info-url="{{data_url}}">Deploy</button>
