{{! Expecting the generated data from extractServiceSettings utility. }}
{{#unless ghost}}
  <div class="view-content">
{{/unless}}
{{#settings}}
  <div class="settings-wrapper">
    {{#if isBool}}
      <label for="input-{{name}}">
        <span>{{name}}</span>
        <input
          class="config-field boolean"
          type="checkbox"
          name="{{name}}"
          id="input-{{name}}"
          data-bind="{{#if ../../ghost}}options{{else}}config{{/if}}.{{name}}"
          {{value}}
          {{#if ../../ghost}}disabled{{/if}}
        />
      {{>conflict-ux}}
      </label>
    {{else}}
      {{#if isNumeric}}
        <label for="input-{{name}}">{{name}} ({{type}})</label>
        <div>
          <input
            class="config-field"
            type="text"
            name="{{name}}"
            id="input-{{name}}"
            value="{{value}}"
            data-bind="{{#if ../../../ghost}}options{{else}}config{{/if}}.{{name}}"
            {{#if ../../../ghost}}disabled{{/if}}
          />
        </div>
        {{>conflict-ux}}
      {{else}}
        <label for="input-{{name}}">{{name}} ({{type}})</label>
        <div>
          <textarea
            data-bind="{{#if ../../../ghost}}options{{else}}config{{/if}}.{{name}}"
            class="config-field"
            id="input-{{name}}"
            name="{{name}}"
            {{#if ../../../ghost}}disabled{{/if}}
          >{{value}}</textarea>
        </div>
      {{/if}}
      {{>conflict-ux}}
    {{/if}}
   <div class="settings-description">
      {{description}}
    </div>
  </div>
<<<<<<< HEAD
{{/settings}}
{{#unless ghost}}
  </div>
  <div class="controls configuration-buttons">
    <button class="cancel">Cancel</button>
    <button class="confirm">Save Changes</button>
  </div>
{{/unless}}
=======
{{/settings}}
>>>>>>> 80a2a755
<|MERGE_RESOLUTION|>--- conflicted
+++ resolved
@@ -51,15 +51,7 @@
       {{description}}
     </div>
   </div>
-<<<<<<< HEAD
 {{/settings}}
 {{#unless ghost}}
   </div>
-  <div class="controls configuration-buttons">
-    <button class="cancel">Cancel</button>
-    <button class="confirm">Save Changes</button>
-  </div>
-{{/unless}}
-=======
-{{/settings}}
->>>>>>> 80a2a755
+{{/unless}}