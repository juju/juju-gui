--- conflicted
+++ resolved
@@ -1,10 +1,6 @@
 <div class="unit-overview">
     <div class="header">
-<<<<<<< HEAD
-        <h2><span class="">&bull;</span> <span data-bind="displayName"></span></h2>
-=======
-        <h1>{{ unit.displayName }}</h1>
->>>>>>> 666bf09a
+        <h1 data-bind="displayName">{{ unit.displayName }}</h1>
         <ul class="unit-stats content">
             <li>IP Address: <span data-bind="private_address"></span></li>
             <li>Status: <span data-bind="agent_state"></span></li>
