--- conflicted
+++ resolved
@@ -1,18 +1,6 @@
-<<<<<<< HEAD
-<div class="view-container-wrapper">
+<div class="viewlet-manager-wrapper">
   <div class="header-slot"></div>
   <div class="view-container-navigation" style="clear: both;">
-=======
-<div class="viewlet-manager-wrapper">
-  <!-- XXX Remove these ugly inline styles when doing the real layout-->
-  <div class="close" style="float: right; border: 1px solid black; padding: 3px;">X</div>
-  {{>service-destroy}}
-  <div class="viewlet-manager-navigation" style="clear: both;">
-    <div class="charm-panel-configure">
-      <div class="title">{{packageName}}</div>
-      <div class="name">{{id}}</div>
-    </div>
->>>>>>> 6803decb
     <div class="charm-panel-configure-buttons">
       <button class="btn cancel">Cancel</button>
       <input value="Confirm" type="submit"
