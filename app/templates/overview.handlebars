<<<<<<< HEAD
<div id="overview">
  <div id="canvas"></div>
  <div id="overview-tasks">
    Environment:
    <button id="add-relation-btn">Add Relation</button>
    Zoom:
    <button id="zoom-out-btn">-</button>
    <button id="zoom-in-btn">+</button>
  </div>
=======
<div id="canvas" class="crosshatch-background"></div>
<div id="overview-tasks">
    <div class="controls">
        <img src="/assets/images/cmd_icon.png" />
        Command line
        <img class="divider" src="/assets/images/bottom_bar_small_div.png" />
        <img src="/assets/images/view_icon.png" />
        <div class="picker graph-list-picker">
            <img class="picker-edge" src="/assets/images/picker_left_edge.png" />
            <div class="picker-body">
                Graph view
            </div>
            <img class="picker-button" src="/assets/images/picker_view_right_button.png" />
        </div>
        <img class="divider" src="/assets/images/bottom_bar_small_div.png" />
        <img id="zoom-out-btn" src="/assets/images/zoom_minus.png" />
        <img id="zoom-in-btn" src="/assets/images/zoom_plus.png" />
        <div class="picker zoom-picker">
            <img class="picker-edge" src="/assets/images/picker_left_edge.png" />
            <div class="picker-body">
                100%
            </div>
            <img class="picker-button" src="/assets/images/picker_zoom_right_button.png" />
        </div>
        <img class="divider" src="/assets/images/bottom_bar_big_div.png" />
    </div>
    <div class="destroy-control">
        <img class="divider" src="/assets/images/bottom_bar_big_div.png" />
        <img src="/assets/images/destroy_icon.png" />
        Destroy
    </div>
>>>>>>> 56d89317
</div><|MERGE_RESOLUTION|>--- conflicted
+++ resolved
@@ -1,16 +1,5 @@
-<<<<<<< HEAD
-<div id="overview">
-  <div id="canvas"></div>
+<div id="canvas" class="crosshatch-background"></div>
   <div id="overview-tasks">
-    Environment:
-    <button id="add-relation-btn">Add Relation</button>
-    Zoom:
-    <button id="zoom-out-btn">-</button>
-    <button id="zoom-in-btn">+</button>
-  </div>
-=======
-<div id="canvas" class="crosshatch-background"></div>
-<div id="overview-tasks">
     <div class="controls">
         <img src="/assets/images/cmd_icon.png" />
         Command line
@@ -39,6 +28,5 @@
         <img class="divider" src="/assets/images/bottom_bar_big_div.png" />
         <img src="/assets/images/destroy_icon.png" />
         Destroy
-    </div>
->>>>>>> 56d89317
+  </div>
 </div>