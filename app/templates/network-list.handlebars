<<<<<<< HEAD
<span class="button add-network">+ Add Network</span>
{{#each networks}}
  <a data-network="{{name}}" class="button network">{{name}}</a>
{{/each}}
=======
<div class="panel">

  <label for="network-name" class="text-in-input">Name</label>
  <input class="input" type="text" name="network-name" />

  <label for="network-cidr" class="text-in-input">CIDR</label>
  <input class="input" type="text" name="network-cidr" />

  <span class="button add-network">+ Add Network</span>

  {{#each networks}}
  <a class="button network">{{name}}</a>
  {{/each}}

</div>
>>>>>>> 3153298c
<|MERGE_RESOLUTION|>--- conflicted
+++ resolved
@@ -1,9 +1,3 @@
-<<<<<<< HEAD
-<span class="button add-network">+ Add Network</span>
-{{#each networks}}
-  <a data-network="{{name}}" class="button network">{{name}}</a>
-{{/each}}
-=======
 <div class="panel">
 
   <label for="network-name" class="text-in-input">Name</label>
@@ -18,5 +12,4 @@
   <a class="button network">{{name}}</a>
   {{/each}}
 
-</div>
->>>>>>> 3153298c
+</div>