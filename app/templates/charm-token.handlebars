{{! The charm-token class is used by the deploy method in
    test/test_charm_running.py.  If you change this name, change the other
    one too! }}
<a href="/{{id}}"
    class="charm-token yui3-g {{size}}"
    data-charmid="{{id}}">
    <span class="yui3-u">
        {{#if is_approved}}
            <span class="badge-approved"
                title="This charm has been reviewed."></span>
        {{/if}}
        {{#if shouldShowIcon}}
            <div class="icon">
                <img src="{{charmFilePath id 'icon.svg'}}" alt="{{ name }} icon">
            </div>
        {{else}}
          {{#if mainCategory}}
            <div title="category {{mainCategory}}"
                class="category-icon sprite
                  {{#if_eq size 'tiny'}}
                    charm-{{mainCategory}}-48
                  {{/if_eq}}
                  {{#if_eq size 'small'}}
                    charm-{{mainCategory}}-50
                  {{/if_eq}}
                  {{#if_eq size 'large'}}
                    charm-{{mainCategory}}-96
                  {{/if_eq}}
            ">
            </div>
          {{else}}
            <div class="charm-icon">
            </div>
          {{/if}}
        {{/if}}
    </span>
    <span class="yui3-u-3-5">
        <span class="title">
            {{ name }}
        </span>
<<<<<<< HEAD
        {{#unless_eq size 'tiny'}}
            <span class="metadata">
                    <strong>{{ downloads }}</strong>
                    {{pluralize 'download' downloads}},
                    <strong>{{ recent_commit_count }}</strong>
                    {{pluralize 'commit' recent_commit_count}}
            </span>
            <span class="description">{{truncate description 110 }}</span>
        {{/unless_eq}}
=======
        <span class="metadata">
                {{ downloads }} {{pluralize 'download' downloads}},
                {{ recent_commit_count }}
                {{pluralize 'commit' recent_commit_count}}
        </span>
        <span class="description">{{truncate description 110 }}</span>
>>>>>>> 2090c167
    </span>
</a><|MERGE_RESOLUTION|>--- conflicted
+++ resolved
@@ -38,23 +38,13 @@
         <span class="title">
             {{ name }}
         </span>
-<<<<<<< HEAD
         {{#unless_eq size 'tiny'}}
-            <span class="metadata">
-                    <strong>{{ downloads }}</strong>
-                    {{pluralize 'download' downloads}},
-                    <strong>{{ recent_commit_count }}</strong>
-                    {{pluralize 'commit' recent_commit_count}}
-            </span>
-            <span class="description">{{truncate description 110 }}</span>
+          <span class="metadata">
+                  {{ downloads }} {{pluralize 'download' downloads}},
+                  {{ recent_commit_count }}
+                  {{pluralize 'commit' recent_commit_count}}
+          </span>
+          <span class="description">{{truncate description 110 }}</span>
         {{/unless_eq}}
-=======
-        <span class="metadata">
-                {{ downloads }} {{pluralize 'download' downloads}},
-                {{ recent_commit_count }}
-                {{pluralize 'commit' recent_commit_count}}
-        </span>
-        <span class="description">{{truncate description 110 }}</span>
->>>>>>> 2090c167
     </span>
 </a>