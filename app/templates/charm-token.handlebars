<a href="/bws/sidebar/{{id}}"
    class="charm-token yui3-g"
    data-charmid="{{id}}">
    <span class="yui3-u">
        {{#if iconfile }}
            <img src="data:image/svg;base64,{{ iconfile }}" alt="{{ name }} icon">
        {{else}}
           <div class="charm-icon"></div>
        {{/if}}
    </span>
    <span class="yui3-u-3-4">
        <span class="title">
            {{ name }}
        </span>
        <span class="metadata">
                {{ recent_commit_count }} {{pluralize 'commit' recent_commit_count}},
                {{ recent_download_count }}
                {{pluralize 'download' recent_download_count}}
<<<<<<< HEAD
        </div>
        <p class="description">{{truncate description 110 }}</p>
  </div>
=======
        </span>
        <span class="description">{{truncate description 110 }}</span>
    </span>
>>>>>>> 1fb404f4
</a><|MERGE_RESOLUTION|>--- conflicted
+++ resolved
@@ -16,13 +16,7 @@
                 {{ recent_commit_count }} {{pluralize 'commit' recent_commit_count}},
                 {{ recent_download_count }}
                 {{pluralize 'download' recent_download_count}}
-<<<<<<< HEAD
-        </div>
-        <p class="description">{{truncate description 110 }}</p>
-  </div>
-=======
         </span>
         <span class="description">{{truncate description 110 }}</span>
     </span>
->>>>>>> 1fb404f4
 </a>