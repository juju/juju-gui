<<<<<<< HEAD
<a href="/bws/sidebar/{{id}}"
    class="charm-token yui3-g {{size}}"
=======
<a href="/{{id}}"
    class="charm-token yui3-g"
>>>>>>> d36a9147
    data-charmid="{{id}}">
    <span class="yui3-u">
        {{#if is_approved}}
            <span class="badge-approved"
                title="This charm has been reviewed."></span>
        {{/if}}
        {{#if icon}}
            <img src="data:image/svg+xml;base64,{{ icon }}" alt="{{ name }} icon" class="icon">
        {{else}}
            <div class="charm-icon">
            </div>
        {{/if}}
    </span>
    <span class="yui3-u-5-7">
        <span class="title">
            {{ name }}
        </span>
        <span class="metadata">
                <strong>{{ recent_download_count }}</strong>
                {{pluralize 'download' recent_download_count}},
                <strong>{{ recent_commit_count }}</strong>
                {{pluralize 'commit' recent_commit_count}}
        </span>
        <span class="description">{{truncate description 110 }}</span>
    </span>
</a><|MERGE_RESOLUTION|>--- conflicted
+++ resolved
@@ -1,10 +1,5 @@
-<<<<<<< HEAD
-<a href="/bws/sidebar/{{id}}"
+<a href="/{{id}}"
     class="charm-token yui3-g {{size}}"
-=======
-<a href="/{{id}}"
-    class="charm-token yui3-g"
->>>>>>> d36a9147
     data-charmid="{{id}}">
     <span class="yui3-u">
         {{#if is_approved}}
