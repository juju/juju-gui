--- conflicted
+++ resolved
@@ -10,11 +10,6 @@
     {{/ifFlag}}
 {{/if}}
 <a href="/{{storeId}}"
-<<<<<<< HEAD
-   class="token {{size}} {{#if is_approved}}recommended{{/if}}"
-   data-charmid="{{storeId}}">
-
-=======
    class="token {{size}}"
      data-charmid="{{storeId}}">
     {{#if is_approved}}
@@ -22,7 +17,6 @@
             <i class="sprite recommended-triangle"></i>
         </span>
     {{/if}}
->>>>>>> 258417b8
     <span class="block-icon">
         <div class="icon">
             {{#unless iconUrl}}
