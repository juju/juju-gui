<div id="juju-search-charm-panel" class="popover fade bottom in">
    <div class="arrow"></div>
    <div class="popover-inner">
        <h3 class="popover-title">
            <img id="charm-search-icon" src="/juju-ui/assets/images/charm_icon.png" />
            {{title}}
        </h3>
<<<<<<< HEAD
        <i class="icon-chevron-down"></i>
=======
        <img class="charm-list-selector" src="/juju-ui/assets/images/chevron_down.png">
>>>>>>> e24a5a41
        <div class="popover-content">

        </div>
    </div>
</div><|MERGE_RESOLUTION|>--- conflicted
+++ resolved
@@ -5,11 +5,7 @@
             <img id="charm-search-icon" src="/juju-ui/assets/images/charm_icon.png" />
             {{title}}
         </h3>
-<<<<<<< HEAD
-        <i class="icon-chevron-down"></i>
-=======
         <img class="charm-list-selector" src="/juju-ui/assets/images/chevron_down.png">
->>>>>>> e24a5a41
         <div class="popover-content">
 
         </div>
