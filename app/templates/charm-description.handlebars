<div>
  <div class="charm-nav-back"><i class="icon-chevron-left"></i> Back</div>

  <div class="charm-description charm-panel">
    <div id="charm-panel-head">
      <h3>{{package_name}}</h3>
      {{id}}
    </div>

    <div class="charm-panel-configure-buttons">
      <button class="btn btn-primary deploy" data-url="{{id}}">Deploy</button>
    </div>

    <div class="charm-section">
      <h4><i class="icon-chevron-down"></i> Description</h4>
      <div class="collapsible">
        <h5>Summary</h5>
        <p>{{summary}}</p>
        <h5>Series</h5>
        <p>{{series}}</p>
        <h5>Description</h5>
        <div>{{description}}</div>
        {{#if owner}}
        <h5>Owner</h5>
        {{#if owner}}
        <p>{{owner}}</p>
<<<<<<< HEAD
=======
        {{else}}
        <p>[Official charm]</p>
>>>>>>> c9304f91
        {{/if}}
        {{#if store_revision}}
        <h5>Store Revision</h5>
        <p>{{store_revision}}</p>
        {{/if}}
      </div>
    </div>

    {{#any requires provides}}
    <div class="charm-section">
      <h4><i class="icon-chevron-up"></i> Interfaces</h4>
      <div class="collapsible">
        {{#if provides}}
        <h5>Provides</h5>
        <ul>
        {{#iflat provides}}
          <li>{{interface}}</li>
        {{/iflat}}
        </ul>
        {{/if}}
        {{#if requires}}
        <h5>Requires</h5>
        <ul>
        {{#iflat requires}}
          <li>{{interface}}</li>
        {{/iflat}}
        </ul>
        {{/if}}
      </div>
    </div>
    {{/any}}

    {{#if last_change}}
    <div class="charm-section">
      <h4><i class="icon-chevron-up"></i> Change Log</h4>
      <div class="collapsible">
        {{#with last_change}}
        <h5>Last Change</h5>
        <div>{{dateformat created "%F"}}</div>
        <div>{{committer}}</div>
        <div class="commitmessage">{{message}}</div>
        {{/with}}
      </div>
    </div>
    {{/if}}
<<<<<<< HEAD

=======
    {{#any requires provides}}
    <div class="charm-section">
      <h4><i class="icon-chevron-up"></i>Related Charms</h4>
      <div class="collapsible" id="related-charms">
        Loading...
      </div>
    </div>
    {{/any}}
>>>>>>> c9304f91
  </div>
</div><|MERGE_RESOLUTION|>--- conflicted
+++ resolved
@@ -22,13 +22,7 @@
         <div>{{description}}</div>
         {{#if owner}}
         <h5>Owner</h5>
-        {{#if owner}}
         <p>{{owner}}</p>
-<<<<<<< HEAD
-=======
-        {{else}}
-        <p>[Official charm]</p>
->>>>>>> c9304f91
         {{/if}}
         {{#if store_revision}}
         <h5>Store Revision</h5>
@@ -74,9 +68,7 @@
       </div>
     </div>
     {{/if}}
-<<<<<<< HEAD
 
-=======
     {{#any requires provides}}
     <div class="charm-section">
       <h4><i class="icon-chevron-up"></i>Related Charms</h4>
@@ -85,6 +77,6 @@
       </div>
     </div>
     {{/any}}
->>>>>>> c9304f91
+
   </div>
 </div>