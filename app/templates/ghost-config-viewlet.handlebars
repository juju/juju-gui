--- conflicted
+++ resolved
@@ -32,28 +32,16 @@
       <input type="file" id="config-file">
       <div class="fakebutton">Import config file...</div>
     </div>
-
-<<<<<<< HEAD
     <div class="toggle settings-wrapper">
-      <span>Use default configuration?</span>
+      <label>Use the default configuration?</label>
       <div class="toggle-switch">
         <input type="checkbox" class="hidden-checkbox" id="use-default-toggle" checked>
         <label for="use-default-toggle">
           <div class="handle"></div>
         </label>
-=======
-      <div class="toggle settings-wrapper">
-        <label>Use the default configuration?</label>
-        <div class="toggle-switch">
-          <input type="checkbox" class="hidden-checkbox" id="use-default-toggle" checked>
-          <label for="use-default-toggle">
-            <div class="handle"></div>
-          </label>
-        </div>
         <div class="textvalue">true</div>
         <!-- Clear the floating slider/texvalue. -->
         <div class="clearall"></div>
->>>>>>> 2b17a13b
       </div>
     </div>
     <form class="charm-settings">
