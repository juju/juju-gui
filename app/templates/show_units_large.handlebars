<<<<<<< HEAD
<ul id="unit-large" class="thumbnails yui3-g">
=======
<ul id="unit-large" class="thumbnails yui3-g-r">
>>>>>>> 9d5d1d8b
  {{#units}}
  <li class="yui3-u-1-8">
  <div class="well unit {{state_to_style agent_state}}" id="{{id}}">
     <span class="agent-state">{{agent_state}}</span>
      <h5>{{number}}: {{unitState relation_errors agent_state}}</h5>
      <span>{{public_address}}</span>
  </div>
 </li>
  {{/units}}
</ul><|MERGE_RESOLUTION|>--- conflicted
+++ resolved
@@ -1,8 +1,4 @@
-<<<<<<< HEAD
-<ul id="unit-large" class="thumbnails yui3-g">
-=======
 <ul id="unit-large" class="thumbnails yui3-g-r">
->>>>>>> 9d5d1d8b
   {{#units}}
   <li class="yui3-u-1-8">
   <div class="well unit {{state_to_style agent_state}}" id="{{id}}">
