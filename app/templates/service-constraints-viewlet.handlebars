<div class="view-container">
<<<<<<< HEAD
  <h2>{{service.displayName}} Constraints</h2>
  <div class="view-content">
    {{> service-constraints-viewlet}}
  </div>
=======
  <legend>Constraints for New Units</legend>
  {{> service-constraints-viewlet}}
>>>>>>> 2beb5f4c
  <div class="controls">
    <button type="button" class="save-constraints confirm">Confirm</button>
  </div>
</div>
<|MERGE_RESOLUTION|>--- conflicted
+++ resolved
@@ -1,13 +1,8 @@
 <div class="view-container">
-<<<<<<< HEAD
-  <h2>{{service.displayName}} Constraints</h2>
+  <h2>Constraints for New Units</h2>
   <div class="view-content">
     {{> service-constraints-viewlet}}
   </div>
-=======
-  <legend>Constraints for New Units</legend>
-  {{> service-constraints-viewlet}}
->>>>>>> 2beb5f4c
   <div class="controls">
     <button type="button" class="save-constraints confirm">Confirm</button>
   </div>
