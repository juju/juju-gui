--- conflicted
+++ resolved
@@ -1,19 +1,4 @@
 <div class="view-container settings-config">
-<<<<<<< HEAD
-  <h2>Expose</h2>
-  <div class="toggle view-content">
-    <span>Expose this service?</span>
-    <div class="toggle-switch toggle-expose" data-bind="exposed">
-      <input type="checkbox" class="hidden-checkbox expose-toggle"
-             id="expose-toggle">
-      <label for="expose-toggle" class="light">
-        <div class="handle"></div>
-      </label>
-    </div>
-  </div>
-
-=======
->>>>>>> 2b17a13b
   <h2>Service settings</h2>
   <div class="config-file view-content">
     <input type="file">
