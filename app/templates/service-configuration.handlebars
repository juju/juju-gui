--- conflicted
+++ resolved
@@ -1,7 +1,4 @@
-<<<<<<< HEAD
 <div class="view-container settings-config">
-=======
-<div class="view-container">
   <h2>Expose</h2>
   <div class="control-expose control">
     <div class="inline">
@@ -13,7 +10,6 @@
     </div>
   </div>
 
->>>>>>> c49ef43d
   <h2>Service Settings</h2>
   <div class="config-file">
     <input type="file">
