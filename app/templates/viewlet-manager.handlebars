--- conflicted
+++ resolved
@@ -1,11 +1,5 @@
 <div class="viewlet-manager-wrapper">
   <div class="header-slot"></div>
-<<<<<<< HEAD
-  <!-- XXX Remove these ugly inline styles when doing the real layout-->
-  <div class="viewlet-manager-navigation">
-    <div class="tab" data-viewlet="overview"
-      style="display: inline-block; margin: 0 10px; cursor: pointer;">&larr;</div>
-=======
   <ul class="viewlet-manager-navigation">
     <li>
         <a href="" class="tab active" data-viewlet="overview">
@@ -13,7 +7,6 @@
             <i class="sprite inspector_status_selected selected"></i>
         </a>
     </li>
->>>>>>> 7a3908d7
     <!-- Settings control -->
     <li>
         <a href="" class="tab" data-viewlet="config">
@@ -22,10 +15,6 @@
         </a>
     </li>
     <!-- Constraints control -->
-<<<<<<< HEAD
-    <div class="tab" data-viewlet="constraints"
-      style="display: inline-block; margin: 0 10px; cursor: pointer;">C</div>
-=======
     <li>
         <a href="" class="tab" data-viewlet="constraints">
             <i class="sprite inspector_constraints normal"></i>
@@ -33,7 +22,6 @@
         </a>
     </li>
   </ul>
->>>>>>> 7a3908d7
   <div class="viewlet-container"></div>
   <div class="viewlet-manager-footer">
     {{>service-destroy}}
