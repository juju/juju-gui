'use strict';

YUI.add('juju-view-environment', function(Y) {

  var views = Y.namespace('juju.views'),
      Templates = views.Templates,
      models = Y.namespace('juju.models');

  function styleToNumber(selector, style, defaultSize) {
    style = style || 'height';
    defaultSize = defaultSize || 0;
    return parseInt(Y.one(selector).getComputedStyle(style) || defaultSize,
                    10);
  }

  var EnvironmentView = Y.Base.create('EnvironmentView', Y.View,
                                      [views.JujuBaseView], {
        events: {
          '#zoom-out-btn': {click: 'zoom_out'},
          '#zoom-in-btn': {click: 'zoom_in'},
          '.graph-list-picker .picker-button': {
            click: 'showGraphListPicker'
          },
          '.graph-list-picker .picker-expanded': {
            click: 'hideGraphListPicker'
          }
        },

        sceneEvents: {
          // Service Related
          '.service': {
            click: 'serviceClick',
            dblclick: 'serviceDblClick'
          },
          '.service-border': {
            mouseover: function(d, self) {
              if ((d3.event.relatedTarget &&
                  d3.event.relatedTarget.nodeName === 'rect') &&
                  self.hasSVGClass(this, 'selectable-service')) {
                self.set('potential_drop_point_service', d);
                self.set('potential_drop_point_rect', this);
                self.addSVGClass(this, 'hover');
              }
            },
            mouseout: function(d, self) {
              if (d3.event.relatedTarget.nodeName === 'rect' &&
                  self.hasSVGClass(this, 'hover')) {
                self.set('potential_drop_point_service', null);
                self.set('potential_drop_point_rect', null);
                self.removeSVGClass(this, 'hover');
              }
            }
          },
          '.unit-count': {
            mouseover: function(d, self) {
              d3.select(this).attr('class', 'unit-count show-count');
            },
            mouseout: function(d, self) {
              d3.select(this).attr('class', 'unit-count hide-count');
            }
          },
          // Menu/Controls
          '.add-relation': {
            click: function(d, self) {
              var context = Y.Node(this)
                                      .ancestor('.service')
                                      .getDOMNode(),
                  service = self.serviceForBox(d);
              self.service_click_actions
                        .toggleControlPanel(d, context, self);
              self.service_click_actions
                        .addRelationStart(d, context, self);
            }
          },
          '.view-service': {
            click: function(d, self) {
              // Get the service element
              var context = Y.Node(this)
                                      .ancestor('.service')
                                      .getDOMNode(),
                  service = self.serviceForBox(d);
              self.service_click_actions
                        .toggleControlPanel(d, context, self);
              self.service_click_actions
                        .show_service(service, context, self);
            }
          },
          '.destroy-service': {
            click: function(d, self) {
              // Get the service element
              var context = Y.Node(this)
                                      .ancestor('.service')
                                      .getDOMNode(),
                  service = self.serviceForBox(d);
              self.service_click_actions
                        .toggleControlPanel(d, context, self);
              self.service_click_actions
                        .destroyServiceConfirm(service, context, self);
            }
          },

          // Relation Related
          '.rel-label': {
            click: 'relationClick'
          },

          // Canvas related
          '#canvas rect:first-child': {
            click: function(d, self) {
              self.removeSVGClass(
                  '.service-control-panel.active', 'active');
            }
          }

        },

        initializer: function() {
          console.log('View: Initialized: Env');
          this.publish('showService', {preventable: false});

          // Build a service.id -> BoundingBox map for services.
          this.service_boxes = {};

          // Track events bound to the canvas
          this._sceneEvents = [];
        },

        render: function() {
          var container = this.get('container');
          EnvironmentView.superclass.render.apply(this, arguments);
          container.setHTML(Templates.overview());
          this.svg = container.one('#overview');

          // Setup delegated event handlers.
          this.attachSceneEvents();
          this.buildScene();
          return this;
        },

        /*
         * Construct a persistent scene that is managed in update.
         */
        buildScene: function() {
          var self = this,
              container = this.get('container'),
              height = 600,
              width = 640,
              fill = d3.scale.category20();

          this.service_scale = d3.scale.log().range([150, 200]);
          this.service_scale_width = d3.scale.log().range([164, 200]),
          this.service_scale_height = d3.scale.log().range([64, 100]);
          this.xscale = d3.scale.linear()
              .domain([-width / 2, width / 2])
              .range([0, width]),
          this.yscale = d3.scale.linear()
              .domain([-height / 2, height / 2])
              .range([height, 0]);

          // Create a pan/zoom behavior manager.
          var zoom = d3.behavior.zoom()
        .x(this.xscale)
        .y(this.yscale)
        .scaleExtent([0.25, 2.0])
        .on('zoom', function() {
                // Keep the slider up to date with the scale on other sorts
                // of zoom interactions
                var s = self.slider;
                s.set('value', Math.floor(d3.event.scale * 100));
                self.rescale(vis, d3.event);
              });
          self.zoom = zoom;

          // Set up the visualization with a pack layout.
          var vis = d3.select(container.getDOMNode())
            .selectAll('#canvas')
            .append('svg:svg')
            .attr('pointer-events', 'all')
            .attr('width', '100%')
            .attr('height', '100%')
            .append('svg:g')
            .call(zoom)
            .append('g');

          vis.append('svg:rect')
                .attr('fill', 'rgba(255,255,255,0)');

          // Bind visualization resizing on window resize.
          Y.on('windowresize', function() {
            self.setSizesFromViewport();
          });

          this.vis = vis;
          this.tree = d3.layout.pack()
                .size([width, height])
                .value(function(d) {return d.unit_count;})
                .padding(200);

          this.updateCanvas();
        },

        /*
         * Attach view to target, if target is an ancestor of the view
         * this is a no-oop.
         *
         */
        // attachView: function(target) {
        //   if (Y.Lang.isString(target)) {
        //     target = Y.one(target);
        //   } else if (!Y.Lang.isValue(target)) {
        //     target = this.get('container');
        //   }
        //   if (!this.svg.inDoc() || !this.svg.inRegion(target)) {
        //     target.append(this.svg);
        //   }
        //   this.attachSceneEvents();
        // },

        /*
         * Bind declarative events to the root of the scene.
         * This is both more efficient and easier to refresh.
         * Inspired by View.attachEvents
         */
        attachSceneEvents: function(events) {
          var container = this.get('container'),
              self = this,
              owns = Y.Object.owns,
              selector,
              name,
              handlers,
              handler;

          function _bindEvent(name, handler, container, selector, context) {
            // Call event handlers with:
            //   this = DOMNode of currentTarget
            //   handler(d, view)
            var d3Adaptor = function(evt) {
              var selection = d3.select(evt.currentTarget.getDOMNode()),
                  d = selection.data()[0];
              // This is a minor violation (extension)
              // of the interface, but suits us well.
              d3.event = evt;
              return handler.call(
                  evt.currentTarget.getDOMNode(), d, context);
            };
            context._sceneEvents.push(
                Y.delegate(name, d3Adaptor, container, selector, context));
          }

          this.detachSceneEvents();
          events = events || this.sceneEvents;

          for (selector in events) {
            if (owns(events, selector)) {
              handlers = events[selector];
              for (name in handlers) {
                if (owns(handlers, name)) {
                  handler = handlers[name];
                  if (typeof handler === 'string') {
                    handler = this[handler];
                  }
                  if (!handler) {
                    console.error(
                        'No Event handler for',
                        selector,
                        name);
                    continue;
                  }
                  _bindEvent(name, handler, container, selector, this);
                }
              }
            }
          }
          return this;
        },

        detachSceneEvents: function() {
          Y.each(this._sceneEvents, function(handle) {
            if (handle) {
              handle.detach();
            }
          });

          this._sceneEvents = [];
          return this;
        },

        serviceClick: function(d, self) {
          // Ignore if we clicked on a control panel image.
          if (self.hasSVGClass(d3.event.target, 'cp-button')) {
            return;
          }
          // Get the current click action
          var curr_click_action = self.get('currentServiceClickAction');
          // Fire the action named in the following scheme:
          //   service_click_action.<action>
          // with the service, the SVG node, and the view
          // as arguments.
          (self.service_click_actions[curr_click_action])(
              d, this, self);
        },

        serviceDblClick: function(d, self) {
          // Just show the service on double-click.
          var service = self.serviceForBox(d);
          (self.service_click_actions.show_service)(service, this, self);
        },

        relationClick: function(d, self) {
          self.removeRelationConfirm(d, this, self);
        },

        /*
         * Sync view models with curent db.models.
         */
        updateData: function() {
          //model data
          var vis = this.vis,
              db = this.get('db'),
              relations = db.relations.toArray(),
              services = db.services.map(views.toBoundingBox);

          this.services = services;

          Y.each(services, function(service) {
            // Update services  with existing positions.
            var existing = this.service_boxes[service.id];
            if (existing) {
              service.pos = existing.pos;
            }
            service.margins(service.subordinate ?
                {
                  top: 0.05,
                  bottom: 0.1,
                  left: 0.084848,
                  right: 0.084848} :
                {
                  top: 0,
                  bottom: 0.1667,
                  left: 0.086758,
                  right: 0.086758});
            this.service_boxes[service.id] = service;
          }, this);
          this.rel_pairs = this.processRelations(relations);

          // Nodes are mapped by modelId tuples.
          this.node = vis.selectAll('.service')
                       .data(services, function(d) {
                return d.modelId();});
        },

        /*
         * Attempt to reuse as much of the existing graph and view models
         * as possible to re-render the graph.
         */
        updateCanvas: function() {
          var self = this,
              tree = this.tree,
              vis = this.vis;

          //Process any changed data.
          this.updateData();

          var drag = d3.behavior.drag()
            .on('drag', function(d, i) {
                d.x += d3.event.dx;
                d.y += d3.event.dy;
                d3.select(this).attr('transform', function(d, i) {
                  return d.translateStr();
                });
                updateLinks();
              });

          // Generate a node for each service, draw it as a rect with
          // labels for service and charm.
          var node = this.node;

          // Rerun the pack layout.
          // Pack doesn't honor existing positions and will
          // re-layout the entire graph. As a short term work
          // around we layout only new nodes. This has the side
          // effect that node nodes can overlap and will
          // be fixed later.
          var new_services = this.services.filter(function(boundingBox) {
            return !Y.Lang.isNumber(boundingBox.x);
          });
          this.tree.nodes({children: new_services});

          // enter
          node
            .enter().append('g')
            .attr('class', function(d) {
                    return (d.subordinate ? 'subordinate ' : '') + 'service';
                  })
            .call(drag)
            .attr('transform', function(d) {
                return d.translateStr();});

          // Update
          this.drawService(node);

          // Exit
          node.exit()
            .call(function(d) {
                // TODO: update the service_boxes
                // removing the bound data
              })
            .remove();

          function updateLinks() {
            // Enter.
            var g = self.drawRelationGroup(),
                link = g.selectAll('line.relation');

            // Update (+ enter selection).
            link.each(self.drawRelation);

            // Exit
            g.exit().remove();
          }

          // Draw or schedule redraw of links.
          updateLinks();

        },

        /*
         * Draw a new relation link with label and controls.
         */
        drawRelationGroup: function() {
          // Add a labelgroup.
          var self = this,
              g = self.vis.selectAll('g.rel-group')
                  .data(self.rel_pairs, function(r) {
                    return r.modelIds();
                  });

          var enter = g.enter();

          enter.insert('g', 'g.service')
              .attr('class', 'rel-group')
              .append('svg:line', 'g.service')
              .attr('class', function(d) {
                return (d.pending ? 'pending-relation ' : '') + 'relation';
              });

          // TODO:: figure out a clean way to update position
          g.selectAll('rel-label').remove();
          g.selectAll('text').remove();
          g.selectAll('rect').remove();
          var label = g.append('g')
              .attr('class', 'rel-label')
              .attr('transform', function(d) {
                // XXX: This has to happen on update, not enter
                var connectors = d.source().getConnectorPair(d.target()),
                    s = connectors[0],
                    t = connectors[1];
                return 'translate(' +
                    [Math.max(s[0], t[0]) -
                     Math.abs((s[0] - t[0]) / 2),
                     Math.max(s[1], t[1]) -
                     Math.abs((s[1] - t[1]) / 2)] + ')';
              });
          label.append('text')
              .append('tspan')
              .text(function(d) {return d.type; });
          label.insert('rect', 'text')
              .attr('width', function(d) {
                return (Y.one(this.parentNode)
                  .one('text').getClientRect() || {width: 0}).width + 10;
              })
              .attr('height', 20)
              .attr('x', function() {
                return -parseInt(d3.select(this).attr('width'), 10) / 2;
              })
              .attr('y', -10)
              .attr('rx', 10)
              .attr('ry', 10);

          return g;
        },

        /*
         * Draw a relation between services.
         */
        drawRelation: function(relation) {
          var connectors = relation.source()
                .getConnectorPair(relation.target()),
              s = connectors[0],
              t = connectors[1],
              link = d3.select(this);

          link
                .attr('x1', s[0])
                .attr('y1', s[1])
                .attr('x2', t[0])
                .attr('y2', t[1]);
          return link;
        },

        // Called to draw a service in the 'update' phase
        drawService: function(node) {
          var self = this,
              service_scale = this.service_scale,
              service_scale_width = this.service_scale_width,
              service_scale_height = this.service_scale_height;

          // Append a rect for capturing events.
          // TODO: this currently acts as the selectable-service element,
          // and acts as the indicator for whether a service may be used for
          // creating relations.  This will only be the case until there is
          // UI around showing selectable services.
          node.append('rect')
            .attr('class', 'service-border')
            .attr('width', function(d) {
                // NB: if a service has zero units, as is possible with
                // subordinates, then default to 1 for proper scaling, as
                // a value of 0 will return a scale of 0 (this does not
                // affect the unit count, just the scale of the service).
                var w = service_scale(d.unit_count || 1);
                d.w = w;
                return w;
              })
            .attr('height', function(d) {
                var h = service_scale(d.unit_count || 1);
                d.h = h;
                return h;
              });

          // Draw subordinate services
          node.filter(function(d) {
            return d.subordinate;
          })
            .append('image')
            .attr('xlink:href', '/juju-ui/assets/svgs/sub_module.svg')
            .attr('width', function(d) {
                    return d.w;
                  })
            .attr('height', function(d) {
                    return d.h;
                  });

          // Draw non-subordinate services services
          node.filter(function(d) {
            return !d.subordinate;
          })
            .append('image')
            .attr('xlink:href', '/juju-ui/assets/svgs/service_module.svg')
            .attr('width', function(d) {
                    return d.w;
                  })
            .attr('height', function(d) {
                    return d.h;
                  });


          var service_labels = node.append('text').append('tspan')
            .attr('class', 'name')
            .attr('x', function(d) {
                    return d.w / 2;
                  })
            .attr('y', function(d) {
                    if (d.subordinate) {
                      return d.h / 2 - 10;
                    } else {
                      return '1.5em';
                    }
                  })
            .text(function(d) {return d.id; });

          var charm_labels = node.append('text').append('tspan')
            .attr('x', function(d) {
                    return d.w / 2;
                  })
            .attr('y', function(d) {
                    // TODO this will need to be set based on the size of the
                    // service health panel, but for now, this works.
                    if (d.subordinate) {
                      return d.h / 2 - 10;
                    } else {
                      return d.h / 2 + 10;
                    }
                  })
            .attr('dy', '3em')
            .attr('class', 'charm-label')
            .text(function(d) { return d.charm; });

          // Show whether or not the service is exposed using an
          // indicator (currently a simple circle).
          // TODO this will likely change to an image with UI uodates.
          var exposed_indicator = node.filter(function(d) {
            return d.exposed;
          })
            .append('circle')
            .attr('cx', 0)
            .attr('cy', 10)
            .attr('r', 5)
            .attr('class', 'exposed-indicator on');
          exposed_indicator.append('title')
            .text(function(d) {
                return d.exposed ? 'Exposed' : '';
              });

          // Add the relative health of a service in the form of a pie chart
          // comprised of units styled appropriately.
          // TODO aggregate statuses into good/bad/pending
          var status_chart_arc = d3.svg.arc()
            .innerRadius(0)
            .outerRadius(function(d) {
                // Make sure it's exactly as wide as the mask
                return parseInt(
                    d3.select(this.parentNode)
                  .select('image')
                  .attr('width'), 10) / 2;
              });

          var status_chart_layout = d3.layout.pie()
            .value(function(d) { return (d.value ? d.value : 1); });

          // Append to status charts to non-subordinate services
          var status_chart = node.filter(function(d) {
            return !d.subordinate;
          })
            .append('g')
            .attr('class', 'service-status')
            .attr('transform', function(d) {
                return 'translate(' + [(d.w / 2),
                  d.h / 2 * 0.86] + ')';
              });

          // Add a mask svg
          status_chart.append('image')
            .attr('xlink:href', '/juju-ui/assets/svgs/service_health_mask.svg')
            .attr('width', function(d) {
                return d.w / 3;
              })
            .attr('height', function(d) {
                return d.h / 3;
              })
            .attr('x', function() {
                return -d3.select(this).attr('width') / 2;
              })
            .attr('y', function() {
                return -d3.select(this).attr('height') / 2;
              });

          // Add the path after the mask image (since it requires the mask's
          // width to set its own).
          var status_arcs = status_chart.selectAll('path')
            .data(function(d) {
                var aggregate_map = d.aggregated_status,
                    aggregate_list = [];
                Y.Object.each(aggregate_map, function(value, key) {
                  aggregate_list.push({name: key, value: value});
                });

                return status_chart_layout(aggregate_list);
              }).enter().insert('path', 'image')
            .attr('d', status_chart_arc)
            .attr('class', function(d) { return 'status-' + d.data.name; })
            .attr('fill-rule', 'evenodd')
            .append('title').text(function(d) {
                return d.data.name;
              });

          // Add the unit counts, visible only on hover.
          var unit_count = status_chart.append('text')
            .attr('class', 'unit-count hide-count')
            .text(function(d) {
                return self.humanizeNumber(d.unit_count);
              });

          this.addControlPanel(node);

        },

        addControlPanel: function(node) {
          // Add a control panel around the service.
          var self = this;
          var control_panel = node.append('g')
                .attr('class', 'service-control-panel');

          // A button to add a relation between two services.
          var add_rel = control_panel.append('g')
                .attr('class', 'add-relation');

          // Drag controls on the add relation button, allowing
          // one to drag a line to create a relation.
          var drag_relation = add_rel.append('line')
              .attr('class', 'relation pending-relation unused');
          var drag_relation_behavior = d3.behavior.drag()
              .on('dragstart', function(d) {
                // Get our line, the image, and the current service.
                var dragline = d3.select(this.parentNode)
                    .select('.relation');
                var img = d3.select(this.parentNode)
                    .select('image');
                var context = this.parentNode.parentNode.parentNode;

                // Start the line at our image
                dragline.attr('x1', parseInt(img.attr('x'), 10) + 16)
                    .attr('y1', parseInt(img.attr('y'), 10) + 16);
                self.removeSVGClass(dragline.node(), 'unused');

                // Start the add-relation process.
                self.service_click_actions
                .addRelationStart(d, context, self);
              })
              .on('drag', function() {
                // Rubberband our potential relation line.
                var dragline = d3.select(this.parentNode)
                    .select('.relation');
                dragline.attr('x2', d3.event.x)
                    .attr('y2', d3.event.y);
              })
              .on('dragend', function(d) {
                // Get the line, the endpoint service, and the target <rect>.
                var dragline = d3.select(this.parentNode)
                    .select('.relation');
                var context = self.get('potential_drop_point_rect');
                var endpoint = self.get('potential_drop_point_service');

                // Get rid of our drag line
                dragline.attr('x2', dragline.attr('x1'))
                    .attr('y2', dragline.attr('y1'));
                self.addSVGClass(dragline.node(), 'unused');

                // If we landed on a rect, add relation, otherwise, cancel.
                if (context) {
                  self.service_click_actions
                  .addRelationEnd(endpoint, context, self);
                } else {
                  // TODO clean up, abstract
                  self.addRelation(); // Will clear the state.
                }
              });
          add_rel.append('image')
        .attr('xlink:href',
              '/juju-ui/assets/svgs/Build_button.svg')
        .attr('class', 'cp-button')
        .attr('x', function(d) {
                return d.w + 8;
              })
        .attr('y', function(d) {
                return (d.h / 2) - 16;
              })
        .attr('width', 32)
        .attr('height', 32)
        .call(drag_relation_behavior);

          // Add a button to view the service.
          var view_service = control_panel.append('g')
        .attr('class', 'view-service');

          view_service.append('image')
        .attr('xlink:href', '/juju-ui/assets/svgs/view_button.svg')
        .attr('class', 'cp-button')
        .attr('x', -40)
        .attr('y', function(d) {
                return (d.h / 2) - 16;
              })
        .attr('width', 32)
        .attr('height', 32);

          // Add a button to destroy a service
          var destroy_service = control_panel.append('g')
        .attr('class', 'destroy-service');
          destroy_service.append('image')
        .attr('xlink:href', '/juju-ui/assets/svgs/destroy_button.svg')
        .attr('class', 'cp-button')
        .attr('x', function(d) {
                return (d.w / 2) - 16;
              })
        .attr('y', -40)
        .attr('width', 32)
        .attr('height', 32);
          var add_rm_units = control_panel.append('g')
        .attr('class', 'add-rm-units');

        },

        processRelation: function(r) {
          var self = this,
              endpoints = r.get('endpoints'),
              rel_services = [];

          Y.each(endpoints, function(ep) {
            rel_services.push([ep[1].name, self.service_boxes[ep[0]]]);
          });
          return rel_services;
        },

        processRelations: function(rels) {
          var self = this,
              pairs = [];
          Y.each(rels, function(rel) {
            var pair = self.processRelation(rel);

            // skip peer for now
            if (pair.length === 2) {
              var bpair = views.BoxPair()
                                 .model(rel)
                                 .source(pair[0][1])
                                 .target(pair[1][1]);
              // Copy the relation type to the box.
              if (bpair.type === undefined) {
                bpair.type = pair[0][0];
              }
              pairs.push(bpair);
            }
          });
          return pairs;
        },

        renderSlider: function() {
          var self = this;
          // Build a slider to control zoom level
          // TODO once we have a stored value in view models, use that
          // for the value property, but for now, zoom to 100%
          var slider = new Y.Slider({
            min: 25,
            max: 200,
            value: 100
          });
          slider.render('#slider-parent');
          slider.after('valueChange', function(evt) {
            // Don't fire a zoom if there's a zoom event already in progress;
            // that will run rescale for us.
            if (d3.event && d3.event.scale && d3.event.translate) {
              return;
            }
            self._fire_zoom((evt.newVal - evt.prevVal) / 100);
          });
          self.slider = slider;
        },

        /*
         * Utility method to get a service object from the DB
         * given a BoundingBox.
         */
        serviceForBox: function(boundingBox) {
          var db = this.get('db');
          return db.services.getById(boundingBox.id);
        },
        /*
         * Finish DOM-dependent rendering
         *
         * Some portions of the visualization require information pulled
         * from the DOM, such as the clientRects used for sizing relation
         * labels and the viewport size used for sizing the whole graph. This
         * is called after the view is attached to the DOM in order to
         * perform all of that work.  In the app, it's called as a callback
         * in app.showView(), and in testing, it needs to be called manually,
         * if the test relies on any of this data.
         */
        postRender: function() {
          var container = this.get('container');

          // Set the sizes from the viewport.
          this.setSizesFromViewport();

          // Ensure relation labels are sized properly.
          container.all('.rel-label').each(function(label) {
            var width = label.one('text').getClientRect().width + 10;
            label.one('rect').setAttribute('width', width)
              .setAttribute('x', -width / 2);
          });

          // Render the slider after the view is attached.
          // Although there is a .syncUI() method on sliders, it does not
          // seem to play well with the app framework: the slider will render
          // the first time, but on navigation away and back, will not
          // re-render within the view.
          this.renderSlider();

          // Chainable method.
          return this;
        },

        /*
         * Event handler for the add relation button.
         */
        addRelation: function(evt) {
          var curr_action = this.get('currentServiceClickAction'),
              container = this.get('container');
          if (curr_action === 'show_service') {
            this.set('currentServiceClickAction', 'addRelationStart');
            // Add .selectable-service to all .service-border.
            this.addSVGClass('.service-border', 'selectable-service');
          } else if (curr_action === 'addRelationStart' ||
              curr_action === 'addRelationEnd') {
            this.set('currentServiceClickAction', 'toggleControlPanel');

            // Remove selectable border from all nodes.
            this.removeSVGClass('.service-border', 'selectable-service');
          } // Otherwise do nothing.
        },

        removeRelation: function(d, context, view, confirmButton) {
          var env = this.get('env'),
              relationElement = Y.one(context.parentNode).one('.relation');
          view.addSVGClass(relationElement, 'to-remove pending-relation');
          env.remove_relation(
              d.source().id,
              d.target().id,
              Y.bind(this._removeRelationCallback, this, view,
                  relationElement, confirmButton));
        },

        _removeRelationCallback: function(view,
            relationElement, confirmButton, ev) {
          var db = this.get('db'),
              service = this.get('model');
          if (ev.err) {
            db.notifications.add(
                new models.Notification({
                  title: 'Error deleting relation',
                  message: 'Relation ' + ev.endpoint_a + ' to ' + ev.endpoint_b,
                  level: 'error'
                })
            );
            view.removeSVGClass(this.relationElement,
                'to-remove pending-relation');
          } else {
            view.get('rmrelation_dialog').hide();
          }
          confirmButton.set('disabled', false);
        },

        removeRelationConfirm: function(d, context, view) {
          view.set('rmrelation_dialog', views.createModalPanel(
              'Are you sure you want to remove this relation? ' +
              'This cannot be undone.',
              '#rmrelation-modal-panel',
              'Remove Relation',
              Y.bind(function(ev) {
                ev.preventDefault();
                var confirmButton = ev.target;
                confirmButton.set('disabled', true);
                view.removeRelation(d, context, view, confirmButton);
              },
              this)));
        },

        /*
         * Zoom in event handler.
         */
        zoom_out: function(evt) {
          var slider = this.slider,
              val = slider.get('value');
          slider.set('value', val - 25);
        },

        /*
         * Zoom out event handler.
         */
        zoom_in: function(evt) {
          var slider = this.slider,
              val = slider.get('value');
          slider.set('value', val + 25);
        },

        /*
         * Wraper around the actual rescale method for zoom buttons.
         */
        _fire_zoom: function(delta) {
          var vis = this.vis,
              zoom = this.zoom,
              evt = {};

          // Build a temporary event that rescale can use of a similar
          // construction to d3.event.
          evt.translate = zoom.translate();
          evt.scale = zoom.scale() + delta;

          // Update the scale in our zoom behavior manager to maintain state.
          zoom.scale(evt.scale);

          // Update the translate so that we scale from the center
          // instead of the origin.
          var rect = vis.select('rect');
          evt.translate[0] -= parseInt(rect.attr('width'), 10) / 2 * delta;
          evt.translate[1] -= parseInt(rect.attr('height'), 10) / 2 * delta;
          zoom.translate(evt.translate);

          this.rescale(vis, evt);
        },

        /*
         * Rescale the visualization on a zoom/pan event.
         */
        rescale: function(vis, evt) {
          // Make sure we don't scale outside of our bounds.
          // This check is needed because we're messing with d3's zoom
          // behavior outside of mouse events (e.g.: with the slider),
          // and can't trust that zoomExtent will play well.
          var new_scale = Math.floor(evt.scale * 100);
          if (new_scale < 25 || new_scale > 200) {
            evt.scale = this.get('scale');
          }
          this.set('scale', evt.scale);
          vis.attr('transform', 'translate(' + evt.translate + ')' +
              ' scale(' + evt.scale + ')');
        },

        /*
         * Event handler to show the graph-list picker
         */
        showGraphListPicker: function(evt) {
          var container = this.get('container'),
              picker = container.one('.graph-list-picker');
          picker.addClass('inactive');
          picker.one('.picker-expanded').addClass('active');
        },

        /*
         * Event handler to hide the graph-list picker
         */
        hideGraphListPicker: function(evt) {
          var container = this.get('container'),
              picker = container.one('.graph-list-picker');
          picker.removeClass('inactive');
          picker.one('.picker-expanded').removeClass('active');
        },

        /*
         * Set the visualization size based on the viewport
         */
        setSizesFromViewport: function() {
          // start with some reasonable defaults
          var vis = this.vis,
              container = this.get('container'),
              xscale = this.xscale,
              yscale = this.yscale,
              viewport_height = '100%',
              viewport_width = parseInt(
              container.getComputedStyle('width'), 10),
              svg = container.one('svg'),
              width = 800,
              height = 600;

          if (container.get('winHeight') &&
              Y.one('#overview-tasks') &&
              Y.one('.navbar')) {
            // Attempt to get the viewport height minus the navbar at top and
            // control bar at the bottom. Use Y.one() to ensure that the
            // container is attached first (provides some sensible defaults)

            viewport_height = container.get('winHeight') -
                styleToNumber('#overview-tasks', 'height', 22) -
                styleToNumber('.navbar', 'height', 87);

            // Make sure we don't get sized any smaller than 800x600
            viewport_height = Math.max(viewport_height, height);
            if (container.getComputedStyle('width') < width) {
              viewport_width = width;
            }
          }
          // Set the svg sizes.
          svg.setAttribute('width', viewport_width)
            .setAttribute('height', viewport_height);

          // Get the resulting computed sizes (in the case of 100%).
          width = parseInt(svg.getComputedStyle('width'), 10);
          height = parseInt(svg.getComputedStyle('height'), 10);

          // Set the internal rect's size.
          svg.one('rect')
            .setAttribute('width', width)
            .setAttribute('height', height);

          // Reset the scale parameters
          this.xscale.domain([-width / 2, width / 2])
            .range([0, width]);
          this.yscale.domain([-height / 2, height / 2])
            .range([height, 0]);
        },

        /*
         * Actions to be called on clicking a service.
         */
        service_click_actions: {
          /*
           * Default action: show or hide control panel.
           */
          toggleControlPanel: function(m, context, view) {
            var cp = Y.one(context).one('.service-control-panel');

            // If we're toggling another element, remove all .actives
            if (!view.hasSVGClass(cp, 'active')) {
              view.removeSVGClass('.service-control-panel.active', 'active');
            }

            // Toggle the current node's class.
            view.toggleSVGClass(cp, 'active');
          },

          /*
           * View a service
           */
          show_service: function(m, context, view) {
            view.fire('showService', {service: m});
          },

          /*
           * Show a dialog before destroying a service
           */
          destroyServiceConfirm: function(m, context, view) {
            // Set service in view.
            view.set('destroy_service', m);

            // Show dialog.
            view.set('destroy_dialog', views.createModalPanel(
                'Are you sure you want to destroy the service? ' +
                'This cannot be undone.',
                '#destroy-modal-panel',
                'Destroy Service',
                Y.bind(function(ev) {
                  ev.preventDefault();
                  var btn = ev.target;
                  btn.set('disabled', true);
                  view.service_click_actions
                      .destroyService(m, context, view, btn);
                },
                this)));
          },

          /*
           * Destroy a service.
           */
          destroyService: function(m, context, view, btn) {
            var env = view.get('env'),
                service = view.get('destroy_service');
            env.destroy_service(
                service.get('id'), Y.bind(this._destroyCallback, this,
                    service, view, btn));
          },

          _destroyCallback: function(service, view, btn, ev) {
            var app = view.get('app'),
                db = view.get('db');
            if (ev.err) {
              db.notifications.add(
                  new models.Notification({
                    title: 'Error destroying service',
                    message: 'Service name: ' + ev.service_name,
                    level: 'error',
                    link: app.getModelURL(service),
                    modelId: service
                  })
              );
            } else {
              view.get('destroy_dialog').hide();
            }
            btn.set('disabled', false);
          },

          /*
           * Fired when clicking the first service in the add relation
           * flow.
           */
          addRelationStart: function(m, context, view) {
            // Add .selectable-service to all .service-border.
            view.addSVGClass('.service-border', 'selectable-service');

            // Remove selectable border from current node.
            var node = Y.one(context).one('.service-border');
            view.removeSVGClass(node, 'selectable-service');

            // Store start service in attrs.
            view.set('addRelationStart_service', m);
            // Set click action.
            view.set('currentServiceClickAction',
                'addRelationEnd');
          },

          /*
           * Fired when clicking the second service is clicked in the
           * add relation flow.
           */
          addRelationEnd: function(m, context, view) {
            // Remove selectable border from all nodes.
            view.removeSVGClass('.selectable-service', 'selectable-service');

            // Get the vis, and links, build the new relation.
            var vis = view.vis,
                env = view.get('env'),
                db = view.get('db'),
                source = view.get('addRelationStart_service'),
                relation_id = 'pending:' + source.id + m.id;

            // Create a pending relation in the database between the
            // two services.
            db.relations.create({
              relation_id: relation_id,
              type: 'pending',
              endpoints: [
                [source.id, {name: 'pending', role: 'server'}],
                [m.id, {name: 'pending', role: 'client'}]
              ],
              pending: true
            });

            // Firing the update event on the db will properly redraw the
            // graph and reattach events.
            db.fire('update');

            // Fire event to add relation in juju.
            // This needs to specify interface in the future.
            env.add_relation(
<<<<<<< HEAD
                rel.source().id,
                rel.target().id,
                Y.bind(this._addRelationCallback, this, view)
            );
=======
                source.id,
                m.id,
                function(resp) {
                  // Remove our pending relation from the DB, error or no.
                  db.relations.remove(
                      db.relations.getById(relation_id));
                  if (resp.err) {
                    console.log('Error adding relation');
                  }
                });
>>>>>>> 07f7a74f
            // For now, set back to show_service.
            view.set('currentServiceClickAction', 'toggleControlPanel');
          },

          _addRelationCallback: function(view, ev) {
            if (ev.err) {
              view.get('db').notifications.add(
                  new models.Notification({
                    title: 'Error adding relation',
                    message: 'Relation ' + ev.endpoint_a +
                        ' to ' + ev.endpoint_b,
                    level: 'error'
                  })
              );
              return;
            }
          }
        }

      }, {
        ATTRS: {
          currentServiceClickAction: { value: 'toggleControlPanel' }
        }
      });

  views.environment = EnvironmentView;
}, '0.1.0', {
  requires: ['juju-templates',
    'juju-view-utils',
    'juju-models',
    'd3',
    'base-build',
    'handlebars-base',
    'node',
    'svg-layouts',
    'event-resize',
    'slider',
    'view']
});<|MERGE_RESOLUTION|>--- conflicted
+++ resolved
@@ -1208,30 +1208,21 @@
             // Fire event to add relation in juju.
             // This needs to specify interface in the future.
             env.add_relation(
-<<<<<<< HEAD
-                rel.source().id,
-                rel.target().id,
-                Y.bind(this._addRelationCallback, this, view)
-            );
-=======
                 source.id,
                 m.id,
-                function(resp) {
-                  // Remove our pending relation from the DB, error or no.
-                  db.relations.remove(
-                      db.relations.getById(relation_id));
-                  if (resp.err) {
-                    console.log('Error adding relation');
-                  }
-                });
->>>>>>> 07f7a74f
+                Y.bind(this._addRelationCallback, this, view, relation_id)
+            );
             // For now, set back to show_service.
             view.set('currentServiceClickAction', 'toggleControlPanel');
           },
 
-          _addRelationCallback: function(view, ev) {
+          _addRelationCallback: function(view, relation_id, ev) {
+            var db = view.get('db');
+            // Remove our pending relation from the DB, error or no.
+            db.relations.remove(
+                db.relations.getById(relation_id));
             if (ev.err) {
-              view.get('db').notifications.add(
+              db.notifications.add(
                   new models.Notification({
                     title: 'Error adding relation',
                     message: 'Relation ' + ev.endpoint_a +
