--- conflicted
+++ resolved
@@ -57,11 +57,6 @@
             .selectAll('#canvas')
             .append('svg:svg')
             .attr('pointer-events', 'all')
-<<<<<<< HEAD
-=======
-            .attr('width', '100%')
-            .attr('height', '100%')
->>>>>>> f779eca1
             .append('svg:g')
             .call(d3.behavior.zoom()
                   .x(xscale)
