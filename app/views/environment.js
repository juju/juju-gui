"use strict";

YUI.add("juju-view-environment", function(Y) {

var views = Y.namespace("juju.views"),
    Templates = views.Templates;

<<<<<<< HEAD
EnvironmentView = Y.Base.create('EnvironmentView', Y.View, [views.JujuBaseView], {
    events: {
        '#add-relation-btn': {click: 'add_relation'}
    },
=======
var EnvironmentView = Y.Base.create('EnvironmentView', Y.View, [views.JujuBaseView], {
    events: {},
>>>>>>> dbb3f3eb

    initializer: function () {
        console.log("View: Initialized: Env");
        this.publish("showService", {preventable: false});
    },

    render: function () {
        console.log('View: Render: Env');
        var container = this.get('container');
        EnvironmentView.superclass.render.apply(this, arguments);
        container.setHTML(Templates.overview());
        this.render_canvas();
        return this;
    },

    render_canvas: function(){
        var self = this,
            container = this.get('container'),
            m = this.get('domain_models'),
            height = 600,
            width = 800;

        var fill = d3.scale.category20();
        var services = m.services.toArray();
        var relations = m.relations.toArray();

        // Scales for unit sizes
        // XXX magic numbers will have to change; likely during
        // the pan/zoom work
        var service_scale_width = d3.scale.log().range([164, 200]);
        var service_scale_height = d3.scale.log().range([64, 100]);

        var tree = d3.layout.force()
            .on("tick", tick)
            .charge(-450)
            .gravity(0.05)
            .distance(200)
            .friction(0.5)
            .size([width, height]);

        var vis = d3.select(container.getDOMNode())
            .selectAll("#canvas")
            .append("svg:svg")
            .attr("pointer-events", "all")
            .attr("width", width)
            .attr("height", height);


        function tick() {
            link.attr("x1", function(d) { return d.source.x; })
                .attr("y1", function(d) { return d.source.y; })
                .attr("x2", function(d) { return d.target.x; })
                .attr("y2", function(d) { return d.target.y; });

            node.attr("transform", function(d) {
                          return "translate(" + d.x + "," + d.y + ")"; });
        }

        function processRelation(r) {
            var endpoints = r.get('endpoints'),
            rel_services = [];
            Y.each(endpoints, function(ep) {
                rel_services.push(m.services.getById(ep[0]));
            });
            return rel_services;
        }

        function processRelations(rels) {
            var pairs = [];
            Y.each(rels, function(rel) {
                var pair = processRelation(rel);
                // skip peer for now
                if (pair.length == 2) {
                    pairs.push({source: pair[0],
                               target: pair[1]});
                }

            });
            return pairs;
        }

        var rel_data = processRelations(relations);
        tree.nodes(services)
            .links(rel_data);

        var link = vis.selectAll("path.relation")
            .data(rel_data,
                  function(d) {return d;});

        link.enter().insert("svg:line", "g.service")
            .attr("class", "relation")
            .attr("x1", function(d) { return d.source.x; })
            .attr("y1", function(d) { return d.source.y; })
            .attr("x2", function(d) { return d.target.x; })
            .attr("y2", function(d) { return d.target.y; });

        var node = vis.selectAll(".service")
            .data(services)
            .enter().append("g")
            .call(tree.drag)
            .attr("class", "service")
            .on("click", function(m) {
                    self.fire("showService", {service: m});
            });


        node.append("rect")
        .attr("class", "service-border")
        .attr("width", function(d) {
            return service_scale_width(d.get('unit_count')); })
        .attr("height", function(d) {
            return service_scale_height(d.get('unit_count')); });

        var service_labels = node.append("text").append("tspan")
            .attr("class", "name")
            .attr("x", 54)
            .attr("y", "1em")
            .text(function(d) {return d.get("id"); });

        var charm_labels = node.append("text").append("tspan")
            .attr("x", 54)
            .attr("y", "2.5em")
            .attr("dy", "3em")
            .attr("class", "charm-label")
            .text(function(d) {
                      return d.get("charm"); });

        var status_chart_arc = d3.svg.arc()
            .innerRadius(10)
            .outerRadius(25);
        var status_chart_layout = d3.layout.pie()
            .value(function(d) { return (d.value ? d.value : 1); });

        var status_chart = node.append("g")
            .attr("class", "service-status")
            .attr("transform", "translate(30,32)");
        var status_arcs = status_chart.selectAll("path")
            .data(function(d) {
                var aggregate_map = d.get('aggregated_status'),
                    aggregate_list = [];

                for (var idx in aggregate_map) {
                    aggregate_list.push({name: idx, value: aggregate_map[idx]});
                }

                return status_chart_layout(aggregate_list);
            })
            .enter().append("path")
            .attr("d", status_chart_arc)
            .attr("class", function(d) { return "status-" + d.data.name; })
            .attr("fill-rule", "evenodd")
            .append("title").text(function(d) {
                return d.data.name;
            });

        // Add the unit counts, visible only on hover
        var unit_count = status_chart.append("text")
            .attr("class", "unit-count hide-count")
            .on("mouseover", function() {
                d3.select(this).attr("class", "unit-count show-count");
            })
            .on("mouseout", function() {
                d3.select(this).attr("class", "unit-count hide-count");
            })
            .text(function(d) {
                return self.humanizeNumber(d.get('unit_count'));
            });

        tree.start();
    },

    add_relation: function(e) {
        this.set('current_service_click_action', add_relation_start);
        // add .selectable-service to all .service-border
        Y.all('.service-border').each(function() {
            this.addClass('selectable-service');
        });
    }

}, {
    ATTRS: {
        current_service_click_action: 'drill_down',
        service_click_actions: {
            drill_down: function(m) {
                self.fire("showService", {service: m});
            },
            add_relation_start: function(m) {
                // remove selectable border from current node
                this.select('.service-border')
                    .attr('class', 'service-border');
                // store start service in attrs
                self.set('add_relation_start_service', m);
            },
            add_relation_end: function(m) {
                // remove selectable border from all nodes
                // add temp relation between services
                // fire event to add relation in juju
            }
        }
    }
});

views.environment = EnvironmentView;
}, "0.1.0", {
    requires: ['juju-templates',
               'juju-view-utils',
               'd3',
               'base-build',
               'handlebars-base',
               'node',
               'view']
});<|MERGE_RESOLUTION|>--- conflicted
+++ resolved
@@ -5,15 +5,10 @@
 var views = Y.namespace("juju.views"),
     Templates = views.Templates;
 
-<<<<<<< HEAD
-EnvironmentView = Y.Base.create('EnvironmentView', Y.View, [views.JujuBaseView], {
+var EnvironmentView = Y.Base.create('EnvironmentView', Y.View, [views.JujuBaseView], {
     events: {
         '#add-relation-btn': {click: 'add_relation'}
     },
-=======
-var EnvironmentView = Y.Base.create('EnvironmentView', Y.View, [views.JujuBaseView], {
-    events: {},
->>>>>>> dbb3f3eb
 
     initializer: function () {
         console.log("View: Initialized: Env");
