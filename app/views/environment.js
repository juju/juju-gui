--- conflicted
+++ resolved
@@ -2,222 +2,162 @@
 
 YUI.add('juju-view-environment', function(Y) {
 
-
-/* 
- * ViewModel container for a model object
- * This object allows d3 to annotate it while leaving the 
- * unerlying domain pristine. This provides additional support
- * for view specific functionality including such things as:
- *   - where to place connection points
- *   - computing the connection target relative to another bounding box
- *   - detecting collision with another bounding box
- */
-var views = Y.namespace('juju.views'),
-    Templates = views.Templates;
-
-<<<<<<< HEAD
-var EnvironmentView = Y.Base.create('EnvironmentView', Y.View, 
-    [views.JujuBaseView], {
-=======
-function styleToNumber(selector, style) {
+  var views = Y.namespace('juju.views'),
+      Templates = views.Templates;
+
+  function styleToNumber(selector, style) {
     style = style || 'height';
     return parseInt(Y.one(selector).getComputedStyle(style), 10);
-}
-
-var EnvironmentView = Y.Base.create('EnvironmentView', 
-    Y.View, [views.JujuBaseView], {
->>>>>>> 62519449
-    events: {
-        '#add-relation-btn': {click: 'add_relation'},
-        '#zoom-out-btn': {click: 'zoom_out'},
-        '#zoom-in-btn': {click: 'zoom_in'}
-    },
-
-    initializer: function () {
-        console.log('View: Initialized: Env');
-        this.publish('showService', {preventable: false});
-    },
-
-    render: function () {
-        console.log('View: Render: Env');
-        var container = this.get('container');
-        EnvironmentView.superclass.render.apply(this, arguments);
-        container.setHTML(Templates.overview());
-        this.build_scene();
-        return this;
-    },
-<<<<<<< HEAD
-    
-    /*
+  }
+
+  function relationToId(d) {
+      return d.source.get('modelId') + ':' + d.target.get('modelId');
+  }
+
+  var EnvironmentView = Y.Base.create('EnvironmentView',
+      Y.View, [views.JujuBaseView], {
+        events: {
+          '#add-relation-btn': {click: 'add_relation'},
+          '#zoom-out-btn': {click: 'zoom_out'},
+          '#zoom-in-btn': {click: 'zoom_in'}
+        },
+
+        initializer: function() {
+          console.log('View: Initialized: Env');
+          this.publish('showService', {preventable: false});
+        },
+
+        render: function() {
+          console.log('View: Render: Env');
+          var container = this.get('container');
+          EnvironmentView.superclass.render.apply(this, arguments);
+          container.setHTML(Templates.overview());
+          this.build_scene();
+          return this;
+        },
+
+        /*
      * Construct a persistent scene that is managed in update
      */
-    build_scene: function() {
-        var container= this.get('container'),
-            height = 600,
-            width = 640,
-            fill = d3.scale.category20(),
-            xscale = d3.scale.linear()
+        build_scene: function() {
+          var self = this, 
+              container = this.get('container'),
+              height = 600,
+              width = 640,
+              fill = d3.scale.category20(),
+              xscale = d3.scale.linear()
                          .domain([-width / 2, width / 2])
                          .range([0, width]),
-            yscale = d3.scale.linear()
+              yscale = d3.scale.linear()
                          .domain([-height / 2, height / 2])
                                  .range([height, 0]);
 
-        this.service_scale_width = d3.scale.log().range([164, 200]),
-        this.service_scale_height = d3.scale.log().range([64, 100]);
-      
-        function rescale() {
-            vis.attr("transform", "translate(" + d3.event.translate + ")"
-                     + " scale(" + d3.event.scale + ")");
-        }
-=======
-
-    render_canvas: function(){
-        var self = this,
-            container = this.get('container'),
-            m = this.get('db'),
-            height = 600,
-            width = 640;
-
-        var services = m.services.map(function(s) {
-            s.value = s.get('unit_count');
-            return s;
-        });
-        var relations = m.relations.toArray();
-        var fill = d3.scale.category20();
-
-        var xscale = d3.scale.linear()
-            .domain([-width / 2, width / 2])
-            .range([2, width]);
-
-        var yscale = d3.scale.linear()
-            .domain([-height / 2, height / 2])
-            .range([height, 0]);
-
-        // Create a pan/zoom behavior manager.
-        var zoom = d3.behavior.zoom()
+          this.service_scale_width = d3.scale.log().range([164, 200]),
+          this.service_scale_height = d3.scale.log().range([64, 100]);
+
+          // Create a pan/zoom behavior manager.
+          var zoom = d3.behavior.zoom()
             .x(xscale)
             .y(yscale)
             .scaleExtent([0.25, 1.75])
             .on('zoom', function() {
                 self.rescale(vis, d3.event);
-            });
-        self.set('zoom', zoom);
-
-        // Scales for unit sizes.
-        // XXX magic numbers will have to change; likely during
-        // the UI work
-        var service_scale_width = d3.scale.log().range([164, 200]);
-        var service_scale_height = d3.scale.log().range([64, 100]);
->>>>>>> 62519449
-
-        // Set up the visualization with a pack layout.
-        var vis = d3.select(container.getDOMNode())
+              });
+          this.set('zoom', zoom);
+
+          function rescale() {
+            vis.attr('transform', 
+                    'translate(' + d3.event.translate + ')' + ' scale(' + d3.event.scale + ')');
+          }
+
+          // Set up the visualization with a pack layout
+          var vis = d3.select(container.getDOMNode())
             .selectAll('#canvas')
             .append('svg:svg')
             .attr('pointer-events', 'all')
+            .attr('width', '100%')
+            .attr('height', '100%')
             .append('svg:g')
             .call(zoom)
             .append('g');
-        vis.append('svg:rect')
+          vis.append('svg:rect')
+            .attr('width', width)
+            .attr('height', height)
             .attr('fill', 'white');
 
-<<<<<<< HEAD
-        this.vis = vis;
-        this.tree = d3.layout.pack()
+          // Bind visualization resizing on window resize
+          Y.on('windowresize', function() {
+            self.setSizesFromViewport(vis, container, xscale, yscale);
+          });
+
+          // If the view is bound to the dom, set sizes from viewport
+          if (Y.one('svg')) {
+            self.setSizesFromViewport(vis, container, xscale, yscale);
+          }
+          this.vis = vis;
+          this.tree = d3.layout.pack()
                 .size([width, height])
                 .padding(200);
-=======
-        // Bind visualization resizing on window resize
-        Y.on('windowresize', function() {
-            self.setSizesFromViewport(vis, container, xscale, yscale);
-        });
-
-        // If the view is bound to the dom, set sizes from viewport
-        if (Y.one('svg')) {
-            self.setSizesFromViewport(vis, container, xscale, yscale);
-        }
->>>>>>> 62519449
-
-        this.update_canvas();
-    },
-        
-    /* 
-     * Sync our data arrays to the current data
-     */
-    update_data: function() {
-        //model data
-        var vis = this.vis,
-            m = this.get('domain_models'),
-            services = m.services.map(views.toBoundingBox).map(
-                function(s) {
+
+          this.update_canvas(true);
+        },
+
+        /*
+         * Sync our data arrays to the current data
+         */
+        update_data: function() {
+          //model data
+          var vis = this.vis,
+              db = this.get('db'),
+              services = db.services.map(views.toBoundingBox).map(
+              function(s) {
                     s.value = s.unit_count;
                     return s;
-                }),
-            relations = m.relations.map(views.toBoundingBox);
-
-        this.services = services;
-        this.rel_data = this.processRelations(relations);
-        
-        this.node = vis.selectAll('.service')
+              }),
+              relations = db.relations.map(views.toBoundingBox);
+
+          this.services = services;
+          this.rel_data = this.processRelations(relations);
+
+          this.node = vis.selectAll('.service')
                        .data(services, function(d) {
-                           return d.get("modelId");});
-
-        this.link = vis.selectAll('polyline.relation')
-                        .data(this.rel_data, function(d) {
-                                  return d.source.get('modelId') 
-                                  + ':' 
-                                  + d.target.get('modelId');
-                        });
-    },
-
-<<<<<<< HEAD
-    update_canvas: function(){
-        var self = this,
-            tree = this.tree,
-            vis = this.vis;
-
-        // Process any changed data
-        this.update_data();
-=======
-        var rel_data = process_relations(relations);
-
-        function update_links() {
-            var link = vis.selectAll('polyline.relation')
-                .remove();
-            link = vis.selectAll('polyline.relation')
-                .data(rel_data);
-            link.enter().insert('svg:polyline', 'g.service')
-                .attr('class', 'relation')
-                .attr('points', function(d) { 
-                          return self.draw_relation(d); });
-        }
->>>>>>> 62519449
-
-        var drag = d3.behavior.drag()
+                return d.get('modelId');});
+
+          this.link = vis.selectAll('polyline.relation')
+                        .data(this.rel_data, relationToId);
+        },
+
+        update_canvas: function(initial) {
+          var self = this,
+              tree = this.tree,
+              vis = this.vis;
+
+          // Process any changed data
+          this.update_data();
+
+          var drag = d3.behavior.drag()
             .on('drag', function(d,i) {
                 d.x += d3.event.dx;
                 d.y += d3.event.dy;
-                d3.select(this).attr('transform', function(d,i){
-                    return d.translateStr();
+                d3.select(this).attr('transform', function(d,i) {
+                  return d.translateStr();
                 });
                 update_links();
-            });
-
-        // Generate a node for each service, draw it as a rect with
-<<<<<<< HEAD
-        // labels for service and charm
-        var node = this.node,
-            link = this.link;
-
-        // rerun the pack layout
-        this.tree.nodes({children: this.services});
-
-        // enter
-        node
+              });
+
+          // Generate a node for each service, draw it as a rect with
+          // labels for service and charm
+          var node = this.node,
+              link = this.link;
+
+          // rerun the pack layout
+          this.tree.nodes({children: this.services});
+
+          // enter
+          node
             .enter().append('g')
-            .attr("class", "service")
-            .on("click", function(m) {
+            .attr('class', 'service')
+            .on('click', function(m) {
                 // Get the current click action
                 var curr_click_action = self.get(
                     'current_service_click_action');
@@ -227,362 +167,274 @@
                 // as arguments
                 (self.service_click_actions[curr_click_action])(
                     m, this, self);
-=======
-        // labels for service and charm.
-        var node = vis.selectAll('.service')
-            .data(self._saved_coords(services) ?
-                services :
-                self._generate_coords(services, tree))
-            .enter().append('g')
-            .attr('class', 'service')
-            .attr('transform', function (d) {
-                return 'translate(' + [d.x,d.y] + ')';
-            })
-            .on('click', function(m) {
-                // Get the current click action.
-                var curr_click_action =
-                    self.get('current_service_click_action');
-
-                // Fire the action named in the following scheme:
-                //  service_click_action.<action>
-                // with the service, the SVG node, and the view
-                // as arguments.
-                (self.service_click_actions[curr_click_action])(m, this, self);
->>>>>>> 62519449
-            })
+              })
             .call(drag)
             .transition()
-            .duration(500) 
-            .attr('transform', function (d) {
-                      return d.translateStr();});
-                   
-        // Update
-        this.draw_service(node);
-
-        // Exit
-        node.exit()
+            .duration(500)
+            .attr('transform', function(d) {
+                return d.translateStr();});
+
+          // Update
+          this.draw_service(node);
+
+          // Exit
+          node.exit()
             .transition()
             .duration(500)
             .attr('x', 0)
             .remove();
-        
-        function update_links() {
+
+          function update_links() {
             // Link persistence hasn't worked properly
             // this removes and redraws links
             self.link.remove();
             self.link = vis.selectAll('polyline.relation')
-                .data(self.rel_data, function(d) {
-                          return d.source.get('modelId') + ':' + d.target.get('modelId');});
+                .data(self.rel_data, relationToId);
 
             self.link.enter().insert('svg:polyline', 'g.service')
                 .attr('class', 'relation')
                 .attr('points', self.draw_relation);
-        }
-
-        update_links();
-        self.set('tree', tree);
-        self.set('vis', vis);
-
-    },
-
-
-    // Called to draw a service in the 'update' phase
-    draw_service: function(node) {
-        var self = this, 
-            service_scale_width = this.service_scale_width,
-            service_scale_height = this.service_scale_height;
-
-        node.append('rect')
+          }
+            
+            if (initial) {
+                Y.later(500, this, update_links);
+            } else {
+                update_links();                
+            }
+
+
+          self.set('tree', tree);
+          self.set('vis', vis);
+
+        },
+
+
+        // Called to draw a service in the 'update' phase
+        draw_service: function(node) {
+          var self = this,
+              service_scale_width = this.service_scale_width,
+              service_scale_height = this.service_scale_height;
+
+          node.append('rect')
             .attr('class', 'service-border')
             .attr('width', function(d) {
-<<<<<<< HEAD
-                var w = service_scale_width(d.unit_count); 
+                var w = service_scale_width(d.unit_count);
                 d.w = w;
                 return w;
-                })
+              })
             .attr('height', function(d) {
-                var h = service_scale_height(d.unit_count); 
+                var h = service_scale_height(d.unit_count);
                 d.h = h;
-=======
-                var w = service_scale_width(d.get('unit_count'));
-                d.set('width', w);
-                return w;
-                })
-            .attr('height', function(d) {
-                var h = service_scale_height(d.get('unit_count'));
-                d.set('height', h);
->>>>>>> 62519449
                 return h;});
 
-        var service_labels = node.append('text').append('tspan')
+          var service_labels = node.append('text').append('tspan')
             .attr('class', 'name')
             .attr('x', 54)
             .attr('y', '1em')
             .text(function(d) {return d.id; });
 
-        var charm_labels = node.append('text').append('tspan')
+          var charm_labels = node.append('text').append('tspan')
             .attr('x', 54)
             .attr('y', '2.5em')
             .attr('dy', '3em')
             .attr('class', 'charm-label')
             .text(function(d) { return d.charm; });
 
-        // Show whether or not the service is exposed using an
-        // indicator (currently a simple circle).
-        // TODO this will likely change to an image with UI uodates.
-        var exposed_indicator = node.filter(function(d) {
-                return d.get('exposed');
-            })
+          // Show whether or not the service is exposed using an
+          // indicator (currently a simple circle).
+          // TODO this will likely change to an image with UI uodates.
+          var exposed_indicator = node.filter(function(d) {
+            return d.get('exposed');
+          })
             .append('circle')
             .attr('cx', 0)
             .attr('cy', 10)
             .attr('r', 5)
             .attr('class', 'exposed-indicator on');
-        exposed_indicator.append('title')
+          exposed_indicator.append('title')
             .text(function(d) {
-                return d.get('exposed') ? 'Exposed' : '';
-            });
-
-        // Add the relative health of a service in the form of a pie chart
-        // comprised of units styled appropriately.
-        // TODO aggregate statuses into good/bad/pending
-        var status_chart_arc = d3.svg.arc()
+                return d.exposed ? 'Exposed' : '';
+              });
+
+          // Add the relative health of a service in the form of a pie chart
+          // comprised of units styled appropriately
+          // TODO aggregate statuses into good/bad/pending
+          var status_chart_arc = d3.svg.arc()
             .innerRadius(10)
             .outerRadius(25);
-        var status_chart_layout = d3.layout.pie()
+          var status_chart_layout = d3.layout.pie()
             .value(function(d) { return (d.value ? d.value : 1); });
 
-        var status_chart = node.append('g')
+
+          var status_chart = node.append('g')
             .attr('class', 'service-status')
             .attr('transform', 'translate(30,32)');
-        var status_arcs = status_chart.selectAll('path')
+          var status_arcs = status_chart.selectAll('path')
             .data(function(d) {
                 var aggregate_map = d.aggregated_status,
                     aggregate_list = [];
 
                 for (var status_name in aggregate_map) {
-                    aggregate_list.push({
+                  aggregate_list.push({
                         name: status_name,
                         value: aggregate_map[status_name]
-                    });
+                  });
                 }
 
                 return status_chart_layout(aggregate_list);
-            })
+              })
             .enter().append('path')
             .attr('d', status_chart_arc)
             .attr('class', function(d) { return 'status-' + d.data.name; })
             .attr('fill-rule', 'evenodd')
             .append('title').text(function(d) {
                 return d.data.name;
-            });
-
-        // Add the unit counts, visible only on hover.
-        var unit_count = status_chart.append('text')
+              });
+
+          // Add the unit counts, visible only on hover
+          var unit_count = status_chart.append('text')
             .attr('class', 'unit-count hide-count')
             .on('mouseover', function() {
                 d3.select(this).attr('class', 'unit-count show-count');
-            })
+              })
             .on('mouseout', function() {
                 d3.select(this).attr('class', 'unit-count hide-count');
-            })
+              })
             .text(function(d) {
                 return self.humanizeNumber(d.unit_count);
-            });
-    },
-
-<<<<<<< HEAD
-    processRelation: function(r) {
-        var self = this,
-            endpoints = r.endpoints,
-=======
-        function process_relation(r) {
-            var endpoints = r.get('endpoints'),
->>>>>>> 62519449
-            rel_services = [];
-        Y.each(endpoints, function(ep) {
-            console.log("Process EP", r, ep);
+              });
+        },
+
+        processRelation: function(r) {
+          var self = this,
+              endpoints = r.endpoints,
+              rel_services = [];
+          Y.each(endpoints, function(ep) {
+            console.log('Process EP', r, ep);
             rel_services.push(
                 self.services.filter(function(d) {
-                    return d.id == ep[0];
+                  return d.id == ep[0];
                 })[0]);
+          });
+          return rel_services;
+        },
+
+        processRelations: function(rels) {
+          var self = this,
+              pairs = [];
+          console.group('Process Rels');
+          Y.each(rels, function(rel) {
+            var pair = self.processRelation(rel);
+            // skip peer for now
+            if (pair.length == 2) {
+              pairs.push({source: pair[0],
+                target: pair[1]});
+            }
+          });
+          console.groupEnd();
+          return pairs;
+        },
+
+        /*
+     * Draw a relation between services.  Polylines take a list of points
+     * in the form "x y,( x y,)* x y"
+     *
+     * TODO For now, just draw a straight line;
+     */
+        draw_relation: function(relation) {
+          var connectors = relation.source.getConnectorPair(relation.target),
+              s = connectors[0],
+              t = connectors[1];
+          return s[0] + ',' + s[1] + ' ' + t[0] + ',' + t[1];
+        },
+
+        /*
+     * Event handler for the add relation button
+     */
+        add_relation: function(evt) {
+          var curr_action = this.get('current_service_click_action'),
+              container = this.get('container');
+          if (curr_action == 'show_service') {
+            this.set('current_service_click_action', 'add_relation_start');
+            // add .selectable-service to all .service-border
+            container.all('.service-border').each(function() {
+              // cannot use addClass on SVG elements, so emulate it.
+              var currClasses = this.getAttribute('class');
+              this.setAttribute('class',
+                  currClasses + ' selectable-service');
             });
-            return rel_services;
-<<<<<<< HEAD
-        },
-
-    processRelations: function(rels) {
-        var self = this, 
-            pairs = [];
-        console.group("Process Rels");
-        Y.each(rels, function(rel) {
-                var pair = self.processRelation(rel);
-        // skip peer for now
-        if (pair.length == 2) {
-            pairs.push({source: pair[0],
-                        target: pair[1]});
-=======
-        }
-
-        function process_relations(rels) {
-            var pairs = [];
-            Y.each(rels, function(rel) {
-                var pair = process_relation(rel);
-                // skip peer for now
-                if (pair.length == 2) {
-                    pairs.push({source: pair[0],
-                               target: pair[1]});
-                }
-
+            container.one('#add-relation-btn').addClass('active');
+          } else if (curr_action == 'add_relation_start' ||
+              curr_action == 'add_relation_end') {
+            this.set('current_service_click_action', 'show_service');
+            // remove selectable border from all nodes
+            container.all('.service-border').each(function() {
+              // Cannot use removeClass on SVG elements, so emulate it
+              var currClasses = this.getAttribute('class');
+              this.setAttribute('class',
+                  currClasses.replace('selectable-service', ''));
             });
-            return pairs;
-        }
-
-        self.set('tree', tree);
-        self.set('vis', vis);
-        update_links();
-    },
-
-    /*
-     * Check to make sure that every service has saved coordinates.
-     */
-    _saved_coords: function(services) {
-        var saved_coords = true;
-        services.forEach(function(service) {
-            if (!service.x || !service.y) {
-                saved_coords = false;
-            }
-        });
-        return saved_coords;
-    },
-
-    /*
-     * Generates coordinates for those services that are missing them.
-     */
-    _generate_coords: function(services, tree) {
-        services.forEach(function(service) {
-            if (service.x && service.y) {
-                service.set('x', service.x);
-                service.set('y', service.y);
-            }
-        });
-        var services_with_coords = tree.nodes({children: services})
-            .filter(function(d) { return !d.children; });
-        services_with_coords.forEach(function(service) {
-            if (service.get('x') && service.get('y')) {
-                service.x = service.get('x');
-                service.y = service.get('y');
->>>>>>> 62519449
-            }
-        });
-        console.groupEnd();
-        return pairs;
-    },
-
-    /*
-     * Draw a relation between services.  Polylines take a list of points
-     * in the form 'x y,( x y,)* x y'.
-     *
-<<<<<<< HEAD
-     * TODO For now, just draw a straight line; 
-     */
-    draw_relation: function(relation) {
-        console.log("draw_relation", relation);
-        var connectors = relation.source.getConnectorPair(relation.target),
-            s = connectors[0],
-            t = connectors[1];
-        return s[0] + ',' + s[1] + ' ' + t[0] + ',' + t[1];
-=======
-     * TODO For now, just draw a straight line;
-     */
-    draw_relation: function(relation) {
-        return (relation.source.x  + (
-                    relation.source.get('width') / 2)) + ' ' +
-            relation.source.y + ', ' +
-            (relation.target.x + (relation.target.get('width') / 2)) + ' ' +
-            relation.target.y;
->>>>>>> 62519449
-    },
-
-    /*
-     * Event handler for the add relation button.
-     */
-    add_relation: function(evt) {
-        var curr_action = this.get('current_service_click_action'),
-            container = this.get('container');
-        if (curr_action == 'show_service') {
-            this.set('current_service_click_action', 'add_relation_start');
-
-            // Add .selectable-service to all .service-border.
-            this.addSVGClass('.service-border', 'selectable-service');
-            container.one('#add-relation-btn').addClass('active');
-        } else if (curr_action == 'add_relation_start' ||
-                curr_action == 'add_relation_end') {
-            this.set('current_service_click_action', 'show_service');
-
-            // Remove selectable border from all nodes.
-            this.removeSVGClass('.service-border', 'selectable-service');
             container.one('#add-relation-btn').removeClass('active');
-        } // Otherwise do nothing.
-    },
-
-    /*
+          } // Otherwise do nothing.
+        },
+
+        /*
      * Zoom in event handler.
      */
-    zoom_out: function(evt) {
-        this._fire_zoom(-0.2);
-    },
-
-    /*
+        zoom_out: function(evt) {
+          this._fire_zoom(-0.2);
+        },
+
+        /*
      * Zoom out event handler.
      */
-    zoom_in: function(evt) {
-        this._fire_zoom(0.2);
-    },
-
-    /*
+        zoom_in: function(evt) {
+          this._fire_zoom(0.2);
+        },
+
+        /*
      * Wraper around the actual rescale method for zoom buttons.
      */
-    _fire_zoom: function(delta) {
-        var vis = this.get('vis'),
-            zoom = this.get('zoom'),
-            evt = {};
-
-        // Build a temporary event that rescale can use of a similar
-        // construction to d3.event.
-        evt.translate = zoom.translate();
-        evt.scale = zoom.scale() + delta;
-
-        // Update the scale in our zoom behavior manager to maintain state.
-        this.get('zoom').scale(evt.scale);
-
-        this.rescale(vis, evt);
-    },
-
-    /*
+        _fire_zoom: function(delta) {
+          var vis = this.get('vis'),
+              zoom = this.get('zoom'),
+              evt = {};
+
+          // Build a temporary event that rescale can use of a similar
+          // construction to d3.event.
+          evt.translate = zoom.translate();
+          evt.scale = zoom.scale() + delta;
+
+          // Update the scale in our zoom behavior manager to maintain state.
+          this.get('zoom').scale(evt.scale);
+
+          this.rescale(vis, evt);
+        },
+
+        /*
      * Rescale the visualization on a zoom/pan event.
      */
-    rescale: function(vis, evt) {
-        this.set('scale', evt.scale);
-        vis.attr('transform', 'translate(' + evt.translate + ')' +
-                 ' scale(' + evt.scale + ')');
-    },
-
-    /*
+        rescale: function(vis, evt) {
+          this.set('scale', evt.scale);
+          vis.attr('transform', 'translate(' + evt.translate + ')' +
+              ' scale(' + evt.scale + ')');
+        },
+
+        /*
      * Set the visualization size based on the viewport
      */
-    setSizesFromViewport: function(vis, container, xscale, yscale) {
-        // start with some reasonable defaults
-        var viewport_height = '100%',
-            viewport_width = parseInt(container.getComputedStyle('width'), 10),
-            svg = container.one('svg'),
-            width = 800,
-            height = 600;
-
-
-        if (container.get('winHeight') &&
-                Y.one('#overview-tasks') &&
-                Y.one('.navbar')) {
+        setSizesFromViewport: function(vis, container, xscale, yscale) {
+          // start with some reasonable defaults
+          var viewport_height = '100%',
+              viewport_width = parseInt(container.getComputedStyle('width'), 10),
+              svg = container.one('svg'),
+              width = 800,
+              height = 600;
+
+
+          if (container.get('winHeight') &&
+              Y.one('#overview-tasks') &&
+              Y.one('.navbar')) {
             // Attempt to get the viewport height minus the navbar at top and
             // control bar at the bottom. Use Y.one() to ensure that the
             // container is attached first (provides some sensible defaults)
@@ -595,46 +447,47 @@
             // Make sure we don't get sized any smaller than 800x600
             viewport_height = Math.max(viewport_height, height);
             if (container.get('winWidth') < width) {
-                viewport_width = width;
+              viewport_width = width;
             }
-        }
-        // Set the svg sizes
-        svg.setAttribute('width', viewport_width)
+          }
+          // Set the svg sizes
+          svg.setAttribute('width', viewport_width)
             .setAttribute('height', viewport_height);
 
-        // Get the resulting computed sizes (in the case of 100%)
-        width = parseInt(svg.getComputedStyle('width'), 10);
-        height = parseInt(svg.getComputedStyle('height'), 10);
-
-        // Set the internal rect's size
-        svg.one('rect')
+          // Get the resulting computed sizes (in the case of 100%)
+          width = parseInt(svg.getComputedStyle('width'), 10);
+          height = parseInt(svg.getComputedStyle('height'), 10);
+
+          // Set the internal rect's size
+          svg.one('rect')
             .setAttribute('width', width)
             .setAttribute('height', height);
 
-        // Reset the scale parameters
-        xscale.domain([-width / 2, width / 2])
+          // Reset the scale parameters
+          xscale.domain([-width / 2, width / 2])
             .range([0, width]);
-        yscale.domain([-height / 2, height / 2])
+          yscale.domain([-height / 2, height / 2])
             .range([height, 0]);
-
-    },
-
-    /*
+        },
+
+        /*
      * Actions to be called on clicking a service.
      */
-    service_click_actions: {
-        /*
+        service_click_actions: {
+          /*
          * Default action: view a service
          */
-        show_service: function(m, context, view) {
-            view.fire('showService', {service: m});
-        },
-
-        /*
+          show_service: function(m, context, view) {
+              var services = view.get('db').services,
+                  service = services.getById(m.id);
+            view.fire('showService', {service: service});
+          },
+
+          /*
          * Fired when clicking the first service in the add relation
          * flow.
          */
-        add_relation_start: function(m, context, view) {
+          add_relation_start: function(m, context, view) {
             // Remove selectable border from current node.
             var node = Y.one(context).one('.service-border');
             view.removeSVGClass(node, 'selectable-service');
@@ -642,14 +495,14 @@
             view.set('add_relation_start_service', m);
             // Set click action.
             view.set('current_service_click_action',
-                    'add_relation_end');
-        },
-
-        /*
+                'add_relation_end');
+          },
+
+          /*
          * Fired when clicking the second service is clicked in the
          * add relation flow.
          */
-        add_relation_end: function(m, context, view) {
+          add_relation_end: function(m, context, view) {
             // Remove selectable border from all nodes
             view.removeSVGClass('.selectable-service', 'selectable-service');
 
@@ -659,59 +512,46 @@
                 env = view.get('env'),
                 container = view.get('container'),
                 rel = {
-                    source: view.get('add_relation_start_service'),
-                    target: m
+                  source: view.get('add_relation_start_service'),
+                  target: m
                 };
 
-<<<<<<< HEAD
             // add temp relation between services
-            var link = vis.selectAll("polyline.pending-relation")
-                .data([rel]);
-            link.enter().insert("svg:polyline", "g.service")
-                .attr("class", "relation pending-relation")
-                .attr('d', view.draw_relation(rel));
-=======
-            // Add temp relation between services.
-            var link = vis.selectAll('path.pending-relation')
+            var link = vis.selectAll('polyline.pending-relation')
                 .data([rel]);
             link.enter().insert('svg:polyline', 'g.service')
                 .attr('class', 'relation pending-relation')
-                .attr('points', view.draw_relation(rel));
->>>>>>> 62519449
+                .attr('d', view.draw_relation(rel));
 
             // Fire event to add relation in juju.
             env.add_relation(
                 rel.source.get('id'),
                 rel.target.get('id'),
                 function(resp) {
-                    container.one('#add-relation-btn').removeClass('active');
-                    if (resp.err) {
-                        console.log('Error adding relation');
-                    }
+                  container.one('#add-relation-btn').removeClass('active');
+                  if (resp.err) {
+                    console.log('Error adding relation');
+                  }
                 });
-            // For now, set back to show_service.
+            // For now, set back to show_service
             view.set('current_service_click_action', 'show_service');
+          }
         }
-    }
-
-}, {
-    ATTRS: {
-<<<<<<< HEAD
-        current_service_click_action: {value: 'show_service'}
-=======
-        current_service_click_action: { value: 'show_service' }
->>>>>>> 62519449
-    }
-});
-
-views.environment = EnvironmentView;
+
+      }, {
+        ATTRS: {
+          current_service_click_action: {value: 'show_service'}
+        }
+      });
+
+  views.environment = EnvironmentView;
 }, '0.1.0', {
-    requires: ['juju-templates',
-               'juju-view-utils',
-               'd3',
-               'base-build',
-               'handlebars-base',
-               'node',
-               'event-resize',
-               'view']
+  requires: ['juju-templates',
+    'juju-view-utils',
+    'd3',
+    'base-build',
+    'handlebars-base',
+    'node',
+    'event-resize',
+    'view']
 });