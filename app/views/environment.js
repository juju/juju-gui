--- conflicted
+++ resolved
@@ -1411,13 +1411,8 @@
                  */
                 possible_relations = Y.Array.map(
                     Y.Array.flatten(Y.Object.values(
-<<<<<<< HEAD
-                        models.getEndpoints(service, serviceEndpoints, db))),
-                            function(ep) {return ep.service;}),
-=======
                         endpoints)),
                     function(ep) {return ep.service;}),
->>>>>>> 8b918556
                 invalidRelationTargets = {};
 
             // Iterate services and invert the possibles list.
