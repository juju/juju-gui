'use strict';

YUI.add('juju-view-environment', function(Y) {

var views = Y.namespace('juju.views'),
    Templates = views.Templates;

var EnvironmentView = Y.Base.create('EnvironmentView', Y.View, [views.JujuBaseView], {
    events: {
        '#add-relation-btn': {click: 'add_relation'}
    },

    initializer: function () {
        console.log('View: Initialized: Env');
        this.publish('showService', {preventable: false});
    },

    render: function () {
        console.log('View: Render: Env');
        var container = this.get('container');
        EnvironmentView.superclass.render.apply(this, arguments);
        container.setHTML(Templates.overview());
        this.render_canvas();
        return this;
    },

    render_canvas: function(){
        var self = this,
            container = this.get('container'),
            m = this.get('domain_models'),
            height = 600,
            width = 800;

        var services = m.services.toArray().map(function(s) {
            s.value = s.get('unit_count');
            return s;
        });
        var relations = m.relations.toArray();
        var fill = d3.scale.category20();

        // Scales for unit sizes
        // XXX magic numbers will have to change; likely during
        // the pan/zoom work
        var service_scale_width = d3.scale.log().range([164, 200]);
        var service_scale_height = d3.scale.log().range([64, 100]);

        // Set up the visualization with a pack layout
        var vis = d3.select(container.getDOMNode())
<<<<<<< HEAD
            .selectAll("#canvas")
            .append("svg:svg")
            .attr("pointer-events", "all")
            .attr("width", width)
            .attr("height", height);
        self.set('vis', vis);
=======
            .selectAll('#canvas')
            .append('svg:svg')
            .attr('pointer-events', 'all')
            .attr('width', width)
            .attr('height', height);

        var tree = d3.layout.pack()
            .size([width, height])
            .padding(200);
>>>>>>> d8dc0e36

        var rel_data = processRelations(relations);

        function update_links() {
            var link = vis.selectAll('polyline.relation')
                .remove();
            link = vis.selectAll('polyline.relation')
                .data(rel_data);
            link.enter().insert('svg:polyline', 'g.service')
                .attr('class', 'relation')
                .attr('points', function(d) { return self.draw_relation(d); });
        }

        var drag = d3.behavior.drag()
            .on('drag', function(d,i) {
                d.x += d3.event.dx;
                d.y += d3.event.dy;
                d3.select(this).attr('transform', function(d,i){
                    return 'translate(' + [ d.x,d.y ] + ')';
                });
                update_links();                            
            });

        // Generate a node for each service, draw it as a rect with
        // labels for service and charm
        var node = vis.selectAll('.service')
            .data(self._saved_coords(services) ? 
                services : 
                self._generate_coords(services, tree))
            .enter().append('g')
<<<<<<< HEAD
            .call(tree.drag)
            .attr("class", "service")
            .on("click", function(m) {
                // Get the current click action
                var curr_click_action = 
                    self.get('current_service_click_action');

                // Fire the action named in the following scheme:
                //  service_click_action.<action>
                // with the service, the SVG node, and the view
                // as arguments
                (self.service_click_actions[curr_click_action])(m, this, self);
            });

=======
            .attr('class', 'service')
            .attr('transform', function (d) { 
                return 'translate(' + [d.x,d.y] + ')'; 
            })
            .on('click', function(m) {
                    self.fire('showService', {service: m});
            })
            .call(drag);
>>>>>>> d8dc0e36

        node.append('rect')
            .attr('class', 'service-border')
            .attr('width', function(d) {
                return service_scale_width(d.get('unit_count')); })
            .attr('height', function(d) {
                return service_scale_height(d.get('unit_count')); });

        var service_labels = node.append('text').append('tspan')
            .attr('class', 'name')
            .attr('x', 54)
            .attr('y', '1em')
            .text(function(d) {return d.get('id'); });

        var charm_labels = node.append('text').append('tspan')
            .attr('x', 54)
            .attr('y', '2.5em')
            .attr('dy', '3em')
            .attr('class', 'charm-label')
            .text(function(d) { return d.get('charm'); });

        // Add the relative health of a service in the form of a pie chart
        // comprised of units styled appropriately
        // TODO aggregate statuses into good/bad/pending
        var status_chart_arc = d3.svg.arc()
            .innerRadius(10)
            .outerRadius(25);
        var status_chart_layout = d3.layout.pie()
            .value(function(d) { return (d.value ? d.value : 1); });


        var status_chart = node.append('g')
            .attr('class', 'service-status')
            .attr('transform', 'translate(30,32)');
        var status_arcs = status_chart.selectAll('path')
            .data(function(d) {
                var aggregate_map = d.get('aggregated_status'),
                    aggregate_list = [];

                for (var status_name in aggregate_map) {
                    aggregate_list.push({
                        name: status_name, 
                        value: aggregate_map[status_name]
                    });
                }

                return status_chart_layout(aggregate_list);
            })
            .enter().append('path')
            .attr('d', status_chart_arc)
            .attr('class', function(d) { return 'status-' + d.data.name; })
            .attr('fill-rule', 'evenodd')
            .append('title').text(function(d) {
                return d.data.name;
            });

        // Add the unit counts, visible only on hover
        var unit_count = status_chart.append('text')
            .attr('class', 'unit-count hide-count')
            .on('mouseover', function() {
                d3.select(this).attr('class', 'unit-count show-count');
            })
            .on('mouseout', function() {
                d3.select(this).attr('class', 'unit-count hide-count');
            })
            .text(function(d) {
                return self.humanizeNumber(d.get('unit_count'));
            });

<<<<<<< HEAD
        tree.start();
        self.set('tree', tree);
    },

    /*
     * Event handler for the add relation button
     */
    add_relation: function(evt) {
        var curr_action = this.get('current_service_click_action'),
            container = this.get('container');
        if (curr_action == 'show_service') {
            this.set('current_service_click_action', 'add_relation_start');
            // add .selectable-service to all .service-border
            container.all('.service-border').each(function() {
                // cannot use addClass on SVG elements, so emulate it.
                var currClasses = this.getAttribute('class');
                this.setAttribute('class', 
                    currClasses + ' selectable-service');
            });
            container.one('#add-relation-btn').addClass('active');
        } else if (curr_action == 'add_relation_start' || 
                curr_action == 'add_relation_end') {
            this.set('current_service_click_action', 'show_service');
            // remove selectable border from all nodes
            container.all('.service-border').each(function() {
                // Cannot use removeClass on SVG elements, so emulate it
                var currClasses = this.getAttribute('class');
                this.setAttribute('class',
                    currClasses.replace('selectable-service', ''));
            });
            container.one('#add-relation-btn').removeClass('active');
        } // otherwise do nothing
    },

    /*
     * Actions to be called on clicking a service.
     */
    service_click_actions: {
        /*
         * Default action: view a service
         */
        show_service: function(m, context, view) {
            view.fire("showService", {service: m});
        },

        /*
         * Fired when clicking the first service in the add relation
         * flow.
         */
        add_relation_start: function(m, context, view) {
            // remove selectable border from current node
            // Cannot use removeClass on SVG elements, so emulate it
            var node = Y.one(context).one('.service-border');
            var currClasses = node.getAttribute('class');
            node.setAttribute('class', 
                    currClasses.replace('selectable-service', ''));
            // store start service in attrs
            view.set('add_relation_start_service', m);
            // set click action
            view.set('current_service_click_action', 
                    'add_relation_end');
        },

        /*
         * Fired when clicking the second service is clicked in the
         * add relation flow
         */
        add_relation_end: function(m, context, view) {
            // remove selectable border from all nodes
            var container = view.get('container');
            container.all('.service-border').each(function() {
                // Cannot use removeClass on SVG elements, so emulate it
                var currClasses = this.getAttribute('class');
                this.setAttribute('class',
                    currClasses.replace('selectable-service', ''));
            });

            // Get the vis, tree, and links, build the new relation
            var vis = view.get('vis'),
                tree = view.get('tree'),
                env = view.get('env'),
                links = tree.links(),
                rel = {
                    source: view.get('add_relation_start_service'),
                    target: m
                };

            // add temp relation between services
            var link = vis.selectAll("path.pending-relation")
                .data([rel]);
            link.enter().insert("svg:line", "g.service")
                .attr("class", "relation pending-relation")
                .attr("x1", function(d) { return d.source.x; })
                .attr("y1", function(d) { return d.source.y; })
                .attr("x2", function(d) { return d.target.x; })
                .attr("y2", function(d) { return d.target.y; });
            links.push(rel);
            tree.links(links);

            // Animate the new line we've created to represent 
            // the relation
            tree.on('tick.pending-relation', function() {
                link.attr("x1", function(d) { return d.source.x; })
                    .attr("y1", function(d) { return d.source.y; })
                    .attr("x2", function(d) { return d.target.x; })
                    .attr("y2", function(d) { return d.target.y; });
            });
            tree.start();
            // fire event to add relation in juju
            env.add_relation(
                rel.source.get('id'),
                rel.target.get('id'),
                function(resp) {
                    container.one('#add-relation-btn').removeClass('active');
                    if (resp.err) {
                        console.log('Error adding relation');
                    }
                });
            // For now, set back to show_service 
            view.set('current_service_click_action', 'show_service');
        }
=======
        function processRelation(r) {
            var endpoints = r.get('endpoints'),
            rel_services = [];
            Y.each(endpoints, function(ep) {
                rel_services.push(services.filter(function(d) {
                    return d.get('id') == ep[0];
                })[0]);
            });
            return rel_services;
        }

        function processRelations(rels) {
            var pairs = [];
            Y.each(rels, function(rel) {
                var pair = processRelation(rel);
                // skip peer for now
                if (pair.length == 2) {
                    pairs.push({source: pair[0],
                               target: pair[1]});
                }

            });
            return pairs;
        }

        update_links();
    },

    /*
     * Check to make sure that every service has saved coordinates
     */
    _saved_coords: function(services) {
        var saved_coords = true;
        services.forEach(function(service) {
            if (!service.x || !service.y) {
                saved_coords = false;
            }
        });
        return saved_coords;
    },

    /*
     * Generates coordinates for those services that are missing them
     */
    _generate_coords: function(services, tree) {
        services.forEach(function(service) {
            if (service.x && service.y) {
                service.set('x', service.x);
                service.set('y', service.y);
            }
        });
        var services_with_coords = tree.nodes({children: services})
            .filter(function(d) { return !d.children; });
        services_with_coords.forEach(function(service) {
            if (service.get('x') && service.get('y')) {
                service.x = service.get('x');
                service.y = service.get('y');
            }
        });
        return services_with_coords;
    },

    /*
     * Draw a relation between services.  Polylines take a list of points
     * in the form "x y,( x y,)* x y"
     *
     * TODO For now, just draw a straight line; 
     * will eventually use A* to route around other services
     */
    draw_relation: function(relation) {
        return relation.source.x + ' ' +
            relation.source.y + ', ' +
            relation.target.x + ' ' + 
            relation.target.y;
>>>>>>> d8dc0e36
    }

}, {
    ATTRS: {
        current_service_click_action: { value: 'show_service' },
    }
});

views.environment = EnvironmentView;
}, '0.1.0', {
    requires: ['juju-templates',
               'juju-view-utils',
               'd3',
               'base-build',
               'handlebars-base',
               'node',
               'view']
});<|MERGE_RESOLUTION|>--- conflicted
+++ resolved
@@ -46,14 +46,6 @@
 
         // Set up the visualization with a pack layout
         var vis = d3.select(container.getDOMNode())
-<<<<<<< HEAD
-            .selectAll("#canvas")
-            .append("svg:svg")
-            .attr("pointer-events", "all")
-            .attr("width", width)
-            .attr("height", height);
-        self.set('vis', vis);
-=======
             .selectAll('#canvas')
             .append('svg:svg')
             .attr('pointer-events', 'all')
@@ -63,7 +55,6 @@
         var tree = d3.layout.pack()
             .size([width, height])
             .padding(200);
->>>>>>> d8dc0e36
 
         var rel_data = processRelations(relations);
 
@@ -94,9 +85,10 @@
                 services : 
                 self._generate_coords(services, tree))
             .enter().append('g')
-<<<<<<< HEAD
-            .call(tree.drag)
             .attr("class", "service")
+            .attr('transform', function (d) { 
+                return 'translate(' + [d.x,d.y] + ')'; 
+            })
             .on("click", function(m) {
                 // Get the current click action
                 var curr_click_action = 
@@ -107,18 +99,8 @@
                 // with the service, the SVG node, and the view
                 // as arguments
                 (self.service_click_actions[curr_click_action])(m, this, self);
-            });
-
-=======
-            .attr('class', 'service')
-            .attr('transform', function (d) { 
-                return 'translate(' + [d.x,d.y] + ')'; 
-            })
-            .on('click', function(m) {
-                    self.fire('showService', {service: m});
             })
             .call(drag);
->>>>>>> d8dc0e36
 
         node.append('rect')
             .attr('class', 'service-border')
@@ -188,9 +170,82 @@
                 return self.humanizeNumber(d.get('unit_count'));
             });
 
-<<<<<<< HEAD
-        tree.start();
+        function processRelation(r) {
+            var endpoints = r.get('endpoints'),
+            rel_services = [];
+            Y.each(endpoints, function(ep) {
+                rel_services.push(services.filter(function(d) {
+                    return d.get('id') == ep[0];
+                })[0]);
+            });
+            return rel_services;
+        }
+
+        function processRelations(rels) {
+            var pairs = [];
+            Y.each(rels, function(rel) {
+                var pair = processRelation(rel);
+                // skip peer for now
+                if (pair.length == 2) {
+                    pairs.push({source: pair[0],
+                               target: pair[1]});
+                }
+
+            });
+            return pairs;
+        }
+
         self.set('tree', tree);
+        self.set('vis', vis);
+        update_links();
+    },
+
+    /*
+     * Check to make sure that every service has saved coordinates
+     */
+    _saved_coords: function(services) {
+        var saved_coords = true;
+        services.forEach(function(service) {
+            if (!service.x || !service.y) {
+                saved_coords = false;
+            }
+        });
+        return saved_coords;
+    },
+
+    /*
+     * Generates coordinates for those services that are missing them
+     */
+    _generate_coords: function(services, tree) {
+        services.forEach(function(service) {
+            if (service.x && service.y) {
+                service.set('x', service.x);
+                service.set('y', service.y);
+            }
+        });
+        var services_with_coords = tree.nodes({children: services})
+            .filter(function(d) { return !d.children; });
+        services_with_coords.forEach(function(service) {
+            if (service.get('x') && service.get('y')) {
+                service.x = service.get('x');
+                service.y = service.get('y');
+            }
+        });
+        return services_with_coords;
+    },
+
+    /*
+     * Draw a relation between services.  Polylines take a list of points
+     * in the form "x y,( x y,)* x y"
+     *
+     * TODO For now, just draw a straight line; 
+     * will eventually use A* to route around other services
+     */
+    draw_relation: function(relation) {
+        return relation.source.x + ' ' +
+            relation.source.y + ', ' +
+            relation.target.x + ' ' + 
+            relation.target.y;
     },
 
     /*
@@ -270,7 +325,6 @@
             var vis = view.get('vis'),
                 tree = view.get('tree'),
                 env = view.get('env'),
-                links = tree.links(),
                 rel = {
                     source: view.get('add_relation_start_service'),
                     target: m
@@ -279,24 +333,10 @@
             // add temp relation between services
             var link = vis.selectAll("path.pending-relation")
                 .data([rel]);
-            link.enter().insert("svg:line", "g.service")
+            link.enter().insert("svg:polyline", "g.service")
                 .attr("class", "relation pending-relation")
-                .attr("x1", function(d) { return d.source.x; })
-                .attr("y1", function(d) { return d.source.y; })
-                .attr("x2", function(d) { return d.target.x; })
-                .attr("y2", function(d) { return d.target.y; });
-            links.push(rel);
-            tree.links(links);
-
-            // Animate the new line we've created to represent 
-            // the relation
-            tree.on('tick.pending-relation', function() {
-                link.attr("x1", function(d) { return d.source.x; })
-                    .attr("y1", function(d) { return d.source.y; })
-                    .attr("x2", function(d) { return d.target.x; })
-                    .attr("y2", function(d) { return d.target.y; });
-            });
-            tree.start();
+                .attr('points', view.draw_relation(rel));
+
             // fire event to add relation in juju
             env.add_relation(
                 rel.source.get('id'),
@@ -310,82 +350,6 @@
             // For now, set back to show_service 
             view.set('current_service_click_action', 'show_service');
         }
-=======
-        function processRelation(r) {
-            var endpoints = r.get('endpoints'),
-            rel_services = [];
-            Y.each(endpoints, function(ep) {
-                rel_services.push(services.filter(function(d) {
-                    return d.get('id') == ep[0];
-                })[0]);
-            });
-            return rel_services;
-        }
-
-        function processRelations(rels) {
-            var pairs = [];
-            Y.each(rels, function(rel) {
-                var pair = processRelation(rel);
-                // skip peer for now
-                if (pair.length == 2) {
-                    pairs.push({source: pair[0],
-                               target: pair[1]});
-                }
-
-            });
-            return pairs;
-        }
-
-        update_links();
-    },
-
-    /*
-     * Check to make sure that every service has saved coordinates
-     */
-    _saved_coords: function(services) {
-        var saved_coords = true;
-        services.forEach(function(service) {
-            if (!service.x || !service.y) {
-                saved_coords = false;
-            }
-        });
-        return saved_coords;
-    },
-
-    /*
-     * Generates coordinates for those services that are missing them
-     */
-    _generate_coords: function(services, tree) {
-        services.forEach(function(service) {
-            if (service.x && service.y) {
-                service.set('x', service.x);
-                service.set('y', service.y);
-            }
-        });
-        var services_with_coords = tree.nodes({children: services})
-            .filter(function(d) { return !d.children; });
-        services_with_coords.forEach(function(service) {
-            if (service.get('x') && service.get('y')) {
-                service.x = service.get('x');
-                service.y = service.get('y');
-            }
-        });
-        return services_with_coords;
-    },
-
-    /*
-     * Draw a relation between services.  Polylines take a list of points
-     * in the form "x y,( x y,)* x y"
-     *
-     * TODO For now, just draw a straight line; 
-     * will eventually use A* to route around other services
-     */
-    draw_relation: function(relation) {
-        return relation.source.x + ' ' +
-            relation.source.y + ', ' +
-            relation.target.x + ' ' + 
-            relation.target.y;
->>>>>>> d8dc0e36
     }
 
 }, {
