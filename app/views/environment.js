'use strict';

YUI.add('juju-view-environment', function(Y) {

var views = Y.namespace('juju.views'),
    Templates = views.Templates;

var EnvironmentView = Y.Base.create('EnvironmentView', Y.View, [views.JujuBaseView], {
    events: {
        '#add-relation-btn': {click: 'add_relation'}
    },

    initializer: function () {
        console.log('View: Initialized: Env');
        this.publish('showService', {preventable: false});
    },

    render: function () {
        console.log('View: Render: Env');
        var container = this.get('container');
        EnvironmentView.superclass.render.apply(this, arguments);
        container.setHTML(Templates.overview());
        this.render_canvas();
        return this;
    },

    render_canvas: function(){
        var self = this,
            container = this.get('container'),
            m = this.get('domain_models'),
            height = 600,
            width = 640;

        var services = m.services.toArray().map(function(s) {
            s.value = s.get('unit_count');
            return s;
        });
        var relations = m.relations.toArray();
        var fill = d3.scale.category20();

        var xscale = d3.scale.linear()
            .domain([-width / 2, width / 2])
            .range([0, width]);

        var yscale = d3.scale.linear()
            .domain([-height / 2, height / 2])
            .range([height, 0]);
        
        // Scales for unit sizes
        // XXX magic numbers will have to change; likely during
        // the pan/zoom work
        var service_scale_width = d3.scale.log().range([164, 200]);
        var service_scale_height = d3.scale.log().range([64, 100]);

        // Set up the visualization with a pack layout
        var vis = d3.select(container.getDOMNode())
            .selectAll('#canvas')
            .append('svg:svg')
            .attr('pointer-events', 'all')
<<<<<<< HEAD
            .attr('width', '100%')
            .attr('height', '100%');

        try {
            width = parseInt(Y.one('#canvas svg').getComputedStyle('width'), 10);
            height = parseInt(Y.one('#canvas svg').getComputedStyle('height'), 10);
        } catch (e) {
            // Make sure sensible defaults are set
            width = 800;
            height = 600
=======
            .attr('width', "100%")
            .attr('height', "100%")
            .append('svg:g')
            .call(d3.behavior.zoom()
                  .x(xscale)
                  .y(yscale)
                  .scaleExtent([0.25, 1.75])
                  .on('zoom', rescale))
            .append('svg:g');
        vis.append('svg:rect')
            .attr('width', width)
            .attr('height', height)
            .attr('fill', 'white');

        function rescale() {
            vis.attr("transform", "translate(" + d3.event.translate + ")"
                     + " scale(" + d3.event.scale + ")");
>>>>>>> 30e7690c
        }

        var tree = d3.layout.pack()
            .size([width, height])
            .padding(200);

        var rel_data = processRelations(relations);

        function update_links() {
            var link = vis.selectAll('polyline.relation')
                .remove();
            link = vis.selectAll('polyline.relation')
                .data(rel_data);
            link.enter().insert('svg:polyline', 'g.service')
                .attr('class', 'relation')
                .attr('points', function(d) { return self.draw_relation(d); });
        }

        var drag = d3.behavior.drag()
            .on('drag', function(d,i) {
                d.x += d3.event.dx;
                d.y += d3.event.dy;
                d3.select(this).attr('transform', function(d,i){
                    return 'translate(' + [ d.x,d.y ] + ')';
                });
                update_links();                            
            });

        // Generate a node for each service, draw it as a rect with
        // labels for service and charm
        var node = vis.selectAll('.service')
            .data(self._saved_coords(services) ? 
                services : 
                self._generate_coords(services, tree))
            .enter().append('g')
            .attr("class", "service")
            .attr('transform', function (d) { 
                return 'translate(' + [d.x,d.y] + ')'; 
            })
            .on("click", function(m) {
                // Get the current click action
                var curr_click_action = 
                    self.get('current_service_click_action');

                // Fire the action named in the following scheme:
                //  service_click_action.<action>
                // with the service, the SVG node, and the view
                // as arguments
                (self.service_click_actions[curr_click_action])(m, this, self);
            })
            .call(drag);

        node.append('rect')
            .attr('class', 'service-border')
            .attr('width', function(d) {
                var w = service_scale_width(d.get('unit_count')); 
                d.set('width', w);
                return w;
                })
            .attr('height', function(d) {
                var h = service_scale_height(d.get('unit_count')); 
                d.set('height', h);
                return h;});

        var service_labels = node.append('text').append('tspan')
            .attr('class', 'name')
            .attr('x', 54)
            .attr('y', '1em')
            .text(function(d) {return d.get('id'); });

        var charm_labels = node.append('text').append('tspan')
            .attr('x', 54)
            .attr('y', '2.5em')
            .attr('dy', '3em')
            .attr('class', 'charm-label')
            .text(function(d) { return d.get('charm'); });

        // Add the relative health of a service in the form of a pie chart
        // comprised of units styled appropriately
        // TODO aggregate statuses into good/bad/pending
        var status_chart_arc = d3.svg.arc()
            .innerRadius(10)
            .outerRadius(25);
        var status_chart_layout = d3.layout.pie()
            .value(function(d) { return (d.value ? d.value : 1); });


        var status_chart = node.append('g')
            .attr('class', 'service-status')
            .attr('transform', 'translate(30,32)');
        var status_arcs = status_chart.selectAll('path')
            .data(function(d) {
                var aggregate_map = d.get('aggregated_status'),
                    aggregate_list = [];

                for (var status_name in aggregate_map) {
                    aggregate_list.push({
                        name: status_name, 
                        value: aggregate_map[status_name]
                    });
                }

                return status_chart_layout(aggregate_list);
            })
            .enter().append('path')
            .attr('d', status_chart_arc)
            .attr('class', function(d) { return 'status-' + d.data.name; })
            .attr('fill-rule', 'evenodd')
            .append('title').text(function(d) {
                return d.data.name;
            });

        // Add the unit counts, visible only on hover
        var unit_count = status_chart.append('text')
            .attr('class', 'unit-count hide-count')
            .on('mouseover', function() {
                d3.select(this).attr('class', 'unit-count show-count');
            })
            .on('mouseout', function() {
                d3.select(this).attr('class', 'unit-count hide-count');
            })
            .text(function(d) {
                return self.humanizeNumber(d.get('unit_count'));
            });

        function processRelation(r) {
            var endpoints = r.get('endpoints'),
            rel_services = [];
            Y.each(endpoints, function(ep) {
                rel_services.push(services.filter(function(d) {
                    return d.get('id') == ep[0];
                })[0]);
            });
            return rel_services;
        }

        function processRelations(rels) {
            var pairs = [];
            Y.each(rels, function(rel) {
                var pair = processRelation(rel);
                // skip peer for now
                if (pair.length == 2) {
                    pairs.push({source: pair[0],
                               target: pair[1]});
                }

            });
            return pairs;
        }

        self.set('tree', tree);
        self.set('vis', vis);
        update_links();
    },

    /*
     * Check to make sure that every service has saved coordinates
     */
    _saved_coords: function(services) {
        var saved_coords = true;
        services.forEach(function(service) {
            if (!service.x || !service.y) {
                saved_coords = false;
            }
        });
        return saved_coords;
    },

    /*
     * Generates coordinates for those services that are missing them
     */
    _generate_coords: function(services, tree) {
        services.forEach(function(service) {
            if (service.x && service.y) {
                service.set('x', service.x);
                service.set('y', service.y);
            }
        });
        var services_with_coords = tree.nodes({children: services})
            .filter(function(d) { return !d.children; });
        services_with_coords.forEach(function(service) {
            if (service.get('x') && service.get('y')) {
                service.x = service.get('x');
                service.y = service.get('y');
            }
        });
        return services_with_coords;
    },

    /*
     * Draw a relation between services.  Polylines take a list of points
     * in the form "x y,( x y,)* x y"
     *
     * TODO For now, just draw a straight line; 
     * will eventually use A* to route around other services
     */
    draw_relation: function(relation) {
        return (relation.source.x  + (
                    relation.source.get('width') / 2)) + ' ' +
            relation.source.y + ', ' +
            (relation.target.x + (relation.target.get('width') / 2)) + ' ' + 
            relation.target.y;
    },

    /*
     * Event handler for the add relation button
     */
    add_relation: function(evt) {
        var curr_action = this.get('current_service_click_action'),
            container = this.get('container');
        if (curr_action == 'show_service') {
            this.set('current_service_click_action', 'add_relation_start');
            // add .selectable-service to all .service-border
            container.all('.service-border').each(function() {
                // cannot use addClass on SVG elements, so emulate it.
                var currClasses = this.getAttribute('class');
                this.setAttribute('class', 
                    currClasses + ' selectable-service');
            });
            container.one('#add-relation-btn').addClass('active');
        } else if (curr_action == 'add_relation_start' || 
                curr_action == 'add_relation_end') {
            this.set('current_service_click_action', 'show_service');
            // remove selectable border from all nodes
            container.all('.service-border').each(function() {
                // Cannot use removeClass on SVG elements, so emulate it
                var currClasses = this.getAttribute('class');
                this.setAttribute('class',
                    currClasses.replace('selectable-service', ''));
            });
            container.one('#add-relation-btn').removeClass('active');
        } // otherwise do nothing
    },

    /*
     * Actions to be called on clicking a service.
     */
    service_click_actions: {
        /*
         * Default action: view a service
         */
        show_service: function(m, context, view) {
            view.fire("showService", {service: m});
        },

        /*
         * Fired when clicking the first service in the add relation
         * flow.
         */
        add_relation_start: function(m, context, view) {
            // remove selectable border from current node
            // Cannot use removeClass on SVG elements, so emulate it
            var node = Y.one(context).one('.service-border');
            var currClasses = node.getAttribute('class');
            node.setAttribute('class', 
                    currClasses.replace('selectable-service', ''));
            // store start service in attrs
            view.set('add_relation_start_service', m);
            // set click action
            view.set('current_service_click_action', 
                    'add_relation_end');
        },

        /*
         * Fired when clicking the second service is clicked in the
         * add relation flow
         */
        add_relation_end: function(m, context, view) {
            // remove selectable border from all nodes
            var container = view.get('container');
            container.all('.service-border').each(function() {
                // Cannot use removeClass on SVG elements, so emulate it
                var currClasses = this.getAttribute('class');
                this.setAttribute('class',
                    currClasses.replace('selectable-service', ''));
            });

            // Get the vis, tree, and links, build the new relation
            var vis = view.get('vis'),
                tree = view.get('tree'),
                env = view.get('env'),
                rel = {
                    source: view.get('add_relation_start_service'),
                    target: m
                };

            // add temp relation between services
            var link = vis.selectAll("path.pending-relation")
                .data([rel]);
            link.enter().insert("svg:polyline", "g.service")
                .attr("class", "relation pending-relation")
                .attr('points', view.draw_relation(rel));

            // fire event to add relation in juju
            env.add_relation(
                rel.source.get('id'),
                rel.target.get('id'),
                function(resp) {
                    container.one('#add-relation-btn').removeClass('active');
                    if (resp.err) {
                        console.log('Error adding relation');
                    }
                });
            // For now, set back to show_service 
            view.set('current_service_click_action', 'show_service');
        }
    }

}, {
    ATTRS: {
        current_service_click_action: { value: 'show_service' },
    }
});

views.environment = EnvironmentView;
}, '0.1.0', {
    requires: ['juju-templates',
               'juju-view-utils',
               'd3',
               'base-build',
               'handlebars-base',
               'node',
               'view']
});<|MERGE_RESOLUTION|>--- conflicted
+++ resolved
@@ -29,7 +29,8 @@
             container = this.get('container'),
             m = this.get('domain_models'),
             height = 600,
-            width = 640;
+            width = 640,
+            viewport_height = "100%";
 
         var services = m.services.toArray().map(function(s) {
             s.value = s.get('unit_count');
@@ -52,25 +53,20 @@
         var service_scale_width = d3.scale.log().range([164, 200]);
         var service_scale_height = d3.scale.log().range([64, 100]);
 
+        try {
+            // Attepmt to get the viewport height minus the navbar and
+            // control bar
+            viewport_height =  container.get('winHeight') - 100;
+        } catch (e) {
+            viewport_height = "100%";
+        }
         // Set up the visualization with a pack layout
         var vis = d3.select(container.getDOMNode())
             .selectAll('#canvas')
             .append('svg:svg')
             .attr('pointer-events', 'all')
-<<<<<<< HEAD
-            .attr('width', '100%')
-            .attr('height', '100%');
-
-        try {
-            width = parseInt(Y.one('#canvas svg').getComputedStyle('width'), 10);
-            height = parseInt(Y.one('#canvas svg').getComputedStyle('height'), 10);
-        } catch (e) {
-            // Make sure sensible defaults are set
-            width = 800;
-            height = 600
-=======
             .attr('width', "100%")
-            .attr('height', "100%")
+            .attr('height', viewport_height)
             .append('svg:g')
             .call(d3.behavior.zoom()
                   .x(xscale)
@@ -78,6 +74,15 @@
                   .scaleExtent([0.25, 1.75])
                   .on('zoom', rescale))
             .append('svg:g');
+        try {
+            width = parseInt(Y.one('#canvas svg').getComputedStyle('width'), 10);
+            height = parseInt(Y.one('#canvas svg').getComputedStyle('height'), 10);
+        } catch (e) {
+            // Make sure sensible defaults are set
+            width = 800;
+            height = 600;
+        }
+
         vis.append('svg:rect')
             .attr('width', width)
             .attr('height', height)
@@ -86,7 +91,6 @@
         function rescale() {
             vis.attr("transform", "translate(" + d3.event.translate + ")"
                      + " scale(" + d3.event.scale + ")");
->>>>>>> 30e7690c
         }
 
         var tree = d3.layout.pack()
