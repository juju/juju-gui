/*
This file is part of the Juju GUI, which lets users view and manage Juju
environments within a graphical interface (https://launchpad.net/juju-gui).
Copyright (C) 2012-2013 Canonical Ltd.

This program is free software: you can redistribute it and/or modify it under
the terms of the GNU Affero General Public License version 3, as published by
the Free Software Foundation.

This program is distributed in the hope that it will be useful, but WITHOUT
ANY WARRANTY; without even the implied warranties of MERCHANTABILITY,
SATISFACTORY QUALITY, or FITNESS FOR A PARTICULAR PURPOSE.  See the GNU Affero
General Public License for more details.

You should have received a copy of the GNU Affero General Public License along
with this program.  If not, see <http://www.gnu.org/licenses/>.
*/

'use strict';

/**
 * Provide the EnvironmentView class.
 *
 * @module views
 * @submodule views.environment
 */

YUI.add('juju-view-environment', function(Y) {

  var views = Y.namespace('juju.views'),
      utils = Y.namespace('juju.views.utils'),
      models = Y.namespace('juju.models'),
      Templates = views.Templates;

  /**
   * Display an environment.
   *
   * @class EnvironmentView
   */
  var EnvironmentView = Y.Base.create('EnvironmentView', Y.View,
                                      [views.JujuBaseView],
      {
        /**
         * @method EnvironmentView.initializer
         */
        initializer: function() {
          this.publish('navigateTo', {
            broadcast: true,
            preventable: false});

          this._inspectors = {};
        },

        /**
         * Wrapper around topo.update. Rather than re-rendering a whole
         * topology, the view can require data updates when needed.
         * Ideally even this should not be needed, as we can observe
         * ModelList change events and debounce update calculations
         * internally.
         *
         * @method update
         * @chainable
         */
        update: function() {
          this.topo.update();
          return this;
        },

        /**
          @method getInspector
          @return {Object} inspector.
        */
        getInspector: function(name) {
          return this._inspectors[name];
        },

        /**
          @method setInspector
          @param {ViewContainer} inspector instance.
          @param {Boolean} remove flag to remove the instance.
          @chainable
        */
        setInspector: function(inspector, remove) {
          var name = inspector.getName();
          if (this._inspectors[name] !== undefined && !remove) {
            // Close the old inspector and remove it.
            var existing = this._inspectors[name];
            existing.bindingEngine.unbind();
            existing.container.remove(true);
          }
          if (remove) {
            delete this._inspectors[name];
          } else {
            this._inspectors[name] = inspector;
          }
          return this;
        },

        /**
          Creates a new service inspector instance of the passed in type.

          @method createServiceInspector
          @param {Y.Model} model service or charm depending on inspector type.
          @param {Object} config object of options to overwrite default config.
        */
        createServiceInspector: function(model, config) {
          config = config || {};
          var type = 'service',
              charm = this.get('db').charms.getById(model.get('charm'));

          // This method is called with a charm or service depending on if it's
          // called from the charm browser or from the environment. If it is
          // called from the environment with a ghost it still needs access to
          // the charm so that's what this switcheroo is doing here.
          if (model.get('pending')) {
            type = 'ghost';
            config.ghostService = model;
            model = charm;
          }

          // If the user is trying to open the same inspector twice
          var serviceInspector = this.getInspector(model.get('id'));
          if (serviceInspector) {
            return;
          }

          var combinedConfig = {};
          var configs = this._generateConfigs(model);

          if (type === 'ghost') {
            combinedConfig = Y.mix(configs.configBase, configs.configGhost,
                                   true, undefined, 0, true);
          } else if (type === 'service') {
            combinedConfig = Y.mix(configs.configBase, configs.configService,
                                   true, undefined, 0, true);
          }

          Y.mix(combinedConfig, config, true, undefined, 0, true);

          serviceInspector = new views.ServiceInspector(model, combinedConfig);

          // Because the inspector can trigger it's own destruction we need to
          // listen for the event and remove it from the list of open inspectors
          serviceInspector.inspector.after('destroy', function(e) {
            this.setInspector(e.currentTarget, true);
          }, this);

          // Restrict to a single inspector instance
          if (Y.Object.size(this._inspectors) >= 1) {
            Y.Object.each(this._inspectors, function(inspector) {
              inspector.inspector.destroy();
            });
          }

          this.setInspector(serviceInspector);
        },

        /**
          Basic method to return a populated configuration object for all of the
          different service inspector view types

          @method _generateConfigs
          @param {Y.Model} model of the service.
          @return {Object} an object containing the configuration objects.
        */
        _generateConfigs: function(model) {
          var configs = {
            configBase: {
              db: this.topo.get('db'),
              env: this.topo.get('env'),
              events: {
                '.close': {'click': 'destroy'}
              }
            },
            configService: {
              events: {
                '.tab': {'click': 'showViewlet'}
              },
              viewletEvents: {
                '.toggle-settings-help': { click: 'toggleSettingsHelp' },
                '.toggle-expose': { click: 'toggleExpose' },
                '.config-file .fakebutton': { click: 'handleFileClick'},
                '.config-file input[type=file]': { change: 'handleFileChange'},
                'button.confirm': { click: 'saveConfig'},
                '.num-units-control': {
                  'keydown': 'modifyUnits',
                  'blur': 'resetUnits'
                },
<<<<<<< HEAD
                '.destroy-service-icon': {'click': 'onDestroyIcon'},
                '.initiate-destroy': {'click': 'onInitiateDestroy'},
                '.cancel-destroy': {'click': 'onCancelDestroy'}
=======
                // Constraints viewlet events.
                '.save-constraints': {click: 'saveConstraints'}
>>>>>>> 881ddd62
              },
              viewletList: ['overview', 'units', 'config', 'constraints'],
              template: Y.juju.views.Templates['view-container']
            },
            configGhost: {
              // controller will show the first one in this array by default
              viewletList: ['ghostConfig'],
              // the view container template
              template: Y.juju.views.Templates['ghost-config-wrapper'],
              // these events are for the viewlet container
              events: {
                '.cancel': { 'click': 'destroy' }
              },
              // these events are for the viewlets and have their callbacks
              // bound to the controllers prototype and are then mixed with the
              // containers events for final binding
              viewletEvents: {
                '.deploy': { 'click': 'deployCharm' },
                'input.config-file-upload': { 'change': 'handleFileUpload' },
                'span.config-file-upload': { 'click': '_showFileDialogue' },
                'input[name=service-name]': { valuechange: 'updateGhostName' },
                '.destroy-service-icn': {'click': 'onDestroyIcon'},
                '.initiate-destroy': {'click': 'onInitiateDestroy'},
                '.cancel-destroy': {'click': 'onCancelDestroy'}
              },
              // the configuration for the view container template
              templateConfig: {
                packageName: model.get('package_name'),
                id: model.get('id')
              }
            }
          };
          return configs;
        },

        /**
         * @method render
         * @chainable
         */
        render: function() {
          var container = this.get('container'),
              topo = this.topo,
              db = this.get('db'),
              self = this;

          // If we need the initial HTML template, take care of that.
          if (!this._rendered) {
            EnvironmentView.superclass.render.apply(this, arguments);
            container.setHTML(Templates.overview());
            this._rendered = true;
          }

          topo = this.createTopology();
          topo.recordSubscription(
              'ServiceModule',
              db.services.after('remove',
                                Y.bind(this.updateHelpIndicator, this)));

          topo.recordSubscription(
              'ServiceModule',
              db.services.after('add', Y.bind(this.updateHelpIndicator, this)));

          topo.render();
          topo.once('rendered', Y.bind(this.updateHelpIndicator, this));
          return this;
        },

        /**
          createTopology, called automatically.

          @method createTopology
         */
        createTopology: function() {
          var container = this.get('container'),
              topo = this.topo;
          if (!topo) {
            topo = new views.Topology();
            topo.setAttrs({
              size: [640, 480],
              env: this.get('env'),
              db: this.get('db'),
              getInspector: Y.bind(this.getInspector, this),
              setInspector: Y.bind(this.setInspector, this),
              createServiceInspector: Y.bind(this.createServiceInspector, this),
              landscape: this.get('landscape'),
              getModelURL: this.get('getModelURL'),
              container: container,
              endpointsController: this.get('endpointsController'),
              nsRouter: this.get('nsRouter')});
            // Bind all the behaviors we need as modules.
            topo.addModule(views.ServiceModule, {useTransitions: true});
            topo.addModule(views.PanZoomModule);
            topo.addModule(views.ViewportModule);
            topo.addModule(views.RelationModule);
            topo.addModule(views.LandscapeModule);
            if (this.get('useDragDropImport')) {
              topo.addModule(views.ImportExportModule);
            }

            topo.addTarget(this);
            this.topo = topo;
          }
          return topo;
        },

        /**
         * Support for canvas help function (when canvas is empty).
         *
         * @method updateHelpIndicator
         */
        updateHelpIndicator: function(evt) {
          var helpText = this.get('container').one('#environment-help'),
              db = this.get('db'),
              services = db.services;
          if (helpText) {
            if (services.size() === 0) {
              helpText.show(true);
            } else {
              helpText.hide(true);
            }
          }
        },
        /**
         * Render callback handler, triggered from app when the view renders.
         *
         * @method render.rendered
         */
        rendered: function() {
          this.topo.fire('rendered');
          // Bind d3 events (manually).
          this.topo.bindAllD3Events();
        }
      }, {
        ATTRS: {
          /**
            Applications router utility methods

            @attribute nsRouter
          */
          nsRouter: {}
        }
      });

  views.environment = EnvironmentView;

}, '0.1.0', {
  requires: ['juju-templates',
             'juju-view-utils',
             'juju-models',
             'juju-topology',
             'base-build',
             'handlebars-base',
             'node',
             'view']
});<|MERGE_RESOLUTION|>--- conflicted
+++ resolved
@@ -186,14 +186,11 @@
                   'keydown': 'modifyUnits',
                   'blur': 'resetUnits'
                 },
-<<<<<<< HEAD
                 '.destroy-service-icon': {'click': 'onDestroyIcon'},
                 '.initiate-destroy': {'click': 'onInitiateDestroy'},
-                '.cancel-destroy': {'click': 'onCancelDestroy'}
-=======
+                '.cancel-destroy': {'click': 'onCancelDestroy'},
                 // Constraints viewlet events.
                 '.save-constraints': {click: 'saveConstraints'}
->>>>>>> 881ddd62
               },
               viewletList: ['overview', 'units', 'config', 'constraints'],
               template: Y.juju.views.Templates['view-container']
