/*
This file is part of the Juju GUI, which lets users view and manage Juju
environments within a graphical interface (https://launchpad.net/juju-gui).
Copyright (C) 2012-2013 Canonical Ltd.

This program is free software: you can redistribute it and/or modify it under
the terms of the GNU Affero General Public License version 3, as published by
the Free Software Foundation.

This program is distributed in the hope that it will be useful, but WITHOUT
ANY WARRANTY; without even the implied warranties of MERCHANTABILITY,
SATISFACTORY QUALITY, or FITNESS FOR A PARTICULAR PURPOSE.  See the GNU Affero
General Public License for more details.

You should have received a copy of the GNU Affero General Public License along
with this program.  If not, see <http://www.gnu.org/licenses/>.
*/

'use strict';

/**
 * Provide the EnvironmentView class.
 *
 * @module views
 * @submodule views.environment
 */

YUI.add('juju-view-environment', function(Y) {

  var views = Y.namespace('juju.views'),
      utils = Y.namespace('juju.views.utils'),
      models = Y.namespace('juju.models'),
      Templates = views.Templates;

  /**
   * Display an environment.
   *
   * @class EnvironmentView
   */
  var EnvironmentView = Y.Base.create('EnvironmentView', Y.View,
                                      [views.JujuBaseView],
      {
        /**
         * @method EnvironmentView.initializer
         */
        initializer: function() {
          this.publish('navigateTo', {
            broadcast: true,
            preventable: false});

          this._inspectors = {};
        },

        /**
         * Wrapper around topo.update. Rather than re-rendering a whole
         * topology, the view can require data updates when needed.
         * Ideally even this should not be needed, as we can observe
         * ModelList change events and debounce update calculations
         * internally.
         *
         * @method update
         * @chainable
         */
        update: function() {
          this.topo.update();
          return this;
        },

        /**
          @method getInspector
          @return {Object} inspector.
        */
        getInspector: function(name) {
          return this._inspectors[name];
        },

        /**
          @method setInspector
          @param {ViewContainer} inspector instance.
          @param {Boolean} remove flag to remove the instance.
          @chainable
        */
        setInspector: function(inspector, remove) {
          var name = inspector.getName();
          if (this._inspectors[name] !== undefined && !remove) {
            // Close the old inspector and remove it.
            var existing = this._inspectors[name];
            existing.bindingEngine.unbind();
            existing.container.remove(true);
          }
          if (remove) {
            delete this._inspectors[name];
          } else {
            this._inspectors[name] = inspector;
          }
          return this;
        },

        /**
          Creates a new service inspector instance of the passed in type.

          @method createServiceInspector
          @param {Y.Model} model service or charm depending on inspector type.
          @param {Object} config object of options to overwrite default config.
<<<<<<< HEAD
          @return {ServiceInspector} Inspector with proper mixins.
=======
          @return {Object} The created service inspector.
>>>>>>> cb44d312
        */
        createServiceInspector: function(model, config) {
          config = config || {};
          var type = 'service',
              charm = this.get('db').charms.getById(model.get('charm'));

          // This method is called with a charm or service depending on if it's
          // called from the charm browser or from the environment. If it is
          // called from the environment with a ghost it still needs access to
          // the charm so that's what this switcheroo is doing here.
          if (model.get('pending')) {
            type = 'ghost';
            config.ghostService = model;
            model = charm;
          }

          // If the user is trying to open the same inspector twice
          var serviceInspector = this.getInspector(model.get('id'));
          if (serviceInspector) {
            return serviceInspector;
          }

          var combinedConfig = {};
          var configs = this._generateConfigs(model);

          if (type === 'ghost') {
            combinedConfig = Y.mix(configs.configBase, configs.configGhost,
                                   true, undefined, 0, true);
          } else if (type === 'service') {
            combinedConfig = Y.mix(configs.configBase, configs.configService,
                                   true, undefined, 0, true);
          }

          Y.mix(combinedConfig, config, true, undefined, 0, true);

          serviceInspector = new views.ServiceInspector(model, combinedConfig);

          // Because the inspector can trigger it's own destruction we need to
          // listen for the event and remove it from the list of open inspectors
          serviceInspector.inspector.after('destroy', function(e) {
            this.setInspector(e.currentTarget, true);
          }, this);

          // Restrict to a single inspector instance
          if (Y.Object.size(this._inspectors) >= 1) {
            Y.Object.each(this._inspectors, function(inspector) {
              inspector.inspector.destroy();
            });
          }

          this.setInspector(serviceInspector);
          return serviceInspector;
        },

        /**
          Basic method to return a populated configuration object for all of the
          different service inspector view types

          @method _generateConfigs
          @param {Y.Model} model of the service.
          @return {Object} an object containing the configuration objects.
        */
        _generateConfigs: function(model) {
          var configs = {
            configBase: {
              db: this.topo.get('db'),
              env: this.topo.get('env'),
              events: {
                '.close': {'click': 'destroy'}
              }
            },
            configService: {
              events: {
                '.tab': {'click': 'showViewlet'}
              },
              viewletEvents: {
                '.toggle-settings-help': { click: 'toggleSettingsHelp' },
                '.toggle-expose': { click: 'toggleExpose' },
                '.config-file .fakebutton': { click: 'handleFileClick'},
                '.config-file input[type=file]': { change: 'handleFileChange'},
                'button.confirm': { click: 'saveConfig'},
                '.num-units-control': {
                  'keydown': 'modifyUnits',
                  'blur': 'resetUnits'
                },
                '.destroy-service-icon': {'click': 'onDestroyIcon'},
                '.initiate-destroy': {'click': 'onInitiateDestroy'},
                '.cancel-destroy': {'click': 'onCancelDestroy'},
                // Constraints viewlet events.
                '.save-constraints': {click: 'saveConstraints'}
              },
              viewletList: ['overview', 'units', 'config', 'constraints'],
              template: Y.juju.views.Templates['view-container']
            },
            configGhost: {
              // controller will show the first one in this array by default
              viewletList: ['ghostConfig'],
              // the view container template
              template: Y.juju.views.Templates['ghost-config-wrapper'],
              // these events are for the viewlet container
              events: {
                '.cancel': { 'click': 'destroy' }
              },
              // these events are for the viewlets and have their callbacks
              // bound to the controllers prototype and are then mixed with the
              // containers events for final binding
              viewletEvents: {
                '.deploy': { 'click': 'deployCharm' },
                'input.config-file-upload': { 'change': 'handleFileUpload' },
                'span.config-file-upload': { 'click': '_showFileDialogue' },
                'input[name=service-name]': { valuechange: 'updateGhostName' },
                '.destroy-service-icon': {'click': 'onDestroyIcon'},
                '.initiate-destroy': {'click': 'onInitiateDestroy'},
                '.cancel-destroy': {'click': 'onCancelDestroy'}
              },
              // the configuration for the view container template
              templateConfig: {
                packageName: model.get('package_name'),
                id: model.get('id')
              }
            }
          };
          return configs;
        },

        /**
         * @method render
         * @chainable
         */
        render: function() {
          var container = this.get('container'),
              topo = this.topo,
              db = this.get('db'),
              self = this;

          // If we need the initial HTML template, take care of that.
          if (!this._rendered) {
            EnvironmentView.superclass.render.apply(this, arguments);
            container.setHTML(Templates.overview());
            this._rendered = true;
          }

          topo = this.createTopology();
          topo.recordSubscription(
              'ServiceModule',
              db.services.after('remove',
                                Y.bind(this.updateHelpIndicator, this)));

          topo.recordSubscription(
              'ServiceModule',
              db.services.after('add', Y.bind(this.updateHelpIndicator, this)));

          topo.render();
          topo.once('rendered', Y.bind(this.updateHelpIndicator, this));
          return this;
        },

        /**
          createTopology, called automatically.

          @method createTopology
         */
        createTopology: function() {
          var container = this.get('container'),
              topo = this.topo;
          if (!topo) {
            topo = new views.Topology();
            topo.setAttrs({
              size: [640, 480],
              env: this.get('env'),
              db: this.get('db'),
              getInspector: Y.bind(this.getInspector, this),
              setInspector: Y.bind(this.setInspector, this),
              createServiceInspector: Y.bind(this.createServiceInspector, this),
              landscape: this.get('landscape'),
              getModelURL: this.get('getModelURL'),
              container: container,
              endpointsController: this.get('endpointsController'),
              nsRouter: this.get('nsRouter')});
            // Bind all the behaviors we need as modules.
            topo.addModule(views.ServiceModule, {useTransitions: true});
            topo.addModule(views.PanZoomModule);
            topo.addModule(views.ViewportModule);
            topo.addModule(views.RelationModule);
            topo.addModule(views.LandscapeModule);
            if (this.get('useDragDropImport')) {
              topo.addModule(views.ImportExportModule);
            }

            topo.addTarget(this);
            this.topo = topo;
          }
          return topo;
        },

        /**
         * Support for canvas help function (when canvas is empty).
         *
         * @method updateHelpIndicator
         */
        updateHelpIndicator: function(evt) {
          var helpText = this.get('container').one('#environment-help'),
              db = this.get('db'),
              services = db.services;
          if (helpText) {
            if (services.size() === 0) {
              helpText.show(true);
            } else {
              helpText.hide(true);
            }
          }
        },
        /**
         * Render callback handler, triggered from app when the view renders.
         *
         * @method render.rendered
         */
        rendered: function() {
          this.topo.fire('rendered');
          // Bind d3 events (manually).
          this.topo.bindAllD3Events();
        }
      }, {
        ATTRS: {
          /**
            Applications router utility methods

            @attribute nsRouter
          */
          nsRouter: {}
        }
      });

  views.environment = EnvironmentView;

}, '0.1.0', {
  requires: ['juju-templates',
             'juju-view-utils',
             'juju-models',
             'juju-topology',
             'base-build',
             'handlebars-base',
             'node',
             'view']
});<|MERGE_RESOLUTION|>--- conflicted
+++ resolved
@@ -102,11 +102,7 @@
           @method createServiceInspector
           @param {Y.Model} model service or charm depending on inspector type.
           @param {Object} config object of options to overwrite default config.
-<<<<<<< HEAD
-          @return {ServiceInspector} Inspector with proper mixins.
-=======
           @return {Object} The created service inspector.
->>>>>>> cb44d312
         */
         createServiceInspector: function(model, config) {
           config = config || {};
