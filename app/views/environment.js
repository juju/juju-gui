--- conflicted
+++ resolved
@@ -65,6 +65,20 @@
           }
         },
 
+        /*
+         * The user clicked on the environment view background.
+         *
+         * If we are in the middle of adding a relation, cancel the relation
+         * adding.
+         *
+         * @method backgroundClicked
+         */
+        backgroundClicked: function(self) {
+            if (self.clickAddRelation) {
+              self.cancelRelationBuild();
+            }
+        },
+
         sceneEvents: {
           // Service Related
           '.service': {
@@ -184,9 +198,6 @@
               self.service_click_actions.toggleControlPanel(null, self);
               self.cancelRelationBuild();
             },
-<<<<<<< HEAD
-            mousemove: 'rectMousemove'
-=======
             mousemove: function(d, self) {
               if (self.clickAddRelation) {
                 var container = self.get('container'),
@@ -197,11 +208,10 @@
           },
           '.dragline': {
             click: function(d, self) {
-              if (self.clickAddRelation) {
-                self.cancelRelationBuild();
-              }
-            }
->>>>>>> 2247ebf6
+              // It was technically the dragline that was clicked, but the
+              // intent was to click on the background, so...
+              view.backgroundClicked(self);
+            }
           }
         },
 
