/*
This file is part of the Juju GUI, which lets users view and manage Juju
environments within a graphical interface (https://launchpad.net/juju-gui).
Copyright (C) 2012-2013 Canonical Ltd.

This program is free software: you can redistribute it and/or modify it under
the terms of the GNU Affero General Public License version 3, as published by
the Free Software Foundation.

This program is distributed in the hope that it will be useful, but WITHOUT
ANY WARRANTY; without even the implied warranties of MERCHANTABILITY,
SATISFACTORY QUALITY, or FITNESS FOR A PARTICULAR PURPOSE.  See the GNU Affero
General Public License for more details.

You should have received a copy of the GNU Affero General Public License along
with this program.  If not, see <http://www.gnu.org/licenses/>.
*/

'use strict';

/**
 * Provide the EnvironmentView class.
 *
 * @module views
 * @submodule views.environment
 */

YUI.add('juju-view-environment', function(Y) {

  var views = Y.namespace('juju.views'),
      utils = Y.namespace('juju.views.utils'),
      models = Y.namespace('juju.models'),
      Templates = views.Templates;

  /**
   * Display an environment.
   *
   * @class EnvironmentView
   */
  var EnvironmentView = Y.Base.create('EnvironmentView', Y.View,
                                      [views.JujuBaseView],
      {
        /**
         * @method EnvironmentView.initializer
         */
        initializer: function() {
          this.publish('navigateTo', {
            broadcast: true,
            preventable: false});

          this._inspectors = {};
        },

        /**
         * Wrapper around topo.update. Rather than re-rendering a whole
         * topology, the view can require data updates when needed.
         * Ideally even this should not be needed, as we can observe
         * ModelList change events and debounce update calculations
         * internally.
         *
         * @method update
         * @chainable
         */
        update: function() {
          this.topo.update();
          return this;
        },

        /**
          @method getInspector
          @return {Object} inspector.
        */
        getInspector: function(name) {
          return this._inspectors[name];
        },

        /**
          @method setInspector
          @param {ViewletManager} inspector instance.
          @param {Boolean} remove flag to remove the instance.
          @chainable
        */
        setInspector: function(inspector, remove) {
          var name = inspector.getName();
          if (this._inspectors[name] !== undefined && !remove) {
            // Close the old inspector and remove it.
            var existing = this._inspectors[name];
            existing.bindingEngine.unbind();
            existing.container.remove(true);
          }
          if (remove) {
            delete this._inspectors[name];
          } else {
            this._inspectors[name] = inspector;
          }
          return this;
        },

        /**
          Creates a new service inspector instance of the passed in type.

          @method createServiceInspector
          @param {Y.Model} model service or charm depending on inspector type.
          @param {Object} config object of options to overwrite default config.
          @return {Object} The created service inspector.
        */
        createServiceInspector: function(model, config) {
          config = config || {};
          var type = 'service',
              charm = this.get('db').charms.getById(model.get('charm'));

          // This method is called with a charm or service depending on if it's
          // called from the charm browser or from the environment. If it is
          // called from the environment with a ghost it still needs access to
          // the charm so that's what this switcheroo is doing here.
          if (model.get('pending')) {
            type = 'ghost';
            config.ghostService = model;
            model = charm;
          }

          // If the user is trying to open the same inspector twice
          var serviceInspector = this.getInspector(model.get('id'));
          if (serviceInspector) {
            return serviceInspector;
          }

          var combinedConfig = {};
          var configs = this._generateConfigs(model);

          if (type === 'ghost') {
            combinedConfig = Y.mix(configs.configBase, configs.configGhost,
                                   true, undefined, 0, true);
          } else if (type === 'service') {
            combinedConfig = Y.mix(configs.configBase, configs.configService,
                                   true, undefined, 0, true);
          }

          Y.mix(combinedConfig, config, true, undefined, 0, true);

          serviceInspector = new views.ServiceInspector(model, combinedConfig);

          // Because the inspector can trigger it's own destruction we need to
          // listen for the event and remove it from the list of open inspectors
          serviceInspector.viewletManager.after('destroy', function(e) {
            this.setInspector(e.currentTarget, true);
          }, this);

          // Restrict to a single inspector instance
          if (Y.Object.size(this._inspectors) >= 1) {
            Y.Object.each(this._inspectors, function(inspector) {
              inspector.inspector.destroy();
            });
          }

          this.setInspector(serviceInspector);
          return serviceInspector;
        },

        /**
          Basic method to return a populated configuration object for all of the
          different service inspector view types

          @method _generateConfigs
          @param {Y.Model} model of the service.
          @return {Object} an object containing the configuration objects.
        */
        _generateConfigs: function(model) {
          var configs = {
            configBase: {
              db: this.topo.get('db'),
              env: this.topo.get('env'),
              store: this.topo.get('store'),
              events: {
                '.close': {'click': 'destroy'},
                '.close-slot': {'click': 'hideSlot'}
              }
            },
            configService: {
              events: {
                '.tab': {'click': 'showViewlet'}
              },
              viewletEvents: {
                // Viewlet wrapper viewlet.
                'button.confirm': { click: 'saveConfig'},
                '.charm-url': {click: 'onShowCharmDetails'},
                '.destroy-service-icon': {click: 'onDestroyIcon'},
                '.initiate-destroy': {click: 'onInitiateDestroy'},
                '.cancel-destroy': {click: 'onCancelDestroy'},
                // Overview viewlet.
                '.num-units-control': {
                  keydown: 'modifyUnits',
                  blur: 'resetUnits'
                },
                // Settings viewlet.
                '.toggle-settings-help': { click: 'toggleSettingsHelp' },
                '.toggle-expose': { click: 'toggleExpose' },
                '.config-file .fakebutton': { click: 'handleFileClick'},
                '.config-file input[type=file]': { change: 'handleFileChange'},
                // Constraints viewlet.
                '.save-constraints': {click: 'saveConstraints'},
                // Overview units viewlet.
                '.status-unit-header': {click: 'toggleUnitHeader'},
                '.unit-details': { click: 'showUnit'},
                '.toggle-select-all': {click: 'toggleSelectAllUnits'},
                'a[data-unit]': { click: 'showUnitDetails'}
              },
              viewletList: [
                'overview', // Default viewlet first.
                'charmDetails',
                'config',
                'constraints',
                'unitDetails',
                'inspectorHeader'
              ],
              template: Y.juju.views.Templates['viewlet-manager']
            },
            configGhost: {
              // controller will show the first one in this array by default
<<<<<<< HEAD
              viewletList: ['ghostConfig', 'inspectorHeader', 'charmDetails'],
              // the view container template
=======
              viewletList: ['ghostConfig'],
              // the viewlet manager template
>>>>>>> 6803decb
              template: Y.juju.views.Templates['ghost-config-wrapper'],
              // these events are for the viewlet manager
              events: {
                '.cancel': { 'click': 'destroy' }
              },
              // these events are for the viewlets and have their callbacks
              // bound to the controllers prototype and are then mixed with the
              // manager's events for final binding
              viewletEvents: {
                '.charm-url': {click: 'onShowCharmDetails'},
                '.deploy': { 'click': 'deployCharm' },
                'input.config-file-upload': { 'change': 'handleFileUpload' },
                'span.config-file-upload': { 'click': '_showFileDialogue' },
                'input[name=service-name]': { valuechange: 'updateGhostName' },
                '.destroy-service-icon': {'click': 'onDestroyIcon'},
                '.initiate-destroy': {'click': 'onInitiateDestroy'},
                '.cancel-destroy': {'click': 'onCancelDestroy'}
              },
              // the configuration for the view manager template
              templateConfig: {
                packageName: model.get('package_name'),
                id: model.get('id')
              }
            }
          };
          return configs;
        },

        /**
         * @method render
         * @chainable
         */
        render: function() {
          var container = this.get('container'),
              topo = this.topo,
              db = this.get('db'),
              self = this;

          // If we need the initial HTML template, take care of that.
          if (!this._rendered) {
            EnvironmentView.superclass.render.apply(this, arguments);
            container.setHTML(Templates.overview());
            this._rendered = true;
          }

          topo = this.createTopology();
          topo.recordSubscription(
              'ServiceModule',
              db.services.after('remove',
                                Y.bind(this.updateHelpIndicator, this)));

          topo.recordSubscription(
              'ServiceModule',
              db.services.after('add', Y.bind(this.updateHelpIndicator, this)));

          topo.render();
          topo.once('rendered', Y.bind(this.updateHelpIndicator, this));
          return this;
        },

        /**
          createTopology, called automatically.

          @method createTopology
         */
        createTopology: function() {
          var container = this.get('container'),
              topo = this.topo;
          if (!topo) {
            topo = new views.Topology();
            topo.setAttrs({
              size: [640, 480],
              env: this.get('env'),
              db: this.get('db'),
              store: this.get('store'),
              getInspector: Y.bind(this.getInspector, this),
              setInspector: Y.bind(this.setInspector, this),
              createServiceInspector: Y.bind(this.createServiceInspector, this),
              landscape: this.get('landscape'),
              getModelURL: this.get('getModelURL'),
              container: container,
              endpointsController: this.get('endpointsController'),
              nsRouter: this.get('nsRouter')});
            // Bind all the behaviors we need as modules.
            topo.addModule(views.ServiceModule, {useTransitions: true});
            topo.addModule(views.PanZoomModule);
            topo.addModule(views.ViewportModule);
            topo.addModule(views.RelationModule);
            topo.addModule(views.LandscapeModule);
            if (this.get('useDragDropImport')) {
              topo.addModule(views.ImportExportModule);
            }

            topo.addTarget(this);
            this.topo = topo;
          }
          return topo;
        },

        /**
         * Support for canvas help function (when canvas is empty).
         *
         * @method updateHelpIndicator
         */
        updateHelpIndicator: function(evt) {
          var helpText = this.get('container').one('#environment-help'),
              db = this.get('db'),
              services = db.services;
          if (helpText) {
            if (services.size() === 0) {
              helpText.show(true);
            } else {
              helpText.hide(true);
            }
          }
        },
        /**
         * Render callback handler, triggered from app when the view renders.
         *
         * @method render.rendered
         */
        rendered: function() {
          this.topo.fire('rendered');
          // Bind d3 events (manually).
          this.topo.bindAllD3Events();
        }
      }, {
        ATTRS: {
          /**
            Applications router utility methods

            @attribute nsRouter
          */
          nsRouter: {}
        }
      });

  views.environment = EnvironmentView;

}, '0.1.0', {
  requires: [
    'base-build',
    'handlebars-base',
    'juju-models',
    'juju-templates',
    'juju-topology',
    'juju-view-inspector',
    'juju-view-utils',
    'node',
    'view'
  ]
});<|MERGE_RESOLUTION|>--- conflicted
+++ resolved
@@ -217,13 +217,8 @@
             },
             configGhost: {
               // controller will show the first one in this array by default
-<<<<<<< HEAD
               viewletList: ['ghostConfig', 'inspectorHeader', 'charmDetails'],
-              // the view container template
-=======
-              viewletList: ['ghostConfig'],
               // the viewlet manager template
->>>>>>> 6803decb
               template: Y.juju.views.Templates['ghost-config-wrapper'],
               // these events are for the viewlet manager
               events: {
