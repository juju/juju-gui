'use strict';

YUI.add('juju-view-environment', function(Y) {

var views = Y.namespace('juju.views'),
    Templates = views.Templates;

var EnvironmentView = Y.Base.create('EnvironmentView', 
    Y.View, [views.JujuBaseView], {
    events: {
        '#add-relation-btn': {click: 'add_relation'},
        '#zoom-out-btn': {click: 'zoom_out'},
        '#zoom-in-btn': {click: 'zoom_in'}
    },

    initializer: function () {
        console.log('View: Initialized: Env');
        this.publish('showService', {preventable: false});
    },

    render: function () {
        console.log('View: Render: Env');
        var container = this.get('container');
        EnvironmentView.superclass.render.apply(this, arguments);
        container.setHTML(Templates.overview());
        this.render_canvas();
        return this;
    },

    render_canvas: function(){
        var self = this,
            container = this.get('container'),
            m = this.get('domain_models'),
            height = 600,
            width = 640;

        var services = m.services.map(function(s) {
            s.value = s.get('unit_count');
            return s;
        });
        var relations = m.relations.toArray();
        var fill = d3.scale.category20();

        var xscale = d3.scale.linear()
            .domain([-width / 2, width / 2])
            .range([2, width]);

        var yscale = d3.scale.linear()
            .domain([-height / 2, height / 2])
            .range([height, 0]);

        // Create a pan/zoom behavior manager.
        var zoom = d3.behavior.zoom()
            .x(xscale)
            .y(yscale)
            .scaleExtent([0.25, 1.75])
            .on('zoom', function() { 
                self.rescale(vis, d3.event);
            });
        self.set('zoom', zoom);
        
        // Scales for unit sizes.
        // XXX magic numbers will have to change; likely during
        // the UI work
        var service_scale_width = d3.scale.log().range([164, 200]);
        var service_scale_height = d3.scale.log().range([64, 100]);

        // Set up the visualization with a pack layout.
        var vis = d3.select(container.getDOMNode())
            .selectAll('#canvas')
            .append('svg:svg')
            .attr('pointer-events', 'all')
            .append('svg:g')
            .call(zoom)
            .append('g');
        vis.append('svg:rect')
            .attr('fill', 'white');

        // Bind visualization resizing on window resize
        Y.on('windowresize', function() { 
            self.setSizesFromViewport(vis, container, xscale, yscale); 
        });

        // If the view is bound to the dom, set sizes from viewport
        if (Y.one('svg')) {
            self.setSizesFromViewport(vis, container, xscale, yscale); 
        }

        var tree = d3.layout.pack()
            .size([width, height])
            .padding(200);

        var rel_data = process_relations(relations);

        function update_links() {
            var link = vis.selectAll('polyline.relation')
                .remove();
            link = vis.selectAll('polyline.relation')
                .data(rel_data);
            link.enter().insert('svg:polyline', 'g.service')
                .attr('class', 'relation')
                .attr('points', function(d) { 
                          return self.draw_relation(d); });
        }

        var drag = d3.behavior.drag()
            .on('drag', function(d,i) {
                d.x += d3.event.dx;
                d.y += d3.event.dy;
                d3.select(this).attr('transform', function(d,i){
                    return 'translate(' + [ d.x,d.y ] + ')';
                });
                update_links();
            });

        // Generate a node for each service, draw it as a rect with
        // labels for service and charm.
        var node = vis.selectAll('.service')
            .data(self._saved_coords(services) ?
                services :
                self._generate_coords(services, tree))
            .enter().append('g')
            .attr('class', 'service')
<<<<<<< HEAD
            .attr('transform', function (d) { 
                return 'translate(' + [d.x,d.y] + ')'; 
            })
            .on('click', function(m) {
                // Get the current click action
                var curr_click_action = 
=======
            .attr('transform', function (d) {
                return 'translate(' + [d.x,d.y] + ')';
            })
            .on('click', function(m) {
                // Get the current click action.
                var curr_click_action =
>>>>>>> 139ceef5
                    self.get('current_service_click_action');

                // Fire the action named in the following scheme:
                //  service_click_action.<action>
                // with the service, the SVG node, and the view
                // as arguments.
                (self.service_click_actions[curr_click_action])(m, this, self);
            })
            .call(drag);

        node.append('rect')
            .attr('class', 'service-border')
            .attr('width', function(d) {
                var w = service_scale_width(d.get('unit_count'));
                d.set('width', w);
                return w;
                })
            .attr('height', function(d) {
                var h = service_scale_height(d.get('unit_count'));
                d.set('height', h);
                return h;});

        var service_labels = node.append('text').append('tspan')
            .attr('class', 'name')
            .attr('x', 54)
            .attr('y', '1em')
            .text(function(d) {return d.get('id'); });

        var charm_labels = node.append('text').append('tspan')
            .attr('x', 54)
            .attr('y', '2.5em')
            .attr('dy', '3em')
            .attr('class', 'charm-label')
            .text(function(d) { return d.get('charm'); });

        // Show whether or not the service is exposed using an
        // indicator (currently a simple circle).
        // TODO this will likely change to an image with UI uodates.
        var exposed_indicator = node.filter(function(d) {
                return d.get('exposed');
            })
            .append('circle')
            .attr('cx', 0)
            .attr('cy', 10)
            .attr('r', 5)
            .attr('class', 'exposed-indicator on');
        exposed_indicator.append('title')
            .text(function(d) {
                return d.get('exposed') ? 'Exposed' : '';
            });

        // Add the relative health of a service in the form of a pie chart
        // comprised of units styled appropriately.
        // TODO aggregate statuses into good/bad/pending
        var status_chart_arc = d3.svg.arc()
            .innerRadius(10)
            .outerRadius(25);
        var status_chart_layout = d3.layout.pie()
            .value(function(d) { return (d.value ? d.value : 1); });

        var status_chart = node.append('g')
            .attr('class', 'service-status')
            .attr('transform', 'translate(30,32)');
        var status_arcs = status_chart.selectAll('path')
            .data(function(d) {
                var aggregate_map = d.get('aggregated_status'),
                    aggregate_list = [];

                for (var status_name in aggregate_map) {
                    aggregate_list.push({
                        name: status_name,
                        value: aggregate_map[status_name]
                    });
                }

                return status_chart_layout(aggregate_list);
            })
            .enter().append('path')
            .attr('d', status_chart_arc)
            .attr('class', function(d) { return 'status-' + d.data.name; })
            .attr('fill-rule', 'evenodd')
            .append('title').text(function(d) {
                return d.data.name;
            });

        // Add the unit counts, visible only on hover.
        var unit_count = status_chart.append('text')
            .attr('class', 'unit-count hide-count')
            .on('mouseover', function() {
                d3.select(this).attr('class', 'unit-count show-count');
            })
            .on('mouseout', function() {
                d3.select(this).attr('class', 'unit-count hide-count');
            })
            .text(function(d) {
                return self.humanizeNumber(d.get('unit_count'));
            });

        function process_relation(r) {
            var endpoints = r.get('endpoints'),
            rel_services = [];
            Y.each(endpoints, function(ep) {
                rel_services.push(services.filter(function(d) {
                    return d.get('id') == ep[0];
                })[0]);
            });
            return rel_services;
        }

        function process_relations(rels) {
            var pairs = [];
            Y.each(rels, function(rel) {
<<<<<<< HEAD
                var pair = process_relation(rel);
                // skip peer for now
=======
                var pair = processRelation(rel);
                // Skip peer for now.
>>>>>>> 139ceef5
                if (pair.length == 2) {
                    pairs.push({source: pair[0],
                               target: pair[1]});
                }

            });
            return pairs;
        }

        self.set('tree', tree);
        self.set('vis', vis);
        update_links();
    },

    /*
     * Check to make sure that every service has saved coordinates.
     */
    _saved_coords: function(services) {
        var saved_coords = true;
        services.forEach(function(service) {
            if (!service.x || !service.y) {
                saved_coords = false;
            }
        });
        return saved_coords;
    },

    /*
     * Generates coordinates for those services that are missing them.
     */
    _generate_coords: function(services, tree) {
        services.forEach(function(service) {
            if (service.x && service.y) {
                service.set('x', service.x);
                service.set('y', service.y);
            }
        });
        var services_with_coords = tree.nodes({children: services})
            .filter(function(d) { return !d.children; });
        services_with_coords.forEach(function(service) {
            if (service.get('x') && service.get('y')) {
                service.x = service.get('x');
                service.y = service.get('y');
            }
        });
        return services_with_coords;
    },

    /*
     * Draw a relation between services.  Polylines take a list of points
<<<<<<< HEAD
     * in the form 'x y,( x y,)* x y'
=======
     * in the form 'x y,( x y,)* x y'.
>>>>>>> 139ceef5
     *
     * TODO For now, just draw a straight line;
     * will eventually use A* to route around other services.
     */
    draw_relation: function(relation) {
        return (relation.source.x  + (
                    relation.source.get('width') / 2)) + ' ' +
            relation.source.y + ', ' +
            (relation.target.x + (relation.target.get('width') / 2)) + ' ' +
            relation.target.y;
    },

    /*
     * Event handler for the add relation button.
     */
    add_relation: function(evt) {
        var curr_action = this.get('current_service_click_action'),
            container = this.get('container');
        if (curr_action == 'show_service') {
            this.set('current_service_click_action', 'add_relation_start');

            // Add .selectable-service to all .service-border.
            this.addSVGClass('.service-border', 'selectable-service');
            container.one('#add-relation-btn').addClass('active');
        } else if (curr_action == 'add_relation_start' ||
                curr_action == 'add_relation_end') {
            this.set('current_service_click_action', 'show_service');

            // Remove selectable border from all nodes.
            this.removeSVGClass('.service-border', 'selectable-service');
            container.one('#add-relation-btn').removeClass('active');
        } // Otherwise do nothing.
    },

    /*
     * Zoom in event handler.
     */
    zoom_out: function(evt) {
        this._fire_zoom(-0.2);
    },

    /*
     * Zoom out event handler.
     */
    zoom_in: function(evt) {
        this._fire_zoom(0.2);
    },

    /*
     * Wraper around the actual rescale method for zoom buttons.
     */
    _fire_zoom: function(delta) {
        var vis = this.get('vis'),  
            zoom = this.get('zoom'),
            evt = {};

        // Build a temporary event that rescale can use of a similar
        // construction to d3.event.
        evt.translate = zoom.translate();
        evt.scale = zoom.scale() + delta;

        // Update the scale in our zoom behavior manager to maintain state.
        this.get('zoom').scale(evt.scale);

        this.rescale(vis, evt);
    },

    /*
     * Rescale the visualization on a zoom/pan event.
     */
    rescale: function(vis, evt) {
        this.set('scale', evt.scale);
        vis.attr('transform', 'translate(' + evt.translate + ')' +
                 ' scale(' + evt.scale + ')');
    },

    /*
     * Set the visualization size based on the viewport
     */
    setSizesFromViewport: function(vis, container, xscale, yscale) {
        // start with some reasonable defaults
        var viewport_height = '100%',
            viewport_width = parseInt(
                container.getComputedStyle('width'), 10),
            svg = container.one('svg'),
            width = 800,
            height = 600;
        if (container.get('winHeight') &&
                Y.one('#overview-tasks') &&
                Y.one('.navbar')) {
            // Attempt to get the viewport height minus the navbar at top and
            // control bar at the bottom. Use Y.one() to ensure that the
            // container is attached first (provides some sensible defaults)
            viewport_height = container.get('winHeight') -
                parseInt(Y.one('#overview-tasks')
                        .getComputedStyle('height') || 22, 10) -
                parseInt(Y.one('.navbar')
                        .getComputedStyle('height') || 70, 10) -
                parseInt(Y.one('.navbar')
                        .getComputedStyle('margin-bottom') || 18, 10);

            // Make sure we don't get sized any smaller than 800x600
            viewport_height = Math.max(viewport_height, height);
            if (container.get('winWidth') < width) {
                viewport_width = width;
            }
        }
        // Set the svg sizes
        svg.setAttribute('width', viewport_width)
            .setAttribute('height', viewport_height);

        // Get the resulting computed sizes (in the case of 100%)
        width = parseInt(svg.getComputedStyle('width'), 10);
        height = parseInt(svg.getComputedStyle('height'), 10);

        // Set the internal rect's size
        svg.one('rect').setAttribute('width', width)
            .setAttribute('height', height);

        // Reset the scale parameters
        xscale.domain([-width / 2, width / 2])
            .range([0, width]);
        yscale.domain([-height / 2, height / 2])
            .range([height, 0]);

    },

    /*
     * Actions to be called on clicking a service.
     */
    service_click_actions: {
        /*
         * Default action: view a service
         */
        show_service: function(m, context, view) {
            view.fire('showService', {service: m});
        },

        /*
         * Fired when clicking the first service in the add relation
         * flow.
         */
        add_relation_start: function(m, context, view) {
            // Remove selectable border from current node.
            var node = Y.one(context).one('.service-border');
            view.removeSVGClass(node, 'selectable-service');
            // Store start service in attrs.
            view.set('add_relation_start_service', m);
            // Set click action.
            view.set('current_service_click_action',
                    'add_relation_end');
        },

        /*
         * Fired when clicking the second service is clicked in the
         * add relation flow.
         */
        add_relation_end: function(m, context, view) {
            // Remove selectable border from all nodes
            view.removeSVGClass('.selectable-service', 'selectable-service');

            // Get the vis, tree, and links, build the new relation.
            var vis = view.get('vis'),
                tree = view.get('tree'),
                env = view.get('env'),
                container = view.get('container'),
                rel = {
                    source: view.get('add_relation_start_service'),
                    target: m
                };

<<<<<<< HEAD
            // add temp relation between services
=======
            // Add temp relation between services.
>>>>>>> 139ceef5
            var link = vis.selectAll('path.pending-relation')
                .data([rel]);
            link.enter().insert('svg:polyline', 'g.service')
                .attr('class', 'relation pending-relation')
                .attr('points', view.draw_relation(rel));

            // Fire event to add relation in juju.
            env.add_relation(
                rel.source.get('id'),
                rel.target.get('id'),
                function(resp) {
                    container.one('#add-relation-btn').removeClass('active');
                    if (resp.err) {
                        console.log('Error adding relation');
                    }
                });
            // For now, set back to show_service.
            view.set('current_service_click_action', 'show_service');
        }
    }

}, {
    ATTRS: {
        current_service_click_action: { value: 'show_service' }
    }
});

views.environment = EnvironmentView;
}, '0.1.0', {
    requires: ['juju-templates',
               'juju-view-utils',
               'd3',
               'base-build',
               'handlebars-base',
               'node',
               'event-resize',
               'view']
});<|MERGE_RESOLUTION|>--- conflicted
+++ resolved
@@ -121,21 +121,12 @@
                 self._generate_coords(services, tree))
             .enter().append('g')
             .attr('class', 'service')
-<<<<<<< HEAD
-            .attr('transform', function (d) { 
-                return 'translate(' + [d.x,d.y] + ')'; 
-            })
-            .on('click', function(m) {
-                // Get the current click action
-                var curr_click_action = 
-=======
             .attr('transform', function (d) {
                 return 'translate(' + [d.x,d.y] + ')';
             })
             .on('click', function(m) {
                 // Get the current click action.
                 var curr_click_action =
->>>>>>> 139ceef5
                     self.get('current_service_click_action');
 
                 // Fire the action named in the following scheme:
@@ -248,13 +239,8 @@
         function process_relations(rels) {
             var pairs = [];
             Y.each(rels, function(rel) {
-<<<<<<< HEAD
                 var pair = process_relation(rel);
                 // skip peer for now
-=======
-                var pair = processRelation(rel);
-                // Skip peer for now.
->>>>>>> 139ceef5
                 if (pair.length == 2) {
                     pairs.push({source: pair[0],
                                target: pair[1]});
@@ -305,14 +291,9 @@
 
     /*
      * Draw a relation between services.  Polylines take a list of points
-<<<<<<< HEAD
-     * in the form 'x y,( x y,)* x y'
-=======
      * in the form 'x y,( x y,)* x y'.
->>>>>>> 139ceef5
      *
      * TODO For now, just draw a straight line;
-     * will eventually use A* to route around other services.
      */
     draw_relation: function(relation) {
         return (relation.source.x  + (
@@ -481,11 +462,7 @@
                     target: m
                 };
 
-<<<<<<< HEAD
-            // add temp relation between services
-=======
             // Add temp relation between services.
->>>>>>> 139ceef5
             var link = vis.selectAll('path.pending-relation')
                 .data([rel]);
             link.enter().insert('svg:polyline', 'g.service')
