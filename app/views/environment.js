--- conflicted
+++ resolved
@@ -1302,8 +1302,7 @@
               service = this.get('active_service'),
               tr = this.zoom.translate(),
               z = this.zoom.scale();
-<<<<<<< HEAD
-          if (service) {
+          if (service && cp) {
             var cp_width = cp.getClientRect().width,
                 menu_left = service.x * z + service.w * z / 2 <
                 this.width * z / 2,
@@ -1327,11 +1326,6 @@
               'left': service.x * z +
                   (menu_left ? service.w * z : -(cp_width)) + tr[0]
             });
-=======
-          if (service && cp) {
-            cp.setStyle('top', service.y * z + tr[1]);
-            cp.setStyle('left', service.x * z + service.w * z + tr[0]);
->>>>>>> 252de9d0
           }
         },
 
