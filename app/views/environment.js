--- conflicted
+++ resolved
@@ -110,13 +110,8 @@
                 self._generate_coords(services, tree))
             .enter().append('g')
             .attr('class', 'service')
-<<<<<<< HEAD
-            .attr('transform', function (d) { 
-                return 'translate(' + [d.x,d.y] + ')'; 
-=======
             .attr('transform', function (d) {
                 return 'translate(' + [d.x,d.y] + ')';
->>>>>>> b4be9139
             })
             .on('click', function(m) {
                 // Get the current click action
