--- conflicted
+++ resolved
@@ -50,21 +50,12 @@
             .size([width, height]);
 
         var vis = d3.select(container.getDOMNode())
-<<<<<<< HEAD
             .selectAll("#canvas")
             .append("svg:svg")
             .attr("pointer-events", "all")
             .attr("width", width)
             .attr("height", height);
         self.set('vis', vis);
-=======
-            .selectAll('#canvas')
-            .append('svg:svg')
-            .attr('pointer-events', 'all')
-            .attr('width', width)
-            .attr('height', height);
-
->>>>>>> 4f93eb50
 
         function tick() {
             link.attr('x1', function(d) { return d.source.x; })
@@ -118,7 +109,6 @@
             .data(services)
             .enter().append('g')
             .call(tree.drag)
-<<<<<<< HEAD
             .attr("class", "service")
             .on("click", function(m) {
                 // Get the current click action
@@ -131,11 +121,6 @@
                 // as arguments
                 (self.get('service_click_actions.' + 
                       curr_click_action))(m, this, self);
-=======
-            .attr('class', 'service')
-            .on('click', function(m) {
-                    self.fire('showService', {service: m});
->>>>>>> 4f93eb50
             });
 
 
@@ -281,7 +266,7 @@
                     // Get the vis, tree, and links, build the new relation
                     var vis = view.get('vis'),
                         tree = view.get('tree'),
-                        store = view.get('store'),
+                        env = view.get('env'),
                         links = tree.links(),
                         rel = {
                             source: view.get('add_relation_start_service'),
@@ -311,7 +296,7 @@
                     });
                     tree.start();
                     // fire event to add relation in juju
-                    store.add_relation(
+                    env.add_relation(
                         rel.source.get('id'),
                         rel.target.get('id'),
                         function(resp) {
