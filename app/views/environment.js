YUI.add("juju-view-environment", function(Y) {

var views = Y.namespace("juju.views"),
    Templates = views.Templates;
            
EnvironmentView = Y.Base.create('EnvironmentView', Y.View, [views.JujuBaseView], {
    events: {},

    initializer: function () {
        console.log("View: Initialized: Env");
        this.publish("showService", {preventable: false});
    },
        
    render: function () {
        console.log('View: Render: Env');
        var container = this.get('container');
<<<<<<< HEAD
        EnvironmentView.superclass.render.apply(this, arguments);
        container.setHTML(views.Templates.overview());
=======
	EnvironmentView.superclass.render.apply(this, arguments);
                
        container.setHTML(Templates.overview());
>>>>>>> d1cede32
        this.render_canvas();
        return this;
    },

    render_canvas: function(){
        var self = this,
            container = this.get('container'),
            m = this.get('domain_models'),
            height = 600,
            width = 800;

        var fill = d3.scale.category20();
        
        var services = m.services.toArray();
        var relations = m.relations.getAttrs(["endpoints"]).endpoints;
        
        var tree = d3.layout.force()
            .on("tick", tick)
            .charge(-450)
            .distance(200)
            .friction(0)
            .size([width, height]);

        var vis = d3.select(container.getDOMNode())
            .selectAll("#canvas")
            .append("svg:svg")
            .attr("pointer-events", "all")
            .attr("width", width)
            .attr("height", height);


        function tick() {
            link.attr("x1", function(d) { return d.source.x; })
                .attr("y1", function(d) { return d.source.y; })
                .attr("x2", function(d) { return d.target.x; })
                .attr("y2", function(d) { return d.target.y; });
            
            node.attr("transform", function(d) {
                          return "translate(" + d.x + "," + d.y + ")"; });
        }

        tree.nodes(services)
            .links(relations);
        
        var link = vis.selectAll("line.relation")
            .data(relations, function(d) {return d;});

        link.enter().insert("svg:line", "g.service")
            .attr("class", "relation")
            .attr("x1", function(d) {return d.source.x; })
            .attr("y1", function(d) { return d.source.y; })
            .attr("x2", function(d) { return d.target.x; })
            .attr("y2", function(d) { return d.target.y; });


        var node = vis.selectAll(".service")
            .data(services)
            .enter().append("g")
            .call(tree.drag)
            .attr("class", "service")
            .on("click", function(m) {
                    self.fire("showService", {service: m});
            });


        node.append("rect")
        .attr("class", function(d) {
                  return self.stateToStyle(
                        d.get('agent_state'), 'service-border');})
        .attr("width", 164)
        .attr("height", 64);

        var service_labels = node.append("text").append("tspan")
            .attr("class", "name")
            .attr("x", 4)
            .attr("y", "1em")
            .text(function(d) {return d.get("id"); });
        
        var charm_labels = node.append("text").append("tspan")
            .attr("x", 4)
            .attr("y", "2.5em")
            .attr("dy", "3em")
            .attr("class", "charm-label")
            .text(function(d) {
                      return d.get("charm").get("id"); });

        var unit_count = node.append("text")
        .attr("class", "unit-count")
        .attr("dx", "4em")
        .attr("dy", "1em")
        .text(function(d) {
                  var units = m.units.get_units_for_service(d);
                  return units.length;
              });

        // console.log("charm labels", charm_labels[0]);
        // Y.each(charm_labels[0], function (e) {
        //         console.log("e", e.getBoundingClientRect());
        //         var node = Y.Node(e);
        //         console.log("node", node);
        //         console.log("rect", node.getClientRect());
                
        // });

        tree.start();
    }

});

views.environment = EnvironmentView;
}, "0.1.0", {
    requires: ['juju-templates',
               'juju-view-utils',
               'd3',
               'base-build',
               'handlebars-base',
               'node',
               'view']
});<|MERGE_RESOLUTION|>--- conflicted
+++ resolved
@@ -14,14 +14,8 @@
     render: function () {
         console.log('View: Render: Env');
         var container = this.get('container');
-<<<<<<< HEAD
         EnvironmentView.superclass.render.apply(this, arguments);
-        container.setHTML(views.Templates.overview());
-=======
-	EnvironmentView.superclass.render.apply(this, arguments);
-                
         container.setHTML(Templates.overview());
->>>>>>> d1cede32
         this.render_canvas();
         return this;
     },
