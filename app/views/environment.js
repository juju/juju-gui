'use strict';

YUI.add('juju-view-environment', function(Y) {

var views = Y.namespace('juju.views'),
    Templates = views.Templates;

var EnvironmentView = Y.Base.create('EnvironmentView', Y.View, [views.JujuBaseView], {
    events: {
        '#add-relation-btn': {click: 'add_relation'},
        '#zoom-out-btn': {click: 'zoom_out'},
        '#zoom-in-btn': {click: 'zoom_in'}
    },

    initializer: function () {
        console.log('View: Initialized: Env');
        this.publish('showService', {preventable: false});
    },

    render: function () {
        console.log('View: Render: Env');
        var container = this.get('container');
        EnvironmentView.superclass.render.apply(this, arguments);
        container.setHTML(Templates.overview());
        this.render_canvas();
        return this;
    },

    render_canvas: function(){
        var self = this,
            container = this.get('container'),
            m = this.get('domain_models'),
            height = 600,
            width = 640;

        var services = m.services.toArray().map(function(s) {
            s.value = s.get('unit_count');
            return s;
        });
        var relations = m.relations.toArray();
        var fill = d3.scale.category20();

        var xscale = d3.scale.linear()
            .domain([-width / 2, width / 2])
            .range([2, width]);

        var yscale = d3.scale.linear()
            .domain([-height / 2, height / 2])
            .range([height, 0]);

<<<<<<< HEAD
        // Create a pan/zoom behavior manager
        var zoom = d3.behavior.zoom()
            .x(xscale)
            .y(yscale)
            .scaleExtent([0.25, 1.75])
            .on('zoom', function() { 
                self.rescale(vis, d3.event);
            });
        self.set('zoom', zoom);
        
=======
>>>>>>> f779eca1
        // Scales for unit sizes
        // XXX magic numbers will have to change; likely during
        // the UI work
        var service_scale_width = d3.scale.log().range([164, 200]);
        var service_scale_height = d3.scale.log().range([64, 100]);

        // Set up the visualization with a pack layout
        var vis = d3.select(container.getDOMNode())
            .selectAll('#canvas')
            .append('svg:svg')
            .attr('pointer-events', 'all')
            .attr('width', '100%')
            .attr('height', '100%')
            .append('svg:g')
            .call(zoom)
            .append('g');
        vis.append('svg:rect')
            .attr('width', width)
            .attr('height', height)
            .attr('fill', 'white');

<<<<<<< HEAD
=======
        function rescale() {
            vis.attr('transform', 'translate(' + d3.event.translate + ')' +
                     ' scale(' + d3.event.scale + ')');
        }

>>>>>>> f779eca1
        var tree = d3.layout.pack()
            .size([width, height])
            .padding(200);

        var rel_data = processRelations(relations);

        function update_links() {
            var link = vis.selectAll('polyline.relation')
                .remove();
            link = vis.selectAll('polyline.relation')
                .data(rel_data);
            link.enter().insert('svg:polyline', 'g.service')
                .attr('class', 'relation')
                .attr('points', function(d) { return self.draw_relation(d); });
        }

        var drag = d3.behavior.drag()
            .on('drag', function(d,i) {
                d.x += d3.event.dx;
                d.y += d3.event.dy;
                d3.select(this).attr('transform', function(d,i){
                    return 'translate(' + [ d.x,d.y ] + ')';
                });
                update_links();
            });

        // Generate a node for each service, draw it as a rect with
        // labels for service and charm
        var node = vis.selectAll('.service')
            .data(self._saved_coords(services) ?
                services :
                self._generate_coords(services, tree))
            .enter().append('g')
            .attr('class', 'service')
            .attr('transform', function (d) {
                return 'translate(' + [d.x,d.y] + ')';
            })
            .on('click', function(m) {
                // Get the current click action
                var curr_click_action =
                    self.get('current_service_click_action');

                // Fire the action named in the following scheme:
                //  service_click_action.<action>
                // with the service, the SVG node, and the view
                // as arguments
                (self.service_click_actions[curr_click_action])(m, this, self);
            })
            .call(drag);

        node.append('rect')
            .attr('class', 'service-border')
            .attr('width', function(d) {
                var w = service_scale_width(d.get('unit_count'));
                d.set('width', w);
                return w;
                })
            .attr('height', function(d) {
                var h = service_scale_height(d.get('unit_count'));
                d.set('height', h);
                return h;});

        var service_labels = node.append('text').append('tspan')
            .attr('class', 'name')
            .attr('x', 54)
            .attr('y', '1em')
            .text(function(d) {return d.get('id'); });

        var charm_labels = node.append('text').append('tspan')
            .attr('x', 54)
            .attr('y', '2.5em')
            .attr('dy', '3em')
            .attr('class', 'charm-label')
            .text(function(d) { return d.get('charm'); });

        // Show whether or not the service is exposed using an
        // indicator (currently a simple circle
        // TODO this will likely change to an image with UI uodates.
        var exposed_indicator = node.filter(function(d) {
                return d.get('exposed');
            })
            .append('circle')
            .attr('cx', 0)
            .attr('cy', 10)
            .attr('r', 5)
            .attr('class', 'exposed-indicator on');
        exposed_indicator.append('title')
            .text(function(d) {
                return d.get('exposed') ? 'Exposed' : '';
            });

        // Add the relative health of a service in the form of a pie chart
        // comprised of units styled appropriately
        // TODO aggregate statuses into good/bad/pending
        var status_chart_arc = d3.svg.arc()
            .innerRadius(10)
            .outerRadius(25);
        var status_chart_layout = d3.layout.pie()
            .value(function(d) { return (d.value ? d.value : 1); });

        var status_chart = node.append('g')
            .attr('class', 'service-status')
            .attr('transform', 'translate(30,32)');
        var status_arcs = status_chart.selectAll('path')
            .data(function(d) {
                var aggregate_map = d.get('aggregated_status'),
                    aggregate_list = [];

                for (var status_name in aggregate_map) {
                    aggregate_list.push({
                        name: status_name,
                        value: aggregate_map[status_name]
                    });
                }

                return status_chart_layout(aggregate_list);
            })
            .enter().append('path')
            .attr('d', status_chart_arc)
            .attr('class', function(d) { return 'status-' + d.data.name; })
            .attr('fill-rule', 'evenodd')
            .append('title').text(function(d) {
                return d.data.name;
            });

        // Add the unit counts, visible only on hover
        var unit_count = status_chart.append('text')
            .attr('class', 'unit-count hide-count')
            .on('mouseover', function() {
                d3.select(this).attr('class', 'unit-count show-count');
            })
            .on('mouseout', function() {
                d3.select(this).attr('class', 'unit-count hide-count');
            })
            .text(function(d) {
                return self.humanizeNumber(d.get('unit_count'));
            });

        function processRelation(r) {
            var endpoints = r.get('endpoints'),
            rel_services = [];
            Y.each(endpoints, function(ep) {
                rel_services.push(services.filter(function(d) {
                    return d.get('id') == ep[0];
                })[0]);
            });
            return rel_services;
        }

        function processRelations(rels) {
            var pairs = [];
            Y.each(rels, function(rel) {
                var pair = processRelation(rel);
                // skip peer for now
                if (pair.length == 2) {
                    pairs.push({source: pair[0],
                               target: pair[1]});
                }

            });
            return pairs;
        }

        self.set('tree', tree);
        self.set('vis', vis);
        update_links();
    },

    /*
     * Check to make sure that every service has saved coordinates
     */
    _saved_coords: function(services) {
        var saved_coords = true;
        services.forEach(function(service) {
            if (!service.x || !service.y) {
                saved_coords = false;
            }
        });
        return saved_coords;
    },

    /*
     * Generates coordinates for those services that are missing them
     */
    _generate_coords: function(services, tree) {
        services.forEach(function(service) {
            if (service.x && service.y) {
                service.set('x', service.x);
                service.set('y', service.y);
            }
        });
        var services_with_coords = tree.nodes({children: services})
            .filter(function(d) { return !d.children; });
        services_with_coords.forEach(function(service) {
            if (service.get('x') && service.get('y')) {
                service.x = service.get('x');
                service.y = service.get('y');
            }
        });
        return services_with_coords;
    },

    /*
     * Draw a relation between services.  Polylines take a list of points
     * in the form 'x y,( x y,)* x y'
     *
     * TODO For now, just draw a straight line;
     * will eventually use A* to route around other services
     */
    draw_relation: function(relation) {
        return (relation.source.x  + (
                    relation.source.get('width') / 2)) + ' ' +
            relation.source.y + ', ' +
            (relation.target.x + (relation.target.get('width') / 2)) + ' ' +
            relation.target.y;
    },

    /*
     * Event handler for the add relation button
     */
    add_relation: function(evt) {
        var curr_action = this.get('current_service_click_action'),
            container = this.get('container');
        if (curr_action == 'show_service') {
            this.set('current_service_click_action', 'add_relation_start');
            // add .selectable-service to all .service-border
            this.addSVGClass('.service-border', 'selectable-service');
            container.one('#add-relation-btn').addClass('active');
        } else if (curr_action == 'add_relation_start' ||
                curr_action == 'add_relation_end') {
            this.set('current_service_click_action', 'show_service');
            // remove selectable border from all nodes
            this.removeSVGClass('.service-border', 'selectable-service');
            container.one('#add-relation-btn').removeClass('active');
        } // otherwise do nothing
    },

    /*
     * Zoom in event handler
     */
    zoom_out: function(evt) {
        this._fire_zoom(-.2);
    },

    /*
     * Zoom out event handler
     */
    zoom_in: function(evt) {
        /*var vis = this.get('vis'),
            e = document.createEvent("SVGEvents");
        e.initEvent('dblClick.zoom', true, true);
        vis.node().parentElement.dispatchEvent(e);*/
        this._fire_zoom(.2);
    },

    /*
     * Wraper around the actual rescale method for zoom buttons
     */
    _fire_zoom: function(delta) {
        var vis = this.get('vis'),  
            zoom = this.get('zoom'),
            evt = {
                translate: [0,0],
                scale: 1 + delta
            };

        // Build a temporary event that rescale can use of a similar
        // construction to d3.event
        evt.translate = zoom.translate();
        evt.scale = zoom.scale() + delta;

        // update the scale in our zoom behavior manager to maintain state
        this.get('zoom').scale(evt.scale);

        this.rescale(vis, evt)
    },

    /*
     * Rescale the visualization on a zoom/pan event
     */
    rescale: function(vis, evt) {
        this.set('scale', evt.scale);
        vis.attr("transform", "translate(" + evt.translate + ")"
                 + " scale(" + evt.scale + ")");
    },

    /*
     * Actions to be called on clicking a service.
     */
    service_click_actions: {
        /*
         * Default action: view a service
         */
        show_service: function(m, context, view) {
            view.fire('showService', {service: m});
        },

        /*
         * Fired when clicking the first service in the add relation
         * flow.
         */
        add_relation_start: function(m, context, view) {
            // remove selectable border from current node
            // Cannot use removeClass on SVG elements, so emulate it
            var node = Y.one(context).one('.service-border');
            view.removeSVGClass(node, 'selectable-service');
            // store start service in attrs
            view.set('add_relation_start_service', m);
            // set click action
            view.set('current_service_click_action',
                    'add_relation_end');
        },

        /*
         * Fired when clicking the second service is clicked in the
         * add relation flow
         */
        add_relation_end: function(m, context, view) {
            // remove selectable border from all nodes
            view.removeSVGClass('.selectable-service', 'selectable-service');

            // Get the vis, tree, and links, build the new relation
            var vis = view.get('vis'),
                tree = view.get('tree'),
                env = view.get('env'),
                rel = {
                    source: view.get('add_relation_start_service'),
                    target: m
                };

            // add temp relation between services
            var link = vis.selectAll('path.pending-relation')
                .data([rel]);
            link.enter().insert('svg:polyline', 'g.service')
                .attr('class', 'relation pending-relation')
                .attr('points', view.draw_relation(rel));

            // fire event to add relation in juju
            env.add_relation(
                rel.source.get('id'),
                rel.target.get('id'),
                function(resp) {
                    container.one('#add-relation-btn').removeClass('active');
                    if (resp.err) {
                        console.log('Error adding relation');
                    }
                });
            // For now, set back to show_service
            view.set('current_service_click_action', 'show_service');
        }
    }

}, {
    ATTRS: {
        current_service_click_action: { value: 'show_service' }
    }
});

views.environment = EnvironmentView;
}, '0.1.0', {
    requires: ['juju-templates',
               'juju-view-utils',
               'd3',
               'base-build',
               'handlebars-base',
               'node',
               'view']
});<|MERGE_RESOLUTION|>--- conflicted
+++ resolved
@@ -48,7 +48,6 @@
             .domain([-height / 2, height / 2])
             .range([height, 0]);
 
-<<<<<<< HEAD
         // Create a pan/zoom behavior manager
         var zoom = d3.behavior.zoom()
             .x(xscale)
@@ -59,8 +58,6 @@
             });
         self.set('zoom', zoom);
         
-=======
->>>>>>> f779eca1
         // Scales for unit sizes
         // XXX magic numbers will have to change; likely during
         // the UI work
@@ -82,14 +79,6 @@
             .attr('height', height)
             .attr('fill', 'white');
 
-<<<<<<< HEAD
-=======
-        function rescale() {
-            vis.attr('transform', 'translate(' + d3.event.translate + ')' +
-                     ' scale(' + d3.event.scale + ')');
-        }
-
->>>>>>> f779eca1
         var tree = d3.layout.pack()
             .size([width, height])
             .padding(200);
