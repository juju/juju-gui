--- conflicted
+++ resolved
@@ -51,11 +51,8 @@
             // Bind all the behaviors we need as modules.
             topo.addModule(views.MegaModule);
             topo.addModule(views.PanZoomModule);
-<<<<<<< HEAD
             topo.addModule(views.ViewportModule);
-=======
             topo.addModule(views.RelationModule);
->>>>>>> 3bcb0195
 
             topo.addTarget(this);
             this.topo = topo;
