'use strict';

YUI.add('juju-view-environment', function(Y) {

  var views = Y.namespace('juju.views'),
      Templates = views.Templates;

  function styleToNumber(selector, style, defaultSize) {
    style = style || 'height';
    defaultSize = defaultSize || 0;
    return parseInt(Y.one(selector).getComputedStyle(style) || defaultSize,
                    10);
  }

  var EnvironmentView = Y.Base.create('EnvironmentView', Y.View,
                                      [views.JujuBaseView], {
        events: {
          '#zoom-out-btn': {click: 'zoom_out'},
          '#zoom-in-btn': {click: 'zoom_in'},
          '.graph-list-picker .picker-button': {
            click: 'showGraphListPicker'
          },
          '.graph-list-picker .picker-expanded': {
            click: 'hideGraphListPicker'
          }
        },

        initializer: function() {
          console.log('View: Initialized: Env');
          this.publish('showService', {preventable: false});

          // Build a service.id -> BoundingBox map for services.
          this.service_boxes = {};
        },

        render: function() {
          console.log('View: Render: Env');
          var container = this.get('container');
          EnvironmentView.superclass.render.apply(this, arguments);
          container.setHTML(Templates.overview());
          this.svg = container.one('#overview');
          this.buildScene();
          return this;
        },

        /*
         * Construct a persistent scene that is managed in update.
         */
        buildScene: function() {
          var self = this,
              container = this.get('container'),
              height = 600,
              width = 640,
              fill = d3.scale.category20();

          this.service_scale_width = d3.scale.log().range([164, 200]),
          this.service_scale_height = d3.scale.log().range([64, 100]);
          this.xscale = d3.scale.linear()
              .domain([-width / 2, width / 2])
              .range([0, width]),
          this.yscale = d3.scale.linear()
              .domain([-height / 2, height / 2])
              .range([height, 0]);

          // Create a pan/zoom behavior manager.
          var zoom = d3.behavior.zoom()
        .x(this.xscale)
        .y(this.yscale)
        .scaleExtent([0.25, 2.0])
        .on('zoom', function() {
                // Keep the slider up to date with the scale on other sorts
                // of zoom interactions
                var s = self.slider;
                s.set('value', Math.floor(d3.event.scale * 100));
                self.rescale(vis, d3.event);
              });
<<<<<<< HEAD
          self.set('zoom', zoom);

          // Scales for unit sizes.
          // XXX magic numbers will have to change; likely during
          // the UI work
          var service_scale = d3.scale.log().range([150, 200]);
          var service_scale_width = d3.scale.log().range([164, 200]);
          var service_scale_height = d3.scale.log().range([64, 100]);
=======
          self.zoom = zoom;
>>>>>>> 42b4631b

          // Set up the visualization with a pack layout.
          var vis = d3.select(container.getDOMNode())
            .selectAll('#canvas')
            .append('svg:svg')
            .attr('pointer-events', 'all')
            .attr('width', '100%')
            .attr('height', '100%')
            .append('svg:g')
            .call(zoom)
            .append('g');
          vis.append('svg:rect')
        .attr('fill', 'rgba(255,255,255,0)')
        .on('click', function() {
                self.removeSVGClass('.service-control-panel.active', 'active');
              });

          // Bind visualization resizing on window resize.
          Y.on('windowresize', function() {
            self.setSizesFromViewport();
          });

          this.vis = vis;
          this.tree = d3.layout.pack()
                .size([width, height])
                .value(function(d) {return d.unit_count;})
                .padding(200);

          this.updateCanvas();
        },

        /*
         * Attach view to target, if target is an ancestor of the view
         * this is a no-oop.
         *
         */
        // attachView: function(target) {
        //   if (Y.Lang.isString(target)) {
        //     target = Y.one(target);
        //   } else if (!Y.Lang.isValue(target)) {
        //     target = this.get('container');
        //   }
        //   if (!this.svg.inDoc() || !this.svg.inRegion(target)) {
        //     target.append(this.svg);
        //   }
        // },

        /*
         * Sync view models with curent db.models.
         */
        updateData: function() {
          //model data
          var vis = this.vis,
              db = this.get('db'),
              relations = db.relations.toArray(),
              services = db.services.map(views.toBoundingBox);

          this.services = services;

          Y.each(services, function(service) {
            // Update services  with existing positions.
            var existing = this.service_boxes[service.id];
            if (existing) {
              service.pos = existing.pos;
            }
            this.service_boxes[service.id] = service;
          }, this);

          this.rel_pairs = this.processRelations(relations);

          // Nodes are mapped by modelId tuples.
          this.node = vis.selectAll('.service')
                       .data(services, function(d) {
                return d.modelId();});
        },

        /*
         * Attempt to reuse as much of the existing graph and view models
         * as possible to re-render the graph.
         */
        updateCanvas: function() {
          var self = this,
              tree = this.tree,
              vis = this.vis;

          //Process any changed data.
          this.updateData();

          var drag = d3.behavior.drag()
            .on('drag', function(d, i) {
                d.x += d3.event.dx;
                d.y += d3.event.dy;
                d3.select(this).attr('transform', function(d, i) {
                  return d.translateStr();
                });
                updateLinks();
              });

          // Generate a node for each service, draw it as a rect with
          // labels for service and charm.
<<<<<<< HEAD
          var node = vis.selectAll('.service')
        .data(self._saved_coords(services) ?
              services :
              self._generate_coords(services, tree))
        .enter().append('g')
        .attr('class', function(d) {
                return (d.get('subordinate') ? 'subordinate ' : '') + 'service';
              })
        .attr('transform', function(d) {
                return 'translate(' + [d.x, d.y] + ')';
              })
        .on('click', function(d) {
=======
          var node = this.node;

          // Rerun the pack layout.
          // Pack doesn't honor existing positions and will
          // re-layout the entire graph. As a short term work
          // around we layout only new nodes. This has the side
          // effect that node nodes can overlap and will
          // be fixed later.
          var new_services = this.services.filter(function(boundingBox) {
            return !Y.Lang.isNumber(boundingBox.x);
          });
          this.tree.nodes({children: new_services});

          // enter
          node
            .enter().append('g')
            .attr('class', 'service')
            .on('click', function(d) {
>>>>>>> 42b4631b
                // Ignore if we clicked on a control panel image.
                if (self.hasSVGClass(d3.event.target, 'cp-button')) {
                  return;
                }
                // Get the current click action
                var curr_click_action = self.get(
                    'currentServiceClickAction');
                // Fire the action named in the following scheme:
                //   service_click_action.<action>
                // with the service, the SVG node, and the view
                // as arguments.
                (self.service_click_actions[curr_click_action])(
                    d, this, self);
              })
            .on('dblclick', function(d) {
                // Just show the service on double-click.
                var service = self.serviceForBox(d);
                (self.service_click_actions.show_service)(service, this, self);
              })
            .call(drag)
            .transition()
            .duration(500)
            .attr('transform', function(d) {
                return d.translateStr();});

          // Update
          this.drawService(node);

          // Exit
          node.exit()
            .call(function(d) {
                // TODO: update the service_boxes
                // removing the bound data
              })
            .transition()
            .duration(500)
            .attr('x', 0)
            .remove();

          function updateLinks() {
            // Enter.
            var g = self.drawRelationGroup(),
                link = g.selectAll('line.relation');

            // Update (+ enter selection).
            link.each(self.drawRelation);

            // Exit
            g.exit().remove();
          }

          // Draw or schedule redraw of links.
          updateLinks();

        },

        /*
         * Draw a new relation link with label and controls.
         */
        drawRelationGroup: function() {
          // Add a labelgroup.
          var self = this,
              g = self.vis.selectAll('g.rel-group')
                  .data(self.rel_pairs, function(r) {
                    return r.modelIds();
                  });

          var enter = g.enter();

          enter.insert('g', 'g.service')
              .attr('class', 'rel-group')
              .append('svg:line', 'g.service')
              .attr('class', 'relation');

          // TODO:: figure out a clean way to update position
          g.selectAll('rel-label').remove();
          g.selectAll('text').remove();
          g.selectAll('rect').remove();
          var label = g.append('g')
              .attr('class', 'rel-label')
              .attr('transform', function(d) {
                // XXX: This has to happen on update, not enter
                var connectors = d.source().getConnectorPair(d.target()),
                    s = connectors[0],
                    t = connectors[1];
                return 'translate(' +
                    [Math.max(s[0], t[0]) -
                     Math.abs((s[0] - t[0]) / 2),
                     Math.max(s[1], t[1]) -
                     Math.abs((s[1] - t[1]) / 2)] + ')';
              })
              .on('click', function(d) {
                // On click, offer to remove the relation
                self.removeRelationConfirm(d, this, self);
              });
          label.append('text')
              .append('tspan')
              .text(function(d) {return d.type; });
          label.insert('rect', 'text')
              .attr('width', function(d) {
                return (Y.one(this.parentNode)
                  .one('text').getClientRect() || {width: 0}).width + 10;
              })
              .attr('height', 20)
              .attr('x', function() {
                return -parseInt(d3.select(this).attr('width'), 10) / 2;
              })
              .attr('y', -10)
              .attr('rx', 10)
              .attr('ry', 10);

          return g;
        },

        /*
         * Draw a relation between services.
         */
        drawRelation: function(relation) {
          var connectors = relation.source()
                .getConnectorPair(relation.target()),
              s = connectors[0],
              t = connectors[1],
              link = d3.select(this);

          link
                .attr('x1', s[0])
                .attr('y1', s[1])
                .attr('x2', t[0])
                .attr('y2', t[1]);
          return link;
        },

        // Called to draw a service in the 'update' phase
        drawService: function(node) {
          var self = this,
              service_scale_width = this.service_scale_width,
              service_scale_height = this.service_scale_height;

          // Append a rect for capturing events.
          // TODO: this currently acts as the selectable-service element,
          // and acts as the indicator for whether a service may be used for
          // creating relations.  This will only be the case until there is
          // UI around showing selectable services.
          node.append('rect')
<<<<<<< HEAD
        .attr('class', 'service-border')
        .attr('width', function(d) {
                var w = service_scale(d.get('unit_count') || 1);
                d.set('width', w);
                return w;
              })
        .attr('height', function(d) {
                var h = service_scale(d.get('unit_count') || 1);
                d.set('height', h);
                return h;
              });

          // Draw subordinate services
          node.filter(function(d) {
            return d.get('subordinate');
          })
        .append('image')
        .attr('xlink:href', '/assets/svgs/sub_module.svg')
        .attr('width', function(d) {
                // NB: add the option to default to one unit, as there is some
                // pending work around returning an accurate unit count for
                // subordinate services.
                var w = service_scale(d.get('unit_count') || 1);
                d.set('width', w);
                return w;
              })
        .attr('height', function(d) {
                var w = service_scale(d.get('unit_count') || 1);
                d.set('height', w);
                return w;
              });


          // Draw non-subordinate services services
          node.filter(function(d) {
            return !d.get('subordinate');
          })
          .append('image')
            .attr('xlink:href', '/assets/svgs/service_module.svg')
        .attr('width', function(d) {
                return d.get('width');
              })
        .attr('height', function(d) {
                return d.get('height');
              });

          node.select('.service-border')
          .on('mouseover', function(d) {
=======
            .attr('class', 'service-border')
            .attr('width', function(d) {
                var w = service_scale_width(d.unit_count);
                d.w = w;
                return w;
              })
            .attr('height', function(d) {
                var h = service_scale_height(d.unit_count);
                d.h = h;
                return h;})
            .on('mouseover', function(d) {
>>>>>>> 42b4631b
                // Save this as the current potential drop-point for drag
                // targets if it's selectable.
                if ((d3.event.relatedTarget &&
                    d3.event.relatedTarget.nodeName === 'rect') &&
                    self.hasSVGClass(this, 'selectable-service')) {
                  self.set('potential_drop_point_service', d);
                  self.set('potential_drop_point_rect', this);
                  self.addSVGClass(this, 'hover');
                }
              })
            .on('mouseout', function(d) {
                // Remove this node as the current potential drop-point
                // for drag targets.
                if (d3.event.relatedTarget.nodeName === 'rect' &&
                    self.hasSVGClass(this, 'hover')) {
                  self.set('potential_drop_point_service', null);
                  self.set('potential_drop_point_rect', null);
                  self.removeSVGClass(this, 'hover');
                }
              });


          var service_labels = node.append('text').append('tspan')
<<<<<<< HEAD
        .attr('class', 'name')
        .attr('x', function(d) {
                return d.get('width') / 2;
              })
        .attr('y', function(d) {
                if (d.get('subordinate')) {
                  return d.get('height') / 2 - 10;
                } else {
                  return '1.5em';
                }
              })
        .text(function(d) {return d.get('id'); });

          var charm_labels = node.append('text').append('tspan')
        .attr('x', function(d) {
                return d.get('width') / 2;
              })
        .attr('y', function(d) {
                // TODO this will need to be set based on the size of the
                // service health panel, but for now, this works.
                if (d.get('subordinate')) {
                  return d.get('height') / 2 - 10;
                } else {
                  return d.get('height') / 2 + 10;
                }
              })
        .attr('dy', '3em')
        .attr('class', 'charm-label')
        .text(function(d) { return d.get('charm'); });
=======
            .attr('class', 'name')
            .attr('x', 54)
            .attr('y', '1em')
            .text(function(d) {return d.id; });

          var charm_labels = node.append('text').append('tspan')
            .attr('x', 54)
            .attr('y', '2.5em')
            .attr('dy', '3em')
            .attr('class', 'charm-label')
            .text(function(d) { return d.charm; });
>>>>>>> 42b4631b

          // Show whether or not the service is exposed using an
          // indicator (currently a simple circle).
          // TODO this will likely change to an image with UI uodates.
          var exposed_indicator = node.filter(function(d) {
            return d.exposed;
          })
            .append('circle')
            .attr('cx', 0)
            .attr('cy', 10)
            .attr('r', 5)
            .attr('class', 'exposed-indicator on');
          exposed_indicator.append('title')
            .text(function(d) {
                return d.exposed ? 'Exposed' : '';
              });

          // Add the relative health of a service in the form of a pie chart
          // comprised of units styled appropriately
          // TODO aggregate statuses into good/bad/pending
          var status_chart_arc = d3.svg.arc()
<<<<<<< HEAD
        .innerRadius(0)
        .outerRadius(function(d) {
                // Make sure it's exactly as wide as the mask
                return parseInt(
                    d3.select(this.parentNode)
            .select('image')
            .attr('width'), 10) / 2;
              });

=======
            .innerRadius(10)
            .outerRadius(25);
>>>>>>> 42b4631b
          var status_chart_layout = d3.layout.pie()
            .value(function(d) { return (d.value ? d.value : 1); });


<<<<<<< HEAD
          // Append to status charts to non-subordinate services
          var status_chart = node.filter(function(d) {
            return !d.get('subordinate');
          })
          .append('g')
        .attr('class', 'service-status')
        .attr('transform', function(d) {
                return 'translate(' + [(d.get('width') / 2),
                  d.get('height') / 2 * 0.86] + ')';
              });

          // Add a mask svg
          status_chart.append('image')
          .attr('xlink:href', '/assets/svgs/service_health_mask.svg')
          .attr('width', function(d) {
                return d.get('width') / 3;
              })
          .attr('height', function(d) {
                return d.get('height') / 3;
              })
          .attr('x', function() {
                return -d3.select(this).attr('width') / 2;
              })
          .attr('y', function() {
                return -d3.select(this).attr('height') / 2;
              });

          // Add the path after the mask image (since it requires the mask's
          // width to set its own).
=======
          var status_chart = node.append('g')
            .attr('class', 'service-status')
            .attr('transform', 'translate(30,32)');
>>>>>>> 42b4631b
          var status_arcs = status_chart.selectAll('path')
            .data(function(d) {
                var aggregate_map = d.aggregated_status,
                    aggregate_list = [];

                Y.Object.each(aggregate_map, function(value, key) {
                  aggregate_list.push({name: key, value: value});
                });

                return status_chart_layout(aggregate_list);
<<<<<<< HEAD
              }).enter().insert('path', 'image')
        .attr('d', status_chart_arc)
        .attr('class', function(d) { return 'status-' + d.data.name; })
        .attr('fill-rule', 'evenodd')
        .append('title').text(function(d) {
=======
              })
            .enter().append('path')
            .attr('d', status_chart_arc)
            .attr('class', function(d) { return 'status-' + d.data.name; })
            .attr('fill-rule', 'evenodd')
            .append('title').text(function(d) {
>>>>>>> 42b4631b
                return d.data.name;
              });

          // Add the unit counts, visible only on hover.
          var unit_count = status_chart.append('text')
            .attr('class', 'unit-count hide-count')
            .on('mouseover', function() {
                d3.select(this).attr('class', 'unit-count show-count');
              })
            .on('mouseout', function() {
                d3.select(this).attr('class', 'unit-count hide-count');
              })
            .text(function(d) {
                return self.humanizeNumber(d.unit_count);
              });

          this.addControlPanel(node);

        },

        addControlPanel: function(node) {
          // Add a control panel around the service.
          var self = this;
          var control_panel = node.append('g')
                .attr('class', 'service-control-panel');

          // A button to add a relation between two services.
          var add_rel = control_panel.append('g')
                .attr('class', 'add-relation')
                .on('click.cp', function(d) {
                // Get the service element
                var context = this.parentNode.parentNode,
                    service = self.serviceForBox(d);
                self.service_click_actions
                    .toggleControlPanel(d, context, self);
                self.service_click_actions
                    .addRelationStart(d, context, self);
              });

          // Drag controls on the add relation button, allowing
          // one to drag a line to create a relation.
          var drag_relation = add_rel.append('line')
              .attr('class', 'relation pending-relation unused');
          var drag_relation_behavior = d3.behavior.drag()
              .on('dragstart', function(d) {
                // Get our line, the image, and the current service.
                var dragline = d3.select(this.parentNode)
                    .select('.relation');
                var img = d3.select(this.parentNode)
                    .select('image');
                var context = this.parentNode.parentNode.parentNode,
                    service = self.serviceForBox(d);

                // Start the line at our image
                dragline.attr('x1', parseInt(img.attr('x'), 10) + 16)
                    .attr('y1', parseInt(img.attr('y'), 10) + 16);
                self.removeSVGClass(dragline.node(), 'unused');

                // Start the add-relation process.
                self.service_click_actions
                .addRelationStart(service, context, self);
              })
              .on('drag', function() {
                // Rubberband our potential relation line.
                var dragline = d3.select(this.parentNode)
                    .select('.relation');
                dragline.attr('x2', d3.event.x)
                    .attr('y2', d3.event.y);
              })
              .on('dragend', function(d) {
                // Get the line, the endpoint service, and the target <rect>.
                var dragline = d3.select(this.parentNode)
                    .select('.relation');
                var context = self.get('potential_drop_point_rect');
                var endpoint = self.get('potential_drop_point_service');

                // Get rid of our drag line
                dragline.attr('x2', dragline.attr('x1'))
                    .attr('y2', dragline.attr('y1'));
                self.addSVGClass(dragline.node(), 'unused');

                // If we landed on a rect, add relation, otherwise, cancel.
                if (context) {
                  self.service_click_actions
                  .addRelationEnd(endpoint, context, self);
                } else {
                  // TODO clean up, abstract
                  self.addRelation(); // Will clear the state.
                }
              });
          add_rel.append('image')
        .attr('xlink:href',
              '/assets/svgs/Build_button.svg')
        .attr('class', 'cp-button')
        .attr('x', function(d) {
                return d.w + 8;
              })
        .attr('y', function(d) {
                return (d.h / 2) - 16;
              })
        .attr('width', 32)
        .attr('height', 32)
        .call(drag_relation_behavior);

          // Add a button to view the service.
          var view_service = control_panel.append('g')
        .attr('class', 'view-service')
        .on('click.cp', function(d) {
                // Get the service element
                var context = this.parentNode.parentNode,
                    service = self.serviceForBox(d);
                self.service_click_actions
            .toggleControlPanel(d, context, self);
                self.service_click_actions
            .show_service(service, context, self);
              });
          view_service.append('image')
        .attr('xlink:href', '/assets/svgs/view_button.svg')
        .attr('class', 'cp-button')
        .attr('x', -40)
        .attr('y', function(d) {
                return (d.h / 2) - 16;
              })
        .attr('width', 32)
        .attr('height', 32);

          // Add a button to destroy a service
          var destroy_service = control_panel.append('g')
        .attr('class', 'destroy-service')
        .on('click.cp', function(d) {
                // Get the service element
                var context = this.parentNode.parentNode,
                    service = self.serviceForBox(d);
                self.service_click_actions
            .toggleControlPanel(d, context, self);
                self.service_click_actions
            .destroyServiceConfirm(service, context, self);
              });
          destroy_service.append('image')
        .attr('xlink:href', '/assets/svgs/destroy_button.svg')
        .attr('class', 'cp-button')
        .attr('x', function(d) {
                return (d.w / 2) - 16;
              })
        .attr('y', -40)
        .attr('width', 32)
        .attr('height', 32);
          var add_rm_units = control_panel.append('g')
        .attr('class', 'add-rm-units');

        },

        processRelation: function(r) {
          var self = this,
              endpoints = r.get('endpoints'),
              rel_services = [];

          Y.each(endpoints, function(ep) {
            rel_services.push([ep[1].name, self.service_boxes[ep[0]]]);
          });
          return rel_services;
        },

        processRelations: function(rels) {
          var self = this,
              pairs = [];
          Y.each(rels, function(rel) {
            var pair = self.processRelation(rel);

            // skip peer for now
            if (pair.length === 2) {
              var bpair = views.BoxPair()
                                 .model(rel)
                                 .source(pair[0][1])
                                 .target(pair[1][1]);
              // Copy the relation type to the box.
              if (bpair.type === undefined) {
                bpair.type = pair[0][0];
              }
              pairs.push(bpair);
            }
          });
          return pairs;
        },

        renderSlider: function() {
          var self = this;
          // Build a slider to control zoom level
          // TODO once we have a stored value in view models, use that
          // for the value property, but for now, zoom to 100%
          var slider = new Y.Slider({
            min: 25,
            max: 200,
            value: 100
          });
          slider.render('#slider-parent');
          slider.after('valueChange', function(evt) {
            // Don't fire a zoom if there's a zoom event already in progress;
            // that will run rescale for us.
            if (d3.event && d3.event.scale && d3.event.translate) {
              return;
            }
            self._fire_zoom((evt.newVal - evt.prevVal) / 100);
          });
          self.slider = slider;
        },

        /*
         * Utility method to get a service object from the DB
         * given a BoundingBox.
         */
        serviceForBox: function(boundingBox) {
          var db = this.get('db');
          return db.services.getById(boundingBox.id);
        },
        /*
         * Finish DOM-dependent rendering
         *
         * Some portions of the visualization require information pulled
         * from the DOM, such as the clientRects used for sizing relation
         * labels and the viewport size used for sizing the whole graph. This
         * is called after the view is attached to the DOM in order to
         * perform all of that work.  In the app, it's called as a callback
         * in app.showView(), and in testing, it needs to be called manually,
         * if the test relies on any of this data.
         */
        postRender: function() {
          var container = this.get('container');

          // Set the sizes from the viewport.
          this.setSizesFromViewport();

          // Ensure relation labels are sized properly.
          container.all('.rel-label').each(function(label) {
            var width = label.one('text').getClientRect().width + 10;
            label.one('rect').setAttribute('width', width)
              .setAttribute('x', -width / 2);
          });

          // Render the slider after the view is attached.
          // Although there is a .syncUI() method on sliders, it does not
          // seem to play well with the app framework: the slider will render
          // the first time, but on navigation away and back, will not
          // re-render within the view.
          this.renderSlider();

          // Chainable method.
          return this;
        },

        /*
         * Event handler for the add relation button.
         */
        addRelation: function(evt) {
          var curr_action = this.get('currentServiceClickAction'),
              container = this.get('container');
          if (curr_action === 'show_service') {
            this.set('currentServiceClickAction', 'addRelationStart');
            // Add .selectable-service to all .service-border.
            this.addSVGClass('.service-border', 'selectable-service');
          } else if (curr_action === 'addRelationStart' ||
              curr_action === 'addRelationEnd') {
            this.set('currentServiceClickAction', 'toggleControlPanel');

            // Remove selectable border from all nodes.
            this.removeSVGClass('.service-border', 'selectable-service');
          } // Otherwise do nothing.
        },

        removeRelation: function(d, context, view) {
          var env = this.get('env');
          view.addSVGClass(Y.one(context.parentNode).one('.relation'),
              'to-remove pending-relation');
          env.remove_relation(
              d.source().id,
              d.target().id,
              Y.bind(function(ev) {
                view.get('rmrelation_dialog').hide();
              }, this));
        },

        removeRelationConfirm: function(d, context, view) {
          view.set('rmrelation_dialog', views.createModalPanel(
              'Are you sure you want to remove this relation? ' +
              'This cannot be undone.',
              '#rmrelation-modal-panel',
              'Remove Relation',
              Y.bind(function(ev) {
                ev.preventDefault();
                ev.target.set('disabled', true);
                view.removeRelation(d, context, view);
              },
              this)));
        },

        /*
         * Zoom in event handler.
         */
        zoom_out: function(evt) {
          var slider = this.slider,
              val = slider.get('value');
          slider.set('value', val - 25);
        },

        /*
         * Zoom out event handler.
         */
        zoom_in: function(evt) {
          var slider = this.slider,
              val = slider.get('value');
          slider.set('value', val + 25);
        },

        /*
         * Wraper around the actual rescale method for zoom buttons.
         */
        _fire_zoom: function(delta) {
          var vis = this.vis,
              zoom = this.zoom,
              evt = {};

          // Build a temporary event that rescale can use of a similar
          // construction to d3.event.
          evt.translate = zoom.translate();
          evt.scale = zoom.scale() + delta;

          // Update the scale in our zoom behavior manager to maintain state.
          zoom.scale(evt.scale);

          // Update the translate so that we scale from the center
          // instead of the origin.
          var rect = vis.select('rect');
          evt.translate[0] -= parseInt(rect.attr('width'), 10) / 2 * delta;
          evt.translate[1] -= parseInt(rect.attr('height'), 10) / 2 * delta;
          zoom.translate(evt.translate);

          this.rescale(vis, evt);
        },

        /*
         * Rescale the visualization on a zoom/pan event.
         */
        rescale: function(vis, evt) {
          // Make sure we don't scale outside of our bounds.
          // This check is needed because we're messing with d3's zoom
          // behavior outside of mouse events (e.g.: with the slider),
          // and can't trust that zoomExtent will play well.
          var new_scale = Math.floor(evt.scale * 100);
          if (new_scale < 25 || new_scale > 200) {
            evt.scale = this.get('scale');
          }
          this.set('scale', evt.scale);
          vis.attr('transform', 'translate(' + evt.translate + ')' +
              ' scale(' + evt.scale + ')');
        },

        /*
         * Event handler to show the graph-list picker
         */
        showGraphListPicker: function(evt) {
          var container = this.get('container'),
              picker = container.one('.graph-list-picker');
          picker.addClass('inactive');
          picker.one('.picker-expanded').addClass('active');
        },

        /*
         * Event handler to hide the graph-list picker
         */
        hideGraphListPicker: function(evt) {
          var container = this.get('container'),
              picker = container.one('.graph-list-picker');
          picker.removeClass('inactive');
          picker.one('.picker-expanded').removeClass('active');
        },

        /*
         * Set the visualization size based on the viewport
         */
        setSizesFromViewport: function() {
          // start with some reasonable defaults
          var vis = this.vis,
              container = this.get('container'),
              xscale = this.xscale,
              yscale = this.yscale,
              viewport_height = '100%',
              viewport_width = parseInt(
              container.getComputedStyle('width'), 10),
              svg = container.one('svg'),
              width = 800,
              height = 600;

          if (container.get('winHeight') &&
              Y.one('#overview-tasks') &&
              Y.one('.navbar')) {
            // Attempt to get the viewport height minus the navbar at top and
            // control bar at the bottom. Use Y.one() to ensure that the
            // container is attached first (provides some sensible defaults)

            viewport_height = container.get('winHeight') -
                styleToNumber('#overview-tasks', 'height', 22) -
                styleToNumber('.navbar', 'height', 87);

            // Make sure we don't get sized any smaller than 800x600
            viewport_height = Math.max(viewport_height, height);
            if (container.getComputedStyle('width') < width) {
              viewport_width = width;
            }
          }
          // Set the svg sizes.
          svg.setAttribute('width', viewport_width)
            .setAttribute('height', viewport_height);

          // Get the resulting computed sizes (in the case of 100%).
          width = parseInt(svg.getComputedStyle('width'), 10);
          height = parseInt(svg.getComputedStyle('height'), 10);

          // Set the internal rect's size.
          svg.one('rect')
            .setAttribute('width', width)
            .setAttribute('height', height);

          // Reset the scale parameters
          this.xscale.domain([-width / 2, width / 2])
            .range([0, width]);
          this.yscale.domain([-height / 2, height / 2])
            .range([height, 0]);
        },

        /*
         * Actions to be called on clicking a service.
         */
        service_click_actions: {
          /*
           * Default action: show or hide control panel.
           */
          toggleControlPanel: function(m, context, view) {
            var cp = Y.one(context).one('.service-control-panel');

            // If we're toggling another element, remove all .actives
            if (!view.hasSVGClass(cp, 'active')) {
              view.removeSVGClass('.service-control-panel.active', 'active');
            }

            // Toggle the current node's class.
            view.toggleSVGClass(cp, 'active');
          },

          /*
           * View a service
           */
          show_service: function(m, context, view) {
            view.fire('showService', {service: m});
          },

          /*
           * Show a dialog before destroying a service
           */
          destroyServiceConfirm: function(m, context, view) {
            // Set service in view.
            view.set('destroy_service', m);

            // Show dialog.
            view.set('destroy_dialog', views.createModalPanel(
                'Are you sure you want to destroy the service? ' +
                'This cannot be undone.',
                '#destroy-modal-panel',
                'Destroy Service',
                Y.bind(function(ev) {
                  ev.preventDefault();
                  ev.target.set('disabled', true);
                  view.service_click_actions
                      .destroyService(m, context, view);
                },
                this)));
          },

          /*
           * Destroy a service.
           */
          destroyService: function(m, context, view) {
            var env = view.get('env'),
                service = view.get('destroy_service');
            env.destroy_service(
                service.get('id'), Y.bind(function(ev) {
                  view.get('destroy_dialog').hide();
                }, this));
          },

          /*
           * Fired when clicking the first service in the add relation
           * flow.
           */
          addRelationStart: function(m, context, view) {
            // Add .selectable-service to all .service-border.
            view.addSVGClass('.service-border', 'selectable-service');

            // Remove selectable border from current node.
            var node = Y.one(context).one('.service-border');
            view.removeSVGClass(node, 'selectable-service');

            // Store start service in attrs.
            view.set('addRelationStart_service', m);
            // Set click action.
            view.set('currentServiceClickAction',
                'addRelationEnd');
          },

          /*
           * Fired when clicking the second service is clicked in the
           * add relation flow.
           */
          addRelationEnd: function(m, context, view) {
            // Remove selectable border from all nodes.
            view.removeSVGClass('.selectable-service', 'selectable-service');

            // Get the vis, and links, build the new relation.
            var vis = view.vis,
                env = view.get('env'),
                container = view.get('container'),
                rel = views.BoxPair();

            rel.source(view.get('addRelationStart_service'));
            rel.target(m);

            // Add temp relation between services.
            var link = vis.selectAll('line.pending-relation')
                .data([rel]);
            link.enter().insert('svg:line', 'g.service')
                .attr('class', 'relation pending-relation');
            // Unwrap the <line> obj and use it as this
            // for drawRelation. Mimics the traditional call interface
            view.drawRelation.call(link[0][0], rel);

            // Fire event to add relation in juju.
            // This needs to specify interface in the future.
            env.add_relation(
                rel.source().id,
                rel.target().id,
                function(resp) {
                  if (resp.err) {
                    console.log('Error adding relation');
                  }
                });
            // For now, set back to show_service.
            view.set('currentServiceClickAction', 'toggleControlPanel');
          }
        }

      }, {
        ATTRS: {
          currentServiceClickAction: { value: 'toggleControlPanel' }
        }
      });

  views.environment = EnvironmentView;
}, '0.1.0', {
  requires: ['juju-templates',
    'juju-view-utils',
    'd3',
    'base-build',
    'handlebars-base',
    'node',
    'svg-layouts',
    'event-resize',
    'slider',
    'view']
});<|MERGE_RESOLUTION|>--- conflicted
+++ resolved
@@ -53,6 +53,7 @@
               width = 640,
               fill = d3.scale.category20();
 
+          this.service_scale = d3.scale.log().range([150, 200]);
           this.service_scale_width = d3.scale.log().range([164, 200]),
           this.service_scale_height = d3.scale.log().range([64, 100]);
           this.xscale = d3.scale.linear()
@@ -74,18 +75,7 @@
                 s.set('value', Math.floor(d3.event.scale * 100));
                 self.rescale(vis, d3.event);
               });
-<<<<<<< HEAD
-          self.set('zoom', zoom);
-
-          // Scales for unit sizes.
-          // XXX magic numbers will have to change; likely during
-          // the UI work
-          var service_scale = d3.scale.log().range([150, 200]);
-          var service_scale_width = d3.scale.log().range([164, 200]);
-          var service_scale_height = d3.scale.log().range([64, 100]);
-=======
           self.zoom = zoom;
->>>>>>> 42b4631b
 
           // Set up the visualization with a pack layout.
           var vis = d3.select(container.getDOMNode())
@@ -186,20 +176,6 @@
 
           // Generate a node for each service, draw it as a rect with
           // labels for service and charm.
-<<<<<<< HEAD
-          var node = vis.selectAll('.service')
-        .data(self._saved_coords(services) ?
-              services :
-              self._generate_coords(services, tree))
-        .enter().append('g')
-        .attr('class', function(d) {
-                return (d.get('subordinate') ? 'subordinate ' : '') + 'service';
-              })
-        .attr('transform', function(d) {
-                return 'translate(' + [d.x, d.y] + ')';
-              })
-        .on('click', function(d) {
-=======
           var node = this.node;
 
           // Rerun the pack layout.
@@ -216,9 +192,10 @@
           // enter
           node
             .enter().append('g')
-            .attr('class', 'service')
+            .attr('class', function(d) {
+                    return (d.subordinate ? 'subordinate ' : '') + 'service';
+                  })
             .on('click', function(d) {
->>>>>>> 42b4631b
                 // Ignore if we clicked on a control panel image.
                 if (self.hasSVGClass(d3.event.target, 'cp-button')) {
                   return;
@@ -354,6 +331,7 @@
         // Called to draw a service in the 'update' phase
         drawService: function(node) {
           var self = this,
+              service_scale = this.service_scale,
               service_scale_width = this.service_scale_width,
               service_scale_height = this.service_scale_height;
 
@@ -363,68 +341,50 @@
           // creating relations.  This will only be the case until there is
           // UI around showing selectable services.
           node.append('rect')
-<<<<<<< HEAD
-        .attr('class', 'service-border')
-        .attr('width', function(d) {
-                var w = service_scale(d.get('unit_count') || 1);
-                d.set('width', w);
+            .attr('class', 'service-border')
+            .attr('width', function(d) {
+                // NB: if a service has zero units, as is possible with
+                // subordinates, then default to 1 for proper scaling, as
+                // a value of 0 will return a scale of 0 (this does not
+                // affect the unit count, just the scale of the service).
+                var w = service_scale(d.unit_count || 1);
+                d.w = w;
                 return w;
               })
-        .attr('height', function(d) {
-                var h = service_scale(d.get('unit_count') || 1);
-                d.set('height', h);
+            .attr('height', function(d) {
+                var h = service_scale(d.unit_count || 1);
+                d.h = h;
                 return h;
               });
 
           // Draw subordinate services
           node.filter(function(d) {
-            return d.get('subordinate');
+            return d.subordinate;
           })
-        .append('image')
-        .attr('xlink:href', '/assets/svgs/sub_module.svg')
-        .attr('width', function(d) {
-                // NB: add the option to default to one unit, as there is some
-                // pending work around returning an accurate unit count for
-                // subordinate services.
-                var w = service_scale(d.get('unit_count') || 1);
-                d.set('width', w);
-                return w;
-              })
-        .attr('height', function(d) {
-                var w = service_scale(d.get('unit_count') || 1);
-                d.set('height', w);
-                return w;
-              });
-
+            .append('image')
+            .attr('xlink:href', '/assets/svgs/sub_module.svg')
+            .attr('width', function(d) {
+                    return d.w;
+                  })
+            .attr('height', function(d) {
+                    return d.h;
+                  });
 
           // Draw non-subordinate services services
           node.filter(function(d) {
-            return !d.get('subordinate');
+            return !d.subordinate;
           })
-          .append('image')
+            .append('image')
             .attr('xlink:href', '/assets/svgs/service_module.svg')
-        .attr('width', function(d) {
-                return d.get('width');
-              })
-        .attr('height', function(d) {
-                return d.get('height');
-              });
+            .attr('width', function(d) {
+                    return d.w;
+                  })
+            .attr('height', function(d) {
+                    return d.h;
+                  });
 
           node.select('.service-border')
-          .on('mouseover', function(d) {
-=======
-            .attr('class', 'service-border')
-            .attr('width', function(d) {
-                var w = service_scale_width(d.unit_count);
-                d.w = w;
-                return w;
-              })
-            .attr('height', function(d) {
-                var h = service_scale_height(d.unit_count);
-                d.h = h;
-                return h;})
             .on('mouseover', function(d) {
->>>>>>> 42b4631b
                 // Save this as the current potential drop-point for drag
                 // targets if it's selectable.
                 if ((d3.event.relatedTarget &&
@@ -446,51 +406,36 @@
                 }
               });
 
-
           var service_labels = node.append('text').append('tspan')
-<<<<<<< HEAD
-        .attr('class', 'name')
-        .attr('x', function(d) {
-                return d.get('width') / 2;
-              })
-        .attr('y', function(d) {
-                if (d.get('subordinate')) {
-                  return d.get('height') / 2 - 10;
-                } else {
-                  return '1.5em';
-                }
-              })
-        .text(function(d) {return d.get('id'); });
+            .attr('class', 'name')
+            .attr('x', function(d) {
+                    return d.w / 2;
+                  })
+            .attr('y', function(d) {
+                    if (d.subordinate) {
+                      return d.h / 2 - 10;
+                    } else {
+                      return '1.5em';
+                    }
+                  })
+            .text(function(d) {return d.id; });
 
           var charm_labels = node.append('text').append('tspan')
-        .attr('x', function(d) {
-                return d.get('width') / 2;
-              })
-        .attr('y', function(d) {
-                // TODO this will need to be set based on the size of the
-                // service health panel, but for now, this works.
-                if (d.get('subordinate')) {
-                  return d.get('height') / 2 - 10;
-                } else {
-                  return d.get('height') / 2 + 10;
-                }
-              })
-        .attr('dy', '3em')
-        .attr('class', 'charm-label')
-        .text(function(d) { return d.get('charm'); });
-=======
-            .attr('class', 'name')
-            .attr('x', 54)
-            .attr('y', '1em')
-            .text(function(d) {return d.id; });
-
-          var charm_labels = node.append('text').append('tspan')
-            .attr('x', 54)
-            .attr('y', '2.5em')
+            .attr('x', function(d) {
+                    return d.w / 2;
+                  })
+            .attr('y', function(d) {
+                    // TODO this will need to be set based on the size of the
+                    // service health panel, but for now, this works.
+                    if (d.subordinate) {
+                      return d.h / 2 - 10;
+                    } else {
+                      return d.h / 2 + 10;
+                    }
+                  })
             .attr('dy', '3em')
             .attr('class', 'charm-label')
             .text(function(d) { return d.charm; });
->>>>>>> 42b4631b
 
           // Show whether or not the service is exposed using an
           // indicator (currently a simple circle).
@@ -509,86 +454,64 @@
               });
 
           // Add the relative health of a service in the form of a pie chart
-          // comprised of units styled appropriately
+          // comprised of units styled appropriately.
           // TODO aggregate statuses into good/bad/pending
           var status_chart_arc = d3.svg.arc()
-<<<<<<< HEAD
-        .innerRadius(0)
-        .outerRadius(function(d) {
+            .innerRadius(0)
+            .outerRadius(function(d) {
                 // Make sure it's exactly as wide as the mask
                 return parseInt(
                     d3.select(this.parentNode)
-            .select('image')
-            .attr('width'), 10) / 2;
-              });
-
-=======
-            .innerRadius(10)
-            .outerRadius(25);
->>>>>>> 42b4631b
+                  .select('image')
+                  .attr('width'), 10) / 2;
+              });
+
           var status_chart_layout = d3.layout.pie()
             .value(function(d) { return (d.value ? d.value : 1); });
 
-
-<<<<<<< HEAD
           // Append to status charts to non-subordinate services
           var status_chart = node.filter(function(d) {
-            return !d.get('subordinate');
+            return !d.subordinate;
           })
-          .append('g')
-        .attr('class', 'service-status')
-        .attr('transform', function(d) {
-                return 'translate(' + [(d.get('width') / 2),
-                  d.get('height') / 2 * 0.86] + ')';
+            .append('g')
+            .attr('class', 'service-status')
+            .attr('transform', function(d) {
+                return 'translate(' + [(d.w / 2),
+                  d.h / 2 * 0.86] + ')';
               });
 
           // Add a mask svg
           status_chart.append('image')
-          .attr('xlink:href', '/assets/svgs/service_health_mask.svg')
-          .attr('width', function(d) {
-                return d.get('width') / 3;
-              })
-          .attr('height', function(d) {
-                return d.get('height') / 3;
-              })
-          .attr('x', function() {
+            .attr('xlink:href', '/assets/svgs/service_health_mask.svg')
+            .attr('width', function(d) {
+                return d.w / 3;
+              })
+            .attr('height', function(d) {
+                return d.h / 3;
+              })
+            .attr('x', function() {
                 return -d3.select(this).attr('width') / 2;
               })
-          .attr('y', function() {
+            .attr('y', function() {
                 return -d3.select(this).attr('height') / 2;
               });
 
           // Add the path after the mask image (since it requires the mask's
           // width to set its own).
-=======
-          var status_chart = node.append('g')
-            .attr('class', 'service-status')
-            .attr('transform', 'translate(30,32)');
->>>>>>> 42b4631b
           var status_arcs = status_chart.selectAll('path')
             .data(function(d) {
                 var aggregate_map = d.aggregated_status,
                     aggregate_list = [];
-
                 Y.Object.each(aggregate_map, function(value, key) {
                   aggregate_list.push({name: key, value: value});
                 });
 
                 return status_chart_layout(aggregate_list);
-<<<<<<< HEAD
               }).enter().insert('path', 'image')
-        .attr('d', status_chart_arc)
-        .attr('class', function(d) { return 'status-' + d.data.name; })
-        .attr('fill-rule', 'evenodd')
-        .append('title').text(function(d) {
-=======
-              })
-            .enter().append('path')
             .attr('d', status_chart_arc)
             .attr('class', function(d) { return 'status-' + d.data.name; })
             .attr('fill-rule', 'evenodd')
             .append('title').text(function(d) {
->>>>>>> 42b4631b
                 return d.data.name;
               });
 
