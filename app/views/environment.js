--- conflicted
+++ resolved
@@ -70,23 +70,11 @@
             .append('svg:svg')
             .attr('pointer-events', 'all')
             .append('svg:g')
-<<<<<<< HEAD
             .call(zoom)
             .append('g');
-=======
-            .call(d3.behavior.zoom()
-                  .x(xscale)
-                  .y(yscale)
-                  .scaleExtent([0.25, 1.75])
-                  .on('zoom', rescale))
-            .append('svg:g');
-
->>>>>>> d788efaa
         vis.append('svg:rect')
             .attr('fill', 'white');
 
-<<<<<<< HEAD
-=======
         // Bind visualization resizing on window resize
         Y.on('windowresize', function() { 
             self.setSizesFromViewport(vis, container, xscale, yscale); 
@@ -97,12 +85,6 @@
             self.setSizesFromViewport(vis, container, xscale, yscale); 
         }
 
-        function rescale() {
-            vis.attr('transform', 'translate(' + d3.event.translate + ')' +
-                     ' scale(' + d3.event.scale + ')');
-        }
-
->>>>>>> d788efaa
         var tree = d3.layout.pack()
             .size([width, height])
             .padding(200);
