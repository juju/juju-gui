--- conflicted
+++ resolved
@@ -5,9 +5,10 @@
   var views = Y.namespace('juju.views'),
       Templates = views.Templates;
 
-  function styleToNumber(selector, style) {
+  function styleToNumber(selector, style, default_size) {
     style = style || 'height';
-    return parseInt(Y.one(selector).getComputedStyle(style), 10);
+    default_size = default_size || 0;
+    return parseInt(Y.one(selector).getComputedStyle(style) || default_size, 10);
   }
 
   var EnvironmentView = Y.Base.create('EnvironmentView',
@@ -104,13 +105,8 @@
             .append('svg:g')
             .call(zoom)
             .append('g');
-<<<<<<< HEAD
         vis.append('svg:rect')
             .attr('fill', 'rgba(255,255,255,0)');
-=======
-          vis.append('svg:rect')
-            .attr('fill', 'white');
->>>>>>> 60224e65
 
           // Bind visualization resizing on window resize
           Y.on('windowresize', function() {
@@ -263,8 +259,8 @@
         },
 
         /*
-     * Check to make sure that every service has saved coordinates.
-     */
+         * Check to make sure that every service has saved coordinates.
+         */
         _saved_coords: function(services) {
           var saved_coords = true;
           services.forEach(function(service) {
@@ -276,8 +272,8 @@
         },
 
         /*
-     * Generates coordinates for those services that are missing them.
-     */
+         * Generates coordinates for those services that are missing them.
+         */
         _generate_coords: function(services, tree) {
           services.forEach(function(service) {
             if (service.x && service.y) {
@@ -297,11 +293,11 @@
         },
 
         /*
-     * Draw a relation between services.  Polylines take a list of points
-     * in the form 'x y,( x y,)* x y'.
-     *
-     * TODO For now, just draw a straight line;
-     */
+         * Draw a relation between services.  Polylines take a list of points
+         * in the form 'x y,( x y,)* x y'.
+         *
+         * TODO For now, just draw a straight line;
+         */
         draw_relation: function(relation) {
           return (relation.source.x + (
               relation.source.get('width') / 2)) + ' ' +
@@ -311,8 +307,8 @@
         },
 
         /*
-     * Event handler for the add relation button.
-     */
+         * Event handler for the add relation button.
+         */
         add_relation: function(evt) {
           var curr_action = this.get('current_service_click_action'),
               container = this.get('container');
@@ -333,22 +329,22 @@
         },
 
         /*
-     * Zoom in event handler.
-     */
+         * Zoom in event handler.
+         */
         zoom_out: function(evt) {
           this._fire_zoom(-0.2);
         },
 
         /*
-     * Zoom out event handler.
-     */
+         * Zoom out event handler.
+         */
         zoom_in: function(evt) {
           this._fire_zoom(0.2);
         },
 
         /*
-     * Wraper around the actual rescale method for zoom buttons.
-     */
+         * Wraper around the actual rescale method for zoom buttons.
+         */
         _fire_zoom: function(delta) {
           var vis = this.get('vis'),
               zoom = this.get('zoom'),
@@ -366,8 +362,8 @@
         },
 
         /*
-     * Rescale the visualization on a zoom/pan event.
-     */
+         * Rescale the visualization on a zoom/pan event.
+         */
         rescale: function(vis, evt) {
           this.set('scale', evt.scale);
           vis.attr('transform', 'translate(' + evt.translate + ')' +
@@ -375,8 +371,8 @@
         },
 
         /*
-     * Set the visualization size based on the viewport
-     */
+         * Set the visualization size based on the viewport
+         */
         setSizesFromViewport: function(vis, container, xscale, yscale) {
           // start with some reasonable defaults
           var viewport_height = '100%',
@@ -395,26 +391,13 @@
             // container is attached first (provides some sensible defaults)
 
             viewport_height = container.get('winHeight') -
-<<<<<<< HEAD
-                parseInt(Y.one('#overview-tasks')
-                        .getComputedStyle('height') || 22, 10) -
-                parseInt(Y.one('.navbar')
-                        .getComputedStyle('height') || 87, 10);
+              styleToNumber('#overview-tasks', 'height', 22) -
+              styleToNumber('.navbar', 'height', 87);
 
             // Make sure we don't get sized any smaller than 800x600
             viewport_height = Math.max(viewport_height, height);
             if (container.getComputedStyle('width') < width) {
                 viewport_width = width;
-=======
-                                  styleToNumber('#overview-tasks') -
-                                  styleToNumber('.navbar') -
-                                  styleToNumber('.navbar', 'margin-bottom');
-
-            // Make sure we don't get sized any smaller than 800x600
-            viewport_height = Math.max(viewport_height, height);
-            if (container.get('winWidth') < width) {
-              viewport_width = width;
->>>>>>> 60224e65
             }
           }
           // Set the svg sizes
@@ -439,20 +422,20 @@
         },
 
         /*
-     * Actions to be called on clicking a service.
-     */
+         * Actions to be called on clicking a service.
+         */
         service_click_actions: {
           /*
-         * Default action: view a service
-         */
+           * Default action: view a service
+           */
           show_service: function(m, context, view) {
             view.fire('showService', {service: m});
           },
 
           /*
-         * Fired when clicking the first service in the add relation
-         * flow.
-         */
+           * Fired when clicking the first service in the add relation
+           * flow.
+           */
           add_relation_start: function(m, context, view) {
             // Remove selectable border from current node.
             var node = Y.one(context).one('.service-border');
@@ -465,9 +448,9 @@
           },
 
           /*
-         * Fired when clicking the second service is clicked in the
-         * add relation flow.
-         */
+           * Fired when clicking the second service is clicked in the
+           * add relation flow.
+           */
           add_relation_end: function(m, context, view) {
             // Remove selectable border from all nodes
             view.removeSVGClass('.selectable-service', 'selectable-service');
