'use strict';

YUI.add('juju-view-environment', function(Y) {

  var views = Y.namespace('juju.views'),
      Templates = views.Templates;

  function styleToNumber(selector, style, defaultSize) {
    style = style || 'height';
    defaultSize = defaultSize || 0;
    return parseInt(Y.one(selector).getComputedStyle(style) || defaultSize,
                    10);
  }

  var EnvironmentView = Y.Base.create('EnvironmentView', Y.View,
                                      [views.JujuBaseView], {
        events: {
          '#zoom-out-btn': {click: 'zoom_out'},
          '#zoom-in-btn': {click: 'zoom_in'},
          '.graph-list-picker .picker-button': {
            click: 'showGraphListPicker'
          },
          '.graph-list-picker .picker-expanded': {
            click: 'hideGraphListPicker'
          }
        },

        initializer: function() {
          console.log('View: Initialized: Env');
          this.publish('showService', {preventable: false});

          // Build a service.id -> BoundingBox map for services.
          this.service_boxes = {};
        },

        render: function() {
          console.log('View: Render: Env');
          var container = this.get('container');
          EnvironmentView.superclass.render.apply(this, arguments);
          container.setHTML(Templates.overview());
          this.svg = container.one('#overview');
          this.buildScene();
          return this;
        },

        /*
         * Construct a persistent scene that is managed in update.
         */
        buildScene: function() {
          var self = this,
              container = this.get('container'),
              height = 600,
<<<<<<< HEAD
              width = 640;

          var services = m.services.toArray().map(function(s) {
            s.value = s.get('unit_count');
            return s;
          });
          var relations = m.relations.toArray();
          var fill = d3.scale.category20();

          var xscale = d3.scale.linear()
        .domain([-width / 2, width / 2])
        .range([2, width]);

          var yscale = d3.scale.linear()
        .domain([-height / 2, height / 2])
        .range([height, 0.27]);
=======
              width = 640,
              fill = d3.scale.category20();

          this.service_scale_width = d3.scale.log().range([164, 200]),
          this.service_scale_height = d3.scale.log().range([64, 100]);
          this.xscale = d3.scale.linear()
              .domain([-width / 2, width / 2])
              .range([0, width]),
          this.yscale = d3.scale.linear()
              .domain([-height / 2, height / 2])
              .range([height, 0]);
>>>>>>> b24576c1

          // Create a pan/zoom behavior manager with a range of 25%-200%
          var zoom = d3.behavior.zoom()
<<<<<<< HEAD
        .x(xscale)
        .y(yscale)
        .scaleExtent([0.25, 2.0])
        .on('zoom', function() {
                // Keep the slider up to date with the scale on other sorts
                // of zoom interactions
                var s = self.get('slider');
                s.set('value', Math.floor(d3.event.scale * 100));
                self.rescale(vis, d3.event);
=======
              .x(this.xscale)
              .y(this.yscale)
              .scaleExtent([0.25, 1.75])
              .on('zoom', function() {
                    self.rescale(vis, d3.event);
>>>>>>> b24576c1
              });
          self.zoom = zoom;

          function rescale() {
            vis.attr('transform',
                'translate(' + d3.event.translate + ')' +
                     ' scale(' + d3.event.scale + ')');
          }

          // Set up the visualization with a pack layout.
          var vis = d3.select(container.getDOMNode())
            .selectAll('#canvas')
            .append('svg:svg')
            .attr('pointer-events', 'all')
            .attr('width', '100%')
            .attr('height', '100%')
            .append('svg:g')
            .call(zoom)
            .append('g');
          vis.append('svg:rect')
        .attr('fill', 'rgba(255,255,255,0)')
        .on('click', function() {
                self.removeSVGClass('.service-control-panel.active', 'active');
              });

          // Bind visualization resizing on window resize.
          Y.on('windowresize', function() {
            self.setSizesFromViewport();
          });

          this.vis = vis;
          this.tree = d3.layout.pack()
                .size([width, height])
                .value(function(d) {return d.unit_count;})
                .padding(200);

          this.updateCanvas();
        },

        /*
         * Attach view to target, if target is an ancestor of the view
         * this is a no-oop.
         *
         */
        // attachView: function(target) {
        //   if (Y.Lang.isString(target)) {
        //     target = Y.one(target);
        //   } else if (!Y.Lang.isValue(target)) {
        //     target = this.get('container');
        //   }
        //   if (!this.svg.inDoc() || !this.svg.inRegion(target)) {
        //     target.append(this.svg);
        //   }
        // },

        /*
         * Sync view models with curent db.models.
         */
        updateData: function() {
          //model data
          var vis = this.vis,
              db = this.get('db'),
              relations = db.relations.toArray(),
              services = db.services.map(views.toBoundingBox);

          this.services = services;

          Y.each(services, function(service) {
            // Update services  with existing positions.
            var existing = this.service_boxes[service.id];
            if (existing) {
              service.pos = existing.pos;
            }
            this.service_boxes[service.id] = service;
          }, this);

          this.rel_pairs = this.processRelations(relations);

          // Nodes are mapped by modelId tuples.
          this.node = vis.selectAll('.service')
                       .data(services, function(d) {
                return d.modelId();});
        },

        /*
         * Attempt to reuse as much of the existing graph and view models
         * as possible to re-render the graph.
         */
        updateCanvas: function() {
          var self = this,
              tree = this.tree,
              vis = this.vis;

          //Process any changed data.
          this.updateData();

          var drag = d3.behavior.drag()
            .on('drag', function(d, i) {
                d.x += d3.event.dx;
                d.y += d3.event.dy;
                d3.select(this).attr('transform', function(d, i) {
                  return d.translateStr();
                });
                updateLinks();
              });

          // Generate a node for each service, draw it as a rect with
          // labels for service and charm.
          var node = this.node;

          // Rerun the pack layout.
          // Pack doesn't honor existing positions and will
          // re-layout the entire graph. As a short term work
          // around we layout only new nodes. This has the side
          // effect that node nodes can overlap and will
          // be fixed later.
          var new_services = this.services.filter(function(boundingBox) {
            return !Y.Lang.isNumber(boundingBox.x);
          });
          this.tree.nodes({children: new_services});

          // enter
          node
            .enter().append('g')
            .attr('class', 'service')
            .on('click', function(d) {
                // Ignore if we clicked on a control panel image.
                if (self.hasSVGClass(d3.event.target, 'cp-button')) {
                  return;
                }
                // Get the current click action
                var curr_click_action = self.get(
                    'currentServiceClickAction');
                // Fire the action named in the following scheme:
                //   service_click_action.<action>
                // with the service, the SVG node, and the view
                // as arguments.
                (self.service_click_actions[curr_click_action])(
                    d, this, self);
              })
            .on('dblclick', function(d) {
                // Just show the service on double-click.
                var service = self.serviceForBox(d);
                (self.service_click_actions.show_service)(service, this, self);
              })
            .call(drag)
            .transition()
            .duration(500)
            .attr('transform', function(d) {
                return d.translateStr();});

          // Update
          this.drawService(node);

          // Exit
          node.exit()
            .call(function(d) {
                // TODO: update the service_boxes
                // removing the bound data
              })
            .transition()
            .duration(500)
            .attr('x', 0)
            .remove();

          function updateLinks() {
            // Enter.
            var g = self.drawRelationGroup(),
                link = g.selectAll('line.relation');

            // Update (+ enter selection).
            link.each(self.drawRelation);

            // Exit
            g.exit().remove();
          }

          // Draw or schedule redraw of links.
          updateLinks();

        },

        /*
         * Draw a new relation link with label and controls.
         */
        drawRelationGroup: function() {
          // Add a labelgroup.
          var self = this,
              g = self.vis.selectAll('g.rel-group')
                  .data(self.rel_pairs, function(r) {
                    return r.modelIds();
                  });

          var enter = g.enter();

          enter.insert('g', 'g.service')
              .attr('class', 'rel-group')
              .append('svg:line', 'g.service')
              .attr('class', 'relation');

          // TODO:: figure out a clean way to update position
          g.selectAll('rel-label').remove();
          g.selectAll('text').remove();
          g.selectAll('rect').remove();
          var label = g.append('g')
              .attr('class', 'rel-label')
              .attr('transform', function(d) {
                // XXX: This has to happen on update, not enter
                var connectors = d.source().getConnectorPair(d.target()),
                    s = connectors[0],
                    t = connectors[1];
                return 'translate(' +
                    [Math.max(s[0], t[0]) -
                     Math.abs((s[0] - t[0]) / 2),
                     Math.max(s[1], t[1]) -
                     Math.abs((s[1] - t[1]) / 2)] + ')';
              })
              .on('click', function(d) {
                // On click, offer to remove the relation
                self.removeRelationConfirm(d, this, self);
              });
          label.append('text')
              .append('tspan')
              .text(function(d) {return d.type; });
          label.insert('rect', 'text')
              .attr('width', function(d) {
                return (Y.one(this.parentNode)
                  .one('text').getClientRect() || {width: 0}).width + 10;
              })
              .attr('height', 20)
              .attr('x', function() {
                return -parseInt(d3.select(this).attr('width'), 10) / 2;
              })
              .attr('y', -10)
              .attr('rx', 10)
              .attr('ry', 10);

          return g;
        },

        /*
         * Draw a relation between services.
         */
        drawRelation: function(relation) {
          var connectors = relation.source()
                .getConnectorPair(relation.target()),
              s = connectors[0],
              t = connectors[1],
              link = d3.select(this);

          link
                .attr('x1', s[0])
                .attr('y1', s[1])
                .attr('x2', t[0])
                .attr('y2', t[1]);
          return link;
        },

        // Called to draw a service in the 'update' phase
        drawService: function(node) {
          var self = this,
              service_scale_width = this.service_scale_width,
              service_scale_height = this.service_scale_height;

          node.append('rect')
            .attr('class', 'service-border')
            .attr('width', function(d) {
                var w = service_scale_width(d.unit_count);
                d.w = w;
                return w;
              })
            .attr('height', function(d) {
                var h = service_scale_height(d.unit_count);
                d.h = h;
                return h;})
            .on('mouseover', function(d) {
                // Save this as the current potential drop-point for drag
                // targets if it's selectable.
                if ((d3.event.relatedTarget &&
                    d3.event.relatedTarget.nodeName === 'rect') &&
                    self.hasSVGClass(this, 'selectable-service')) {
                  self.set('potential_drop_point_service', d);
                  self.set('potential_drop_point_rect', this);
                  self.addSVGClass(this, 'hover');
                }
              })
            .on('mouseout', function(d) {
                // Remove this node as the current potential drop-point
                // for drag targets.
                if (d3.event.relatedTarget.nodeName === 'rect' &&
                    self.hasSVGClass(this, 'hover')) {
                  self.set('potential_drop_point_service', null);
                  self.set('potential_drop_point_rect', null);
                  self.removeSVGClass(this, 'hover');
                }
              });


          var service_labels = node.append('text').append('tspan')
            .attr('class', 'name')
            .attr('x', 54)
            .attr('y', '1em')
            .text(function(d) {return d.id; });

          var charm_labels = node.append('text').append('tspan')
            .attr('x', 54)
            .attr('y', '2.5em')
            .attr('dy', '3em')
            .attr('class', 'charm-label')
            .text(function(d) { return d.charm; });

          // Show whether or not the service is exposed using an
          // indicator (currently a simple circle).
          // TODO this will likely change to an image with UI uodates.
          var exposed_indicator = node.filter(function(d) {
            return d.exposed;
          })
            .append('circle')
            .attr('cx', 0)
            .attr('cy', 10)
            .attr('r', 5)
            .attr('class', 'exposed-indicator on');
          exposed_indicator.append('title')
            .text(function(d) {
                return d.exposed ? 'Exposed' : '';
              });

          // Add the relative health of a service in the form of a pie chart
          // comprised of units styled appropriately
          // TODO aggregate statuses into good/bad/pending
          var status_chart_arc = d3.svg.arc()
            .innerRadius(10)
            .outerRadius(25);
          var status_chart_layout = d3.layout.pie()
            .value(function(d) { return (d.value ? d.value : 1); });


          var status_chart = node.append('g')
            .attr('class', 'service-status')
            .attr('transform', 'translate(30,32)');
          var status_arcs = status_chart.selectAll('path')
            .data(function(d) {
                var aggregate_map = d.aggregated_status,
                    aggregate_list = [];

                Y.Object.each(aggregate_map, function(value, key) {
                  aggregate_list.push({name: key, value: value});
                });

                return status_chart_layout(aggregate_list);
              })
            .enter().append('path')
            .attr('d', status_chart_arc)
            .attr('class', function(d) { return 'status-' + d.data.name; })
            .attr('fill-rule', 'evenodd')
            .append('title').text(function(d) {
                return d.data.name;
              });

          // Add the unit counts, visible only on hover.
          var unit_count = status_chart.append('text')
            .attr('class', 'unit-count hide-count')
            .on('mouseover', function() {
                d3.select(this).attr('class', 'unit-count show-count');
              })
            .on('mouseout', function() {
                d3.select(this).attr('class', 'unit-count hide-count');
              })
            .text(function(d) {
                return self.humanizeNumber(d.unit_count);
              });

          this.addControlPanel(node);

        },

        addControlPanel: function(node) {
          // Add a control panel around the service.
          var self = this;
          var control_panel = node.append('g')
                .attr('class', 'service-control-panel');

          // A button to add a relation between two services.
          var add_rel = control_panel.append('g')
                .attr('class', 'add-relation')
                .on('click.cp', function(d) {
                // Get the service element
                var context = this.parentNode.parentNode,
                    service = self.serviceForBox(d);
                self.service_click_actions
                    .toggleControlPanel(d, context, self);
                self.service_click_actions
                    .addRelationStart(d, context, self);
              });

          // Drag controls on the add relation button, allowing
          // one to drag a line to create a relation.
          var drag_relation = add_rel.append('line')
              .attr('class', 'relation pending-relation unused');
          var drag_relation_behavior = d3.behavior.drag()
              .on('dragstart', function(d) {
                // Get our line, the image, and the current service.
                var dragline = d3.select(this.parentNode)
                    .select('.relation');
                var img = d3.select(this.parentNode)
                    .select('image');
                var context = this.parentNode.parentNode.parentNode,
                    service = self.serviceForBox(d);

                // Start the line at our image
                dragline.attr('x1', parseInt(img.attr('x'), 10) + 16)
                    .attr('y1', parseInt(img.attr('y'), 10) + 16);
                self.removeSVGClass(dragline.node(), 'unused');

                // Start the add-relation process.
                self.service_click_actions
                .addRelationStart(service, context, self);
              })
              .on('drag', function() {
                // Rubberband our potential relation line.
                var dragline = d3.select(this.parentNode)
                    .select('.relation');
                dragline.attr('x2', d3.event.x)
                    .attr('y2', d3.event.y);
              })
              .on('dragend', function(d) {
                // Get the line, the endpoint service, and the target <rect>.
                var dragline = d3.select(this.parentNode)
                    .select('.relation');
                var context = self.get('potential_drop_point_rect');
                var endpoint = self.get('potential_drop_point_service');

                // Get rid of our drag line
                dragline.attr('x2', dragline.attr('x1'))
                    .attr('y2', dragline.attr('y1'));
                self.addSVGClass(dragline.node(), 'unused');

                // If we landed on a rect, add relation, otherwise, cancel.
                if (context) {
                  self.service_click_actions
                  .addRelationEnd(endpoint, context, self);
                } else {
                  // TODO clean up, abstract
                  self.addRelation(); // Will clear the state.
                }
              });
          add_rel.append('image')
        .attr('xlink:href',
              '/assets/images/icons/icon_noshadow_relation.png')
        .attr('class', 'cp-button')
        .attr('x', function(d) {
                return d.w + 8;
              })
        .attr('y', function(d) {
                return (d.h / 2) - 16;
              })
        .attr('width', 32)
        .attr('height', 32)
        .call(drag_relation_behavior);

          // Add a button to view the service.
          var view_service = control_panel.append('g')
        .attr('class', 'view-service')
        .on('click.cp', function(d) {
                // Get the service element
                var context = this.parentNode.parentNode,
                    service = self.serviceForBox(d);
                self.service_click_actions
            .toggleControlPanel(d, context, self);
                self.service_click_actions
            .show_service(service, context, self);
              });
          view_service.append('image')
        .attr('xlink:href', '/assets/images/icons/icon_noshadow_view.png')
        .attr('class', 'cp-button')
        .attr('x', -40)
        .attr('y', function(d) {
                return (d.h / 2) - 16;
              })
        .attr('width', 32)
        .attr('height', 32);

          // Add a button to destroy a service
          var destroy_service = control_panel.append('g')
        .attr('class', 'destroy-service')
        .on('click.cp', function(d) {
                // Get the service element
                var context = this.parentNode.parentNode,
                    service = self.serviceForBox(d);
                self.service_click_actions
            .toggleControlPanel(d, context, self);
                self.service_click_actions
            .destroyServiceConfirm(service, context, self);
              });
          destroy_service.append('image')
        .attr('xlink:href', '/assets/images/icons/icon_noshadow_destroy.png')
        .attr('class', 'cp-button')
        .attr('x', function(d) {
                return (d.w / 2) - 16;
              })
        .attr('y', -40)
        .attr('width', 32)
        .attr('height', 32);
          var add_rm_units = control_panel.append('g')
        .attr('class', 'add-rm-units');

        },

        processRelation: function(r) {
          var self = this,
              endpoints = r.get('endpoints'),
              rel_services = [];

<<<<<<< HEAD
          self.setAttrs({
            tree: tree,
            vis: vis,
            xscale: xscale,
            yscale: yscale
=======
          Y.each(endpoints, function(ep) {
            rel_services.push([ep[1].name, self.service_boxes[ep[0]]]);
          });
          return rel_services;
        },

        processRelations: function(rels) {
          var self = this,
              pairs = [];
          Y.each(rels, function(rel) {
            var pair = self.processRelation(rel);

            // skip peer for now
            if (pair.length === 2) {
              var bpair = views.BoxPair()
                                 .model(rel)
                                 .source(pair[0][1])
                                 .target(pair[1][1]);
              // Copy the relation type to the box.
              if (bpair.type === undefined) {
                bpair.type = pair[0][0];
              }
              pairs.push(bpair);
            }
>>>>>>> b24576c1
          });
          return pairs;
        },

        renderSlider: function() {
          var self = this;
          // Build a slider to control zoom level
          // TODO once we have a stored value in view models, use that
          // for the value property, but for now, zoom to 100%
          var slider = new Y.Slider({
            min: 25,
            max: 200,
            value: 100
          });
          slider.render('#slider-parent');
          slider.after('valueChange', function(evt) {
            // Don't fire a zoom if there's a zoom event already in progress;
            // that will run rescale for us.
            if (d3.event && d3.event.scale && d3.event.translate) {
              return;
            }
            self._fire_zoom((evt.newVal - evt.prevVal) / 100);
          });
          self.set('slider', slider);
        },


        /*
         * Utility method to get a service object from the DB
         * given a BoundingBox.
         */
        serviceForBox: function(boundingBox) {
          var db = this.get('db');
          return db.services.getById(boundingBox.id);
        },
        /*
         * Finish DOM-dependent rendering
         *
         * Some portions of the visualization require information pulled
         * from the DOM, such as the clientRects used for sizing relation
         * labels and the viewport size used for sizing the whole graph. This
         * is called after the view is attached to the DOM in order to
         * perform all of that work.  In the app, it's called as a callback
         * in app.showView(), and in testing, it needs to be called manually,
         * if the test relies on any of this data.
         */
        postRender: function() {
          var container = this.get('container');

          // Set the sizes from the viewport.
          this.setSizesFromViewport();

          // Ensure relation labels are sized properly.
          container.all('.rel-label').each(function(label) {
            var width = label.one('text').getClientRect().width + 10;
            label.one('rect').setAttribute('width', width)
              .setAttribute('x', -width / 2);
          });

          // Render the slider after the view is attached.
          // Although there is a .syncUI() method on sliders, it does not
          // seem to play well with the app framework: the slider will render
          // the first time, but on navigation away and back, will not
          // re-render within the view.
          this.renderSlider();

          // Chainable method.
          return this;
        },

        /*
         * Event handler for the add relation button.
         */
        addRelation: function(evt) {
          var curr_action = this.get('currentServiceClickAction'),
              container = this.get('container');
          if (curr_action === 'show_service') {
            this.set('currentServiceClickAction', 'addRelationStart');
            // Add .selectable-service to all .service-border.
            this.addSVGClass('.service-border', 'selectable-service');
          } else if (curr_action === 'addRelationStart' ||
              curr_action === 'addRelationEnd') {
            this.set('currentServiceClickAction', 'toggleControlPanel');

            // Remove selectable border from all nodes.
            this.removeSVGClass('.service-border', 'selectable-service');
          } // Otherwise do nothing.
        },

        removeRelation: function(d, context, view) {
          var env = this.get('env');
          view.addSVGClass(Y.one(context.parentNode).one('.relation'),
              'to-remove pending-relation');
          env.remove_relation(
              d.source().id,
              d.target().id,
              Y.bind(function(ev) {
                view.get('rmrelation_dialog').hide();
              }, this));
        },

        removeRelationConfirm: function(d, context, view) {
          view.set('rmrelation_dialog', views.createModalPanel(
              'Are you sure you want to remove this relation? ' +
              'This cannot be undone.',
              '#rmrelation-modal-panel',
              'Remove Relation',
              Y.bind(function(ev) {
                ev.preventDefault();
                ev.target.set('disabled', true);
                view.removeRelation(d, context, view);
              },
              this)));
        },

        /*
         * Zoom in event handler.
         */
        zoom_out: function(evt) {
          var slider = this.get('slider'),
              val = slider.get('value');
          slider.set('value', val - 25);
        },

        /*
         * Zoom out event handler.
         */
        zoom_in: function(evt) {
          var slider = this.get('slider'),
              val = slider.get('value');
          slider.set('value', val + 25);
        },

        /*
         * Wraper around the actual rescale method for zoom buttons.
         */
        _fire_zoom: function(delta) {
          var vis = this.vis,
              zoom = this.zoom,
              evt = {};

          // Build a temporary event that rescale can use of a similar
          // construction to d3.event.
          evt.translate = zoom.translate();
          evt.scale = zoom.scale() + delta;

          // Update the scale in our zoom behavior manager to maintain state.
<<<<<<< HEAD
          zoom.scale(evt.scale);

          // Update the translate so that we scale from the center
          // instead of the origin.
          var rect = vis.select('rect');
          evt.translate[0] -= parseInt(rect.attr('width'), 10) / 2 * delta;
          evt.translate[1] -= parseInt(rect.attr('height'), 10) / 2 * delta;
          zoom.translate(evt.translate);
=======
          this.zoom.scale(evt.scale);
>>>>>>> b24576c1

          this.rescale(vis, evt);
        },

        /*
         * Rescale the visualization on a zoom/pan event.
         */
        rescale: function(vis, evt) {
          // Make sure we don't scale outside of our bounds.
          // This check is needed because we're messing with d3's zoom
          // behavior outside of mouse events (e.g.: with the slider),
          // and can't trust that zoomExtent will play well.
          var new_scale = Math.floor(evt.scale * 100);
          if (new_scale < 25 || new_scale > 200) {
            evt.scale = this.get('scale');
          }
          this.set('scale', evt.scale);
          vis.attr('transform', 'translate(' + evt.translate + ')' +
              ' scale(' + evt.scale + ')');
        },

        /*
<<<<<<< HEAD
         * Event handler to show the graph-list picker
         */
        showGraphListPicker: function(evt) {
          var container = this.get('container'),
              picker = container.one('.graph-list-picker');
          picker.addClass('inactive');
          picker.one('.picker-expanded').addClass('active');
        },

        /*
         * Event handler to hide the graph-list picker
         */
        hideGraphListPicker: function(evt) {
          var container = this.get('container'),
              picker = container.one('.graph-list-picker');
          picker.removeClass('inactive');
          picker.one('.picker-expanded').removeClass('active');
        },

        /*
     * Set the visualization size based on the viewport
     */
=======
         * Set the visualization size based on the viewport
         */
>>>>>>> b24576c1
        setSizesFromViewport: function() {
          // start with some reasonable defaults
          var vis = this.vis,
              container = this.get('container'),
              xscale = this.xscale,
              yscale = this.yscale,
              viewport_height = '100%',
              viewport_width = parseInt(
              container.getComputedStyle('width'), 10),
              svg = container.one('svg'),
              width = 800,
              height = 600;

          if (container.get('winHeight') &&
              Y.one('#overview-tasks') &&
              Y.one('.navbar')) {
            // Attempt to get the viewport height minus the navbar at top and
            // control bar at the bottom. Use Y.one() to ensure that the
            // container is attached first (provides some sensible defaults)

            viewport_height = container.get('winHeight') -
                styleToNumber('#overview-tasks', 'height', 22) -
                styleToNumber('.navbar', 'height', 87);

            // Make sure we don't get sized any smaller than 800x600
            viewport_height = Math.max(viewport_height, height);
            if (container.getComputedStyle('width') < width) {
              viewport_width = width;
            }
          }
          // Set the svg sizes.
          svg.setAttribute('width', viewport_width)
            .setAttribute('height', viewport_height);

          // Get the resulting computed sizes (in the case of 100%).
          width = parseInt(svg.getComputedStyle('width'), 10);
          height = parseInt(svg.getComputedStyle('height'), 10);

          // Set the internal rect's size.
          svg.one('rect')
            .setAttribute('width', width)
            .setAttribute('height', height);

          // Reset the scale parameters
          this.xscale.domain([-width / 2, width / 2])
            .range([0, width]);
          this.yscale.domain([-height / 2, height / 2])
            .range([height, 0]);
        },

        /*
         * Actions to be called on clicking a service.
         */
        service_click_actions: {
          /*
           * Default action: show or hide control panel.
           */
          toggleControlPanel: function(m, context, view) {
            var cp = Y.one(context).one('.service-control-panel');

            // If we're toggling another element, remove all .actives
            if (!view.hasSVGClass(cp, 'active')) {
              view.removeSVGClass('.service-control-panel.active', 'active');
            }

            // Toggle the current node's class.
            view.toggleSVGClass(cp, 'active');
          },

          /*
           * View a service
           */
          show_service: function(m, context, view) {
            view.fire('showService', {service: m});
          },

          /*
           * Show a dialog before destroying a service
           */
          destroyServiceConfirm: function(m, context, view) {
            // Set service in view.
            view.set('destroy_service', m);

            // Show dialog.
            view.set('destroy_dialog', views.createModalPanel(
                'Are you sure you want to destroy the service? ' +
                'This cannot be undone.',
                '#destroy-modal-panel',
                'Destroy Service',
                Y.bind(function(ev) {
                  ev.preventDefault();
                  ev.target.set('disabled', true);
                  view.service_click_actions
                      .destroyService(m, context, view);
                },
                this)));
          },

          /*
           * Destroy a service.
           */
          destroyService: function(m, context, view) {
            var env = view.get('env'),
                service = view.get('destroy_service');
            env.destroy_service(
                service.get('id'), Y.bind(function(ev) {
                  view.get('destroy_dialog').hide();
                }, this));
          },

          /*
           * Fired when clicking the first service in the add relation
           * flow.
           */
          addRelationStart: function(m, context, view) {
            // Add .selectable-service to all .service-border.
            view.addSVGClass('.service-border', 'selectable-service');
            // Remove selectable border from current node.
            var node = Y.one(context).one('.service-border');
            view.removeSVGClass(node, 'selectable-service');
            // Store start service in attrs.
            view.set('addRelationStart_service', m);
            // Set click action.
            view.set('currentServiceClickAction',
                'addRelationEnd');
          },

          /*
           * Fired when clicking the second service is clicked in the
           * add relation flow.
           */
          addRelationEnd: function(m, context, view) {
            // Remove selectable border from all nodes.
            view.removeSVGClass('.selectable-service', 'selectable-service');

            // Get the vis, and links, build the new relation.
            var vis = view.vis,
                env = view.get('env'),
                container = view.get('container'),
                rel = views.BoxPair();

            rel.source(view.get('addRelationStart_service'));
            rel.target(m);

            // Add temp relation between services.
            var link = vis.selectAll('line.pending-relation')
                .data([rel]);
            link.enter().insert('svg:line', 'g.service')
                .attr('class', 'relation pending-relation');
            // Unwrap the <line> obj and use it as this
            // for drawRelation. Mimics the traditional call interface
            view.drawRelation.call(link[0][0], rel);

            // Fire event to add relation in juju.
            // This needs to specify interface in the future.
            env.add_relation(
                rel.source().id,
                rel.target().id,
                function(resp) {
                  if (resp.err) {
                    console.log('Error adding relation');
                  }
                });
            // For now, set back to show_service.
            view.set('currentServiceClickAction', 'toggleControlPanel');
          }
        }

      }, {
        ATTRS: {
          currentServiceClickAction: { value: 'toggleControlPanel' }
        }
      });

  views.environment = EnvironmentView;
}, '0.1.0', {
  requires: ['juju-templates',
    'juju-view-utils',
    'd3',
    'base-build',
    'handlebars-base',
    'node',
    'svg-layouts',
    'event-resize',
    'slider',
    'view']
});<|MERGE_RESOLUTION|>--- conflicted
+++ resolved
@@ -50,24 +50,6 @@
           var self = this,
               container = this.get('container'),
               height = 600,
-<<<<<<< HEAD
-              width = 640;
-
-          var services = m.services.toArray().map(function(s) {
-            s.value = s.get('unit_count');
-            return s;
-          });
-          var relations = m.relations.toArray();
-          var fill = d3.scale.category20();
-
-          var xscale = d3.scale.linear()
-        .domain([-width / 2, width / 2])
-        .range([2, width]);
-
-          var yscale = d3.scale.linear()
-        .domain([-height / 2, height / 2])
-        .range([height, 0.27]);
-=======
               width = 640,
               fill = d3.scale.category20();
 
@@ -79,35 +61,20 @@
           this.yscale = d3.scale.linear()
               .domain([-height / 2, height / 2])
               .range([height, 0]);
->>>>>>> b24576c1
-
-          // Create a pan/zoom behavior manager with a range of 25%-200%
+
+          // Create a pan/zoom behavior manager.
           var zoom = d3.behavior.zoom()
-<<<<<<< HEAD
-        .x(xscale)
-        .y(yscale)
+        .x(this.xscale)
+        .y(this.yscale)
         .scaleExtent([0.25, 2.0])
         .on('zoom', function() {
                 // Keep the slider up to date with the scale on other sorts
                 // of zoom interactions
-                var s = self.get('slider');
+                var s = self.slider;
                 s.set('value', Math.floor(d3.event.scale * 100));
                 self.rescale(vis, d3.event);
-=======
-              .x(this.xscale)
-              .y(this.yscale)
-              .scaleExtent([0.25, 1.75])
-              .on('zoom', function() {
-                    self.rescale(vis, d3.event);
->>>>>>> b24576c1
               });
           self.zoom = zoom;
-
-          function rescale() {
-            vis.attr('transform',
-                'translate(' + d3.event.translate + ')' +
-                     ' scale(' + d3.event.scale + ')');
-          }
 
           // Set up the visualization with a pack layout.
           var vis = d3.select(container.getDOMNode())
@@ -613,13 +580,6 @@
               endpoints = r.get('endpoints'),
               rel_services = [];
 
-<<<<<<< HEAD
-          self.setAttrs({
-            tree: tree,
-            vis: vis,
-            xscale: xscale,
-            yscale: yscale
-=======
           Y.each(endpoints, function(ep) {
             rel_services.push([ep[1].name, self.service_boxes[ep[0]]]);
           });
@@ -644,7 +604,6 @@
               }
               pairs.push(bpair);
             }
->>>>>>> b24576c1
           });
           return pairs;
         },
@@ -668,9 +627,8 @@
             }
             self._fire_zoom((evt.newVal - evt.prevVal) / 100);
           });
-          self.set('slider', slider);
-        },
-
+          self.slider = slider;
+        },
 
         /*
          * Utility method to get a service object from the DB
@@ -764,7 +722,7 @@
          * Zoom in event handler.
          */
         zoom_out: function(evt) {
-          var slider = this.get('slider'),
+          var slider = this.slider,
               val = slider.get('value');
           slider.set('value', val - 25);
         },
@@ -773,7 +731,7 @@
          * Zoom out event handler.
          */
         zoom_in: function(evt) {
-          var slider = this.get('slider'),
+          var slider = this.slider,
               val = slider.get('value');
           slider.set('value', val + 25);
         },
@@ -792,7 +750,6 @@
           evt.scale = zoom.scale() + delta;
 
           // Update the scale in our zoom behavior manager to maintain state.
-<<<<<<< HEAD
           zoom.scale(evt.scale);
 
           // Update the translate so that we scale from the center
@@ -801,9 +758,6 @@
           evt.translate[0] -= parseInt(rect.attr('width'), 10) / 2 * delta;
           evt.translate[1] -= parseInt(rect.attr('height'), 10) / 2 * delta;
           zoom.translate(evt.translate);
-=======
-          this.zoom.scale(evt.scale);
->>>>>>> b24576c1
 
           this.rescale(vis, evt);
         },
@@ -826,7 +780,6 @@
         },
 
         /*
-<<<<<<< HEAD
          * Event handler to show the graph-list picker
          */
         showGraphListPicker: function(evt) {
@@ -847,12 +800,8 @@
         },
 
         /*
-     * Set the visualization size based on the viewport
-     */
-=======
          * Set the visualization size based on the viewport
          */
->>>>>>> b24576c1
         setSizesFromViewport: function() {
           // start with some reasonable defaults
           var vis = this.vis,
@@ -970,9 +919,11 @@
           addRelationStart: function(m, context, view) {
             // Add .selectable-service to all .service-border.
             view.addSVGClass('.service-border', 'selectable-service');
+
             // Remove selectable border from current node.
             var node = Y.one(context).one('.service-border');
             view.removeSVGClass(node, 'selectable-service');
+
             // Store start service in attrs.
             view.set('addRelationStart_service', m);
             // Set click action.
