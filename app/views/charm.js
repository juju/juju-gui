'use strict';

YUI.add('juju-view-charm-collection', function(Y) {

  var views = Y.namespace('juju.views'),
      Templates = views.Templates,
      utils = Y.namespace('juju.views.utils');

  Y.Handlebars.registerHelper('iflat', function(iface_decl, options) {
    // console.log('helper', iface_decl, options, this);
    var result = [];
    var ret = '';
    Y.Object.each(iface_decl, function(value, name) {
      if (name) {
        result.push({
          name: name, 'interface': value['interface']
        });
      }
    });

    if (result && result.length > 0) {
      for (var x = 0, j = result.length; x < j; x += 1) {
        ret = ret + options.fn(result[x]);
      }
    } else {
      ret = 'None';
    }
    return ret;
  });

  Y.Handlebars.registerHelper('markdown', function(text) {
    if (!text || text === undefined) {return '';}
    return new Y.Handlebars.SafeString(
        Y.Markdown.toHTML(text));
  });


  var CharmView = Y.Base.create('CharmView', Y.View, [], {
    initializer: function() {
      this.set('charm', null);
      console.log('Loading charm view', this.get('charm_data_url'));
      this.get('charm_store').sendRequest({
        request: this.get('charm_data_url'),
        callback: {
          'success': Y.bind(this.on_charm_data, this),
          'failure': function er(e) {
            console.error(e.error);
          }
        }
      });
    },

    template: Templates.charm,

    render: function() {
<<<<<<< HEAD
      console.log('render', this.get('charm'));
      var container = this.get('container');
=======
      var charm = this.get('charm'),
          container = this.get('container');
      console.log('render', charm);
>>>>>>> d0ecd4a7
      CharmCollectionView.superclass.render.apply(this, arguments);
      if (!charm) {
        container.setHTML('<div class="alert">Loading...</div>');
        return;
      }
      // Convert time stamp TODO: should be in db layer
      var last_modified = charm.last_change.created;
      if (last_modified) {
        charm.last_change.created = new Date(last_modified * 1000);
      }

      var settings = utils.extractServiceSettings(charm.config.options);

      container.setHTML(this.template({
        charm: charm,
        settings: settings}));

      container.one('#charm-deploy').on(
          'click', Y.bind(this.on_charm_deploy, this));
      return this;
    },

    on_charm_data: function(io_request) {
      var charm = Y.JSON.parse(
          io_request.response.results[0].responseText);
      console.log('results update', charm, this);
      this.set('charm', charm);
      this.render();
    },

    on_charm_deploy: function(evt) {
      var charm = this.get('charm'),
          container = this.get('container'),
          charmUrl = charm.series + '/' + charm.name,
          env = this.get('env');
      console.log('charm deploy', charm);
      // Generating charm url: see http://jujucharms.com/tools/store-missing
      // for examples of charm addresses.
      if (charm.owner !== 'charmers') {
        charmUrl = '~' + charm.owner + '/' + charmUrl;
      }
      charmUrl = 'cs:' + charmUrl;

      // Gather the configuration values from the form.
      var serviceName = container.one('#service-name').get('value'),
          config = utils.getElementsValuesMapping(container,
              '#service-config .config-field');

      // The deploy call generates an event chain leading to a call to
      // `app.on_database_changed()`, which re-dispatches the current view.
      // For this reason we need to redirect to the root page right now.
      this.fire('showEnvironment');
      env.deploy(charmUrl, serviceName, config, function(msg) {
        console.log(charmUrl + ' deployed');
      });
    }
  });

  var CharmCollectionView = Y.Base.create('CharmCollectionView', Y.View, [], {

    initializer: function() {
      console.log('View: Initialized: Charm Collection', this.get('query'));
      this.set('charms', []);
      this.set('current_request', null);
      Y.one('#omnibar').on('submit', this.on_search_change, this);
      this.on_search_change();
    },

    template: Templates['charm-collection'],

    render: function() {
      var container = this.get('container'),
          charm = this.get('charm'); // TODO change attribute name to "model"

      CharmCollectionView.superclass.render.apply(this, arguments);
      container.setHTML(this.template({charms: this.get('charms')}));

      // TODO: Use view.events structure to attach this
      container.all('div.thumbnail').each(function(el) {
        el.on('click', function(evt) {
          this.fire('showCharm', {charm_data_url: this.getData('charm-url')});
        });
      });

      return this;
    },

    on_search_change: function(evt) {
      console.log('search update');
      if (evt) {
        evt.preventDefault();
        evt.stopImmediatePropagation();
      }

      var query = Y.one('#charm-search').get('value');
      if (query) {
        this.set('query', query);
      } else {
        query = this.get('query');
      }

      // The handling in datasources-plugins is an example of doing this a bit
      // better ie. io cancellation outstanding requests, it does seem to
      // cause some interference with various datasource plugins though.
      this.get('charm_store').sendRequest({
        request: 'search/json?search_text=' + query,
        callback: {
          'success': Y.bind(this.on_results_change, this),
          'failure': function er(e) { console.error(e.error); }
        }});
    },

    on_results_change: function(io_request) {
      var result_set = Y.JSON.parse(
          io_request.response.results[0].responseText);
      console.log('results update', result_set, this);
      this.set('charms', result_set.results);
      this.render();
    }

  });

  views.charm_collection = CharmCollectionView;
  views.charm = CharmView;

}, '0.1.0', {
  requires: [
    'node',
    'handlebars',
    'datasource-io',
    'datasource-jsonschema',
    'io-base',
    'json-parse',
    'gallery-markdown',
    'view']
});<|MERGE_RESOLUTION|>--- conflicted
+++ resolved
@@ -53,14 +53,9 @@
     template: Templates.charm,
 
     render: function() {
-<<<<<<< HEAD
-      console.log('render', this.get('charm'));
-      var container = this.get('container');
-=======
       var charm = this.get('charm'),
           container = this.get('container');
       console.log('render', charm);
->>>>>>> d0ecd4a7
       CharmCollectionView.superclass.render.apply(this, arguments);
       if (!charm) {
         container.setHTML('<div class="alert">Loading...</div>');
