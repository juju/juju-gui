--- conflicted
+++ resolved
@@ -59,12 +59,6 @@
       var storeId = this.get('charm_data_url').replace(
           'json', '').replace('charms', '');
       this.set('charm', null);
-<<<<<<< HEAD
-      console.log('Loading charm view', this.get('charm_data_url'));
-      this.get('store').charm(this.get('storeId'), {
-        'success': Y.bind(this.on_charm_data, this),
-        'failure': function er(e) { console.error(e.error); }
-=======
       console.log('Loading charm view', storeId);
       this.get('store').charm(storeId, {
         'success': Y.bind(function(data) {
@@ -75,7 +69,6 @@
         'failure': function(e) {
           console.error(e.error);
         }
->>>>>>> 9a88bd77
       });
       // Bind visualization resizing on window resize.
       Y.on('windowresize', Y.bind(function() {
