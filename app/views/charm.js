--- conflicted
+++ resolved
@@ -53,15 +53,9 @@
     template: Templates.charm,
 
     render: function() {
-<<<<<<< HEAD
       var charm = this.get('charm'),
           container = this.get('container');
       console.log('render', charm);
-=======
-      console.log('render', this.get('charm'));
-
-      var container = this.get('container');
->>>>>>> eeba2e48
       CharmCollectionView.superclass.render.apply(this, arguments);
       if (!charm) {
         container.setHTML('<div class="alert">Loading...</div>');
