--- conflicted
+++ resolved
@@ -18,29 +18,16 @@
     // console.log('helper', iface_decl, options, this);
     var result = [];
     var ret = '';
-<<<<<<< HEAD
-    for (var i in iface_decl) {
-      if (!i)
-        continue;
-      result.push({
-        'name': i,
-        'interface': iface_decl[i]['interface']});
-    }
-
-    if (result && result.length > 0) {
-      for (var x = 0, j = result.length; x < j; x++) {
-=======
     Y.Object.each(iface_decl, function(value, name) {
       if (name) {
-        result.push({
+      result.push({
           name: name, 'interface': value['interface']
         });
-      }
+    }
     });
 
     if (result && result.length > 0) {
       for (var x = 0, j = result.length; x < j; x += 1) {
->>>>>>> 56d89317
         ret = ret + options.fn(result[x]);
       }
     } else {
@@ -81,14 +68,8 @@
         var charm = this.get('charm');
         // Convert time stamp TODO: should be in db layer
         var last_modified = charm.last_change.created;
-<<<<<<< HEAD
         if (last_modified)
           charm.last_change.created = new Date(last_modified * 1000);
-=======
-        if (last_modified) {
-          charm.last_change.created = new Date(last_modified * 1000);
-        }
->>>>>>> 56d89317
         container.setHTML(this.template({'charm': charm}));
 
         container.one('#charm-deploy').on(
@@ -147,14 +128,8 @@
       CharmCollectionView.superclass.render.apply(this, arguments);
       container.setHTML(this.template({'charms': this.get('charms')}));
       // TODO: Use view.events structure to attach this
-<<<<<<< HEAD
       container.all('div.thumbnail').each(function(el ) {
         el.on('click', function(evt) {
-          //console.log('Click', this.getData('charm-url'));
-=======
-      container.all('div.thumbnail').each(function(el) {
-        el.on('click', function(evt) {
->>>>>>> 56d89317
           self.fire('showCharm', {charm_data_url: this.getData('charm-url')});
         });
       });
@@ -176,15 +151,9 @@
         query = this.get('query');
       }
 
-<<<<<<< HEAD
-      // The handling in datasources-plugins is an example of doing this a bit better
-      // ie. io cancellation outstanding requests, it does seem to cause some interference
-      // with various datasource plugins though.
-=======
       // The handling in datasources-plugins is an example of doing this a bit
       // better ie. io cancellation outstanding requests, it does seem to
       // cause some interference with various datasource plugins though.
->>>>>>> 56d89317
       this.get('charm_store').sendRequest({
         request: 'search/json?search_text=' + query,
         callback: {
