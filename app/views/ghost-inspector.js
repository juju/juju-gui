--- conflicted
+++ resolved
@@ -59,52 +59,6 @@
 
       var ghostService = this.db.services.ghostService(charm);
       var self = this;
-<<<<<<< HEAD
-      var ghostInspector = new Y.juju.views.ServiceInspector(charm, {
-        // Because this is an extension `this` points to the JujuApp.
-        db: this.db,
-        env: this.env,
-        ghostService: ghostService,
-        // Controller will show the first one in this array by default.
-        viewletList: ['ghostConfig'],
-        // The view container template.
-        template: Y.juju.views.Templates['ghost-config-wrapper'],
-        // These events are for the viewlet container.
-        events: {
-          '.close' : { 'click': 'destroy' },
-          '.cancel': { 'click': 'destroy' }
-        },
-        // These events are for the viewlets and have their callbacks bound to
-        // the controller's prototype and are then mixed with the container's
-        // events for final binding.
-        viewletEvents: {
-          '.deploy': { 'click': 'deployCharm' },
-          'input.config-file-upload': { 'change': 'handleFileUpload' },
-          'span.config-file-upload': { 'click': '_showFileDialogue' },
-          'input[name=service-name]': { 'valuechange': 'updateGhostName' }
-        },
-        // The configuration for the view container template.
-        templateConfig: {
-          packageName: charm.get('package_name'),
-          id: charm.get('id')
-        }
-      });
-
-      this._ghostInspectors.push(ghostInspector);
-
-      ghostInspector.inspector.after('destroy', function(e) {
-        // This loops through the instantiated ghostInspectors to find one
-        // which matches the one which has fired the destroy event notifying
-        // that it's been destroyed so we can remove it from the collection
-        this._ghostInspectors.forEach(function(inspector, index) {
-          if (e.currentTarget === inspector.inspector) {
-            self._ghostInspectors.splice(index, 1);
-          }
-        });
-      }, this);
-=======
->>>>>>> bda206ec
-
       var environment = this.views.environment.instance,
           ghostInspector = environment.createServiceInspector(ghostService);
     }
