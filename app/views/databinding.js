/*
This file is part of the Juju GUI, which lets users view and manage Juju
environments within a graphical interface (https://launchpad.net/juju-gui).
Copyright (C) 2012-2013 Canonical Ltd.

This program is free software: you can redistribute it and/or modify it under
the terms of the GNU Affero General Public License version 3, as published by
the Free Software Foundation.

This program is distributed in the hope that it will be useful, but WITHOUT
ANY WARRANTY; without even the implied warranties of MERCHANTABILITY,
SATISFACTORY QUALITY, or FITNESS FOR A PARTICULAR PURPOSE.  See the GNU Affero
General Public License for more details.

You should have received a copy of the GNU Affero General Public License along
with this program.  If not, see <http://www.gnu.org/licenses/>.
*/

'use strict';

/**
   Provide the DataBinding library.

   @module views
   @submodule views.databinding
 */

YUI.add('juju-databinding', function(Y) {

  var views = Y.namespace('juju.views'),
      utils = Y.namespace('juju.views.utils'),
      models = Y.namespace('juju.models'),
      Templates = views.Templates,
      slice = [].slice;

  views.BindingEngine = (function() {
    var DEFAULT_FIELD_HANDLERS = {
      input: {
        'get': function(node) { return node.get('value');},
        'set': function(node, value) { node.set('value', value);}
      },
      textarea: {
        'get': function(node) { return node.get('value');},
        'set': function(node, value) { node.set('value', value);}
      },
      'default': {
        'get': function(node) { return node.get('text');},
        'set': function(node, value) { node.setHTML(value);}
      }
    };

    /**
     Get the field handler for a given node with a fallback.

     @method _getFieldHandler
     */
    function _getNodeHandler(node) {
      /* jshint -W040 */
      var field = this._fieldHandlers[node.tagName.toLowerCase()];
      if (!field) {
        field = this._fieldHandlers['default'];
      }
      return field;
    }

    function _indexBindings(bindings, keyfunc, multiple) {
      var index = {};
      if (!keyfunc) {
        keyfunc = function(b) {
          if (b.name === '*' || b.name === '+') {
            // Our wildcards are handled in a different path.
            return;
          }
          return b.name.split('.')[0];
        };
      }

      bindings.forEach(function(binding) {
        var key = keyfunc(binding);
        if (!key) {
          return;
        }
        if (multiple) {
          if (!index[key]) {
            index[key] = [];
          }
          index[key].push(binding);
        } else {
          index[key] = binding;
        }
      });
      return index;
    }

    /**
      Trigger callback when present on context. Passes additional arguments to
      its callback.

      @method optionalCallback
      @param {Object} context of both call and callback.
      @param {String} callbackName to resolve and if present invoke.
      @return {Object} return value of callback.
    */
    function optionalCallback(context, callbackName) {
      var callback = context[callbackName];
      if (callback) {
        return callback.apply(context, slice.call(arguments, 2));
      }
      return undefined;
    }

    /**
      Trigger callback when present on context

      @method optionalCallbacks
      @param {Array} Array of context objects to invoke optionalCallback on.
      @param {String} callbackName to resolve and if present invoke.
      @param {Arguments} arguments passed to callback.
      @return {Boolean} return if any callbacks returned any value.
    */
    function optionalCallbacks(contextArray, callbackName, target, value) {
      //Alias to preserve in scope.
      var name = callbackName,
          tgt = target,
          val = value,
          result = true;

      if (!contextArray) {return;}
      contextArray.forEach(function(context) {
        var retval = optionalCallback(context, name, tgt, val);
        if (retval !== undefined) {
          result = result && retval;
        }
      });
      return result;
    }

    /**
      Utility method to filter down our list of bindings
      based on optional list of bound model attributes
      that we have change indications on. If no keys
      are specified, all bindings are updated.

      @method deltaFromChange
      @param {Array} modelChangeKeys array of {String} keys that have changed.
      @param {Y.EventFacade | Object} e an event change object.
      @return {Array} bindings array filtered by keys when present.
    */
<<<<<<< HEAD
    function deltaFromChange(modelChangeKeys) {
      /* jshint -W040 */
=======
    function deltaFromChange(modelChangeKeys, e) {
      /*jshint validthis:true */
>>>>>>> d6647176
      var self = this;
      var bindings = this._bindings;
      var result = {bindings: [], wildcards: {}};
      var index = _indexBindings(bindings);
      // Handle wildcards (before we filter down bindings)
      result.wildcards = _indexBindings(bindings, function(binding) {
        if (binding.name !== '*' && binding.name !== '+') {
          return;
        }
        return binding.name;
      }, true);

      if (modelChangeKeys !== undefined && modelChangeKeys.length !== 0) {
        bindings = bindings.filter(function(binding) {
          // Change events don't honor nested key paths. This means
          // we may update bindings that impact multiple DOM nodes
          // (our granularity is too low).
          return (modelChangeKeys.indexOf(binding.name.split('.')[0]) > -1);
        });
      }

      // Handle deps
      bindings.forEach(function(binding) {
        if (binding.name === '*' ||
            binding.name === '+') {
          return;
        }
        result.bindings.push(binding);
        if (binding.dependents) {
          binding.dependents.forEach(function(dep) {
            var depends = index[dep];
            if (depends) {
              result.bindings.push(depends);
            }
          });
        }
      });

      return result;
    }

    /**
     * Check if a target name is in classes bases
     *
     * @method checkClassImplements
     * @param {Object} obj to check.
     * @param {String} target class name, (ex. modelList).
     * @return {Boolean} target in bases.
     */
    function checkClassImplements(obj, target) {
      if (typeof obj !== 'object') {
        return false;
      }

      if (obj._getClasses) {
        var classNames = obj._getClasses().map(function(c) { return c.NAME;});
        return classNames.indexOf(target) > -1;
      }
      return false;
    }

    /**
     * Class which manages the relationship between
     * a model and its viewlet(s).
     *
     * @class BindingEngine
     * @param {Object} options taking:
     *          interval: ms window to restrict multiple DOM udpates.250ms
     *          default.
     */
    function BindingEngine(options) {
      this.options = options || {};
      this.interval = this.options.interval !== undefined ?
          this.options.interval : 250;
      this._viewlets = {};  // {viewlet.name: viewlet}
      this._bindings = [];  // [Binding,...]
      this._unappliedChanges = []; // Model keys having changes we've buffered.
      this._fieldHandlers = DEFAULT_FIELD_HANDLERS;
      this._models = {}; // {ModelName: [Event Handles]}
    }

    /**
     * @method addBinding
     * @param {Object} config A bindings Object, see description in `bind`.
     * @param {Object} viewlet A reference to the viewlet being bound.
     * @return {Object} binding.
     */
    BindingEngine.prototype.addBinding = function(config, viewlet) {
      var defaultBinding = {};
      defaultBinding.get = function(model) { return model.get(this.name);};
      var binding = Y.mix(defaultBinding, config);
      if (viewlet.get) {
        binding.get = viewlet.get;
      }
      // Explicitly allow additional binding information to
      // be passed in the viewlet config. From this we can
      // resolve formatters and update callbacks.
      if (viewlet.bindings && viewlet.bindings[config.name]) {
        binding = Y.mix(binding, viewlet.bindings[config.name], true);
      }

      // This could be done ahead of time, but by doing this at runtime
      // we allow very flexible DOM mutation out of band. Revisit if
      // this shows up on a profile.
      if (binding.target) {
        binding.field = _getNodeHandler.call(this, binding.target.getDOMNode());
      }

      binding.viewlet = viewlet;
      this._bindings.push(binding);
      return binding;
    };

    /**
      Bind a model or modellist to one or more viewlets.  This is a one-way
      binding from the model to the DOM. Model changes are automatically made
      in the DOM. Special handling is provided to detect conflicts and indicate
      when form values differ from the model.

      From within the DOM, data-bind='model key' attributes can be used to
      associate bindings from the model into the DOM. Nested keys are supported
      by using '.' (dotted) paths. As an important development/debug tip when
      trying to use YUI to select a dotted path name make sure to quote the
      entire path. For example Y.one('[data-bind="a.b.c."]').

      Viewlets can provide a number of configuration options
      for use here:

        - name {String}: A unique (within this engine) key to
            index a viewlet by. (required)

        - container {Y.Node} The container into which the viewlet renders.

        - bindings {Object}: A mapping from model property names
              to additional properties available to the binding.
              Currently we support the following callbacks on
              a per binding name basis:
                format(value) -> {New Value}
                update(node, value) -> Mutate DOM directly. If
                   format was provided as well the formatted
                   value will be used.

            Bindings is optional in the case of ModelLists as the
            pattern is to re-render children.

        - update {Function}: Optional function used by ModelLists
            to update its container on add/remove/change. If no
            update method is passed in as configuration then
            the original render method is called and its result
            is set into container. Either way 'this' is the viewlet
            and its called with the modellist as its argument.

      @method bind
      @param {Object} model || model list.
      @param {Object||Array} viewlets or array of viewlets.
      @chainable
    */
    BindingEngine.prototype.bind = function(model, viewlets) {
      if (!Y.Lang.isArray(viewlets)) { viewlets = [viewlets]; }
      Y.each(viewlets, function(v) {
        this._bind(model, v);}, this);
      return this;
    };

    /**
      Bind a model to a viewlet.

      @method _bind
      @param {Object} model to bind.
      @param {Object} viewlet to prepare for updates.
      @chainable
    */
    BindingEngine.prototype._bind = function(model, viewlet) {
      var viewletModel = model;
      if (!viewlet) {
        throw new Error('Unable to bind, invalid Viewlet');
      }

      // Push a bound remove callback the viewlet can use.
      viewlet.remove = Y.bind(function() {
        this.resetModelChangeEvents(model);
        this.resetViewletDOMEvents(viewlet);
        viewlet.model = null;
      }, this);

      this._viewlets[viewlet.name] = viewlet;

      if (viewlet.selectBindModel) {
        viewletModel = viewlet.selectBindModel(model);
      }

      // When selectBindModel doesn't return a valid target, skip the binding.
      if (!viewletModel) {
        return this;
      }
      viewlet.model = viewletModel;

      if (checkClassImplements(viewletModel, 'modelList')) {
        // Model list
        viewlet._eventHandles.push(
            viewletModel.after(['add', 'remove', 'change'],
                              this._modelListChange, this));

        this._modelListChange();
        return this;
      }

      var modelEventHandles = this.resetModelChangeEvents(model);
      if (checkClassImplements(viewletModel, 'model')) {
        modelEventHandles.push(
            model.on('change', this._modelChangeHandler, this));
      } else {
        // Pojo support
        // This typically depends on an Object.observe polyfill being
        // in place (which it is). As browsers natively support this
        // we can one day drop the polyfill.
        var callback = Y.bind(this._modelChangeHandler, this);
        Object.observe(model, callback);
        modelEventHandles.push({model: model, callback: callback});
      }

      // Bind and listen for model changes.
      viewlet.container.all('[data-bind]').each(function(node) {
        // Add the binding for each element
        this.addBinding({
          name: node.getData('bind'),
          target: node
        }, viewlet);
        viewlet._eventHandles.push(
            node.on('valueChange', this._storeChanged, this, viewlet));
      }, this);

      this._setupHeirarchicalBindings();
      this._setupDependencies();
      this._setupWildcarding(viewlet);
      this._modelChangeHandler();

      return this;
    };

    /**
     Specialize bindings related to dotted key paths to look for higher
     level objects and mix in their methods when present. This is called
     automatically during the binding process.

     @method _setupHeirarchicalBindings
    */
    BindingEngine.prototype._setupHeirarchicalBindings = function() {
      this._bindings.forEach(function(binding) {
        if (binding.name.indexOf('.') === -1) {
          // The path isn't dotted so nothing to
          // inherit.
          return;
        }
        if (!binding.viewlet.bindings) {
          // There are not bindings so nothing to
          // inherit.
          return;
        }
        // We have a nested path, see if there is a bindings
        // entry under the viewlet and use its methods where
        // present in parent and not present in the child.
        var parentName = binding.name.split('.')[0];
        var parentBinding = binding.viewlet.bindings[parentName];
        if (!parentBinding) {
          return;
        }
        // Non-overwriting mix into binding.
        Y.mix(binding, parentBinding, false);
      });
    };

    /**
     Setup an inverted mapping from the optional binding.depends list
     such that we can directly translate from a change event on a
     dependency to the bindings it should trigger. Called automatically.

     @method _setupDependencies
     */
    BindingEngine.prototype._setupDependencies = function() {
      var self = this;
      var bindings = this._bindings;
      var index = _indexBindings(bindings);

      bindings.forEach(function(binding) {
        if (binding.depends) {
          binding.depends.forEach(function(dep) {
            var source = index[dep];
            if (!source) {
              // This can indicate we depend on an implicit binding (one only
              // referenced in the DOM). At this point we must create a binding
              // object to satisfy dependency.
              source = self.addBinding({
                name: dep,
                dependents: []}, binding.viewlet);
            }
            if (source.dependents === undefined) {
              source.dependents = [];
            }
            if (source.dependents.indexOf(binding.name) === -1) {
              source.dependents.push(binding.name);
            }
          });
        }
      });
    };

    /**
     Process a viewlet searching for wildcard bindings and
     roll those into a consumable form.

     @method _setupWildcarding
     @param {Viewlet} viewlet to setup for wildcarding.
     */
    BindingEngine.prototype._setupWildcarding = function(viewlet) {
      if (!viewlet.bindings) {
        return;
      }
      var self = this;
      Object.keys(viewlet.bindings).forEach(function(name) {
        if (name !== '*' && name !== '+') {
          return;
        }
        // This works because bindings is an array, we can
        // register more than one wildcard.
        var binding = viewlet.bindings[name];
        if (!binding.name) {
          binding.name = name;
        }
        self.addBinding(binding, viewlet);
      });
    };

    /**
     Unbind all event listeners

     @method unbind
    */
    BindingEngine.prototype.unbind = function() {
      var self = this;
      // Unbind each model
      Y.each(this._models, function(handles) {
        handles.forEach(function(handle) {
          if (handle.detach) {
            handle.detach();
          } else {
            Object.unobserve(handle.model, handle.callback);
          }
        });
        handles.splice(0, handles.length);
      });

      Y.Object.values(this._viewlets).forEach(function(viewlet) {
        self.resetViewletDOMEvents(viewlet);
      });
    };

    /**
      Unbind model change events from a given model.
      This shouldn't be called as a client of the framework
      unless you are sure what you're doing. See viewlet.remove


      @method resetModelChangeEvents
      @param {Model} to unbind.
      @return {Array} modelEventHandles (empty but appendable).
     */
    BindingEngine.prototype.resetModelChangeEvents = function(model) {
      var self = this;
      var mID = model.id || model.get('id');
      var modelEventHandles = this._models[mID] || [];
      modelEventHandles.forEach(function(handle) {
        if (handle.detach) {
          handle.detach();
        } else {
          Object.unobserve(handle.model, handle.callback);
        }
      });
      // Empty the list
      modelEventHandles.splice(0, modelEventHandles.length);
      this._models[mID] = modelEventHandles;
      return modelEventHandles;
    };

    /**
      Unbind DOM events created for a given viewlet.

      @method resetViewletDOMEvents
      @param {Viewlet} viewlet to unbind.
      @return {Array} (empty) of DOM event handles.
     */
    BindingEngine.prototype.resetViewletDOMEvents = function(viewlet) {
      var events = viewlet._eventHandles;
      events.forEach(function(handle) {
        handle.detach();
      });
      events.splice(0, events.length);

      // TODO: Filter bindings removing any where viewlet === binding.viewlet.
      return events;
    };

    /**
      Return the viewlet, given `name`.

      @method getViewlet
      @param {String} name to lookup.
      @return {Viewlet} viewlet object.
    */
    BindingEngine.prototype.getViewlet = function(name) {
      // We need the resolved, annotated viewlet.
      return this._viewlets[name];
    };


    BindingEngine.prototype._modelListChange = function(evt) {
      // Force an update to each viewlet registered to the
      // ModelList.
      Y.each(this._viewlets, function(viewlet) {
        var list = viewlet.model;
        // Only update when list is evt target (if we can know this).
        if (!checkClassImplements(list, 'modelList')) {
          return;
        }
        if (viewlet.update) {
          viewlet.update.call(viewlet, list);
        } else {
          viewlet.container.setHTML(viewlet.render(list));
        }
      }, this);
    };

    /**
      Called on valueChange on a bound input to store dirty input references

      @method _storeChanged
      @param {Event} e event object.
      @param {Object} viewlet reference.
    */
    BindingEngine.prototype._storeChanged = function(e, viewlet) {
      var key = e.currentTarget.getData('bind'),
          save = true;

      viewlet._changedValues.forEach(function(value) {
        if (value === key) {
          save = false;
        }
      });
      if (save) {
        viewlet._changedValues.push(key);
      }
      if (viewlet.changed) {
        viewlet.changed(e.target, key,
            _getNodeHandler.call(this, e.target.getDOMNode()));
      }
    };

    /**
      Handle for Y.Model change event. Here we can choose
      which bindings to change based on the change event.
      This is called automatically by the framework.

      This introduces threshold of 250ms without trigger before
      an actual update will occur.

      @method _modelChangeHandler
      @param {Event} evt Y.Model change event.
     */
    BindingEngine.prototype._modelChangeHandler = function(evt) {
      var keys, delta;
      if (Y.Lang.isArray(evt)) {
        // Object.observe updates
        keys = evt.map(function(update) { return update.name; });
      } else {
        keys = evt && Y.Object.keys(evt.changed);
      }

      // Mix any unapplied changes into the key set
      // updating this list. We then use that combined
      // list to generate the binding set.
      if (keys) {
        keys.forEach(function(k) {
          if (this._unappliedChanges.indexOf(k) === -1) {
            this._unappliedChanges.push(k);
          }
        }, this);
      }
      delta = deltaFromChange.call(this, this._unappliedChanges, evt);

      if (this._updateTimeout) {
        this._updateTimeout.cancel();
        this._updateTimeout = null;
      }

      if (this.interval) {
        this._updateTimeout = Y.later(
            this.interval,
            this,
            this._updateDOM,
            [delta]);
      } else {
        this._updateDOM(delta);
      }
    };

    /**
      Mutate the DOM according to model changes. Designed to
      be called from both model and modellist contexts so
      we need to be able to track change/new/removed elements.

      @method _updateDOM
      @param {Object} delta Those bindings which should be updated.
                     When omitted defaults to all bindings. See
                     deltaFromChange.
     */
    BindingEngine.prototype._updateDOM = function(delta) {
      var self = this;
      var resolve = self.resolve;

      // updateDOM applies all the changes clearing the buffer.
      this._unappliedChanges = [];

      if (delta.bindings.length === 0 &&
          !Object.keys(delta.wildcards).length) {
        return;
      }

      // Iterate bindings and updating each element as needed.
      delta.bindings.forEach(function(binding) {
        var viewlet = binding.viewlet;
        var viewletModel = viewlet.model;
        var conflicted;
        // With the introduction of dependencies in the binding
        // layer, its possible to depend on a dependent value
        // but not on its trigger (which in turn might have no
        // binding target in the DOM)
        if (!binding.target) {
          return;
        }

        // If the field has been changed while the user was editing it
        viewlet._changedValues.forEach(function(changeKey) {
          if (changeKey === binding.name) {
            conflicted = binding.target;
            viewlet.unsyncedFields();
            binding.viewlet.conflict(
                binding.target, viewletModel, binding.viewlet.name,
                Y.bind(resolve, self), binding);
          }
        });

        var value = binding.get(viewletModel);
        if (binding.format) {
          value = binding.format.call(binding, value);
        }

        // Do conflict detection
        if (binding.target !== conflicted) {
          optionalCallback(binding,
                           'beforeUpdate', binding.target, value);
          optionalCallbacks(delta.wildcards['+'],
                            'beforeUpdate', binding.target, value);

          // If an apply callback was provided use it to update
          // the DOM otherwise used the field type default.
          if (binding.update) {
            binding.update.call(binding, binding.target, value);
          } else {
            binding.field.set.call(binding, binding.target, value);
          }
          optionalCallbacks(delta.wildcards['+'],
                            'update', binding.target, value);
          optionalCallback(binding,
                           'afterUpdate', binding.target, value);
          optionalCallbacks(delta.wildcards['+'],
                            'afterUpdate', binding.target, value);
        }
      });

      // Run Once, Any update.
      // The design of this calling convention is strange, this is basically
      // just an event, it doesn't have the value, though it could get it
      // from this.viewlet.model.
      optionalCallbacks(delta.wildcards['*'], 'beforeUpdate');
      optionalCallbacks(delta.wildcards['*'], 'update');
      optionalCallbacks(delta.wildcards['*'], 'afterUpdate');
    };

    /**
      Called by the viewlets conflict method after the user has chosen
      to resolve the conflict

      @method resolve
      @param {Y.Node} node that the model is bound to.
      @param {String} viewletName of the viewlet.
      @param {Any} value that the user has accepted to resolve with.
    */
    BindingEngine.prototype.resolve = function(node, viewletName, value) {
      var key = node.getData('bind'),
          viewlet = this._viewlets[viewletName];
      var changedValues = Y.Array.filter(
          viewlet._changedValues, function(value) {
            if (value !== key) {
              return true;
            }
            return false;
          });
      viewlet._changedValues = changedValues;
      var field = _getNodeHandler.call(this, node.getDOMNode());
      field.set.call(this, node, value);
      // If there are no more changed values then tell the
      // the viewlet to update accordingly
      if (viewlet._changedValues.length === 0) {
        viewlet.syncedFields();
      }
    };

    /**
      Clears the changed values array.

      This is called on 'saving' the config values as we overwrite the Juju
      defined values with the user's values.

      @method clearChangedValues
      @param {String} viewletName viewlet name to clear the changed values.
    */
    BindingEngine.prototype.clearChangedValues = function(viewletName) {
      var viewlet = this._viewlets[viewletName];
      viewlet._changedValues = [];
      viewlet.syncedFields();
    };

    return BindingEngine;
  })();

}, '0.1.0', {
  requires: ['juju-view-utils',
             'juju-models',
             'yui-later',
             'observe',
             'node']
});<|MERGE_RESOLUTION|>--- conflicted
+++ resolved
@@ -146,13 +146,8 @@
       @param {Y.EventFacade | Object} e an event change object.
       @return {Array} bindings array filtered by keys when present.
     */
-<<<<<<< HEAD
     function deltaFromChange(modelChangeKeys) {
       /* jshint -W040 */
-=======
-    function deltaFromChange(modelChangeKeys, e) {
-      /*jshint validthis:true */
->>>>>>> d6647176
       var self = this;
       var bindings = this._bindings;
       var result = {bindings: [], wildcards: {}};
