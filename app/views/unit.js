--- conflicted
+++ resolved
@@ -6,15 +6,9 @@
       models = Y.namespace('juju.models'),
       Templates = views.Templates;
 
-<<<<<<< HEAD
   var UnitView = Y.Base.create('UnitView', Y.View, [], {
     initializer: function() {
-      console.log('view.init.unit', this.get('unit'));
-=======
-var UnitView = Y.Base.create('UnitView', Y.View, [], {
-    initializer: function () {
       console.log('view.init.unit', this.get('unit').getAttrs());
->>>>>>> 62519449
     },
 
     template: Templates.unit,
