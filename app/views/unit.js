--- conflicted
+++ resolved
@@ -1,10 +1,6 @@
-<<<<<<< HEAD
-YUI.add('juju-view-unit', function(Y) {
-=======
 "use strict";
 
 YUI.add("juju-view-unit", function(Y) {
->>>>>>> dbb3f3eb
 
 var views = Y.namespace('juju.views'),
     models = Y.namespace("juju.models"),
@@ -57,20 +53,11 @@
 
 views.unit = UnitView;
 
-<<<<<<< HEAD
-}, '0.1.0', {
-    requires: [
-        'base',
-        'handlebars',
-        'node',
-        'view']
-=======
 }, "0.1.0", {
     requires: ['d3',
                'base',
                'handlebars',
                'node',
                'view']
->>>>>>> dbb3f3eb
 
 });