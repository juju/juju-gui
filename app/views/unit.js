--- conflicted
+++ resolved
@@ -13,66 +13,6 @@
 
     template: Templates.unit,
 
-<<<<<<< HEAD
-    render: function () {
-        var container = this.get('container');
-        console.log('view.render.unit');
-        var unit = this.get('unit');
-        if (!unit) {
-            container.setHTML('<div class="alert">Loading...</div>');
-            console.log('waiting on unit data');
-            return this;
-        }
-
-        var db = this.get('db'),
-            service = db.services.getById(unit.service);
-
-        if (!service.get('loaded')) {
-            container.setHTML('<div class="alert">Loading...</div>');
-            console.log('waiting on service data');
-            return this;
-        }
-
-        var charm = db.charms.getById(service.get('charm'));
-
-        if (!charm) {
-            container.setHTML('<div class="alert">Loading...</div>');
-            console.log('waiting on charm data');
-            return this;
-        }
-
-        UnitView.superclass.render.apply(this, arguments);
-
-        var ip_description_chunks = [];
-        if (unit.public_address) {
-            ip_description_chunks.push(unit.public_address);
-        }
-        if (unit.private_address) {
-            ip_description_chunks.push(unit.private_address);
-        }
-        if (unit.open_ports) {
-            ip_description_chunks.push(unit.open_ports.join());
-        }
-        var unit_ip_description;
-        if (ip_description_chunks.length) {
-            unit_ip_description = ip_description_chunks.join(' | ');
-        }
-
-        var unit_error = /-error/.test(unit.agent_state),
-            unit_running = unit.agent_state == 'started',
-            unit_pending = !(unit_running || unit_error);
-
-        container.setHTML(this.template({
-            unit: unit,
-            unit_ip_description: unit_ip_description,
-            service: service.getAttrs(),
-            disabled_remove: service.get('unit_count') <= 1,
-            charm: charm.getAttrs(),
-            machine: db.machines.getById(unit.machine).getAttrs(),
-            unit_error: unit_error,
-            unit_running: unit_running,
-            unit_pending: unit_pending}));
-=======
     render: function() {
       var container = this.get('container');
       console.log('view.render.unit');
@@ -80,12 +20,11 @@
       if (!unit) {
         container.setHTML('<div class="alert">Loading...</div>');
         console.log('waiting on unit data');
->>>>>>> 60224e65
         return this;
       }
 
       var db = this.get('db'),
-          service = db.services.getById(unit.get('service'));
+          service = db.services.getById(unit.service);
 
       if (!service.get('loaded')) {
         container.setHTML('<div class="alert">Loading...</div>');
@@ -104,31 +43,31 @@
       UnitView.superclass.render.apply(this, arguments);
 
       var ip_description_chunks = [];
-      if (unit.get('public_address')) {
-        ip_description_chunks.push(unit.get('public_address'));
+      if (unit.public_address) {
+        ip_description_chunks.push(unit.public_address);
       }
-      if (unit.get('private_address')) {
-        ip_description_chunks.push(unit.get('private_address'));
+      if (unit.private_address) {
+        ip_description_chunks.push(unit.private_address);
       }
-      if (unit.get('open_ports')) {
-        ip_description_chunks.push(unit.get('open_ports').join());
+      if (unit.open_ports) {
+        ip_description_chunks.push(unit.open_ports.join());
       }
       var unit_ip_description;
       if (ip_description_chunks.length) {
         unit_ip_description = ip_description_chunks.join(' | ');
       }
 
-      var unit_error = /-error/.test(unit.get('agent_state')),
-          unit_running = unit.get('agent_state') === 'started',
+      var unit_error = /-error/.test(unit.agent_state),
+          unit_running = unit.agent_state === 'started',
           unit_pending = !(unit_running || unit_error);
 
       container.setHTML(this.template({
-        unit: unit.getAttrs(),
+        unit: unit,
         unit_ip_description: unit_ip_description,
         service: service.getAttrs(),
         disabled_remove: service.get('unit_count') <= 1,
         charm: charm.getAttrs(),
-        machine: db.machines.getById(unit.get('machine')).getAttrs(),
+        machine: db.machines.getById(unit.machine).getAttrs(),
         unit_error: unit_error,
         unit_running: unit_running,
         unit_pending: unit_pending}));
@@ -156,21 +95,12 @@
     },
 
     doResolvedUnit: function(ev) {
-<<<<<<< HEAD
-        ev.preventDefault();
-        var env = this.get('env'),
-            unit = this.get('unit');
-        ev.target.set('disabled', true);
-        env.resolved(unit.id, null, false,
-                     Y.bind(this._doResolvedUnitCallback, this, ev.target));
-=======
       ev.preventDefault();
       var env = this.get('env'),
           unit = this.get('unit');
       ev.target.set('disabled', true);
-      env.resolved(unit.get('id'), null, false,
-          Y.bind(this._doResolvedUnitCallback, this, ev.target));
->>>>>>> 60224e65
+      env.resolved(unit.id, null, false,
+                     Y.bind(this._doResolvedUnitCallback, this, ev.target));
     },
 
     _doResolvedUnitCallback: function(button, ev) {
@@ -180,25 +110,14 @@
       this.resolved_panel.hide();
     },
 
-<<<<<<< HEAD
-    confirmRemoved: function (ev) {
-        // We wait to make the panel until now, because in the render method
-        // the container is not yet part of the document.
-        var unit = this.get('unit'),
-            service = this.get('db').services.getById(unit.service);
-        if (Y.Lang.isUndefined(this.remove_panel)) {
-            this.remove_panel = views.createModalPanel(
-                'Are you sure you want to remove this unit?  ' +
-=======
     confirmRemoved: function(ev) {
       // We wait to make the panel until now, because in the render method
       // the container is not yet part of the document.
       var unit = this.get('unit'),
-          service = this.get('db').services.getById(unit.get('service'));
+          service = this.get('db').services.getById(unit.service);
       if (Y.Lang.isUndefined(this.remove_panel)) {
         this.remove_panel = views.createModalPanel(
             'Are you sure you want to remove this unit?  ' +
->>>>>>> 60224e65
                 'This action cannot be undone, though you can ' +
                 'simply add another unit later.',
             '#remove-modal-panel',
@@ -209,49 +128,12 @@
     },
 
     doRemoveUnit: function(ev) {
-<<<<<<< HEAD
-        ev.preventDefault();
-        var env = this.get('env'),
-            unit = this.get('unit');
-        ev.target.set('disabled', true);
-        env.remove_units(
-            [unit.id],
-            Y.bind(this._doRemoveUnitCallback, this));
-    },
-
-    _doRemoveUnitCallback: function(ev) {
-        // XXX Once we have a way of showing notifications, if ev.err exists,
-        // report it.
-        var unit = this.get('unit'),
-            db = this.get('db'),
-            service = db.services.getById(unit.service),
-            unit_name = ev.unit_names[0];
-        db.units.remove(db.units.getById(unit_name));
-        service.set('unit_count', service.get('unit_count') - 1);
-        this.remove_panel.destroy();
-        this.fire('showService', {service: service});
-    },
-
-    retry: function(ev) {
-        ev.preventDefault();
-        var env = this.get('env'),
-            unit = this.get('unit'),
-            button = ev.target;
-        button.set('disabled', true);
-        env.resolved(unit.id, null, true,
-                    function(ev) {
-                        // XXX Once we have a way of showing notifications, if
-                        // ev.err exists, report it.  Similarly, otherwise,
-                        // generate a success notification.
-                        button.set('disabled', false);}
-                    );
-=======
       ev.preventDefault();
       var env = this.get('env'),
           unit = this.get('unit');
       ev.target.set('disabled', true);
       env.remove_units(
-          [unit.get('id')],
+          [unit.id],
           Y.bind(this._doRemoveUnitCallback, this));
     },
 
@@ -260,7 +142,7 @@
       // report it.
       var unit = this.get('unit'),
           db = this.get('db'),
-          service = db.services.getById(unit.get('service')),
+          service = db.services.getById(unit.service),
           unit_name = ev.unit_names[0];
       db.units.remove(db.units.getById(unit_name));
       service.set('unit_count', service.get('unit_count') - 1);
@@ -274,14 +156,13 @@
           unit = this.get('unit'),
           button = ev.target;
       button.set('disabled', true);
-      env.resolved(unit.get('id'), null, true,
+      env.resolved(unit.id, null, true,
           function(ev) {
             // XXX Once we have a way of showing notifications, if
             // ev.err exists, report it.  Similarly, otherwise,
             // generate a success notification.
             button.set('disabled', false);}
       );
->>>>>>> 60224e65
     }
 
   });
