'use strict';

YUI.add('juju-view-unit', function(Y) {

  var views = Y.namespace('juju.views'),
      models = Y.namespace('juju.models'),
      Templates = views.Templates;

  var UnitView = Y.Base.create('UnitView', Y.View, [], {
    initializer: function() {
<<<<<<< HEAD
      console.log('view.init.unit', this.get('unit').getAttrs());
=======
      console.log('view.init.unit', this.get('unit'));
>>>>>>> 56d89317
    },

    template: Templates.unit,

    render: function() {
      var container = this.get('container');
      console.log('view.render.unit');
      var unit = this.get('unit');
      if (!unit) {
        container.setHTML('<div class="alert">Loading...</div>');
        console.log('waiting on unit data');
        return this;
      }

      var db = this.get('db'),
<<<<<<< HEAD
          service = db.services.getById(unit.get('service'));
=======
          service = db.services.getById(unit.service);
>>>>>>> 56d89317

      if (!service.get('loaded')) {
        container.setHTML('<div class="alert">Loading...</div>');
        console.log('waiting on service data');
        return this;
      }

      var charm = db.charms.getById(service.get('charm'));

      if (!charm) {
        container.setHTML('<div class="alert">Loading...</div>');
        console.log('waiting on charm data');
        return this;
      }

      UnitView.superclass.render.apply(this, arguments);

      var ip_description_chunks = [];
<<<<<<< HEAD
      if (unit.get('public_address')) {
        ip_description_chunks.push(unit.get('public_address'));
      }
      if (unit.get('private_address')) {
        ip_description_chunks.push(unit.get('private_address'));
      }
      if (unit.get('open_ports')) {
        ip_description_chunks.push(unit.get('open_ports').join());
=======
      if (unit.public_address) {
        ip_description_chunks.push(unit.public_address);
      }
      if (unit.private_address) {
        ip_description_chunks.push(unit.private_address);
      }
      if (unit.open_ports) {
        ip_description_chunks.push(unit.open_ports.join());
>>>>>>> 56d89317
      }
      var unit_ip_description;
      if (ip_description_chunks.length) {
        unit_ip_description = ip_description_chunks.join(' | ');
      }

<<<<<<< HEAD
      var unit_error = /-error/.test(unit.get('agent_state')),
          unit_running = unit.get('agent_state') == 'started',
          unit_pending = !(unit_running || unit_error);

      container.setHTML(this.template({
        unit: unit.getAttrs(),
=======
      var unit_error = /-error/.test(unit.agent_state),
          unit_running = unit.agent_state === 'started',
          unit_pending = !(unit_running || unit_error);

      container.setHTML(this.template({
        unit: unit,
>>>>>>> 56d89317
        unit_ip_description: unit_ip_description,
        service: service.getAttrs(),
        disabled_remove: service.get('unit_count') <= 1,
        charm: charm.getAttrs(),
<<<<<<< HEAD
        machine: db.machines.getById(unit.get('machine')).getAttrs(),
=======
        machine: db.machines.getById(unit.machine),
>>>>>>> 56d89317
        unit_error: unit_error,
        unit_running: unit_running,
        unit_pending: unit_pending}));
      return this;
    },

    events: {
      '#resolved-unit-button': {click: 'confirmResolved'},
      '#retry-unit-button': {click: 'retry'},
      '#remove-unit-button': {click: 'confirmRemoved'}
    },

    confirmResolved: function(ev) {
      // We wait to make the panel until now, because in the render method
      // the container is not yet part of the document.
      if (Y.Lang.isUndefined(this.resolved_panel)) {
        this.resolved_panel = views.createModalPanel(
            'Are you sure you want to tell the system this problem has been ' +
            'resolved?  This action cannot be undone.',
            '#resolved-modal-panel',
            'Error Has Been Resolved',
            Y.bind(this.doResolvedUnit, this));
      }
      this.resolved_panel.show();
    },

    doResolvedUnit: function(ev) {
      ev.preventDefault();
      var env = this.get('env'),
          unit = this.get('unit');
      ev.target.set('disabled', true);
<<<<<<< HEAD
      env.resolved(unit.get('id'), null, false,
          Y.bind(this._doResolvedUnitCallback, this, ev.target));
=======
      env.resolved(unit.id, null, false,
                     Y.bind(this._doResolvedUnitCallback, this, ev.target));
>>>>>>> 56d89317
    },

    _doResolvedUnitCallback: function(button, ev) {
      // XXX Once we have a way of showing notifications, if ev.err exists,
      // report it.
      button.set('disabled', false);
      this.resolved_panel.hide();
    },

    confirmRemoved: function(ev) {
      // We wait to make the panel until now, because in the render method
      // the container is not yet part of the document.
<<<<<<< HEAD
      var unit = this.get('unit'),
          service = this.get('db').services.getById(unit.get('service'));
=======
      ev.preventDefault();
      var unit = this.get('unit'),
          service = this.get('db').services.getById(unit.service);
>>>>>>> 56d89317
      if (Y.Lang.isUndefined(this.remove_panel)) {
        this.remove_panel = views.createModalPanel(
            'Are you sure you want to remove this unit?  ' +
                'This action cannot be undone, though you can ' +
                'simply add another unit later.',
            '#remove-modal-panel',
            'Remove Unit',
            Y.bind(this.doRemoveUnit, this));
      }
      this.remove_panel.show();
    },

    doRemoveUnit: function(ev) {
      ev.preventDefault();
      var env = this.get('env'),
          unit = this.get('unit');
      ev.target.set('disabled', true);
      env.remove_units(
<<<<<<< HEAD
          [unit.get('id')],
=======
          [unit.id],
>>>>>>> 56d89317
          Y.bind(this._doRemoveUnitCallback, this));
    },

    _doRemoveUnitCallback: function(ev) {
      // XXX Once we have a way of showing notifications, if ev.err exists,
      // report it.
      var unit = this.get('unit'),
          db = this.get('db'),
<<<<<<< HEAD
          service = db.services.getById(unit.get('service')),
=======
          service = db.services.getById(unit.service),
>>>>>>> 56d89317
          unit_name = ev.unit_names[0];
      db.units.remove(db.units.getById(unit_name));
      service.set('unit_count', service.get('unit_count') - 1);
      this.remove_panel.destroy();
      this.fire('showService', {service: service});
    },

    retry: function(ev) {
      ev.preventDefault();
      var env = this.get('env'),
          unit = this.get('unit'),
          button = ev.target;
      button.set('disabled', true);
<<<<<<< HEAD
      env.resolved(unit.get('id'), null, true,
=======
      env.resolved(unit.id, null, true,
>>>>>>> 56d89317
          function(ev) {
            // XXX Once we have a way of showing notifications, if
            // ev.err exists, report it.  Similarly, otherwise,
            // generate a success notification.
            button.set('disabled', false);}
      );
    }

  });


  views.unit = UnitView;

}, '0.1.0', {
  requires: [
    'd3',
    'base',
    'handlebars',
    'node',
    'juju-view-utils',
    'view']});<|MERGE_RESOLUTION|>--- conflicted
+++ resolved
@@ -8,11 +8,7 @@
 
   var UnitView = Y.Base.create('UnitView', Y.View, [], {
     initializer: function() {
-<<<<<<< HEAD
-      console.log('view.init.unit', this.get('unit').getAttrs());
-=======
       console.log('view.init.unit', this.get('unit'));
->>>>>>> 56d89317
     },
 
     template: Templates.unit,
@@ -28,11 +24,7 @@
       }
 
       var db = this.get('db'),
-<<<<<<< HEAD
-          service = db.services.getById(unit.get('service'));
-=======
           service = db.services.getById(unit.service);
->>>>>>> 56d89317
 
       if (!service.get('loaded')) {
         container.setHTML('<div class="alert">Loading...</div>');
@@ -51,16 +43,6 @@
       UnitView.superclass.render.apply(this, arguments);
 
       var ip_description_chunks = [];
-<<<<<<< HEAD
-      if (unit.get('public_address')) {
-        ip_description_chunks.push(unit.get('public_address'));
-      }
-      if (unit.get('private_address')) {
-        ip_description_chunks.push(unit.get('private_address'));
-      }
-      if (unit.get('open_ports')) {
-        ip_description_chunks.push(unit.get('open_ports').join());
-=======
       if (unit.public_address) {
         ip_description_chunks.push(unit.public_address);
       }
@@ -69,37 +51,23 @@
       }
       if (unit.open_ports) {
         ip_description_chunks.push(unit.open_ports.join());
->>>>>>> 56d89317
       }
       var unit_ip_description;
       if (ip_description_chunks.length) {
         unit_ip_description = ip_description_chunks.join(' | ');
       }
 
-<<<<<<< HEAD
-      var unit_error = /-error/.test(unit.get('agent_state')),
-          unit_running = unit.get('agent_state') == 'started',
-          unit_pending = !(unit_running || unit_error);
-
-      container.setHTML(this.template({
-        unit: unit.getAttrs(),
-=======
       var unit_error = /-error/.test(unit.agent_state),
           unit_running = unit.agent_state === 'started',
           unit_pending = !(unit_running || unit_error);
 
       container.setHTML(this.template({
         unit: unit,
->>>>>>> 56d89317
         unit_ip_description: unit_ip_description,
         service: service.getAttrs(),
         disabled_remove: service.get('unit_count') <= 1,
         charm: charm.getAttrs(),
-<<<<<<< HEAD
-        machine: db.machines.getById(unit.get('machine')).getAttrs(),
-=======
         machine: db.machines.getById(unit.machine),
->>>>>>> 56d89317
         unit_error: unit_error,
         unit_running: unit_running,
         unit_pending: unit_pending}));
@@ -131,13 +99,8 @@
       var env = this.get('env'),
           unit = this.get('unit');
       ev.target.set('disabled', true);
-<<<<<<< HEAD
-      env.resolved(unit.get('id'), null, false,
-          Y.bind(this._doResolvedUnitCallback, this, ev.target));
-=======
       env.resolved(unit.id, null, false,
                      Y.bind(this._doResolvedUnitCallback, this, ev.target));
->>>>>>> 56d89317
     },
 
     _doResolvedUnitCallback: function(button, ev) {
@@ -150,14 +113,9 @@
     confirmRemoved: function(ev) {
       // We wait to make the panel until now, because in the render method
       // the container is not yet part of the document.
-<<<<<<< HEAD
-      var unit = this.get('unit'),
-          service = this.get('db').services.getById(unit.get('service'));
-=======
       ev.preventDefault();
       var unit = this.get('unit'),
           service = this.get('db').services.getById(unit.service);
->>>>>>> 56d89317
       if (Y.Lang.isUndefined(this.remove_panel)) {
         this.remove_panel = views.createModalPanel(
             'Are you sure you want to remove this unit?  ' +
@@ -176,11 +134,7 @@
           unit = this.get('unit');
       ev.target.set('disabled', true);
       env.remove_units(
-<<<<<<< HEAD
-          [unit.get('id')],
-=======
           [unit.id],
->>>>>>> 56d89317
           Y.bind(this._doRemoveUnitCallback, this));
     },
 
@@ -189,11 +143,7 @@
       // report it.
       var unit = this.get('unit'),
           db = this.get('db'),
-<<<<<<< HEAD
-          service = db.services.getById(unit.get('service')),
-=======
           service = db.services.getById(unit.service),
->>>>>>> 56d89317
           unit_name = ev.unit_names[0];
       db.units.remove(db.units.getById(unit_name));
       service.set('unit_count', service.get('unit_count') - 1);
@@ -207,11 +157,7 @@
           unit = this.get('unit'),
           button = ev.target;
       button.set('disabled', true);
-<<<<<<< HEAD
-      env.resolved(unit.get('id'), null, true,
-=======
       env.resolved(unit.id, null, true,
->>>>>>> 56d89317
           function(ev) {
             // XXX Once we have a way of showing notifications, if
             // ev.err exists, report it.  Similarly, otherwise,
