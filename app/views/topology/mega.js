'use strict';

/**
 * IMPORTANT
 *
 * This module represents a single step in the refactor of the environment
 * view. This module is THROW AWAY CODE.  Each forthcoming branch should
 * begin by moving relevant code to the proper module, binding that
 * module to Topo and removing code from here.
 *
 * Any patch adding code here (minus some initial cross module callback changes)
 * is highly suspect.
 *
 * @module mega
 **/

YUI.add('juju-topology-mega', function(Y) {
  var views = Y.namespace('juju.views'),
      models = Y.namespace('juju.models'),
      utils = Y.namespace('juju.views.utils'),
      d3ns = Y.namespace('d3'),
      Templates = views.Templates;

  /**
   * @module topology-service
   * @class MegaModule
   * @namespace views
   **/
  var MegaModule = Y.Base.create('MegaModule', d3ns.Module, [], {
    events: {
      scene: {
        '.service': {
          click: 'serviceClick',
          dblclick: 'serviceDblClick',
          mouseenter: 'serviceMouseEnter',
          mouseleave: 'mousemove'
        },

        '.sub-rel-block': {
          mouseenter: 'subRelBlockMouseEnter',
          mouseleave: 'subRelBlockMouseLeave',
          click: 'subRelBlockClick'
        },
        '.service-status': {
          mouseover: {callback: function(d, self) {
            d3.select(this)
            .select('.unit-count')
            .attr('class', 'unit-count show-count');
          }},
          mouseout: {callback: function(d, self) {
            d3.select(this)
            .select('.unit-count')
            .attr('class', 'unit-count hide-count');
          }}
        },
        '.rel-label': {
          click: 'relationClick',
          mousemove: 'mousemove'
        },
        '.topology .crosshatch-background rect:first-child': {
          /**
           * If the user clicks on the background we cancel any active add
           * relation.
           */
          click: {callback: function(d, self) {
            var container = self.get('container');
            container.all('.environment-menu.active').removeClass('active');
            self.service_click_actions.toggleControlPanel(null, self);
            self.cancelRelationBuild();
            self.hideSubordinateRelations();
          }},
          mousemove: 'mousemove'
        },
        '.dragline': {
          /** The user clicked while the dragline was active. */
          click: {callback: function(d, self) {
            // It was technically the dragline that was clicked, but the
            // intent was to click on the background, so...
            self.backgroundClicked();
          }}
        },
        '.graph-list-picker .picker-button': {
          click: 'showGraphListPicker'
        },
        '.graph-list-picker .picker-expanded': {
          click: 'hideGraphListPicker'
        },
        // Menu/Controls
        '.add-relation': {
          /** The user clicked on the "Build Relation" menu item. */
          click: {
            callback: function(data, context) {
              var box = context.get('active_service'),
                  service = context.serviceForBox(box),
                  origin = context.get('active_context');
              context.addRelationDragStart(box, context);
              context.service_click_actions
                .toggleControlPanel(box, context, origin);
              context.service_click_actions.addRelationStart(
                  box, context, origin);
            }}
        },
        '.view-service': {
          /** The user clicked on the "View" menu item. */
          click: {callback: function(data, context) {
            // Get the service element
            var box = context.get('active_service'),
                service = context.serviceForBox(box);
            context.service_click_actions
              .toggleControlPanel(box, context);
            context.service_click_actions
              .show_service(service, context);
          }}
        },
        '.destroy-service': {
          /** The user clicked on the "Destroy" menu item. */
          click: {callback: function(data, context) {
            // Get the service element
            var box = context.get('active_service'),
                service = context.serviceForBox(box);
            context.service_click_actions
              .toggleControlPanel(box, context);
            context.service_click_actions
              .destroyServiceConfirm(service, context);
          }}
        }
      },
      d3: {
        '.service': {
          'mousedown.addrel': {callback: function(d, context) {
            var evt = d3.event;
            context.longClickTimer = Y.later(750, this, function(d, e) {
              // Provide some leeway for accidental dragging.
              if ((Math.abs(d.x - d.oldX) + Math.abs(d.y - d.oldY)) /
                  2 > 5) {
                return;
              }

              // Sometimes mouseover is fired after the mousedown, so ensure
              // we have the correct event in d3.event for d3.mouse().
              d3.event = e;

              // Start the process of adding a relation
              context.addRelationDragStart(d, context);
            }, [d, evt], false);
          }},
          'mouseup.addrel': {callback: function(d, context) {
            // Cancel the long-click timer if it exists.
            if (context.longClickTimer) {
              context.longClickTimer.cancel();
            }
          }}
        }
      },
      yui: {
        windowresize: {
          callback: 'setSizesFromViewport',
          context: 'module'},
        rendered: 'renderedHandler'
      }
    },

    initializer: function(options) {
      MegaModule.superclass.constructor.apply(this, arguments);

      // Build a service.id -> BoundingBox map for services.
      this.service_boxes = {};

      // Set a default
      this.set('currentServiceClickAction', 'toggleControlPanel');
    },

    serviceClick: function(d, context) {
      // Ignore if we clicked outside the actual service node.
      var topo = context.get('component'),
          container = context.get('container'),
          mouse_coords = d3.mouse(container.one('svg').getDOMNode());
      if (!d.containsPoint(mouse_coords, topo.zoom)) {
        return;
      }
      // Get the current click action
      var curr_click_action = context.get('currentServiceClickAction');
      // Fire the action named in the following scheme:
      //   service_click_action.<action>
      // with the service, the SVG node, and the view
      // as arguments.
      (context.service_click_actions[curr_click_action])(
          d, context, this);
    },

    serviceDblClick: function(d, self) {
      // Just show the service on double-click.
      var service = self.serviceForBox(d);
      (self.service_click_actions.show_service)(service, self);
    },

    relationClick: function(d, self) {
      if (d.scope === 'container') {
        var subRelDialog = views.createModalPanel(
            'You may not remove a subordinate relation.',
            '#rmsubrelation-modal-panel');
        subRelDialog.addButton(
            { value: 'Cancel',
              section: Y.WidgetStdMod.FOOTER,
              /**
               * @method action Hides the dialog on click.
               * @param {object} e The click event.
               * @return {undefined} nothing.
               */
              action: function(e) {
                e.preventDefault();
                subRelDialog.hide();
                subRelDialog.destroy();
              },
              classNames: ['btn']
            });
        subRelDialog.get('boundingBox').all('.yui3-button')
                .removeClass('yui3-button');
      } else {
        self.removeRelationConfirm(d, this, self);
      }
    },

    /**
     * If the mouse moves and we are adding a relation, then the dragline
     * needs to be updated.
     *
     * @method mousemove
     * @param {object} d Unused.
     * @param {object} self The environment view itself.
     * @return {undefined} Side effects only.
     */
    mousemove: function(d, self) {
      if (self.clickAddRelation) {
        var container = self.get('component').get('container'),
                node = container.one('.topology rect:first-child').getDOMNode(),
                mouse = d3.mouse(node);
        d3.event.x = mouse[0];
        d3.event.y = mouse[1];
        self.addRelationDrag
              .call(self, self.get('addRelationStart_service'), node);
      }
    },

    /*
     * Sync view models with current db.models.
     */
    updateData: function() {
      //model data
      var topo = this.get('component'),
          vis = topo.vis,
          db = topo.get('db'),
          relations = db.relations.toArray(),
          services = db.services.map(views.toBoundingBox);

      this.services = services;

      Y.each(services, function(service) {
        // Update services  with existing positions.
        var existing = this.service_boxes[service.id];
        if (existing) {
          service.pos = existing.pos;
        }
        service.margins(service.subordinate ?
                {
                  top: 0.05,
                  bottom: 0.1,
                  left: 0.084848,
                  right: 0.084848} :
                {
                  top: 0,
                  bottom: 0.1667,
                  left: 0.086758,
                  right: 0.086758});
        this.service_boxes[service.id] = service;
      }, this);
      this.rel_pairs = this.processRelations(relations);

      // Nodes are mapped by modelId tuples.
      this.node = vis.selectAll('.service')
                       .data(services, function(d) {
                         return d.modelId();});
    },

    /*
     * Attempt to reuse as much of the existing graph and view models
     * as possible to re-render the graph.
     */
    update: function() {
      var self = this,
          topo = this.get('component'),
          width = topo.get('width'),
          height = topo.get('height');

      if (!this.service_scale) {
        this.service_scale = d3.scale.log().range([150, 200]);
        this.service_scale_width = d3.scale.log().range([164, 200]),
        this.service_scale_height = d3.scale.log().range([64, 100]);
      }

      if (!this.tree) {
        this.tree = d3.layout.pack()
                      .size([width, height])
                      .value(function(d) {
                          return Math.max(d.unit_count, 1);
                        })
                      .padding(300);
      }

      //Process any changed data.
      this.updateData();

      var drag = d3.behavior.drag()
            .on('dragstart', function(d) {
                d.oldX = d.x;
                d.oldY = d.y;
                self.get('container').all('.environment-menu.active')
                  .removeClass('active');
                self.service_click_actions.toggleControlPanel(null, self);
              })
            .on('drag', function(d, i) {
                if (self.buildingRelation) {
                  self.addRelationDrag(d, this);
                } else {
                  if (self.longClickTimer) {
                    self.longClickTimer.cancel();
                  }

                  // Translate the service (and, potentially, menu).
                  d.x += d3.event.dx;
                  d.y += d3.event.dy;
                  d3.select(this).attr('transform', function(d, i) {
                    return d.translateStr();
                  });
                  if (self.get('active_service') === d) {
                    self.updateServiceMenuLocation();
                  }

                  // Clear any state while dragging.
                  self.get('container').all('.environment-menu.active')
                    .removeClass('active');
                  self.cancelRelationBuild();

                  // Update relation lines for just this service.
                  updateLinkEndpoints(d);
                }
              })
            .on('dragend', function(d, i) {
                if (self.buildingRelation) {
                  self.addRelationDragEnd();
                }
              });

      /**
       * Update relation line endpoints for a given service.
       *
       * @method updateLinkEndpoints
       * @param {Object} service The service module that has been moved.
       */
      function updateLinkEndpoints(service) {
        Y.each(Y.Array.filter(self.rel_pairs, function(relation) {
          return relation.source() === service ||
              relation.target() === service;
        }), function(relation) {
          var rel_group = d3.select('#' + relation.id),
                  connectors = relation.source()
                    .getConnectorPair(relation.target()),
                  s = connectors[0],
                  t = connectors[1];
          rel_group.select('line')
                .attr('x1', s[0])
                .attr('y1', s[1])
                .attr('x2', t[0])
                .attr('y2', t[1]);
          rel_group.select('.rel-label')
                .attr('transform', function(d) {
                return 'translate(' +
                    [Math.max(s[0], t[0]) -
                         Math.abs((s[0] - t[0]) / 2),
                         Math.max(s[1], t[1]) -
                         Math.abs((s[1] - t[1]) / 2)] + ')';
              });
        });
      }

      // Generate a node for each service, draw it as a rect with
      // labels for service and charm.
      var node = this.node;

      // Rerun the pack layout.
      // Pack doesn't honor existing positions and will
      // re-layout the entire graph. As a short term work
      // around we layout only new nodes. This has the side
      // effect that node nodes can overlap and will
      // be fixed later.
      var new_services = this.services.filter(function(boundingBox) {
        return !Y.Lang.isNumber(boundingBox.x);
      });
      this.tree.nodes({children: new_services});

      // enter
      node
        .enter().append('g')
        .attr('class', function(d) {
            return (d.subordinate ? 'subordinate ' : '') + 'service';
          })
        .call(drag)
        .attr('transform', function(d) {
            return d.translateStr();
          });

      // Update
      this.drawService(node);

      // Exit
      node.exit()
          .remove();

      function updateLinks() {
        // Enter.
        var g = self.drawRelationGroup(),
                link = g.selectAll('line.relation');

        // Update (+ enter selection).
        link.each(self.drawRelation);

        // Exit
        g.exit().remove();
      }

      // Draw or schedule redraw of links.
      updateLinks();

    },

    /*
     * Draw a new relation link with label and controls.
     */
    drawRelationGroup: function() {
      // Add a labelgroup.
      var self = this,
          vis = this.get('component').vis,
          g = vis.selectAll('g.rel-group')
                 .data(self.rel_pairs, function(r) {
                   return r.modelIds();
                 });

      var enter = g.enter();

      enter.insert('g', 'g.service')
              .attr('id', function(d) {
            return d.id;
          })
              .attr('class', function(d) {
                // Mark the rel-group as a subordinate relation if need be.
                return (d.scope === 'container' ?
                    'subordinate-rel-group ' : '') +
                    'rel-group';
              })
              .append('svg:line', 'g.service')
              .attr('class', function(d) {
                // Style relation lines differently depending on status.
                return (d.pending ? 'pending-relation ' : '') +
                    (d.scope === 'container' ? 'subordinate-relation ' : '') +
                    'relation';
              });

      g.selectAll('.rel-label').remove();
      g.selectAll('text').remove();
      g.selectAll('rect').remove();
      var label = g.append('g')
              .attr('class', 'rel-label')
              .attr('transform', function(d) {
                // XXX: This has to happen on update, not enter
                var connectors = d.source().getConnectorPair(d.target()),
                    s = connectors[0],
                    t = connectors[1];
                return 'translate(' +
                    [Math.max(s[0], t[0]) -
                     Math.abs((s[0] - t[0]) / 2),
                     Math.max(s[1], t[1]) -
                     Math.abs((s[1] - t[1]) / 2)] + ')';
              });
      label.append('text')
              .append('tspan')
              .text(function(d) {return d.display_name; });
      label.insert('rect', 'text')
              .attr('width', function(d) {
            return d.display_name.length * 10 + 10;
          })
              .attr('height', 20)
              .attr('x', function() {
                return -parseInt(d3.select(this).attr('width'), 10) / 2;
              })
              .attr('y', -10)
              .attr('rx', 10)
              .attr('ry', 10);

      return g;
    },

    /*
         * Draw a relation between services.
         */
    drawRelation: function(relation) {
      var connectors = relation.source()
                .getConnectorPair(relation.target()),
              s = connectors[0],
              t = connectors[1],
              link = d3.select(this);

      link
                .attr('x1', s[0])
                .attr('y1', s[1])
                .attr('x2', t[0])
                .attr('y2', t[1]);
      return link;
    },

    // Called to draw a service in the 'update' phase
    drawService: function(node) {
      var self = this,
              service_scale = this.service_scale,
              service_scale_width = this.service_scale_width,
              service_scale_height = this.service_scale_height;

      // Size the node for drawing.
      node
            .attr('width', function(d) {
            // NB: if a service has zero units, as is possible with
            // subordinates, then default to 1 for proper scaling, as
            // a value of 0 will return a scale of 0 (this does not
            // affect the unit count, just the scale of the service).
            var w = service_scale(d.unit_count || 1);
            d.w = w;
            return w;
          })
            .attr('height', function(d) {
                var h = service_scale(d.unit_count || 1);
                d.h = h;
                return h;
              });

      // Draw subordinate services
      node.filter(function(d) {
        return d.subordinate;
      })
            .append('image')
            .attr('xlink:href', '/juju-ui/assets/svgs/sub_module.svg')
            .attr('width', function(d) {
                    return d.w;
                  })
            .attr('height', function(d) {
                    return d.h;
                  });

      // Draw a subordinate relation indicator.
      var sub_relation = node.filter(function(d) {
        return d.subordinate;
      })
            .append('g')
            .attr('class', 'sub-rel-block')
            .attr('transform', function(d) {
                // Position the block so that the relation indicator will
                // appear at the right connector.
                return 'translate(' + [d.w, d.h / 2 - 26] + ')';
              });

      sub_relation.append('image')
            .attr('xlink:href', '/juju-ui/assets/svgs/sub_relation.svg')
            .attr('width', 87)
            .attr('height', 47);
      sub_relation.append('text').append('tspan')
            .attr('class', 'sub-rel-count')
            .attr('x', 64)
            .attr('y', 47 * 0.8)
            .text(function(d) {
                return self.subordinateRelationsForService(d).length;
              });
      // Draw non-subordinate services services
      node.filter(function(d) {
        return !d.subordinate;
      })
            .append('image')
            .attr('xlink:href', '/juju-ui/assets/svgs/service_module.svg')
            .attr('width', function(d) {
                    return d.w;
                  })
            .attr('height', function(d) {
                    return d.h;
                  });

      // The following are sizes in pixels of the SVG assets used to
      // render a service, and are used to in calculating the vertical
      // positioning of text down along the service block.
      var service_height = 224,
              name_size = 22,
              charm_label_size = 16,
              name_padding = 26,
              charm_label_padding = 118;

      var service_labels = node.append('text').append('tspan')
            .attr('class', 'name')
            .attr('style', function(d) {
                // Programmatically size the font.
                // Number derived from service assets:
                // font-size 22px when asset is 224px.
                return 'font-size:' + d.h *
                    (name_size / service_height) + 'px';
              })
            .attr('x', function(d) {
                    return d.w / 2;
                  })
            .attr('y', function(d) {
                // Number derived from service assets:
                // padding-top 26px when asset is 224px.
                return d.h * (name_padding / service_height) + d.h *
                    (name_size / service_height) / 2;
                  })
            .text(function(d) {return d.id; });

      var charm_labels = node.append('text').append('tspan')
            .attr('class', 'charm-label')
            .attr('style', function(d) {
                // Programmatically size the font.
                // Number derived from service assets:
                // font-size 16px when asset is 224px.
                return 'font-size:' + d.h *
                    (charm_label_size / service_height) + 'px';
              })
            .attr('x', function(d) {
                    return d.w / 2;
                  })
            .attr('y', function(d) {
                // Number derived from service assets:
                // padding-top: 118px when asset is 224px.
                return d.h * (charm_label_padding / service_height) - d.h *
                    (charm_label_size / service_height) / 2;
                  })
            .attr('dy', '3em')
            .text(function(d) { return d.charm; });

      // Show whether or not the service is exposed using an
      // indicator (currently a simple circle).
      // TODO this will likely change to an image with UI uodates.
      var exposed_indicator = node.filter(function(d) {
        return d.exposed;
      })
            .append('image')
            .attr('xlink:href', '/juju-ui/assets/svgs/exposed.svg')
            .attr('width', function(d) {
                return d.w / 6;
              })
            .attr('height', function(d) {
                return d.w / 6;
              })
            .attr('x', function(d) {
                return d.w / 10 * 7;
              })
            .attr('y', function(d) {
                return d.getRelativeCenter()[1] - (d.w / 6) / 2;
              })
            .attr('class', 'exposed-indicator on');
      exposed_indicator.append('title')
            .text(function(d) {
            return d.exposed ? 'Exposed' : '';
          });

      // Add the relative health of a service in the form of a pie chart
      // comprised of units styled appropriately.
      var status_chart_arc = d3.svg.arc()
            .innerRadius(0)
            .outerRadius(function(d) {
                // Make sure it's exactly as wide as the mask with a bit
                // of leeway for the border.
                return parseInt(
                    d3.select(this.parentNode)
                      .select('image')
                      .attr('width'), 10) / 2.05;
              });

      var status_chart_layout = d3.layout.pie()
            .value(function(d) { return (d.value ? d.value : 1); })
            .sort(function(a, b) {
                // Ensure that the service health graphs will be renders in
                // the correct order: error - pending - running.
                var states = {error: 0, pending: 1, running: 2};
                return states[a.name] - states[b.name];
              });

      // Append to status charts to non-subordinate services
      var status_chart = node.append('g')
            .attr('class', 'service-status')
            .attr('transform', function(d) {
                return 'translate(' + d.getRelativeCenter() + ')';
              });

      // Add a mask svg
      status_chart.append('image')
            .attr('xlink:href', '/juju-ui/assets/svgs/service_health_mask.svg')
            .attr('width', function(d) {
                return d.w / 3;
              })
            .attr('height', function(d) {
                return d.h / 3;
              })
            .attr('x', function() {
                return -d3.select(this).attr('width') / 2;
              })
            .attr('y', function() {
                return -d3.select(this).attr('height') / 2;
              });

      // Add the path after the mask image (since it requires the mask's
      // width to set its own).
      var status_arcs = status_chart.selectAll('path')
            .data(function(d) {
                var aggregate_map = d.aggregated_status,
                    aggregate_list = [];
                Y.Object.each(aggregate_map, function(count, state) {
                  aggregate_list.push({name: state, value: count});
                });

                return status_chart_layout(aggregate_list);
              }).enter().insert('path', 'image')
            .attr('d', status_chart_arc)
            .attr('class', function(d) { return 'status-' + d.data.name; })
            .attr('fill-rule', 'evenodd')
            .append('title').text(function(d) {
                return d.data.name;
              });

      // Add the unit counts, visible only on hover.
      var unit_count = status_chart.append('text')
            .attr('class', 'unit-count hide-count')
            .text(function(d) {
                return utils.humanizeNumber(d.unit_count);
              });


    },

    processRelation: function(r) {
      var self = this,
              endpoints = r.get('endpoints'),
              rel_services = [];

      Y.each(endpoints, function(ep) {
        rel_services.push([ep[1].name, self.service_boxes[ep[0]]]);
      });
      return rel_services;
    },

    processRelations: function(rels) {
      var self = this,
              pairs = [];
      Y.each(rels, function(rel) {
        var pair = self.processRelation(rel);

        // skip peer for now
        if (pair.length === 2) {
          var bpair = views.BoxPair()
                                 .model(rel)
                                 .source(pair[0][1])
                                 .target(pair[1][1]);
          // Copy the relation type to the box.
          if (bpair.display_name === undefined) {
            bpair.display_name = pair[0][0];
          }
          pairs.push(bpair);
        }
      });
      return pairs;
    },

    /*
         * Utility function to get subordinate relations for a service.
         */
    subordinateRelationsForService: function(service) {
      return this.rel_pairs.filter(function(p) {
        return p.modelIds().indexOf(service.modelId()) !== -1 &&
            p.scope === 'container';
      });
    },
    /*
         * Utility method to get a service object from the DB
         * given a BoundingBox.
         */
    serviceForBox: function(boundingBox) {
      var db = this.get('component').get('db');
      return db.services.getById(boundingBox.id);
    },


    /*
         * Show/hide/fade selection.
         */
    show: function(selection) {
      selection.attr('opacity', '1.0')
                .style('display', 'block');
      return selection;
    },

    hide: function(selection) {
      selection.attr('opacity', '0')
            .style('display', 'none');
      return selection;
    },

    fade: function(selection, alpha) {
      selection.transition()
            .duration(400)
            .attr('opacity', alpha !== undefined && alpha || '0.2');
      return selection;
    },

    /*
         * Finish DOM-dependent rendering
         *
         * Some portions of the visualization require information pulled
         * from the DOM, such as the clientRects used for sizing relation
         * labels and the viewport size used for sizing the whole graph. This
         * is called after the view is attached to the DOM in order to
         * perform all of that work.  In the app, it's called as a callback
         * in app.showView(), and in testing, it needs to be called manually,
         * if the test relies on any of this data.
         */
    renderedHandler: function() {
      var container = this.get('container');

      this.update();

      // Set the sizes from the viewport.
      this.setSizesFromViewport();

      // Ensure relation labels are sized properly.
      container.all('.rel-label').each(function(label) {
        var width = label.one('text').getClientRect().width + 10;
        label.one('rect').setAttribute('width', width)
              .setAttribute('x', -width / 2);
      });

      // Chainable method.
      return this;
    },

    /*
         * Event handler for the add relation button.
         */
    addRelation: function(evt) {
      var curr_action = this.get('currentServiceClickAction'),
              container = this.get('container');
      if (curr_action === 'show_service') {
        this.set('currentServiceClickAction', 'addRelationStart');
      } else if (curr_action === 'addRelationStart' ||
              curr_action === 'ambiguousAddRelationCheck') {
        this.set('currentServiceClickAction', 'toggleControlPanel');
      } // Otherwise do nothing.
    },

    addRelationDragStart: function(d, context) {
      // Create a pending drag-line.
      var vis = this.get('component').vis,
          dragline = vis.append('line')
                        .attr('class',
                              'relation pending-relation dragline dragging'),
          self = this;

      // Start the line between the cursor and the nearest connector
      // point on the service.
      var mouse = d3.mouse(Y.one('.topology svg').getDOMNode());
      self.cursorBox = new views.BoundingBox();
      self.cursorBox.pos = {x: mouse[0], y: mouse[1], w: 0, h: 0};
      var point = self.cursorBox.getConnectorPair(d);
      dragline.attr('x1', point[0][0])
              .attr('y1', point[0][1])
              .attr('x2', point[1][0])
              .attr('y2', point[1][1]);
      self.dragline = dragline;

      // Start the add-relation process.
      context.service_click_actions
            .addRelationStart(d, self, context);
    },

    addRelationDrag: function(d, context) {
      // Rubberband our potential relation line if we're not currently
      // hovering over a potential drop-point.
      if (!this.get('potential_drop_point_service')) {
        // Create a BoundingBox for our cursor.
        this.cursorBox.pos = {x: d3.event.x, y: d3.event.y, w: 0, h: 0};

        // Draw the relation line from the connector point nearest the
        // cursor to the cursor itself.
        var connectors = this.cursorBox.getConnectorPair(d),
                s = connectors[1];
        this.dragline.attr('x1', s[0])
              .attr('y1', s[1])
              .attr('x2', d3.event.x)
              .attr('y2', d3.event.y);
      }
    },

    addRelationDragEnd: function() {
      // Get the line, the endpoint service, and the target <rect>.
      var self = this;
      var rect = self.get('potential_drop_point_rect');
      var endpoint = self.get('potential_drop_point_service');

      self.buildingRelation = false;
      self.cursorBox = null;

      // If we landed on a rect, add relation, otherwise, cancel.
      if (rect) {
        self.service_click_actions
            .ambiguousAddRelationCheck(endpoint, self, rect);
      } else {
        // TODO clean up, abstract
        self.cancelRelationBuild();
        self.addRelation(); // Will clear the state.
      }
    },
    removeRelation: function(d, context, view, confirmButton) {
      var env = this.get('component').get('env'),
              endpoints = d.endpoints,
              relationElement = Y.one(context.parentNode).one('.relation');
      utils.addSVGClass(relationElement, 'to-remove pending-relation');
      env.remove_relation(
          endpoints[0][0] + ':' + endpoints[0][1].name,
          endpoints[1][0] + ':' + endpoints[1][1].name,
          Y.bind(this._removeRelationCallback, this, view,
          relationElement, d.relation_id, confirmButton));
    },

    _removeRelationCallback: function(view,
            relationElement, relationId, confirmButton, ev) {
      var db = this.get('component').get('db'),
          service = this.get('model');
      if (ev.err) {
        db.notifications.add(
            new models.Notification({
              title: 'Error deleting relation',
              message: 'Relation ' + ev.endpoint_a + ' to ' + ev.endpoint_b,
              level: 'error'
            })
        );
        utils.removeSVGClass(this.relationElement,
            'to-remove pending-relation');
      } else {
        // Remove the relation from the DB.
        db.relations.remove(db.relations.getById(relationId));
        // Redraw the graph and reattach events.
        db.fire('update');
      }
      view.get('rmrelation_dialog').hide();
      view.get('rmrelation_dialog').destroy();
      confirmButton.set('disabled', false);
    },

    removeRelationConfirm: function(d, context, view) {
      // Destroy the dialog if it already exists to prevent cluttering
      // up the DOM.
      if (!Y.Lang.isUndefined(view.get('rmrelation_dialog'))) {
        view.get('rmrelation_dialog').destroy();
      }
      view.set('rmrelation_dialog', views.createModalPanel(
          'Are you sure you want to remove this relation? ' +
              'This cannot be undone.',
          '#rmrelation-modal-panel',
          'Remove Relation',
          Y.bind(function(ev) {
            ev.preventDefault();
            var confirmButton = ev.target;
            confirmButton.set('disabled', true);
            view.removeRelation(d, context, view, confirmButton);
          },
          this)));
    },

    cancelRelationBuild: function() {
      var vis = this.get('component').vis;
      if (this.dragline) {
        // Get rid of our drag line
        this.dragline.remove();
        this.dragline = null;
      }
      this.clickAddRelation = null;
      this.set('currentServiceClickAction', 'toggleControlPanel');
      this.buildingRelation = false;
      this.show(vis.selectAll('.service'))
                  .classed('selectable-service', false);
    },

    /**
     * The user clicked on the environment view background.
     *
     * If we are in the middle of adding a relation, cancel the relation
     * adding.
     *
     * @method backgroundClicked
     * @return {undefined} Side effects only.
     */
    backgroundClicked: function() {
      if (this.clickAddRelation) {
        this.cancelRelationBuild();
      }
    },

    /**
     * An "add relation" action has been initiated by the user.
     *
     * @method startRelation
     * @param {object} service The service that is the source of the
     *  relation.
     * @return {undefined} Side effects only.
     */
    startRelation: function(service) {
      // Set flags on the view that indicate we are building a relation.
      var vis = this.get('component').vis;

      this.buildingRelation = true;
      this.clickAddRelation = true;

      this.show(vis.selectAll('.service'));

      var db = this.get('component').get('db'),
          getServiceEndpoints = this.get('component')
                                    .get('getServiceEndpoints'),
          endpoints = models.getEndpoints(
          service, getServiceEndpoints(), db),
          // Transform endpoints into a list of relatable services (to the
          // service).
          possible_relations = Y.Array.map(
              Y.Array.flatten(Y.Object.values(endpoints)),
              function(ep) {return ep.service;}),
              invalidRelationTargets = {};

      // Iterate services and invert the possibles list.
      db.services.each(function(s) {
        if (Y.Array.indexOf(possible_relations,
            s.get('id')) === -1) {
          invalidRelationTargets[s.get('id')] = true;
        }
      });

      // Fade elements to which we can't relate.
      // Rather than two loops this marks
      // all services as selectable and then
      // removes the invalid ones.
      this.fade(vis.selectAll('.service')
              .classed('selectable-service', true)
              .filter(function(d) {
                return (d.id in invalidRelationTargets &&
                          d.id !== service.id);
              }))
              .classed('selectable-service', false);

      // Store possible endpoints.
      this.set('addRelationStart_possibleEndpoints', endpoints);
      // Set click action.
      this.set('currentServiceClickAction', 'ambiguousAddRelationCheck');
    },

    /*
         * Event handler to show the graph-list picker
         */
    showGraphListPicker: function(evt) {
      var container = this.get('container'),
              picker = container.one('.graph-list-picker');
      picker.addClass('inactive');
      picker.one('.picker-expanded').addClass('active');
    },

    /*
         * Event handler to hide the graph-list picker
         */
    hideGraphListPicker: function(evt) {
      var container = this.get('container'),
              picker = container.one('.graph-list-picker');
      picker.removeClass('inactive');
      picker.one('.picker-expanded').removeClass('active');
    },

    /**
     * Show subordinate relations for a service.
     *
     * @method showSubordinateRelations
     * @param {Object} subordinate The sub-rel-block g element in the form
     * of a DOM node.
     * @return {undefined} nothing.
     */
    showSubordinateRelations: function(subordinate) {
      this.keepSubRelationsVisible = true;
      utils.addSVGClass(Y.one(subordinate).one('.sub-rel-count'), 'active');
    },

    /**
     * Hide subordinate relations.
     *
     * @method hideSubordinateRelations
     * @return {undefined} nothing.
     */
    hideSubordinateRelations: function() {
      var container = this.get('container');
      utils.removeSVGClass('.subordinate-rel-group', 'active');
      this.keepSubRelationsVisible = false;
      utils.removeSVGClass(container.one('.sub-rel-count.active'),
          'active');
    },

    /*
<<<<<<< HEAD
=======
         * Set the visualization size based on the viewport
         */
    setSizesFromViewport: function() {
      // This event allows other page components that may unintentionally
      // affect the page size, such as the charm panel, to get out of the
      // way before we compute sizes.  Note the
      // "afterPageSizeRecalculation" event at the end of this function.
      // start with some reasonable defaults
      console.log('setSizesFromViewPort', this, arguments);
      var topo = this.get('component'),
          container = this.get('container'),
          vis = topo.vis,
          xscale = topo.xScale,
          yscale = topo.yScale,
          svg = container.one('svg'),
          canvas = container.one('.topology-canvas');


      // Test band-aid due to lack of cleanup.
      if (!canvas) {
        return;
      }

      topo.fire('beforePageSizeRecalculation');
      // Get the canvas out of the way so we can calculate the size
      // correctly (the canvas contains the svg).  We want it to be the
      // smallest size we accept--no smaller or bigger--or else the
      // presence or absence of scrollbars may affect our calculations
      // incorrectly.
      canvas.setStyles({height: 600, width: 800});
      var dimensions = utils.getEffectiveViewportSize(true, 800, 600);
      // Set the svg sizes.
      svg.setAttribute('width', dimensions.width)
            .setAttribute('height', dimensions.height);

      // Set the internal rect's size.
      svg.one('rect')
            .setAttribute('width', dimensions.width)
            .setAttribute('height', dimensions.height);
      canvas
            .setStyle('height', dimensions.height)
            .setStyle('width', dimensions.width);

      // Reset the scale parameters
      topo.xScale.domain([-dimensions.width / 2, dimensions.width / 2])
            .range([0, dimensions.width]);
      topo.yScale.domain([-dimensions.height / 2, dimensions.height / 2])
            .range([dimensions.height, 0]);

      topo.set('size', [dimensions.width, dimensions.height]);
      topo.fire('afterPageSizeRecalculation');
    },

    /*
>>>>>>> 330df518
         * Update the location of the active service panel
         */
    updateServiceMenuLocation: function() {
      var topo = this.get('component'),
          container = this.get('container'),
          cp = container.one('.environment-menu.active'),
          service = this.get('active_service'),
          tr = topo.get('translate'),
          z = topo.get('scale');

      if (service && cp) {
        var cp_width = cp.getClientRect().width,
                menu_left = service.x * z + service.w * z / 2 <
                this.width * z / 2,
                service_center = service.getRelativeCenter();
        if (menu_left) {
          cp.removeClass('left')
                .addClass('right');
        } else {
          cp.removeClass('right')
                .addClass('left');
        }
        // Set the position of the div in the following way:
        // top: aligned to the scaled/panned service minus the
        //   location of the tip of the arrow (68px down the menu,
        //   via css) such that the arrow always points at the service.
        // left: aligned to the scaled/panned service; if the
        //   service is left of the midline, display it to the
        //   right, and vice versa.
        cp.setStyles({
          'top': service.y * z + tr[1] + (service_center[1] * z) - 68,
          'left': service.x * z +
              (menu_left ? service.w * z : -(cp_width)) + tr[0]
        });
      }
    },

    serviceMouseEnter: function(d, context) {
      var rect = Y.one(this);
      // Do not fire if this service isn't selectable.
      if (!utils.hasSVGClass(rect, 'selectable-service')) {
        return;
      }

      // Do not fire unless we're within the service box.
      var topo = context.get('component'),
          container = context.get('container'),
          mouse_coords = d3.mouse(container.one('svg').getDOMNode());
      if (!d.containsPoint(mouse_coords, topo.zoom)) {
        return;
      }

      // Do not fire if we're on the same service.
      if (d === context.get('addRelationStart_service')) {
        return;
      }

      context.set('potential_drop_point_service', d);
      context.set('potential_drop_point_rect', rect);
      utils.addSVGClass(rect, 'hover');

      // If we have an active dragline, stop redrawing it on mousemove
      // and draw the line between the two nearest connector points of
      // the two services.
      if (context.dragline) {
        var connectors = d.getConnectorPair(
            context.get('addRelationStart_service')),
            s = connectors[0],
            t = connectors[1];
        context.dragline.attr('x1', t[0])
        .attr('y1', t[1])
        .attr('x2', s[0])
        .attr('y2', s[1])
        .attr('class', 'relation pending-relation dragline');
      }
    },

    serviceMouseLeave: function(d, self) {
      // Do not fire if we aren't looking for a relation endpoint.
      if (!self.get('potential_drop_point_rect')) {
        return;
      }

      // Do not fire if we're within the service box.
      var topo = this.get('component'),
          container = self.get('container'),
          mouse_coords = d3.mouse(container.one('svg').getDOMNode());
      if (d.containsPoint(mouse_coords, topo.zoom)) {
        return;
      }
      var rect = Y.one(this).one('.service-border');
      self.set('potential_drop_point_service', null);
      self.set('potential_drop_point_rect', null);
      utils.removeSVGClass(rect, 'hover');

      if (self.dragline) {
        self.dragline.attr('class',
                         'relation pending-relation dragline dragging');
      }
    },

    subRelBlockMouseEnter: function(d, self) {
      // Add an 'active' class to all of the subordinate relations
      // belonging to this service.
      self.subordinateRelationsForService(d)
    .forEach(function(p) {
            utils.addSVGClass('#' + p.id, 'active');
          });
    },

    subRelBlockMouseLeave: function(d, self) {
      // Remove 'active' class from all subordinate relations.
      if (!self.keepSubRelationsVisible) {
        utils.removeSVGClass('.subordinate-rel-group', 'active');
      }
    },

    /**
     * Toggle the visibility of subordinate relations for visibility
     * or removal.
     * @param {object} d The data-bound object (the subordinate).
     * @param {object} self The view.
     **/
    subRelBlockClick: function(d, self) {
      if (self.keepSubRelationsVisible) {
        self.hideSubordinateRelations();
      } else {
        self.showSubordinateRelations(this);
      }
    },

    /*
         * Actions to be called on clicking a service.
         */
    service_click_actions: {
      /*
           * Default action: show or hide control panel.
           */
      toggleControlPanel: function(m, view, context) {
        var container = view.get('container'),
                cp = container.one('#service-menu');

        if (cp.hasClass('active') || !m) {
          cp.removeClass('active');
          view.set('active_service', null);
          view.set('active_context', null);
        } else {
          view.set('active_service', m);
          view.set('active_context', context);
          cp.addClass('active');
          view.updateServiceMenuLocation();
        }
      },

      /*
           * View a service
           */
      show_service: function(m, context) {
        var topo = context.get('component');
        topo.detachContainer();
        topo.fire('navigateTo', {url: '/service/' + m.get('id') + '/'});
      },

      /*
           * Show a dialog before destroying a service
           */
      destroyServiceConfirm: function(m, view) {
        // Set service in view.
        view.set('destroy_service', m);

        // Show dialog.
        view.set('destroy_dialog', views.createModalPanel(
            'Are you sure you want to destroy the service? ' +
                'This cannot be undone.',
            '#destroy-modal-panel',
            'Destroy Service',
            Y.bind(function(ev) {
              ev.preventDefault();
              var btn = ev.target;
              btn.set('disabled', true);
              view.service_click_actions
                      .destroyService(m, view, btn);
            },
            this)));
      },

      /*
           * Destroy a service.
           */
      destroyService: function(m, view, btn) {
        var env = view.get('component').get('env'),
            service = view.get('destroy_service');
        env.destroy_service(
            service.get('id'),
            Y.bind(this._destroyCallback, view,
                   service, view, btn));
      },

      _destroyCallback: function(service, view, btn, ev) {
        var getModelURL = view.get('getModelURL'),
                db = view.get('component').get('db');
        if (ev.err) {
          db.notifications.add(
              new models.Notification({
                title: 'Error destroying service',
                message: 'Service name: ' + ev.service_name,
                level: 'error',
                link: getModelURL(service),
                modelId: service
              })
          );
        } else {
          var relations = db.relations.get_relations_for_service(service);
          Y.each(relations, function(relation) {
            relation.destroy();
          });
          service.destroy();
          view.get('destroy_dialog').hide();
          db.fire('update');
        }
        btn.set('disabled', false);
      },


      /*
           * Fired when clicking the first service in the add relation
           * flow.
           */
      addRelationStart: function(m, view, context) {
        var service = view.serviceForBox(m);
        view.startRelation(service);
        // Store start service in attrs.
        view.set('addRelationStart_service', m);
      },

      /*
           * Test if the pending relation is ambiguous.  Display a menu if so,
           * create the relation if not.
           */
      ambiguousAddRelationCheck: function(m, view, context) {
        var endpoints = view.get(
            'addRelationStart_possibleEndpoints')[m.id],
            container = view.get('container'),
            topo = view.get('component');

        if (endpoints && endpoints.length === 1) {
          // Create a relation with the only available endpoint.
          var ep = endpoints[0],
                  endpoints_item = [
                    [ep[0].service, {
                      name: ep[0].name,
                      role: 'server' }],
                    [ep[1].service, {
                      name: ep[1].name,
                      role: 'client' }]];
          view.service_click_actions
                .addRelationEnd(endpoints_item, view, context);
          return;
        }

        // Sort the endpoints alphabetically by relation name.
        endpoints = endpoints.sort(function(a, b) {
          return a[0].name + a[1].name < b[0].name + b[1].name;
        });

        // Stop rubberbanding on mousemove.
        view.clickAddRelation = null;

        // Display menu with available endpoints.
        var menu = container.one('#ambiguous-relation-menu');
        if (menu.one('.menu')) {
          menu.one('.menu').remove(true);
        }

        menu.append(Templates
                .ambiguousRelationList({endpoints: endpoints}));

        // For each endpoint choice, bind an an event to 'click' to
        // add the specified relation.
        menu.all('li').on('click', function(evt) {
          if (evt.currentTarget.hasClass('cancel')) {
            return;
          }
          var el = evt.currentTarget,
                  endpoints_item = [
                    [el.getData('startservice'), {
                      name: el.getData('startname'),
                      role: 'server' }],
                    [el.getData('endservice'), {
                      name: el.getData('endname'),
                      role: 'client' }]];
          menu.removeClass('active');
          view.service_click_actions
                .addRelationEnd(endpoints_item, view, context);
        });

        // Add a cancel item.
        menu.one('.cancel').on('click', function(evt) {
          menu.removeClass('active');
          view.cancelRelationBuild();
        });

        // Display the menu at the service endpoint.
        var tr = topo.zoom.translate(),
                z = topo.zoom.scale();
        menu.setStyle('top', m.y * z + tr[1]);
        menu.setStyle('left', m.x * z + m.w * z + tr[0]);
        menu.addClass('active');
        view.set('active_service', m);
        view.set('active_context', context);
        view.updateServiceMenuLocation();
      },

      /*
       * Fired when clicking the second service is clicked in the
       * add relation flow.
       *
       * :param endpoints: array of two endpoints, each in the form
       *   ['service name', {
       *     name: 'endpoint type',
       *     role: 'client or server'
       *   }]
       */
      addRelationEnd: function(endpoints, view, context) {
        // Redisplay all services
        view.cancelRelationBuild();

        // Get the vis, and links, build the new relation.
        var vis = view.get('component').vis,
            env = view.get('component').get('env'),
            db = view.get('component').get('db'),
            source = view.get('addRelationStart_service'),
            relation_id = 'pending:' + endpoints[0][0] + endpoints[1][0];

        if (endpoints[0][0] === endpoints[1][0]) {
          view.set('currentServiceClickAction', 'toggleControlPanel');
          return;
        }

        // Create a pending relation in the database between the
        // two services.
        db.relations.create({
          relation_id: relation_id,
          display_name: 'pending',
          endpoints: endpoints,
          pending: true
        });

        // Firing the update event on the db will properly redraw the
        // graph and reattach events.
        //db.fire('update');
        view.get('component').bindAllD3Events();
        view.update();

        // Fire event to add relation in juju.
        // This needs to specify interface in the future.
        env.add_relation(
            endpoints[0][0] + ':' + endpoints[0][1].name,
            endpoints[1][0] + ':' + endpoints[1][1].name,
            Y.bind(this._addRelationCallback, this, view, relation_id)
        );
        view.set('currentServiceClickAction', 'toggleControlPanel');
      },

      _addRelationCallback: function(view, relation_id, ev) {
        var db = view.get('component').get('db');
        // Remove our pending relation from the DB, error or no.
        db.relations.remove(
            db.relations.getById(relation_id));
        if (ev.err) {
          db.notifications.add(
              new models.Notification({
                title: 'Error adding relation',
                message: 'Relation ' + ev.endpoint_a +
                    ' to ' + ev.endpoint_b,
                level: 'error'
              })
          );
        } else {
          // Create a relation in the database between the two services.
          var result = ev.result,
                  endpoints = Y.Array.map(result.endpoints, function(item) {
                    var id = Y.Object.keys(item)[0];
                    return [id, item[id]];
                  });
          db.relations.create({
            relation_id: ev.result.id,
            type: result['interface'],
            endpoints: endpoints,
            pending: false,
            scope: result.scope,
            // endpoints[1][1].name should be the same
            display_name: endpoints[0][1].name
          });
        }
        // Redraw the graph and reattach events.
        db.fire('update');
      }
    }
  }, {
    ATTRS: {}

  });
  views.MegaModule = MegaModule;
}, '0.1.0', {
  requires: [
    'd3',
    'd3-components',
    'juju-templates',
    'juju-models',
    'juju-env'
  ]
});<|MERGE_RESOLUTION|>--- conflicted
+++ resolved
@@ -40,7 +40,7 @@
           mouseenter: 'subRelBlockMouseEnter',
           mouseleave: 'subRelBlockMouseLeave',
           click: 'subRelBlockClick'
-        },
+          },
         '.service-status': {
           mouseover: {callback: function(d, self) {
             d3.select(this)
@@ -1108,66 +1108,7 @@
           'active');
     },
 
-    /*
-<<<<<<< HEAD
-=======
-         * Set the visualization size based on the viewport
-         */
-    setSizesFromViewport: function() {
-      // This event allows other page components that may unintentionally
-      // affect the page size, such as the charm panel, to get out of the
-      // way before we compute sizes.  Note the
-      // "afterPageSizeRecalculation" event at the end of this function.
-      // start with some reasonable defaults
-      console.log('setSizesFromViewPort', this, arguments);
-      var topo = this.get('component'),
-          container = this.get('container'),
-          vis = topo.vis,
-          xscale = topo.xScale,
-          yscale = topo.yScale,
-          svg = container.one('svg'),
-          canvas = container.one('.topology-canvas');
-
-
-      // Test band-aid due to lack of cleanup.
-      if (!canvas) {
-        return;
-      }
-
-      topo.fire('beforePageSizeRecalculation');
-      // Get the canvas out of the way so we can calculate the size
-      // correctly (the canvas contains the svg).  We want it to be the
-      // smallest size we accept--no smaller or bigger--or else the
-      // presence or absence of scrollbars may affect our calculations
-      // incorrectly.
-      canvas.setStyles({height: 600, width: 800});
-      var dimensions = utils.getEffectiveViewportSize(true, 800, 600);
-      // Set the svg sizes.
-      svg.setAttribute('width', dimensions.width)
-            .setAttribute('height', dimensions.height);
-
-      // Set the internal rect's size.
-      svg.one('rect')
-            .setAttribute('width', dimensions.width)
-            .setAttribute('height', dimensions.height);
-      canvas
-            .setStyle('height', dimensions.height)
-            .setStyle('width', dimensions.width);
-
-      // Reset the scale parameters
-      topo.xScale.domain([-dimensions.width / 2, dimensions.width / 2])
-            .range([0, dimensions.width]);
-      topo.yScale.domain([-dimensions.height / 2, dimensions.height / 2])
-            .range([dimensions.height, 0]);
-
-      topo.set('size', [dimensions.width, dimensions.height]);
-      topo.fire('afterPageSizeRecalculation');
-    },
-
-    /*
->>>>>>> 330df518
-         * Update the location of the active service panel
-         */
+    /* Update the location of the active service panel */
     updateServiceMenuLocation: function() {
       var topo = this.get('component'),
           container = this.get('container'),
