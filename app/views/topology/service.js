--- conflicted
+++ resolved
@@ -745,14 +745,13 @@
      * Actions to be called on clicking a service.
      */
     service_click_actions: {
-<<<<<<< HEAD
       /**
        * Show (if hidden) or hide (if shown) the service menu.
        *
        * @method toggleServiceMenu
-       * @param {object} box Presentation state for the service.
-       * @param {object} view Environment view.
-       * @param {object} context Service context.
+       * @param {object} box The presentation state for the service.
+       * @param {object} view The environment view.
+       * @param {object} context The service context.
        * @return {undefined} Side effects only.
        */
       toggleServiceMenu: function(box, view, context) {
@@ -769,9 +768,9 @@
        * Show the service menu.
        *
        * @method showServiceMenu
-       * @param {object} box Presentation state for the service.
-       * @param {object} view Environment view.
-       * @param {object} context Service context.
+       * @param {object} box The presentation state for the service.
+       * @param {object} view The environment view.
+       * @param {object} context The service context.
        * @return {undefined} Side effects only.
        */
       showServiceMenu: function(box, view, context) {
@@ -782,34 +781,10 @@
           topo.set('active_service', box);
           topo.set('active_context', context);
           svc_menu.addClass('active');
-=======
-      /*
-       * Default action: show or hide control panel (service menu).
-       *
-       * @method toggleControlPanel
-       * @param {Object} service The service in question (if any).
-       * @param {Object} view The current view.
-       * @param {object} context The active context.
-       */
-      toggleControlPanel: function(service, view, context) {
-        var menu = view.get('container').one('#service-menu'),
-            topo = view.get('component');
-
-        if (menu.hasClass('active') || !service) {
-          menu.removeClass('active');
-          topo.set('active_service', null);
-          topo.set('active_context', null);
-          // Most services can be destroyed via the GUI.
-          menu.one('.destroy-service').removeClass('disabled');
-        } else {
-          topo.set('active_service', service);
-          topo.set('active_context', context);
-          menu.addClass('active');
           // We do not want the user destroying the Juju GUI service.
-          if (utils.isGuiService(service)) {
-            menu.one('.destroy-service').addClass('disabled');
+          if (utils.isGuiService(box)) {
+            svc_menu.one('.destroy-service').addClass('disabled');
           }
->>>>>>> c9aa712b
           view.updateServiceMenuLocation();
         }
       },
@@ -818,9 +793,9 @@
        * Hide the service menu.
        *
        * @method hideServiceMenu
-       * @param {object} box Presentation state for the service (unused).
-       * @param {object} view Environment view.
-       * @param {object} context Service context (unused).
+       * @param {object} box The presentation state for the service (unused).
+       * @param {object} view The environment view.
+       * @param {object} context The service context (unused).
        * @return {undefined} Side effects only.
        */
       hideServiceMenu: function(box, view, context) {
@@ -831,6 +806,8 @@
           svc_menu.removeClass('active');
           topo.set('active_service', null);
           topo.set('active_context', null);
+          // Most services can be destroyed via the GUI.
+          svc_menu.one('.destroy-service').removeClass('disabled');
         }
       },
 
