'use strict';

YUI.add('juju-topology-service', function(Y) {
  var views = Y.namespace('juju.views'),
      models = Y.namespace('juju.models'),
      utils = Y.namespace('juju.views.utils'),
      d3ns = Y.namespace('d3'),
      Templates = views.Templates;

  /**
   * @module topology-service
   * @class ServiceModule
   * @namespace views
   **/
  var ServiceModule = Y.Base.create('ServiceModule', d3ns.Module, [], {
    events: {
      scene: {
        '.service': {
          click: 'serviceClick',
          dblclick: 'serviceDblClick',
          mouseenter: 'serviceMouseEnter',
          mouseleave: 'serviceMouseLeave',
          mousemove: 'serviceMouseMove'
        },

        '.service-status': {
          mouseover: 'serviceStatusMouseOver',
          mouseout: 'serviceStatusMouseOut'
        },
        '.zoomPlane': {
          /**
           * If the user clicks on the background we cancel any active add
           * relation.
           */
<<<<<<< HEAD
          click: 'zoomPlaneClick'
=======
          click: {callback: function(d, self) {
            var container = self.get('container'),
                topo = self.get('component');
            container.all('.environment-menu.active').removeClass('active');
            self.service_click_actions.hideServiceMenu(null, self);
            topo.fire('clearState');
          }}
>>>>>>> 2a278d0d
        },
        '.graph-list-picker .picker-button': {
          click: 'showGraphListPicker'
        },
        '.graph-list-picker .picker-expanded': {
          click: 'hideGraphListPicker'
        },
        // Menu/Controls
        '.view-service': {
<<<<<<< HEAD
          click: 'viewServiceClick'
        },
        '.destroy-service': {
          click: 'destroyServiceClick'
=======
          /** The user clicked on the "View" menu item. */
          click: {callback: function(data, context) {
            // Get the service element
            var topo = context.get('component');
            var box = topo.get('active_service');
            var service = topo.serviceForBox(box);
            context.service_click_actions
              .hideServiceMenu(box, context);
            context.service_click_actions
              .show_service(service, context);
          }}
        },
        '.destroy-service': {
          /** The user clicked on the "Destroy" menu item. */
          click: {callback: function(data, context) {
            // Get the service element
            var topo = context.get('component');
            var box = topo.get('active_service');
            var service = topo.serviceForBox(box);
            // The user is not allowed to destroy the Juju GUI service because
            // it would break the application they are currently using.
            if (utils.isGuiService(service)) {
              return;
            }
            context.service_click_actions
              .hideServiceMenu(box, context);
            context.service_click_actions
              .destroyServiceConfirm(service, context);
          }}
>>>>>>> 2a278d0d
        }
      },
      d3: {
        '.service': {
          'mousedown.addrel': 'serviceAddRelMouseDown',
          'mouseup.addrel': 'serviceAddRelMouseUp'
        }
      },
      yui: {
        rendered: 'renderedHandler',
        show: 'show',
        hide: 'hide',
        fade: 'fade',
<<<<<<< HEAD
        dragstart: 'dragstart',
        drag: 'drag',
        dragend: 'dragend',
        toggleControlPanel: {callback: function() {
          this.service_click_actions.toggleControlPanel(null, this);
=======
        hideServiceMenu: {callback: function() {
          this.service_click_actions.hideServiceMenu(null, this);
>>>>>>> 2a278d0d
        }},
        rescaled: 'updateServiceMenuLocation'
      }
    },

    initializer: function(options) {
      ServiceModule.superclass.constructor.apply(this, arguments);

      // Build a service.id -> BoundingBox map for services.
      this.service_boxes = {};

      // Set a default
      this.set('currentServiceClickAction', 'toggleServiceMenu');
    },

    serviceClick: function(d, context) {
      // Ignore if we clicked outside the actual service node.
      var topo = context.get('component'),
          container = context.get('container'),
          mouse_coords = d3.mouse(container.one('svg').getDOMNode());
      if (!d.containsPoint(mouse_coords, topo.zoom)) {
        return;
      }
      // Get the current click action
      var curr_click_action = context.get('currentServiceClickAction');
      // Fire the action named in the following scheme:
      //   service_click_action.<action>
      // with the service, the SVG node, and the view
      // as arguments.
      (context.service_click_actions[curr_click_action])(
          d, context, this);
    },

    serviceDblClick: function(d, self) {
      // Just show the service on double-click.
      var topo = self.get('component'),
          service = topo.serviceForBox(d);
      // The browser sends a click event right before the dblclick one, and it
      // opens the service menu: close it before moving to the service details.
      self.service_click_actions.hideServiceMenu(null, self);
      (self.service_click_actions.show_service)(service, self);
    },

    serviceMouseEnter: function(d, context) {
      var rect = Y.one(this);
      // Do not fire if this service isn't selectable.
      if (!utils.hasSVGClass(rect, 'selectable-service')) {
        return;
      }

      // Do not fire unless we're within the service box.
      var topo = context.get('component');
      var container = context.get('container');
      var mouse_coords = d3.mouse(container.one('svg').getDOMNode());
      if (!d.containsPoint(mouse_coords, topo.zoom)) {
        return;
      }

      topo.fire('snapToService', { service: d, rect: rect });
    },

    serviceMouseLeave: function(d, context) {
      // Do not fire if we're within the service box.
      var topo = context.get('component');
      var container = context.get('container');
      var mouse_coords = d3.mouse(container.one('svg').getDOMNode());
      if (d.containsPoint(mouse_coords, topo.zoom)) {
        return;
      }
      var rect = Y.one(this).one('.service-border');
      utils.removeSVGClass(rect, 'hover');

      topo.fire('snapOutOfService');
    },

    /**
     * Handle a mouse moving over a service.
     *
     * @method serviceMouseMove
     * @param {object} d Unused.
     * @param {object} context Unused.
     * @return {undefined} Side effects only.
     */
    serviceMouseMove: function(d, context) {
      var topo = context.get('component');
      topo.fire('mouseMove');
    },

    /**
     * Handle mouseover service status
     **/
    serviceStatusMouseOver: function(d, context) {
      d3.select(this)
        .select('.unit-count')
        .attr('class', 'unit-count show-count');
    },

    serviceStatusMouseOut: function(d, context) {
      d3.select(this)
        .select('.unit-count')
        .attr('class', 'unit-count hide-count');
    },

    /**
     * If the user clicks on the background we cancel any active add
     * relation.
     */
    zoomPlaneClick: function(d, self) {
      var container = self.get('container'),
          topo = self.get('component');
      container.all('.environment-menu.active').removeClass('active');
      self.service_click_actions.toggleControlPanel(null, self);
      topo.fire('clearState');
    },

    /** The user clicked on the "View" menu item. */
    viewServiceClick: function(d, context) {
      // Get the service element
      var topo = context.get('component');
      var box = topo.get('active_service');
      var service = topo.serviceForBox(box);
      context.service_click_actions
             .toggleControlPanel(box, context);
      context.service_click_actions
             .show_service(service, context);
    },

    /** The user clicked on the "Destroy" menu item. */
    destroyServiceClick: function(data, context) {
      // Get the service element
      var topo = context.get('component');
      var box = topo.get('active_service');
      var service = topo.serviceForBox(box);
      context.service_click_actions
             .toggleControlPanel(box, context);
      context.service_click_actions
             .destroyServiceConfirm(service, context);
    },

    serviceAddRelMouseDown: function(d, context) {
      var evt = d3.event;
      var topo = context.get('component');
      context.longClickTimer = Y.later(750, this, function(d, e) {
        // Provide some leeway for accidental dragging.
        if ((Math.abs(d.x - d.oldX) + Math.abs(d.y - d.oldY)) /
            2 > 5) {
          return;
        }

        // Sometimes mouseover is fired after the mousedown, so ensure
        // we have the correct event in d3.event for d3.mouse().
        d3.event = e;

        // Start the process of adding a relation
        topo.fire('addRelationDragStart', {service: d});
      }, [d, evt], false);
    },

    serviceAddRelMouseUp: function(d, context) {
      // Cancel the long-click timer if it exists.
      if (context.longClickTimer) {
        context.longClickTimer.cancel();
      }
    },
    /*
     * Sync view models with current db.models.
     */
    updateData: function() {
      //model data
      var topo = this.get('component');
      var vis = topo.vis;
      var db = topo.get('db');
      var services = db.services.map(views.toBoundingBox);

      this.services = services;

      Y.each(services, function(service) {
        // Update services  with existing positions.
        var existing = this.service_boxes[service.id];
        if (existing) {
          service.pos = existing.pos;
        }
        service.margins(service.subordinate ?
                {
                  top: 0.05,
                  bottom: 0.1,
                  left: 0.084848,
                  right: 0.084848} :
                {
                  top: 0,
                  bottom: 0.1667,
                  left: 0.086758,
                  right: 0.086758});
        this.service_boxes[service.id] = service;
      }, this);

      // XXX: containment breaking alias, do we need this?
      topo.service_boxes = this.service_boxes;

      // Nodes are mapped by modelId tuples.
      this.node = vis.selectAll('.service')
                     .data(services,
                           function(d) { return d.modelId();});
    },

    /**
     * Handle drag events for a service.
     *
     * @param {object} svc A service object.
     * @param {object} i Unused.
     * @return {undefined} Side effects only.
     */
    dragstart: function(d, self) {
      var topo = self.get('component');
      d.oldX = d.x;
      d.oldY = d.y;
      self.get('container').all('.environment-menu.active')
          .removeClass('active');
      self.service_click_actions.toggleControlPanel(null, self);
    },

    dragend: function(d,  self) {
      var topo = self.get('component');
      if (topo.buildingRelation) {
        topo.fire('addRelationDragEnd');
      }
      else {
        topo.get('env').update_annotations(
            d.id, {'gui.x': d.x, 'gui.y': d.y});
      }
    },

    /**
     * Specialized drag event handler
     * when called as an event handler it
     * Allows optional extra param, pos
     * which when used overrides the mouse
     * handling. This method can then be
     * though of as 'drag to position'.
     *
     * @method drag
     * @param {Box} d viewModel BoundingBox.
     * @param {ServiceModule} self ServiceModule.
     * @param {Object} pos (optional) containing x/y numbers.
     * @param {Boolean} includeTransition (optional) Use transition to drag.
     *
     * [At the time of this writing useTransition works in practice but
     * introduces a timing issue in the tests.]
     **/
    drag: function(d, self, pos, includeTransition) {
      var topo = self.get('component');
      var selection = d3.select(this);

      if (topo.buildingRelation) {
        topo.fire('addRelationDrag', { box: d });
      } else {
        if (self.longClickTimer) {
          self.longClickTimer.cancel();
        }

        // Translate the service (and, potentially, menu).
        if (pos) {
          d.x = pos.x;
          d.y = pos.y;
          // Explicitly reassign data.
          selection = selection.data([d]);
        } else {
          d.x += d3.event.dx;
          d.y += d3.event.dy;
        }

        if (includeTransition) {
          selection = selection.transition()
                               .duration(500)
                               .ease('elastic');
        }

        selection.attr('transform', function(d, i) {
          return d.translateStr();
        });
        if (topo.get('active_service') === d) {
          self.updateServiceMenuLocation();
        }

        // Clear any state while dragging.
        self.get('container').all('.environment-menu.active')
            .removeClass('active');
        topo.fire('cancelRelationBuild');
        // Update relation lines for just this service.
        topo.fire('serviceMoved', { service: d });
      }
    },

    /*
     * Attempt to reuse as much of the existing graph and view models
     * as possible to re-render the graph.
     */
    update: function() {
      var self = this,
          topo = this.get('component'),
          width = topo.get('width'),
          height = topo.get('height');

      if (!this.service_scale) {
        this.service_scale = d3.scale.log().range([150, 200]);
        this.service_scale_width = d3.scale.log().range([164, 200]),
        this.service_scale_height = d3.scale.log().range([64, 100]);
      }

      if (!this.tree) {
        this.tree = d3.layout.pack()
                      .size([width, height])
                      .value(function(d) {
                          return Math.max(d.unit_count, 1);
                        })
                      .padding(300);
      }

      var drag = d3.behavior.drag()
            .on('dragstart', function(d) { self.dragstart.call(this, d, self);})
            .on('drag', function(d) { self.drag.call(this, d, self);})
            .on('dragend', function(d) { self.dragend.call(this, d, self);});


      //Process any changed data.
      this.updateData();

<<<<<<< HEAD
=======
      var drag = d3.behavior.drag()
            .on('dragstart', function(d) {
                d.oldX = d.x;
                d.oldY = d.y;
                self.get('container').all('.environment-menu.active')
                  .removeClass('active');
                self.service_click_actions.hideServiceMenu(null, self);
              })
            .on('drag', function(d, i) {
                if (topo.buildingRelation) {
                  topo.fire('addRelationDrag', { box: d });
                } else {
                  if (self.longClickTimer) {
                    self.longClickTimer.cancel();
                  }

                  // Translate the service (and, potentially, menu).
                  d.x += d3.event.dx;
                  d.y += d3.event.dy;
                  d3.select(this).attr('transform', function(d, i) {
                    return d.translateStr();
                  });
                  if (topo.get('active_service') === d) {
                    self.updateServiceMenuLocation();
                  }

                  // Clear any state while dragging.
                  self.get('container').all('.environment-menu.active')
                    .removeClass('active');
                  topo.fire('cancelRelationBuild');

                  // Update relation lines for just this service.
                  topo.fire('serviceMoved', { service: d });
                }
              })
            .on('dragend', Y.bind(this._dragend, this));

>>>>>>> 2a278d0d
      // Generate a node for each service, draw it as a rect with
      // labels for service and charm.
      var node = this.node;

      // Rerun the pack layout.
      // Pack doesn't honor existing positions and will
      // re-layout the entire graph. As a short term work
      // around we layout only new nodes. This has the side
      // effect that service blocks can overlap and will
      // be fixed later.
      var new_services = this.services.filter(function(boundingBox) {
        return !Y.Lang.isNumber(boundingBox.x);
      });
      this.tree.nodes({children: new_services});

      // enter
      node
        .enter().append('g')
        .attr('class', function(d) {
            return (d.subordinate ? 'subordinate ' : '') + 'service';
          })
        .call(drag)
        .attr('transform', function(d) {
            return d.translateStr();
          })
        .call(function() {
            // Create new nodes.
            self.createServiceNode(this);
          });

      // Update all nodes.
      self.updateServiceNodes(node);

      // Remove old nodes.
      node.exit()
          .remove();
    },

    /**
     * Get a d3 selected node for a given service by id.
     *
     * @method getServiceNode
     * @return  {d3.selection} selection || null.
     **/
    getServiceNode: function(id) {
      if (this.node === undefined) {
        return null;
      }
      var node = this.node.filter(function(d, i) {
        return d.id === id;
      });
      return node && node[0][0] || null;
    },

    /**
     * @method createServiceNode fills a service node with empty structures
     *                           that will be filled out in the update stage.
     * @param {object} node the node to construct.
     * @return {null} side effects only.
     */
    createServiceNode: function(node) {
      node.append('image')
        .attr('class', 'service-block-image');

      node.append('text').append('tspan')
        .attr('class', 'name')
        .text(function(d) {return d.id; });

      node.append('text').append('tspan')
        .attr('class', 'charm-label')
        .attr('dy', '3em')
        .text(function(d) { return d.charm; });

      // Append status charts to service nodes.
      var status_chart = node.append('g')
        .attr('class', 'service-status');

      // Add a mask svg
      status_chart.append('image')
        .attr('xlink:href', '/juju-ui/assets/svgs/service_health_mask.svg')
        .attr('class', 'service-health-mask');

      // Add the unit counts, visible only on hover.
      status_chart.append('text')
        .attr('class', 'unit-count hide-count');
    },

    /**
     * @method updateServiceNodes fills the empty structures within a service
     *                            node such that they match the db.
     * @param {object} node the collection of nodes to update.
     * @return {null} side effects only.
     */
    updateServiceNodes: function(node) {
      var self = this,
          topo = this.get('component'),
          service_scale = this.service_scale,
          service_scale_width = this.service_scale_width,
          service_scale_height = this.service_scale_height;

      // Apply Position Annotations
      // This is done after the services_boxes
      // binding as the event handler will
      // use that index.
      node.each(function(d) {
        var service = topo.serviceForBox(d),
            annotations = service.get('annotations'),
            x, y;

        if (!annotations) {return;}
        x = annotations['gui.x'],
        y = annotations['gui.y'];
        if (!d ||
            (x !== undefined && x !== d.x) &&
            (y !== undefined && y !== d.y)) {
          // Delete gui.x and gui.y from annotations
          // as we use the values.
          delete annotations['gui.x'];
          delete annotations['gui.y'];
          self.drag.call(this, d, self, {x: x, y: y});
          topo.fire('serviceMoved', {service: d});
        }});

      // Size the node for drawing.
      node.attr('width', function(d) {
        // NB: if a service has zero units, as is possible with
        // subordinates, then default to 1 for proper scaling, as
        // a value of 0 will return a scale of 0 (this does not
        // affect the unit count, just the scale of the service).
        var w = service_scale(d.unit_count || 1);
        d.w = w;
        return w;
      })
        .attr('height', function(d) {
            var h = service_scale(d.unit_count || 1);
            d.h = h;
            return h;
          });
      node.select('.service-block-image')
        .attr('xlink:href', function(d) {
            return d.subordinate ?
                '/juju-ui/assets/svgs/sub_module.svg' :
                '/juju-ui/assets/svgs/service_module.svg';
          })
        .attr('width', function(d) {
            return d.w;
          })
        .attr('height', function(d) {
            return d.h;
          });

      // Draw a subordinate relation indicator.
      var subRelationIndicator = node.filter(function(d) {
        return d.subordinate &&
            d3.select(this)
                  .select('.sub-rel-block').empty();
      })
        .append('g')
        .attr('class', 'sub-rel-block')
        .attr('transform', function(d) {
            // Position the block so that the relation indicator will
            // appear at the right connector.
            return 'translate(' + [d.w, d.h / 2 - 26] + ')';
          });

      subRelationIndicator.append('image')
        .attr('xlink:href', '/juju-ui/assets/svgs/sub_relation.svg')
        .attr('width', 87)
        .attr('height', 47);
      subRelationIndicator.append('text').append('tspan')
        .attr('class', 'sub-rel-count')
        .attr('x', 64)
        .attr('y', 47 * 0.8);

      // The following are sizes in pixels of the SVG assets used to
      // render a service, and are used to in calculating the vertical
      // positioning of text down along the service block.
      var service_height = 224,
          name_size = 22,
          charm_label_size = 16,
          name_padding = 26,
          charm_label_padding = 118;

      node.select('.name')
        .attr('style', function(d) {
            // Programmatically size the font.
            // Number derived from service assets:
            // font-size 22px when asset is 224px.
            return 'font-size:' + d.h *
                (name_size / service_height) + 'px';
          })
        .attr('x', function(d) {
            return d.w / 2;
          })
        .attr('y', function(d) {
            // Number derived from service assets:
            // padding-top 26px when asset is 224px.
            return d.h * (name_padding / service_height) + d.h *
                (name_size / service_height) / 2;
          });
      node.select('.charm-label')
        .attr('style', function(d) {
            // Programmatically size the font.
            // Number derived from service assets:
            // font-size 16px when asset is 224px.
            return 'font-size:' + d.h *
                (charm_label_size / service_height) + 'px';
          })
        .attr('x', function(d) {
            return d.w / 2;
          })
        .attr('y', function(d) {
            // Number derived from service assets:
            // padding-top: 118px when asset is 224px.
            return d.h * (charm_label_padding / service_height) - d.h *
                (charm_label_size / service_height) / 2;
          });

      // Show whether or not the service is exposed using an indicator.
      node.filter(function(d) {
        return d.exposed;
      })
        .append('image')
        .attr('class', 'exposed-indicator on')
        .attr('xlink:href', '/juju-ui/assets/svgs/exposed.svg')
        .attr('width', function(d) {
            return d.w / 6;
          })
        .attr('height', function(d) {
            return d.w / 6;
          })
        .attr('x', function(d) {
            return d.w / 10 * 7;
          })
        .attr('y', function(d) {
            return d.getRelativeCenter()[1] - (d.w / 6) / 2;
          })
        .append('title')
        .text(function(d) {
            return d.exposed ? 'Exposed' : '';
          });

      // Remove exposed indicator from nodes that are no longer exposed.
      node.filter(function(d) {
        return !d.exposed &&
            !d3.select(this)
                .select('.exposed-indicator').empty();
      }).select('.exposed-indicator').remove();

      // Add the relative health of a service in the form of a pie chart
      // comprised of units styled appropriately.
      var status_chart_arc = d3.svg.arc()
        .innerRadius(0)
        .outerRadius(function(d) {
            // Make sure it's exactly as wide as the mask with a bit
            // of leeway for the border.
            var outerRadius = parseInt(
                d3.select(this.parentNode)
                  .select('.service-health-mask')
                  .attr('width'), 10) / 2.05;

            // NB: although this causes a calculation function to have
            // side effects, it does allow us to test that the health
            // graph was sized properly by accessing this attribute.
            d3.select(this.parentNode)
              .attr('data-outerradius', outerRadius);
            return outerRadius;
          });

      var status_chart_layout = d3.layout.pie()
        .value(function(d) { return (d.value ? d.value : 1); })
        .sort(function(a, b) {
            // Ensure that the service health graphs will be renders in
            // the correct order: error - pending - running.
            var states = {error: 0, pending: 1, running: 2};
            return states[a.name] - states[b.name];
          });

      node.select('.service-status')
        .attr('transform', function(d) {
            return 'translate(' + d.getRelativeCenter() + ')';
          });
      node.select('.service-health-mask')
        .attr('width', function(d) {
            return d.w / 3;
          })
        .attr('height', function(d) {
            return d.h / 3;
          })
        .attr('x', function() {
            return -d3.select(this).attr('width') / 2;
          })
        .attr('y', function() {
            return -d3.select(this).attr('height') / 2;
          });

      // Remove the path object as the data bound to it will cause some
      // updates to fail because the test in enter() will not pass.
      node.select('.service-status')
        .selectAll('path')
        .remove();

      // Add the path after the mask image (since it requires the mask's
      // width to set its own).
      node.select('.service-status')
        .selectAll('path')
        .data(function(d) {
            var aggregate_map = d.aggregated_status,
                aggregate_list = [];
            Y.Object.each(aggregate_map, function(count, state) {
              aggregate_list.push({name: state, value: count});
            });

            return status_chart_layout(aggregate_list);
          })
        .enter().insert('path', 'image')
        .attr('d', status_chart_arc)
        .attr('class', function(d) { return 'status-' + d.data.name; })
        .attr('fill-rule', 'evenodd')
        .append('title').text(function(d) {
            return d.data.name;
          });

      node.select('.unit-count')
        .text(function(d) {
            return utils.humanizeNumber(d.unit_count);
          });
    },


    /*
     * Show/hide/fade selection.
     */
    show: function(evt) {
      var selection = evt.selection;
      selection.attr('opacity', '1.0')
                .style('display', 'block');
    },

    hide: function(evt) {
      var selection = evt.selection;
      selection.attr('opacity', '0')
            .style('display', 'none');
    },

    fade: function(evt) {
      var selection = evt.selection,
          alpha = evt.alpha;
      selection.transition()
            .duration(400)
            .attr('opacity', alpha !== undefined && alpha || '0.2');
    },

    /*
     * Finish DOM-dependent rendering
     *
     * Some portions of the visualization require information pulled
     * from the DOM, such as the clientRects used for sizing relation
     * labels and the viewport size used for sizing the whole graph. This
     * is called after the view is attached to the DOM in order to
     * perform all of that work.  In the app, it's called as a callback
     * in app.showView(), and in testing, it needs to be called manually,
     * if the test relies on any of this data.
     */
    renderedHandler: function() {
      var container = this.get('container');

      // Ensure relation labels are sized properly.
      container.all('.rel-label').each(function(label) {
        var width = label.one('text').getClientRect().width + 10;
        label.one('rect').setAttribute('width', width)
              .setAttribute('x', -width / 2);
      });

      // Chainable method.
      return this;
    },

    /**
     * The user clicked on the environment view background.
     *
     * If we are in the middle of adding a relation, cancel the relation
     * adding.
     *
     * @method backgroundClicked
     * @return {undefined} Side effects only.
     */
    backgroundClicked: function() {
      var topo = this.get('component');
      topo.fire('clearState');
    },

    /*
     * Event handler to show the graph-list picker
     */
    showGraphListPicker: function(evt) {
      var container = this.get('container'),
              picker = container.one('.graph-list-picker');
      picker.addClass('inactive');
      picker.one('.picker-expanded').addClass('active');
    },

    /*
     * Event handler to hide the graph-list picker
     */
    hideGraphListPicker: function(evt) {
      var container = this.get('container'),
          picker = container.one('.graph-list-picker');
      picker.removeClass('inactive');
      picker.one('.picker-expanded').removeClass('active');
    },

    updateServiceMenuLocation: function() {
      var topo = this.get('component'),
          container = this.get('container'),
          cp = container.one('.environment-menu.active'),
          service = topo.get('active_service'),
          tr = topo.get('translate'),
          z = topo.get('scale');

      if (service && cp) {
        var cp_width = cp.getClientRect().width,
                menu_left = service.x * z + service.w * z / 2 <
                this.width * z / 2,
                service_center = service.getRelativeCenter();
        if (menu_left) {
          cp.removeClass('left')
                .addClass('right');
        } else {
          cp.removeClass('right')
                .addClass('left');
        }
        // Set the position of the div in the following way:
        // top: aligned to the scaled/panned service minus the
        //   location of the tip of the arrow (68px down the menu,
        //   via css) such that the arrow always points at the service.
        // left: aligned to the scaled/panned service; if the
        //   service is left of the midline, display it to the
        //   right, and vice versa.
        cp.setStyles({
          'top': service.y * z + tr[1] + (service_center[1] * z) - 68,
          'left': service.x * z +
              (menu_left ? service.w * z : -(cp_width)) + tr[0]
        });
      }
    },

    /*
     * Actions to be called on clicking a service.
     */
    service_click_actions: {
      /**
       * Show (if hidden) or hide (if shown) the service menu.
       *
       * @method toggleServiceMenu
       * @param {object} box The presentation state for the service.
       * @param {object} view The environment view.
       * @param {object} context The service context.
       * @return {undefined} Side effects only.
       */
      toggleServiceMenu: function(box, view, context) {
        var svc_menu = view.get('container').one('#service-menu');

        if (svc_menu.hasClass('active') || !box) {
          this.hideServiceMenu(null, view);
        } else {
          this.showServiceMenu(box, view, context);
        }
      },

      /**
       * Show the service menu.
       *
       * @method showServiceMenu
       * @param {object} box The presentation state for the service.
       * @param {object} view The environment view.
       * @param {object} context The service context.
       * @return {undefined} Side effects only.
       */
      showServiceMenu: function(box, view, context) {
        var svc_menu = view.get('container').one('#service-menu');
        var topo = view.get('component');
        var service = topo.serviceForBox(box);

        if (box && !svc_menu.hasClass('active')) {
          topo.set('active_service', box);
          topo.set('active_context', context);
          svc_menu.addClass('active');
          // We do not want the user destroying the Juju GUI service.
          if (utils.isGuiService(service)) {
            svc_menu.one('.destroy-service').addClass('disabled');
          }
          view.updateServiceMenuLocation();
        }
      },

      /**
       * Hide the service menu.
       *
       * @method hideServiceMenu
       * @param {object} box The presentation state for the service (unused).
       * @param {object} view The environment view.
       * @param {object} context The service context (unused).
       * @return {undefined} Side effects only.
       */
      hideServiceMenu: function(box, view, context) {
        var svc_menu = view.get('container').one('#service-menu');
        var topo = view.get('component');

        if (svc_menu.hasClass('active')) {
          svc_menu.removeClass('active');
          topo.set('active_service', null);
          topo.set('active_context', null);
          // Most services can be destroyed via the GUI.
          svc_menu.one('.destroy-service').removeClass('disabled');
        }
      },

      /*
       * View a service
       */
      show_service: function(m, context) {
        var topo = context.get('component');
        topo.detachContainer();
        topo.fire('navigateTo', {url: '/service/' + m.get('id') + '/'});
      },

      /*
       * Show a dialog before destroying a service
       */
      destroyServiceConfirm: function(m, view) {
        // Set service in view.
        view.set('destroy_service', m);

        // Show dialog.
        view.set('destroy_dialog', views.createModalPanel(
            'Are you sure you want to destroy the service? ' +
                'This cannot be undone.',
            '#destroy-modal-panel',
            'Destroy Service',
            Y.bind(function(ev) {
              ev.preventDefault();
              var btn = ev.target;
              btn.set('disabled', true);
              view.service_click_actions
                      .destroyService(m, view, btn);
            },
            this)));
      },

      /*
       * Destroy a service.
       */
      destroyService: function(m, view, btn) {
        var env = view.get('component').get('env'),
            service = view.get('destroy_service');
        env.destroy_service(
            service.get('id'),
            Y.bind(this._destroyCallback, view,
                   service, view, btn));
      },

      _destroyCallback: function(service, view, btn, ev) {
        var getModelURL = view.get('component').get('getModelURL'),
                db = view.get('component').get('db');
        if (ev.err) {
          db.notifications.add(
              new models.Notification({
                title: 'Error destroying service',
                message: 'Service name: ' + ev.service_name,
                level: 'error',
                link: getModelURL(service),
                modelId: service
              })
          );
        } else {
          var relations = db.relations.get_relations_for_service(service);
          Y.each(relations, function(relation) {
            relation.destroy();
          });
          service.destroy();
          db.fire('update');
        }
        view.get('destroy_dialog').hide();
        btn.set('disabled', false);
      }


    }
  }, {
    ATTRS: {}

  });
  views.ServiceModule = ServiceModule;
}, '0.1.0', {
  requires: [
    'd3',
    'd3-components',
    'juju-templates',
    'juju-models',
    'juju-env'
  ]
});<|MERGE_RESOLUTION|>--- conflicted
+++ resolved
@@ -32,17 +32,7 @@
            * If the user clicks on the background we cancel any active add
            * relation.
            */
-<<<<<<< HEAD
           click: 'zoomPlaneClick'
-=======
-          click: {callback: function(d, self) {
-            var container = self.get('container'),
-                topo = self.get('component');
-            container.all('.environment-menu.active').removeClass('active');
-            self.service_click_actions.hideServiceMenu(null, self);
-            topo.fire('clearState');
-          }}
->>>>>>> 2a278d0d
         },
         '.graph-list-picker .picker-button': {
           click: 'showGraphListPicker'
@@ -52,42 +42,10 @@
         },
         // Menu/Controls
         '.view-service': {
-<<<<<<< HEAD
           click: 'viewServiceClick'
-        },
+       },
         '.destroy-service': {
           click: 'destroyServiceClick'
-=======
-          /** The user clicked on the "View" menu item. */
-          click: {callback: function(data, context) {
-            // Get the service element
-            var topo = context.get('component');
-            var box = topo.get('active_service');
-            var service = topo.serviceForBox(box);
-            context.service_click_actions
-              .hideServiceMenu(box, context);
-            context.service_click_actions
-              .show_service(service, context);
-          }}
-        },
-        '.destroy-service': {
-          /** The user clicked on the "Destroy" menu item. */
-          click: {callback: function(data, context) {
-            // Get the service element
-            var topo = context.get('component');
-            var box = topo.get('active_service');
-            var service = topo.serviceForBox(box);
-            // The user is not allowed to destroy the Juju GUI service because
-            // it would break the application they are currently using.
-            if (utils.isGuiService(service)) {
-              return;
-            }
-            context.service_click_actions
-              .hideServiceMenu(box, context);
-            context.service_click_actions
-              .destroyServiceConfirm(service, context);
-          }}
->>>>>>> 2a278d0d
         }
       },
       d3: {
@@ -101,16 +59,11 @@
         show: 'show',
         hide: 'hide',
         fade: 'fade',
-<<<<<<< HEAD
         dragstart: 'dragstart',
         drag: 'drag',
         dragend: 'dragend',
         toggleControlPanel: {callback: function() {
           this.service_click_actions.toggleControlPanel(null, this);
-=======
-        hideServiceMenu: {callback: function() {
-          this.service_click_actions.hideServiceMenu(null, this);
->>>>>>> 2a278d0d
         }},
         rescaled: 'updateServiceMenuLocation'
       }
@@ -438,46 +391,6 @@
       //Process any changed data.
       this.updateData();
 
-<<<<<<< HEAD
-=======
-      var drag = d3.behavior.drag()
-            .on('dragstart', function(d) {
-                d.oldX = d.x;
-                d.oldY = d.y;
-                self.get('container').all('.environment-menu.active')
-                  .removeClass('active');
-                self.service_click_actions.hideServiceMenu(null, self);
-              })
-            .on('drag', function(d, i) {
-                if (topo.buildingRelation) {
-                  topo.fire('addRelationDrag', { box: d });
-                } else {
-                  if (self.longClickTimer) {
-                    self.longClickTimer.cancel();
-                  }
-
-                  // Translate the service (and, potentially, menu).
-                  d.x += d3.event.dx;
-                  d.y += d3.event.dy;
-                  d3.select(this).attr('transform', function(d, i) {
-                    return d.translateStr();
-                  });
-                  if (topo.get('active_service') === d) {
-                    self.updateServiceMenuLocation();
-                  }
-
-                  // Clear any state while dragging.
-                  self.get('container').all('.environment-menu.active')
-                    .removeClass('active');
-                  topo.fire('cancelRelationBuild');
-
-                  // Update relation lines for just this service.
-                  topo.fire('serviceMoved', { service: d });
-                }
-              })
-            .on('dragend', Y.bind(this._dragend, this));
-
->>>>>>> 2a278d0d
       // Generate a node for each service, draw it as a rect with
       // labels for service and charm.
       var node = this.node;
@@ -953,13 +866,13 @@
        *
        * @method showServiceMenu
        * @param {object} box The presentation state for the service.
-       * @param {object} view The environment view.
+       * @param {object} module The service module..
        * @param {object} context The service context.
        * @return {undefined} Side effects only.
        */
-      showServiceMenu: function(box, view, context) {
-        var svc_menu = view.get('container').one('#service-menu');
-        var topo = view.get('component');
+      showServiceMenu: function(box, module, context) {
+        var svc_menu = module.get('container').one('#service-menu');
+        var topo = module.get('component');
         var service = topo.serviceForBox(box);
 
         if (box && !svc_menu.hasClass('active')) {
@@ -970,7 +883,7 @@
           if (utils.isGuiService(service)) {
             svc_menu.one('.destroy-service').addClass('disabled');
           }
-          view.updateServiceMenuLocation();
+          module.updateServiceMenuLocation();
         }
       },
 
@@ -979,13 +892,13 @@
        *
        * @method hideServiceMenu
        * @param {object} box The presentation state for the service (unused).
-       * @param {object} view The environment view.
+       * @param {object} module The service module.
        * @param {object} context The service context (unused).
        * @return {undefined} Side effects only.
        */
-      hideServiceMenu: function(box, view, context) {
-        var svc_menu = view.get('container').one('#service-menu');
-        var topo = view.get('component');
+      hideServiceMenu: function(box, module, context) {
+        var svc_menu = module.get('container').one('#service-menu');
+        var topo = module.get('component');
 
         if (svc_menu.hasClass('active')) {
           svc_menu.removeClass('active');
