--- conflicted
+++ resolved
@@ -223,31 +223,14 @@
           service = this.get('model'),
           env = this.get('env');
 
-<<<<<<< HEAD
-        if (!service) {
-            console.log('not connected / maybe');
-            return this;
-        }
-        var units = db.units.get_units_for_service(service);
-        var charm_name = service.get('charm');
-        container.setHTML(this.template(
-            {'service': service.getAttrs(),
-             'charm': this.renderable_charm(charm_name, db),
-             'units': units
-        }));
-=======
       if (!service) {
         console.log('not connected / maybe');
->>>>>>> 60224e65
         return this;
       }
-      var units = db.units.get_units_for_service(service);
-      var charm_name = service.get('charm');
       container.setHTML(this.template(
           {'service': service.getAttrs(),
-            'charm': this.renderable_charm(charm_name, db),
-            'units': units.map(function(u) {
-              return u.getAttrs();})
+            'charm': this.renderable_charm(service.get('charm'), db),
+            'units': db.units.get_units_for_service(service)
           }));
       return this;
     },
@@ -379,22 +362,10 @@
                 units = db.units.get_units_for_service(service),
                 unit_ids_to_remove = [];
 
-<<<<<<< HEAD
-            for (var i=units.length - 1;
-                 unit_ids_to_remove.length < delta;
-                 i--) {
-                unit_ids_to_remove.push(units[i].id);
-            }
-            env.remove_units(
-                unit_ids_to_remove,
-                Y.bind(this._removeUnitCallback, this)
-                );
-=======
         for (var i = units.length - 1;
             unit_ids_to_remove.length < delta;
             i -= 1) {
-          unit_ids_to_remove.push(units[i].get('id'));
->>>>>>> 60224e65
+          unit_ids_to_remove.push(units[i].id);
         }
         env.remove_units(
             unit_ids_to_remove,
@@ -405,24 +376,6 @@
     },
 
     _addUnitCallback: function(ev) {
-<<<<<<< HEAD
-        var service = this.get('model'),
-            service_id = service.get('id'),
-            db = this.get('db'),
-            unit_names = ev.result || [];
-        console.log('_addUnitCallback with: ', arguments);
-        // Received acknowledgement message for the 'add_units' operation.
-        // ev.results is an array of the new unit ids to be created.
-        db.units.add(
-            Y.Array.map(unit_names, function (unit_id) {
-                return {id: unit_id,
-                        agent_state: 'pending'};
-            }));
-        service.set(
-            'unit_count', service.get('unit_count') + unit_names.length);
-        db.fire('update');
-        // View is redrawn so we do not need to enable field.
-=======
       var service = this.get('model'),
           service_id = service.get('id'),
           db = this.get('db'),
@@ -432,16 +385,13 @@
       // ev.results is an array of the new unit ids to be created.
       db.units.add(
           Y.Array.map(unit_names, function(unit_id) {
-            return new models.ServiceUnit(
-                {id: unit_id,
-                  agent_state: 'pending',
-                  service: service_id});
+            return {id: unit_id,
+              agent_state: 'pending'};
           }));
       service.set(
           'unit_count', service.get('unit_count') + unit_names.length);
       db.fire('update');
       // View is redrawn so we do not need to enable field.
->>>>>>> 60224e65
     },
 
     _removeUnitCallback: function(ev) {
