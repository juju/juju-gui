--- conflicted
+++ resolved
@@ -9,16 +9,9 @@
     initializer: function () {
         console.log("View: initialized: ServiceConfig");
     },
-<<<<<<< HEAD
-    template: Y.Handlebars.compile(Y.one("#t-service-config").getHTML()),
-    render: function () {}
-=======
-
     template: Templates["service-config"],
-
     render: function () {
-    },
->>>>>>> 9f263e1f
+    }
 });
 
 ServiceView = Y.Base.create('ServiceView', Y.View, [views.JujuBaseView], {
@@ -30,7 +23,6 @@
     template: Templates.service,
 
     render: function () {
-<<<<<<< HEAD
         var container = this.get('container'),
                  self = this,
                     m = this.get('domain_models');
@@ -39,9 +31,7 @@
             console.log('not connected / maybe');
             return this;
         }
-
         var units = m.units.get_units_for_service(service);
-
         container.setHTML(this.template(
             {'service': service.getAttrs(),
              'charm': service.get('charm').getAttrs(),
@@ -56,30 +46,6 @@
             });
         });
         return this;
-=======
-	var container = this.get('container'),
-	    self = this,
-            m = this.get('domain_models');
-
-        var service = this.get('model');
-	if (!service) {
-	    console.log('not connected / maybe');
-	}
-        var units = m.units.get_units_for_service(service);
-
-	container.setHTML(this.template(
-	    {'service': service.getAttrs(), 
-	     'charm': service.get('charm').getAttrs(),
-	     'units': units.map(function(u) {return u.getAttrs();}) 
-	    }));
-
-	container.all('div.thumbnail').each(function( el ) {
-	    el.on("click", function(evt) {
-		console.log("Click", this.getData('charm-url'));
-		self.fire("showUnit", {unit_id: this.get('id')});
-	    })});
-	return this;
->>>>>>> 9f263e1f
     },
 
     render_canvas: function() {
@@ -107,8 +73,8 @@
             .attr("class",  "unit")
             .attr("transform", function(d) {
                 return "translate(" + d.x + ", " + d.y + ")";
-	    })
-	    .on("click", Y.bind(
+        })
+            .on("click", Y.bind(
 		function(m) {
 		    console.log("clicked me", this, m);
 		    this.fire("showUnit", {unit: m})},
