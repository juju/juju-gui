/*
This file is part of the Juju GUI, which lets users view and manage Juju
environments within a graphical interface (https://launchpad.net/juju-gui).
Copyright (C) 2012-2013 Canonical Ltd.

This program is free software: you can redistribute it and/or modify it under
the terms of the GNU Affero General Public License version 3, as published by
the Free Software Foundation.

This program is distributed in the hope that it will be useful, but WITHOUT
ANY WARRANTY; without even the implied warranties of MERCHANTABILITY,
SATISFACTORY QUALITY, or FITNESS FOR A PARTICULAR PURPOSE.  See the GNU Affero
General Public License for more details.

You should have received a copy of the GNU Affero General Public License along
with this program.  If not, see <http://www.gnu.org/licenses/>.
*/

'use strict';

/**
 * Provide the service views and mixins.
 *
 * @module views
 * @submodule views.services
 */

YUI.add('juju-view-service', function(Y) {

  var ENTER = Y.Node.DOM_EVENTS.key.eventDef.KEY_MAP.enter;
  var ESC = Y.Node.DOM_EVENTS.key.eventDef.KEY_MAP.esc;


  var views = Y.namespace('juju.views'),
      Templates = views.Templates,
      models = Y.namespace('juju.models'),
      plugins = Y.namespace('juju.plugins'),
      utils = Y.namespace('juju.views.utils');

  /**
   * @class manageUnitsMixin
   */
  var manageUnitsMixin = {
    // Mixin attributes
    // XXX Makyo - this will need to be removed when the serviceInspector flag
    // goes away.
    events: {
      '.num-units-control': {
        keydown: 'modifyUnits',
        blur: 'resetUnits'
      }
    },

    /*
     * XXX Makyo - all instances of testing for the flag will go away once
     * the inspector becomes the default, rather than internal pages.
     */
    /**
     * No-Op function to replace getModelURL for the time being.
     * XXX Makyo - remove when inspector becomes the default.
     *
     * @method noop
     * @return {undefined} Nothing.
     */
    noop: function() { return; },

    resetUnits: function() {
      var container, model, flags = window.flags;
      if (flags.serviceInspector) {
        container = this.inspector.get('container');
        model = this.inspector.get('model');
      } else {
        container = this.get('container');
        model = this.get('model');
      }
      var field = container.one('.num-units-control');
      field.set('value', model.get('unit_count'));
      field.set('disabled', false);
    },

    modifyUnits: function(ev) {
      if (ev.keyCode !== ESC && ev.keyCode !== ENTER) {
        return;
      }
      var container, flags = window.flags;
      if (flags.serviceInspector) {
        container = this.inspector.get('container');
      } else {
        container = this.get('container');
      }
      var field = container.one('.num-units-control');

      if (ev.keyCode === ESC) {
        this.resetUnits();
      }
      if (ev.keyCode !== ENTER) { // If not Enter keyup...
        return;
      }
      ev.halt(true);

      if (/^\d+$/.test(field.get('value'))) {
        this._modifyUnits(parseInt(field.get('value'), 10));
      } else {
        this.resetUnits();
      }
    },

    _modifyUnits: function(requested_unit_count) {
      var container, env, flags = window.flags;
      if (flags.serviceInspector) {
        container = this.inspector.get('container');
        env = this.inspector.get('env');
      } else {
        container = this.get('container');
        env = this.get('env');
      }
      var service = this.model || this.get('model');
      var unit_count = service.get('unit_count');
      var field = container.one('.num-units-control');

      if (requested_unit_count < 1) {
        console.log('You must have at least one unit');
        field.set('value', unit_count);
        return;
      }

      var delta = requested_unit_count - unit_count;
      if (delta > 0) {
        // Add units!
        env.add_unit(
            service.get('id'), delta,
            Y.bind(this._addUnitCallback, this));
      } else if (delta < 0) {
        delta = Math.abs(delta);
        var db;
        if (flags.serviceInspector) {
          db = this.inspector.get('db');
        } else {
          db = this.get('db');
        }
        var units = db.units.get_units_for_service(service),
            unit_ids_to_remove = [];

        for (var i = units.length - 1;
            unit_ids_to_remove.length < delta;
            i -= 1) {
          unit_ids_to_remove.push(units[i].id);
        }
        env.remove_units(
            unit_ids_to_remove,
            Y.bind(this._removeUnitCallback, this)
        );
      }
      field.set('disabled', true);
    },

    _addUnitCallback: function(ev) {
      var service, getModelURL, db, flags = window.flags;
      if (flags.serviceInspector) {
        service = this.inspector.get('model');
        getModelURL = this.noop;
        db = this.inspector.get('db');
      } else {
        service = this.get('model');
        getModelURL = this.get('getModelURL');
        db = this.get('db');
      }
      var unit_names = ev.result || [];
      if (ev.err) {
        db.notifications.add(
            new models.Notification({
              title: 'Error adding unit',
              message: ev.num_units + ' units',
              level: 'error',
              link: getModelURL(service),
              modelId: service
            })
        );
      } else {
        db.units.add(
            Y.Array.map(unit_names, function(unit_id) {
              return {id: unit_id,
                agent_state: 'pending'};
            }));
        service.set(
            'unit_count', service.get('unit_count') + unit_names.length);
      }
      db.fire('update');
      // View is redrawn so we do not need to enable field.
    },

    _removeUnitCallback: function(ev) {
      var service, getModelURL, db, flags = window.flags;
      if (flags.serviceInspector) {
        service = this.inspector.get('model');
        getModelURL = this.noop;
        db = this.inspector.get('db');
      } else {
        service = this.get('model');
        getModelURL = this.get('getModelURL');
        db = this.get('db');
      }
      var unit_names = ev.unit_names;

      if (ev.err) {
        db.notifications.add(
            new models.Notification({
              title: (function() {
                if (!ev.unit_names || ev.unit_names.length < 2) {
                  return 'Error removing unit';
                }
                return 'Error removing units';
              })(),
              message: (function() {
                if (!ev.unit_names || ev.unit_names.length === 0) {
                  return '';
                }
                if (ev.unit_names.length > 1) {
                  return 'Unit names: ' + ev.unit_names.join(', ');
                }
                return 'Unit name: ' + ev.unit_names[0];
              })(),
              level: 'error',
              link: getModelURL(service),
              modelId: service
            })
        );
      } else {
        Y.Array.each(unit_names, function(unit_name) {
          db.units.remove(db.units.getById(unit_name));
        });
        service.set(
            'unit_count', service.get('unit_count') - unit_names.length);
      }
      db.fire('update');
      // View is redrawn so we do not need to enable field.
    }
  };

  var removeServiceMixin = {
    // Mixin attributes
    events: {
      '#destroy-service': {
        click: 'confirmDestroy'
      }
    },

    confirmDestroy: function(ev) {
      ev.preventDefault();
      // We wait to make the panel until now, because in the render method
      // the container is not yet part of the document.
      if (Y.Lang.isUndefined(this.panel)) {
        this.panel = views.createModalPanel(
            'Are you sure you want to destroy the service?  ' +
            'This cannot be undone.',
            '#destroy-modal-panel',
            'Destroy Service',
            Y.bind(this.destroyService, this)
            );
      }
      this.panel.show();
    },

    destroyService: function(ev) {
      ev.preventDefault();
      var env = this.get('env'),
          service = this.get('model');
      ev.target.set('disabled', true);
      env.destroy_service(
          service.get('id'), Y.bind(this._destroyCallback, this));
    },

    _destroyCallback: function(ev) {
      var db = this.get('db'),
          getModelURL = this.get('getModelURL'),
          service = this.get('model'),
          service_id = service.get('id');

      if (ev.err) {
        db.notifications.add(
            new models.Notification({
              title: 'Error destroying service',
              message: 'Service name: ' + ev.service_name,
              level: 'error',
              link: getModelURL(service),
              modelId: service
            })
        );
      } else {
        db.services.remove(service);
        db.relations.remove(
            db.relations.filter(
            function(r) {
              return Y.Array.some(r.get('endpoints'), function(ep) {
                return ep[0] === service_id;
              });
            }
            ));
        this.panel.hide();
        this.panel.destroy();
        this.fire('navigateTo', {url: this.get('nsRouter').url({gui: '/'})});
        db.fire('update');
      }
    }
  };

  /**
   * @class exposeButtonMixin
   */
  var exposeButtonMixin = {
    events: {
      '.unexposeService': {mousedown: 'unexposeService'},
      '.exposeService': {mousedown: 'exposeService'}
    },

    /**
     * Unexpose the service stored in this view.
     * Pass this._unexposeServiceCallback as callback to be called when
     * the response is returned by the backend.
     *
     * @method unexposeService
     * @return {undefined} Nothing.
     */
    unexposeService: function() {
      var svcInspector = window.flags && window.flags.serviceInspector;
      var dataSource = svcInspector ? this.inspector : this;
      var service = dataSource.get('model'),
          env = dataSource.get('env');
      env.unexpose(service.get('id'),
          Y.bind(this._unexposeServiceCallback, this));
    },

    /**
     * Callback called when the backend returns a response to a service
     * unexpose call. Update the service model instance or, if an error
     * occurred, add a failure notification.
     *
     * @method _unexposeServiceCallback
     * @param {Object} ev An event object (with "err" and "service_name"
     *  attributes).
     * @return {undefined} Nothing.
     */
    _unexposeServiceCallback: function(ev) {
      var service = this.get('model'),
          db = this.get('db'),
          getModelURL = this.get('getModelURL');
      if (ev.err) {
        db.notifications.add(
            new models.Notification({
              title: 'Error un-exposing service',
              message: 'Service name: ' + ev.service_name,
              level: 'error',
              link: getModelURL(service),
              modelId: service
            })
        );
      } else {
        service.set('exposed', false);
        db.fire('update');
      }
    },

    /**
     * Expose the service stored in this view.
     * Pass this._exposeServiceCallback as callback to be called when
     * the response is returned by the backend.
     *
     * @method exposeService
     * @return {undefined} Nothing.
     */
    exposeService: function() {
      var svcInspector = window.flags && window.flags.serviceInspector;
      var dataSource = svcInspector ? this.inspector : this;
      var service = dataSource.get('model'),
          env = dataSource.get('env');
      env.expose(service.get('id'),
          Y.bind(this._exposeServiceCallback, this));
    },

    /**
     * Callback called when the backend returns a response to a service
     * expose call. Update the service model instance or, if an error
     * occurred, add a failure notification.
     *
     * @method _exposeServiceCallback
     * @param {Object} ev An event object (with "err" and "service_name"
     *  attributes).
     * @return {undefined} Nothing.
     */
    _exposeServiceCallback: function(ev) {
      var service = this.get('model'),
          db = this.get('db'),
          getModelURL = this.get('getModelURL');
      if (ev.err) {
        db.notifications.add(
            new models.Notification({
              title: 'Error exposing service',
              message: 'Service name: ' + ev.service_name,
              level: 'error',
              link: getModelURL(service),
              modelId: service
            })
        );
      } else {
        service.set('exposed', true);
        db.fire('update');
      }
    }
  };

  /**
   * @class ServiceViewBase
   */
  var ServiceViewBase = Y.Base.create('ServiceViewBase', Y.View,
      [views.JujuBaseView], {

        initializer: function() {
          Y.mix(this, exposeButtonMixin, undefined, undefined, undefined, true);
          Y.mix(this, manageUnitsMixin, undefined, undefined, undefined, true);
          Y.mix(this, removeServiceMixin, undefined, undefined, undefined,
              true);

          // Bind visualization resizing on window resize.
          Y.on('windowresize', Y.bind(function() {
            this.fitToWindow();
          }, this));
        },

        getServiceTabs: function(href) {
          var db = this.get('db'),
              service = this.get('model'),
              getModelURL = this.get('getModelURL'),
              charmId = service.get('charm'),
              charm = db.charms.getById(charmId),
              charmUrl = (charm ? getModelURL(charm) : '#');

          var tabs = [{
            href: getModelURL(service),
            title: 'Units',
            active: false
          }, {
            href: getModelURL(service, 'relations'),
            title: 'Relations',
            active: false
          }, {
            href: getModelURL(service, 'config'),
            title: 'Settings',
            active: false
          }, {
            href: charmUrl,
            title: 'Charm',
            active: false
          }, {
            href: getModelURL(service, 'constraints'),
            title: 'Constraints',
            active: false
          }];

          Y.each(tabs, function(value) {
            if (value.href === href) {
              value.active = true;
            }
          });

          return tabs;
        },

        /**
        Fit to window.  Must be called after the container
        has been added to the DOM.

        @method containerAttached
        */
        containerAttached: function() {
          this.fitToWindow();
        },

        fitToWindow: function() {
          function getHeight(node) {
            if (!node) {
              return 0;
            }
            return node.get('clientHeight');
          }
          var container = this.get('container'),
              viewContainer = container.one('.view-container');
          if (viewContainer) {
            Y.fire('beforePageSizeRecalculation');
            var navbarHeight = getHeight(Y.one('.navbar')),
                windowHeight = container.get('winHeight'),
                headerHeight = getHeight(container.one(
                    '.service-header-partial')),
                footerHeight = getHeight(container.one('.bottom-navbar')),
                size = (Math.max(windowHeight, 600) - navbarHeight -
                        headerHeight - footerHeight - 19);
            viewContainer.set('offsetHeight', size);
            Y.fire('afterPageSizeRecalculation');
          }
        },

        /**
          Reject callback for the model promise which creates an error
          notification and then redirects the user to the evironment view

          @method noServiceAvailable
        */
        noServiceAvailable: function() {
          this.get('db').notifications.add(
              new Y.juju.models.Notification({
                title: 'Service is not available',
                message: 'The service you are trying to view does not exist',
                level: 'error'
              })
          );

          this.fire('navigateTo', {
            url: this.get('nsRouter').url({gui: '/'})
          });
        },

        /**
          Shared rendering method to render the loading service data view

          @method renderLoading
        */
        renderLoading: function() {
          var container = this.get('container');
          container.setHTML(
              '<div class="alert">Loading service details...</div>');
          console.log('waiting on service data');
        },

        /**
          Shared rendering method to render the service data view

          @method renderData
        */
        renderData: function() {
          var container = this.get('container');
          var service = this.get('model');
          var db = this.get('db');
          var env = db.environment.get('annotations');
          container.setHTML(this.template(this.gatherRenderData()));
          // to be able to use this same method for all service views
          if (container.one('.landscape-controls')) {
            Y.juju.views.utils.updateLandscapeBottomBar(this.get('landscape'),
                env, service, container);
          }
        },

        /**
          Shared render method to be used in service detail views

          @method render
          @return {Object} view instance.
        */
        render: function() {
          var model = this.get('model');
          if (!model) {
            this.renderLoading();
          } else {
            this.renderData();
          }
          return this;
        }

      });
  views.serviceBase = ServiceViewBase;

  /**
   * @class ServiceRelationsView
   */
  views.service_relations = Y.Base.create(
      'ServiceRelationsView', ServiceViewBase, [
        views.JujuBaseView], {

        template: Templates['service-relations'],

        events: {
          '#service-relations .btn': {click: 'confirmRemoved'}
        },

        /**
         * Gather up all of the data required for the template.
         *
         * Aside from a nice separation of concerns, this method also
         * facilitates testing.
         *
         * @method gatherRenderData
         * @return {Object} The data the template will render.
         */
        gatherRenderData: function() {
          var container = this.get('container'),
              service = this.get('model'),
              db = this.get('db'),
              querystring = this.get('querystring');
          var relation_data = utils.getRelationDataForService(db, service);
          Y.each(relation_data, function(rel) {
            if (rel.elementId === querystring.rel_id) {
              rel.highlight = true;
            }
          });
          var charm_id = service.get('charm'),
              charm = db.charms.getById(charm_id),
              charm_attrs = charm ? charm.getAttrs() : undefined;
          return {
            viewName: 'relations',
            tabs: this.getServiceTabs('relations'),
            service: service.getAttrs(),
            landscape: this.get('landscape'),
            serviceModel: service,
            relations: relation_data,
            charm: charm_attrs,
            charm_id: charm_id,
            serviceIsJujuGUI: utils.isGuiCharmUrl(charm_id),
            serviceRemoteUri: this.get('nsRouter').url({ gui: '/service/'})
          };
        },

        confirmRemoved: function(ev) {
          // We wait to make the panel until now, because in the render method
          // the container is not yet part of the document.
          ev.preventDefault();
          if (Y.Lang.isUndefined(this.remove_panel)) {
            this.remove_panel = views.createModalPanel(
                'Are you sure you want to remove this service relation?  ' +
                'This action cannot be undone, though you can ' +
                'recreate it later.',
                '#remove-modal-panel');
          }
          // We set the buttons separately every time because we want to bind
          // the target, which can vary.  Since the page is redrawn after a
          // relation is removed, this is technically unnecessary in this
          // particular case, but a good pattern to get into.
          views.setModalButtons(
              this.remove_panel,
              'Remove Service Relation',
              Y.bind(this.doRemoveRelation, this, ev.target));
          this.remove_panel.show();
        },

        doRemoveRelation: function(button, ev) {
          ev.preventDefault();
          var rel_id = button.get('value'),
              db = this.get('db'),
              env = this.get('env'),
              service = this.get('model'),
              relation = db.relations.getById(rel_id),
              endpoints = relation.get('endpoints'),
              endpoint_a = endpoints[0],
              endpoint_b;

          if (endpoints.length === 1) {
            // For a peer relationship, both endpoints are the same.
            endpoint_b = endpoint_a;
          } else {
            endpoint_b = endpoints[1];
          }

          ev.target.set('disabled', true);

          env.remove_relation(
              endpoint_a,
              endpoint_b,
              Y.bind(this._removeRelationCallback, this,
                     relation, button, ev.target));
        },

        _removeRelationCallback: function(relation, rm_button,
            confirm_button, ev) {
          var db = this.get('db'),
              getModelURL = this.get('getModelURL'),
              service = this.get('model');
          views.highlightRow(rm_button.ancestor('tr'), ev.err);
          if (ev.err) {
            db.notifications.add(
                new models.Notification({
                  title: 'Error deleting relation',
                  message: 'Relation ' + ev.endpoint_a + ' to ' + ev.endpoint_b,
                  level: 'error',
                  link: getModelURL(service) + 'relations?rel_id=' +
                      rm_button.get('id'),
                  modelId: relation
                })
            );
          } else {
            db.relations.remove(relation);
            db.fire('update');
          }
          confirm_button.set('disabled', false);
          this.remove_panel.hide();
        }
      });

  /**
   * @class ServiceConstraintsView
   */
  views.service_constraints = Y.Base.create(
      'ServiceConstraintsView', ServiceViewBase, [
        views.JujuBaseView], {

        template: Templates['service-constraints'],

        events: {
          '#save-service-constraints': {click: 'updateConstraints'}
        },

        updateConstraints: function() {
          var service = this.get('model'),
              container = this.get('container'),
              env = this.get('env');
          var constraints = utils.getElementsValuesMapping(
              container, '.constraint-field');

          // Disable the "Update" button while the RPC call is outstanding.
          container.one('#save-service-constraints')
            .set('disabled', 'disabled');
          env.set_constraints(service.get('id'),
              constraints,
              Y.bind(this._setConstraintsCallback, this, container)
          );
        },

        _setConstraintsCallback: function(container, ev) {
          var service = this.get('model'),
              env = this.get('env'),
              getModelURL = this.get('getModelURL'),
              db = this.get('db');

          if (ev.err) {
            db.notifications.add(
                new models.Notification({
                  title: 'Error setting service constraints',
                  message: 'Service name: ' + ev.service_name,
                  level: 'error',
                  link: getModelURL(service) + 'constraints',
                  modelId: service
                })
            );
            container.one('#save-service-constraints')
              .removeAttribute('disabled');

          } else {
            // The usual result of a successful request is a page refresh.
            // Therefore, we need to set this delay in order to show the
            // "success" message after the page page refresh.
            setTimeout(function() {
              utils.showSuccessMessage(container, 'Constraints updated');
            }, 1000);
          }
        },

        /**
         * Gather up all of the data required for the template.
         *
         * Aside from a nice separation of concerns, this method also
         * facilitates testing.
         *
         * @method gatherRenderData
         * @return {Object} The data the template will render.
         */
        gatherRenderData: function() {
          var service = this.get('model'),
              env = this.get('env'),
              constraints = service.get('constraints'),
              display_constraints = [];

          //these are read-only values
          var readOnlyConstraints = {
            'provider-type': constraints['provider-type'],
            'ubuntu-series': constraints['ubuntu-series']
          };

          Y.Object.each(constraints, function(value, name) {
            if (!(name in readOnlyConstraints)) {
              display_constraints.push({
                name: name,
                value: value});
            }
          });

          Y.Array.each(env.genericConstraints, function(gkey) {
            if (!(gkey in constraints)) {
              display_constraints.push({name: gkey, value: ''});
            }
          });

          console.log('service constraints', display_constraints);
          var charm_id = service.get('charm');
          return {
            viewName: 'constraints',
            tabs: this.getServiceTabs('constraints'),
            service: service.getAttrs(),
            landscape: this.get('landscape'),
            serviceModel: service,
            constraints: display_constraints,
            readOnlyConstraints: (function() {
              var arr = [];
              Y.Object.each(readOnlyConstraints, function(name, value) {
                arr.push({name: name, value: value});
              });
              return arr;
            })(),
            charm_id: charm_id,
            serviceIsJujuGUI: utils.isGuiCharmUrl(charm_id)
          };
        }

      });

  /**
   * @class ServiceConfigView
   */
  views.service_config = Y.Base.create(
      'ServiceConfigView', ServiceViewBase, [
        views.JujuBaseView], {

        template: Templates['service-config'],

        events: {
          '#save-service-config': {click: 'saveConfig'}
        },

        /**
         * Gather up all of the data required for the template.
         *
         * Aside from a nice separation of concerns, this method also
         * facilitates testing.
         *
         * @method gatherRenderData
         * @return {Object} The data the template will render.
         */
        gatherRenderData: function() {
          var container = this.get('container');
          var db = this.get('db');
          var service = this.get('model');
          var charm = db.charms.getById(service.get('charm'));
          var config = service.get('config');
          var getModelURL = this.get('getModelURL');
          var charm_config = charm.get('config');
          var schema = charm_config && charm_config.options;
          var charm_id = service.get('charm');
          var field_def;

          var settings = utils.extractServiceSettings(schema, config);

          return {
            viewName: 'config',
            tabs: this.getServiceTabs('config'),
            service: service.getAttrs(),
            settings: settings,
            charm_id: charm_id,
            landscape: this.get('landscape'),
            serviceModel: service,
            serviceIsJujuGUI: utils.isGuiCharmUrl(charm_id)
          };
        },

        /**
         Attach the plugins.  Must be called after the container
         has been added to the DOM.

         @method containerAttached
         */
        containerAttached: function() {
          this.constructor.superclass.containerAttached.call(this);
          var container = this.get('container');
          container.all('textarea.config-field').plug(plugins.ResizingTextarea,
              { max_height: 200,
                min_height: 18,
                single_line: 18});
        },

        showErrors: function(errors) {
          var container = this.get('container');
          container.one('#save-service-config').removeAttribute('disabled');


          // Remove old error messages
          container.all('.help-inline').each(function(node) {
            node.remove();
          });

          // Remove remove the "error" class from the "div"
          // that previously had "help-inline" tags
          container.all('.error').each(function(node) {
            node.removeClass('error');
          });

          var firstErrorKey = null;
          Y.Object.each(errors, function(value, key) {
            var errorTag = Y.Node.create('<span/>')
              .set('id', 'error-' + key)
              .addClass('help-inline');

            var field = container.one('#input-' + key);
            // Add the "error" class to the wrapping "control-group" div
            field.get('parentNode').get('parentNode').addClass('error');

            errorTag.appendTo(field.get('parentNode'));

            errorTag.setHTML(value);
            if (!firstErrorKey) {
              firstErrorKey = key;
            }
          });

          if (firstErrorKey) {
            var field = container.one('#input-' + firstErrorKey);
            field.focus();
          }
        },

        saveConfig: function() {
          var env = this.get('env'),
              db = this.get('db'),
              getModelURL = this.get('getModelURL'),
              service = this.get('model'),
              charm_url = service.get('charm'),
              charm = db.charms.getById(charm_url),
              charm_config = charm.get('config'),
              schema = charm_config && charm_config.options,
              container = this.get('container');

          // Disable the "Update" button while the RPC call is outstanding.
          container.one('#save-service-config').set('disabled', 'disabled');

          var new_values = utils.getElementsValuesMapping(
              container, '.config-field');
          var errors = utils.validate(new_values, schema);

          if (Y.Object.isEmpty(errors)) {
            env.set_config(
                service.get('id'),
                new_values,
                null,
                Y.bind(this._setConfigCallback, this, container)
            );

          } else {
            this.showErrors(errors);
          }
        },

        _setConfigCallback: function(container, ev) {
          var service = this.get('model'),
              env = this.get('env'),
              getModelURL = this.get('getModelURL'),
              db = this.get('db');

          if (ev.err) {
            db.notifications.add(
                new models.Notification({
                  title: 'Error setting service config',
                  message: 'Service name: ' + ev.service_name,
                  level: 'error',
                  link: getModelURL(service) + 'config',
                  modelId: service
                })
            );
            container.one('#save-service-config')
              .removeAttribute('disabled');

          } else {
            // The usual result of a successful request is a page refresh.
            // Therefore, we need to set this delay in order to show the
            // "success" message after the page page refresh.
            setTimeout(function() {
              utils.showSuccessMessage(container, 'Settings updated');
            }, 1000);
          }
        }
      });

  // Display a unit grid based on the total number of units.
  Y.Handlebars.registerHelper('show_units', function(units) {
    var template;
    var numUnits = units.length;
    // TODO: different visualization based on the viewport size.
    if (numUnits <= 25) {
      template = Templates.show_units_large;
    } else if (numUnits <= 50) {
      template = Templates.show_units_medium;
    } else if (numUnits <= 250) {
      template = Templates.show_units_small;
    } else {
      template = Templates.show_units_tiny;
    }
    return template({units: units});
  });

  // Translate the given state to the matching style.
  Y.Handlebars.registerHelper('state_to_style', function(state) {
    // Using a closure to avoid the second argument to be passed through.
    return utils.stateToStyle(state);
  });

  /**
   * @class ServiceView
   */
  var ServiceView = Y.Base.create('ServiceView', ServiceViewBase, [
    views.JujuBaseView], {

    template: Templates.service,

    /**
     * Gather up all of the data required for the template.
     *
     * Aside from a nice separation of concerns, this method also
     * facilitates testing.
     *
     * @method gatherRenderData
     * @return {Object} The data the template will render.
     */
    gatherRenderData: function() {
      var db = this.get('db');
      var service = this.get('model');
      var filter_state = this.get('querystring').state;
      var units = db.units.get_units_for_service(service);
      var charm_id = service.get('charm');
      var charm = db.charms.getById(charm_id);
      var charm_attrs = charm ? charm.getAttrs() : undefined;
      var state_data = [{
        title: 'All',
        link: '.',
        active: !filter_state,
        count: this.filterUnits(null, units).length
      }];
      Y.each(['Running', 'Pending', 'Error'], function(title) {
        var lower = title.toLowerCase();
        state_data.push({
          title: title,
          active: lower === filter_state,
          count: this.filterUnits(lower, units).length,
          link: '?state=' + lower});
      }, this);
      return {
        viewName: 'units',
        landscape: this.get('landscape'),
        serviceModel: service,
        tabs: this.getServiceTabs('.'),
        service: service.getAttrs(),
        charm_id: charm_id,
        charm: charm_attrs,
        serviceIsJujuGUI: utils.isGuiCharmUrl(charm_id),
        state: filter_state,
        units: this.filterUnits(filter_state, units),
        states: state_data
      };
    },

    filterUnits: function(filter_state, units) {
      // If filtering was requested, do it.
      if (filter_state) {
        // Build a matcher that will identify units of the requested state.
        var matcher = function(unit) {
          // Is this unit's (simplified) state the one we are looking for?
          return utils.simplifyState(unit) === filter_state;
        };
        return Y.Array.filter(units, matcher);
      } else { // Otherwise just return all the units we were given.
        return units;
      }
    },

    events: {
      'div.unit': {click: function(ev) {
        var id = ev.currentTarget.get('id');
        console.log('Unit clicked', id);
        this.fire('navigateTo', {
          url: this.get('nsRouter').url({
            gui: '/unit/' + id.replace('/', '-') + '/'
          })
        });
      }}
    }
  }, {
    ATTRS: {
      /**
        Applications router utility methods

        @attribute nsRouter
      */
      nsRouter: {}
    }
  });

  views.service = ServiceView;

  /**
    A collection of methods and properties which will be mixed into the
    prototype of the view container controller to add the functionality for
    the ghost inspector interactions.

    @property serviceInspector
    @submodule juju.controller
    @type {Object}
  */
  Y.namespace('juju.controller').serviceInspector = {
    'getName': function() {
      return this.inspector.getName();
    },
    'bind': function(model, viewlet) {
      this.inspector.bindingEngine.bind(model, viewlet);
      return this;
    },
    'render': function() {
      this.inspector.render();
      return this;
    },

    /**
      Handles showing/hiding the configuration settings descriptions.

      @method toggleSettingsHelp
      @param {Y.EventFacade} e An event object.
    */
    toggleSettingsHelp: function(e) {
      var button = e.currentTarget,
          descriptions = e.container.all('.settings-description'),
          btnString = 'Hide settings help';

      if (e.currentTarget.getHTML().indexOf('Hide') < 0) {
        button.setHTML(btnString);
        descriptions.show();
      } else {
        button.setHTML('Show settings help');
        descriptions.hide();
      }
    },

    /**
      Display the "do you really want to destroy this service?" prompt.

      @method showDestroyPrompt
      @param {Y.Node} container The container of the prompt.
    */
    showDestroyPrompt: function(container) {
      container.one('.destroy-service-prompt').removeClass('closed');
    },

    /**
      Hide the "do you really want to destroy this service?" prompt.

      @method hideDestroyPrompt
      @param {Y.Node} container The container of the prompt.
    */
    hideDestroyPrompt: function(container) {
      container.one('.destroy-service-prompt').addClass('closed');
    },

    /**
      Start the process of destroying the service represented by this
      inspector.

      @method initiateServiceDestroy
      @return {undefined} Nothing.
    */
    initiateServiceDestroy: function() {
      var svcInspector = window.flags && window.flags.serviceInspector;
      // When the above flag is removed we won't need the dataSource variable
      // any more and can refactor this accordingly.
      var dataSource = svcInspector ? this.inspector : this;
      var model = dataSource.get('model');
      var db = this.inspector.get('db');
      if (model.name === 'service') {
        var env = dataSource.get('env');
        env.destroy_service(model.get('id'),
            Y.bind(this._destroyServiceCallback, this, model, db));
      } else if (model.name === 'charm') {
        db.services.remove(this.options.ghostService);
      } else {
        throw new Error('Unexpected model type: ' + model.name);
      }
    },

    /**
      React to a service being destroyed (or not).

      @method _destroyServiceCallback
      @param {Object} service The service we attempted to destroy.
      @param {Object} db The database responsible for storing the service.
      @param {Object} evt The event describing the destruction (or lack
        thereof).
    */
    _destroyServiceCallback: function(service, db, evt) {
      if (evt.err) {
        // If something bad happend we need to alert the user.
        db.notifications.add(
            new models.Notification({
              title: 'Error destroying service',
              message: 'Service name: ' + evt.service_name,
              level: 'error',
              link: undefined, // XXX See note below about getModelURL.
              modelId: service
            })
        );
      } else {
        // If the removal succeeded on the server side, we need to remove the
        // service from the database.  (Why wouldn't we get an update from the
        // server side that would do this for us?).
        db.services.remove(service);
        db.relations.remove(db.relations.filter(
            function(r) {
              return Y.Array.some(r.get('endpoints'), function(ep) {
                return ep[0] === service.get('id');
              });
            }));
      }
    },

    /* Event handlers for service/ghost destroy UI */

    /**
      React to the user clicking on or otherwise activating the "destroy this
      service" icon.

      @method onDestroyIcon
      @param {Object} evt The event data.
      @return {undefined} Nothing.
    */
    onDestroyIcon: function(evt) {
      evt.halt();
      this.showDestroyPrompt(evt.container);
    },

    /**
      React to the user clicking on or otherwise activating the cancel button
      on the "destroy this service" prompt.

      @method onCancelDestroy
      @param {Object} evt The event data.
      @return {undefined} Nothing.
    */
    onCancelDestroy: function(evt) {
      evt.halt();
      this.hideDestroyPrompt(evt.container);
    },

    /**
      React to the user clicking on or otherwise activating the "do it now"
      button on the "destroy this service" prompt.

      @method onInitiateDestroy
      @param {Object} evt The event data.
      @return {undefined} Nothing.
    */
    onInitiateDestroy: function(evt) {
      evt.halt();
      this.closeInspector();
      this.initiateServiceDestroy();
    },

    /**
      Handles exposing the service.

      @method toggleExpose
      @param {Y.EventFacade} e An event object.
      @return {undefined} Nothing.
    */
    toggleExpose: function(e) {
      var service = this.inspector.get('model');
      var env = this.inspector.get('db').environment;
      var exposed;
      if (service.get('exposed')) {
        this.unexposeService();
        exposed = false;
      } else {
        this.exposeService();
        exposed = true;
      }
      service.set('exposed', exposed);
    },

    /**
      Handles the click on the file input and dispatches to the proper function
      depending if a file has been previously loaded or not.

      @method handleFileClick
      @param {Y.EventFacade} e An event object.
    */
    handleFileClick: function(e) {
      if (e.currentTarget.getHTML().indexOf('Remove') < 0) {
        // Because we can't style file input buttons properly we style a normal
        // element and then simulate a click on the real hidden input when our
        // fake button is clicked.
        e.container.one('input[type=file]').getDOMNode().click();
      } else {
        this.onRemoveFile(e);
      }
    },

    /**
      Handle the file upload click event. Creates a FileReader instance to
      parse the file data.


      @method onFileChange
      @param {Y.EventFacade} e An event object.
    */
    handleFileChange: function(e) {
      var file = e.currentTarget.get('files').shift(),
          reader = new FileReader();
      reader.onerror = Y.bind(this.onFileError, this);
      reader.onload = Y.bind(this.onFileLoaded, this);
      reader.readAsText(file);
      e.container.one('.fakebutton').setHTML(file.name + ' - Remove file');
    },

    /**
      Callback called when an error occurs during file upload.
      Hide the charm configuration section.

      @method onFileError
      @param {Object} e An event object (with a "target.error" attr).
    */
    onFileError: function(e) {
      var error = e.target.error, msg;
      switch (error.code) {
        case error.NOT_FOUND_ERR:
          msg = 'File not found';
          break;
        case error.NOT_READABLE_ERR:
          msg = 'File is not readable';
          break;
        case error.ABORT_ERR:
          break; // noop
        default:
          msg = 'An error occurred reading this file.';
      }
      if (msg) {
        var db = this.inspector.get('db');
        db.notifications.add(
            new models.Notification({
              title: 'Error reading configuration file',
              message: msg,
              level: 'error'
            }));
      }
    },

    /**
      Callback called when a file is correctly uploaded.
      Hide the charm configuration section.

      @method onFileLoaded
      @param {Object} e An event object.
    */
    onFileLoaded: function(e) {
      //set the fileContent on the view-container so we can have access to it
      // when the user submit their config.
      this.inspector.fileContent = e.target.result;
      if (!this.inspector.fileContent) {
        // Some file read errors do not go through the error handler as
        // expected but instead return an empty string.  Warn the user if
        // this happens.
        var db = this.inspector.get('db');
        db.notifications.add(
            new models.Notification({
              title: 'Configuration file error',
              message: 'The configuration file loaded is empty.  ' +
                  'Do you have read access?',
              level: 'error'
            }));
      }
      var container = this.inspector.get('container');
      container.all('.settings-wrapper').hide();
      container.one('.toggle-settings-help').hide();
    },

    /**
      Handle the file remove click event by clearing out the input
      and resetting the UI.

      @method onRemoveFile
      @param {Y.EventFacade} e an event object from click.
    */
    onRemoveFile: function(e) {
      var container = this.inspector.get('container');
      this.inspector.fileContent = null;
      container.one('.fakebutton').setHTML('Import config file...');
      container.all('.settings-wrapper').show();
      // Replace the file input node.  There does not appear to be any way
      // to reset the element, so the only option is this rather crude
      // replacement.  It actually works well in practice.
      container.one('input[type=file]')
               .replace(Y.Node.create('<input type="file"/>'));
    },

    /**
      Pulls the content from each configuration field and sends the values
      to the environment

      @method saveConfig
    */
    saveConfig: function() {
      var inspector = this.inspector,
          env = inspector.get('env'),
          db = inspector.get('db'),
          service = inspector.get('model'),
          charmUrl = service.get('charm'),
          charm = db.charms.getById(charmUrl),
          schema = charm.get('config').options,
          container = inspector.get('container'),
          button = container.one('button.confirm');

      button.set('disabled', 'disabled');

      var newVals = utils.getElementsValuesMapping(container, '.config-field');
      var errors = utils.validate(newVals, schema);

      if (Y.Object.isEmpty(errors)) {
        env.set_config(
            service.get('id'),
            newVals,
            null,
            Y.bind(this._setConfigCallback, this, container)
        );
      } else {
        db.notifications.add(
            new models.Notification({
              title: 'Error saving service config',
              message: 'Error saving service config',
              level: 'error'
            })
        );
        // We don't have a story for passing the full error messages
        // through so will log to the console for now.
        console.log('Error setting config', errors);
      }
    },

    /**
      Handles the success or failure of setting the new config values

      @method _setConfigCallback
      @param {Y.Node} container of the view-container.
      @param {Y.EventFacade} e yui event object.
    */
    _setConfigCallback: function(container, e) {
      container.one('.controls .confirm').removeAttribute('disabled');
      // If the user has conflicted fields and still choose to
      // save then we will be overwriting the values in Juju.
      var bindingEngine = this.inspector.bindingEngine;
      bindingEngine.clearChangedValues.call(bindingEngine, 'config');
      var db = this.inspector.get('db');
      if (e.err) {
        db.notifications.add(
            new models.Notification({
              title: 'Error setting service config',
              message: 'Service name: ' + e.service_name,
              level: 'error'
            })
        );
      } else {
        // XXX show saved notification
        // we have no story for this yet
        db.notifications.add(
            new models.Notification({
              title: 'Config saved successfully ',
              message: e.service_name + ' config set successfully.',
              level: 'info'
            })
        );
      }
    },

    /**
      Handle saving the service constraints.
      Make the corresponding environment call, passing _saveConstraintsCallback
      as callback (see below).

      @method saveConstraints
      @param {Y.EventFacade} ev An event object.
      @return {undefined} Nothing.
    */
    saveConstraints: function(ev) {
      var inspector = this.inspector;
      var container = inspector.get('container');
      var env = inspector.get('env');
      var service = inspector.get('model');
      // Retrieve constraint values.
      var constraints = utils.getElementsValuesMapping(
          container, '.constraint-field');
      // Disable the "Save" button while the RPC call is outstanding.
      container.one('.save-constraints').set('disabled', 'disabled');
      // Set up the set_constraints callback and execute the API call.
      var callback = Y.bind(this._saveConstraintsCallback, this, container);
      env.set_constraints(service.get('id'), constraints, callback);
    },

    /**
      Callback for saveConstraints.
      React to responses arriving from the API server.

      @method _saveConstraintsCallback
      @private
      @param {Y.Node} container The inspector container.
      @param {Y.EventFacade} ev An event object.
      @return {undefined} Nothing.
    */
    _saveConstraintsCallback: function(container, ev) {
      var inspector = this.inspector;
      var bindingEngine = inspector.bindingEngine;
      bindingEngine.clearChangedValues('constraints');
      var db = inspector.get('db');
      var service = inspector.get('model');
      if (ev.err) {
        // Notify an error occurred while updating constraints.
        db.notifications.add(
            new models.Notification({
              title: 'Error setting service constraints',
              message: 'Service name: ' + ev.service_name,
              level: 'error',
              modelId: service
            })
        );
      } else {
        // XXX frankban: show success notification.
        // We have no story for this yet.
        db.notifications.add(
            new models.Notification({
              title: 'Constraints saved successfully',
              message: ev.service_name + ' constraints set successfully.',
              level: 'info'
            })
        );
      }
      container.one('.save-constraints').removeAttribute('disabled');
    },

    /**
<<<<<<< HEAD
     * Show a unit within the left-hand panel.
     * Note that, due to the revived model below, this model can potentially
     * be out of date, as the POJO from the LazyModelList is the one kept up
     * to date.  This is just a first-pass and will be changed later.
     *
     * @method showUnit
     * @param {object} ev The click event.
     * @return {undefined} Nothing.
     */
    showUnit: function(ev) {
      ev.halt();
      var db = this.inspector.get('db');
      var unitId = ev.currentTarget.getData('unit');
      var unit = db.units.revive(db.units.getById(unitId));
      this.inspector.showViewlet('unit', unit);
    }
=======
      Toggles the close-unit class on the unit-list-wrapper which triggers
      the css close and open animations.

      @method toggleUnitHeader
      @param {Y.EventFacade} e Click event object.
    */
    toggleUnitHeader: function(e) {
      e.currentTarget.siblings('.status-unit-content')
                     .toggleClass('close-unit');
    },

    /**
      Toggles the checked status of all of the units in the unit status
      category
>>>>>>> ceec436f

      @method toggleSelectAllUnits
      @param {Y.EventFacade} e Click event object.
    */
    toggleSelectAllUnits: function(e) {
      var currentTarget = e.currentTarget,
          units = currentTarget.ancestor('.status-unit-content')
                               .all('input[type=checkbox]');
      if (currentTarget.getAttribute('checked')) {
        units.removeAttribute('checked');
      } else {
        units.setAttribute('checked', 'checked');
      }
    }
  };

  /**
    Service Inspector View Container Controller

    @class ServiceInspector
   */
  var ServiceInspector = (function() {
    var juju = Y.namespace('juju');

    /**
      Generates the unit list sorted by status category and returns an array
      with the data to generate the unit list UI.

      @method updateUnitList
      @param {Object} values From the databinding update method.
      @return {Array} An array of objects with agent_state as category and an
        array of units [{ category: 'started', units: [model, model, ...]}].
    */
    function updateUnitList(values) {
      var statuses = [],
          unitByStatus = {};

      values.each(function(value) {
        var category = utils.simplifyState(value);
        if (!unitByStatus[category]) {
          unitByStatus[category] = [];
        }
        unitByStatus[category].push(value);
      });

      Y.each(unitByStatus, function(value, key) {
        statuses.push({category: key, units: value});
      });

      return statuses;
    }

    /**
      Binds the statuses data set to d3

      @method generateAndBindUnitHeaders
      @param {Array} statuses A key value pair of categories to unit list.
    */
    function generateAndBindUnitHeaders(node, statuses) {
      var categoryWrapperNodes = d3.select(node.getDOMNode())
                                   .selectAll('.unit-list-wrapper')
                                   .data(statuses, function(d) {
                                       return d.category;
                                     });

      // D3 header enter section
      var unitStatusWrapper = categoryWrapperNodes
                                  .enter()
                                  .append('div')
                                  .classed('unit-list-wrapper', true);

      var unitStatusHeader = unitStatusWrapper
                                  .append('div')
                                  .attr('class', function(d) {
                                   return 'status-unit-header ' + d.category;
                                 });

      var unitStatusContentForm = unitStatusWrapper
                                  .append('div')
                                  .attr('class', function(d) {
                                    return 'status-unit-content ' + d.category;
                                  })
                                  .style('max-height', function(d) {
                                    return (d.units.length + 10) + 'em';
                                  })
                                  .append('form');

      unitStatusContentForm.append('li')
                            .append('input')
                            .attr('type', 'checkbox')
                            .classed('toggle-select-all', true);

      unitStatusContentForm.append('ul');

      unitStatusContentForm.append('div')
                           .html(Templates['unit-action-buttons']());

      unitStatusHeader.append('span')
                      .html('&#8226;');

      unitStatusHeader.append('span')
                      .classed('unit-qty', true);

      unitStatusHeader.append('span')
                      .classed('category-label', true);

      // D3 header update section
      categoryWrapperNodes.select('.unit-qty')
                          .text(function(d) {
                               return d.units.length;
                             });

      // Add the category label to each heading
      categoryWrapperNodes.select('.category-label')
                          .text(function(d) {
                               return d.category;
                             });

      var unitsList = categoryWrapperNodes.select('ul')
                                      .selectAll('li')
                                      .data(function(d) {
                                       return d.units;
                                     }, function(unit) {
                                       return unit.id;
                                     });

      // D3 content enter section
      var unitItem = unitsList.enter()
                              .append('li');

      unitItem.append('input')
               .attr({'type': 'checkbox',
                               'name': function(unit) {
                                 return unit.id;
                               }});

      unitItem.append('span').text(function(d) {
                               return d.id;
                             });

      // D3 content update section
      unitsList.sort(
          function(a, b) {
            return a.number - b.number;
          });

      // D3 content exit section
      unitsList.exit().remove();

      // D3 header exit section
      categoryWrapperNodes.exit().remove();
    }

    var DEFAULT_VIEWLETS = {
      overview: {
        name: 'overview',
        template: Templates.serviceOverview,
        bindings: {
          aggregated_status: {
            'update': function(node, value) {
              var bar = this._statusbar;
              if (!bar) {
                bar = this._statusbar = new views.StatusBar({
                  target: node.getDOMNode()
                }).render();
              }
              bar.update(value);
            }
          },
          icon: {
            'update': function(node, value) {
              // XXX: Icon is only present on services that pass through
              // the Ghost phase of the GUI. Once we have better integration
              // with the charm browser API services handling of icon
              // can be improved.
              var icon = node.one('img');
              if (icon === null && value) {
                node.append('<img>');
                icon = node.one('img');
              }
              if (value) {
                icon.set('src', value);
              }
            }
          },
          units: {
            depends: ['aggregated_status'],
            'update': function(node, value) {
              // called under the databinding context
              var statuses = this.viewlet.updateUnitList(value);
              this.viewlet.generateAndBindUnitHeaders(node, statuses);
            }
          }
        },
        // These methods are exposed here to allow us access for testing.
        updateUnitList: updateUnitList,
        generateAndBindUnitHeaders: generateAndBindUnitHeaders
      },
      unit: {
        name: 'unit',
        template: Templates.unitOverview,
        slot: 'left-hand-panel',
        'render': function(unitModel, viewContainerAttrs) {
          // Since we're given a Model and need a POJO for the template,
          // retrieve the attrs and use those.  This will likely change in
          // the future with POJO databinding.
          var unit = unitModel.getAttrs(),
              db = viewContainerAttrs.db,
              service = db.services.getById(unit.service),
              env = db.environment.get('annotations');

          var ip_description_chunks = [];
          if (unit.public_address) {
            ip_description_chunks.push(unit.public_address);
          }
          if (unit.private_address) {
            ip_description_chunks.push(unit.private_address);
          }
          if (unit.open_ports) {
            ip_description_chunks.push(unit.open_ports.join());
          }
          var unit_ip_description;
          if (ip_description_chunks.length) {
            unit_ip_description = ip_description_chunks.join(' | ');
          }

          // Ignore relations errors.
          var state = utils.simplifyState(unit, true);

          var relation_errors = unit.relation_errors || {},
              relations = utils.getRelationDataForService(db, service);

          Y.each(relations, function(rel) {
            var match = relation_errors[rel.near.name],
                far = rel.far || rel.near;
            rel.has_error = !!(match && match.indexOf(far.service) > -1);
          });

          var templateData = {
            unit: unit,
            unitIPDescription: unit_ip_description,
            relations: relations
          };
          this.container = Y.Node.create(this.templateWrapper);
          this.container.setHTML(this.template(templateData));
        }
      },
      config: {
        name: 'config',
        template: Templates['service-configuration'],
        'render': function(service, viewContainerAttrs) {
          var settings = [];
          var db = viewContainerAttrs.db;
          var charm = db.charms.getById(service.get('charm'));
          var charmConfig = charm.get('config');
          var charmOptions = charmConfig && charmConfig.options;
          Y.Object.each(service.get('config'), function(value, key) {
            var setting = {
              name: key,
              value: value
            };
            if (charmOptions) {
              var option = charmOptions[key];
              if (option) {
                setting.description = option.description;
                setting.type = option.type;
              }
            }
            settings.push(setting);
          });
          this.container = Y.Node.create(this.templateWrapper);
          this.container.setHTML(
              this.template({
                service: service,
                settings: settings,
                exposed: service.get('exposed')}));
          this.container.all('textarea.config-field')
                        .plug(plugins.ResizingTextarea,
                              { max_height: 200,
                                min_height: 18,
                                single_line: 18});
        },
        bindings: {
          exposed: {
            'update': function(node, value) {
              var img = node.one('img');
              var span = node.one('span');
              if (value) {
                img.set('src', '/juju-ui/assets/images/slider_on.png');
                span.set('text', 'Yes');
                span.removeClass('off');
                span.addClass('on');
              } else {
                img.set('src', '/juju-ui/assets/images/slider_off.png');
                span.set('text', 'No');
                span.removeClass('on');
                span.addClass('off');
              }
            }
          }
        },
        'conflict': function(node, model, viewletName, resolve) {
          /**
            Calls the databinding resolve method
            @method sendResolve
          */
          function sendResolve(e) {
            handler.detach();
            if (e.currentTarget.hasClass('conflicted-confirm')) {
              node.setStyle('borderColor', 'black');
              resolve(node, viewletName, newVal);
            }
            // if they don't accept the new value then do nothing.
            message.setStyle('display', 'none');
          }

          node.setStyle('borderColor', 'red');

          var message = node.ancestor('.settings-wrapper').one('.conflicted'),
              newVal = model.get(node.getData('bind'));

          message.one('.newval').setHTML(newVal);
          message.setStyle('display', 'block');

          var handler = message.delegate('click', sendResolve, 'button', this);
        },
        'unsyncedFields': function(dirtyFields) {
          this.container.one('.controls .confirm').setHTML('Overwrite');
        },
        'syncedFields': function() {
          this.container.one('.controls .confirm').setHTML('Confirm');
        }
      },
      // Service constraints viewlet.
      constraints: {
        name: 'constraints',
        template: Templates['service-constraints-viewlet'],
        readOnlyConstraints: ['provider-type', 'ubuntu-series'],
        constraintDescriptions: {
          arch: {title: 'Architecture'},
          cpu: {title: 'CPU', unit: 'Ghz'},
          'cpu-cores': {title: 'CPU Cores'},
          'cpu-power': {title: 'CPU Power', unit: 'Ghz'},
          mem: {title: 'Memory', unit: 'GB'}
        },

        bindings: {
          'constraints': {
            'format': function(value) {
              // Display undefined constraints as empty strings.
              return value || '';
            }
          }
        },

        'render': function(service, options) {
          var constraints = utils.getConstraints(
              service.get('constraints') || {},
              options.env.genericConstraints,
              this.readOnlyConstraints,
              this.constraintDescriptions);
          var contents = this.template({
            service: service,
            constraints: constraints
          });
          this.container = Y.Node.create(this.templateWrapper);
          this.container.setHTML(contents);
        },

        'conflict': function(node, model, viewletName, resolve) {
          /**
            Calls the databinding resolve method.
            @method sendResolve
          */
          function sendResolve(ev) {
            handler.detach();
            if (ev.currentTarget.hasClass('conflicted-confirm')) {
              resolve(node, viewletName, newValue);
            }
            // If the user does not accept the new value then do nothing.
            message.hide();
          }
          var newValue = model.get(node.getData('bind'));
          if (newValue !== node.get('value')) {
            // If the value changed, give the user the possibility to
            // select which value to preserve.
            var message = node.ancestor('.control-group').one('.conflicted');
            message.one('.newval').setHTML(newValue);
            message.show();
            var handler = message.delegate(
                'click', sendResolve, 'button', this);
          } else {
            // Otherwise, just resolve this conflict.
            resolve(node, viewletName, newValue);
          }
        }
      },
      //relations: {},
      ghostConfig: {
        name: 'ghostConfig',
        template: Templates['ghost-config-viewlet'],
        'render': function(model) {
          this.container = Y.Node.create(this.templateWrapper);

          var options = model.getAttrs();
          // XXX - Jeff
          // not sure this should be done like this
          // but this will allow us to use the old template.

          options.settings = utils.extractServiceSettings(options.options);

          this.container.setHTML(this.template(options));
        }
      }
    };

    // This variable is assigned an aggregate collection of methods and
    // properties provided by various controller objects in the
    // ServiceInspector constructor.
    var controllerPrototype = {};
    /**
      Constructor for View Container Controller

      @method ServiceInspector
      @constructor
    */
    function ServiceInspector(model, options) {
      this.model = model;
      this.options = options;
      options = options || {};
      options.viewlets = {};
      options.templateConfig = options.templateConfig || {};

      var container = Y.Node.create('<div>')
          .addClass('panel')
          .addClass('yui3-juju-inspector')
          .appendTo(Y.one('#content'));

      var self = this;
      options.container = container;
      options.viewletContainer = '.viewlet-container';

      // Build a collection of viewlets from the list of required viewlets.
      var viewlets = {};
      options.viewletList.forEach(function(viewlet) {
        viewlets[viewlet] = DEFAULT_VIEWLETS[viewlet];
      });
      // Mix in any custom viewlet configuration options provided by the config.
      options.viewlets = Y.mix(
          viewlets, options.viewlets, true, undefined, 0, true);

      options.model = model;

      // Merge the various prototype objects together.  Additionally, merge in
      // mixins that provide functionality used in the inspector's events.
      var c = Y.juju.controller;
      [c.ghostInspector,
        c.serviceInspector,
        manageUnitsMixin,
        exposeButtonMixin]
        .forEach(function(controller) {
            controllerPrototype = Y.mix(controllerPrototype, controller);
          });

      // Bind the viewletEvents to this class.
      Y.Object.each(options.viewletEvents, function(
          handlers, selector, collection) {
            // You can have multiple listeners per selector.
            Y.Object.each(handlers, function(callback, event, obj) {
              options.viewletEvents[selector][event] = Y.bind(
                  controllerPrototype[callback], self);
            });
          });

      options.events = Y.mix(options.events, options.viewletEvents);

      this.inspector = new views.ViewContainer(options);
      this.inspector.slots = {
        'left-hand-panel': '.left'
      };
      this.inspector.render();
      this.inspector.showViewlet(options.viewletList[0]);
    }

    ServiceInspector.prototype = controllerPrototype;

    return ServiceInspector;
  })();

  views.ServiceInspector = ServiceInspector;
}, '0.1.0', {
  requires: ['panel',
    'dd',
    'd3-statusbar',
    'juju-databinding',
    'juju-view-container',
    'juju-view-utils',
    'juju-models',
    'base-build',
    'handlebars',
    'node',
    'view',
    'event-key',
    'transition',
    'event-resize',
    'json-stringify']
});<|MERGE_RESOLUTION|>--- conflicted
+++ resolved
@@ -1530,7 +1530,6 @@
     },
 
     /**
-<<<<<<< HEAD
      * Show a unit within the left-hand panel.
      * Note that, due to the revived model below, this model can potentially
      * be out of date, as the POJO from the LazyModelList is the one kept up
@@ -1546,8 +1545,9 @@
       var unitId = ev.currentTarget.getData('unit');
       var unit = db.units.revive(db.units.getById(unitId));
       this.inspector.showViewlet('unit', unit);
-    }
-=======
+    },
+
+    /**
       Toggles the close-unit class on the unit-list-wrapper which triggers
       the css close and open animations.
 
@@ -1562,7 +1562,6 @@
     /**
       Toggles the checked status of all of the units in the unit status
       category
->>>>>>> ceec436f
 
       @method toggleSelectAllUnits
       @param {Y.EventFacade} e Click event object.
