'use strict';

YUI.add('juju-view-service', function(Y) {

var views = Y.namespace('juju.views'),
    Templates = views.Templates;

var BaseServiceView = Y.Base.create('BaseServiceView', Y.View, [views.JujuBaseView], {

    initializer: function() {
        console.log('View: initialized:', this.name);
        this.bindModelView();
    }

});


var ServiceRelations = Y.Base.create('ServiceRelationsView', Y.View, [views.JujuBaseView], {

    template: Templates['service-relations'],

    render: function() {
        var container = this.get('container'),
                 self = this,
                    m = this.get('domain_models');
        var service = this.get('model');
        container.setHTML(this.template(
            {'service': service.getAttrs(),
             'relations': service.get('rels'),
             'charm': this.renderable_charm(service.get('charm'), m)}
            ));
    }
});

views.service_relations = ServiceRelations;


var ServiceConstraints = Y.Base.create('ServiceConstraintsView', Y.View, [views.JujuBaseView], {

    template: Templates['service-constraints'],

    render: function() {
        var container = this.get('container'),
                 self = this,
                    m = this.get('domain_models');
        var service = this.get('model');
        var constraints = service.get('constraints');
        var display_constraints = [];

        for (var key in constraints) {
            display_constraints.push({'name': key, 'value': constraints[key]});
        }

        var generics = ['cpu', 'mem', 'arch'];
        for (var idx in generics) {
            var gkey = generics[idx];
            if (! (gkey in constraints)) {
                display_constraints.push({'name': gkey, 'value': ''});
            }
        }

        console.log('service constraints', display_constraints);
        container.setHTML(this.template(
            {'service': service.getAttrs(),
             'constraints': display_constraints,
             'charm': this.renderable_charm(service.get('charm'), m)}
            ));
    }

});

views.service_constraints = ServiceConstraints;

var ServiceConfigView = Y.Base.create('ServiceConfigView', Y.View, [views.JujuBaseView], {

    template: Templates['service-config'],

    render: function () {
        var container = this.get('container'),
                 self = this,
                    m = this.get('domain_models');
        var service = this.get('model');

        if (!service || !service.get('loaded')) {
            console.log('not connected / maybe');
            return this;
        }

        console.log('config', service.get('config'));
        var charm_url = service.get('charm');

        // combine the charm schema and the service values for display.
        var charm =  m.charms.getById(charm_url);
        var config = service.get('config');
        var schema = charm.get('config');

        var settings = [];
        var field_def;

        for (var field_name in config) {
            field_def = schema[field_name];
            settings.push(Y.mix(
                {'name': field_name, 'value': config[field_name]}, field_def));
        }

        console.log('render view svc config', service.getAttrs(), settings);

        container.setHTML(this.template(
            {'service': service.getAttrs(),
             'settings': settings,
             'charm': this.renderable_charm(service.get('charm'), m)}
            ));
    }
});

views.service_config = ServiceConfigView;

var ServiceView = Y.Base.create('ServiceView', Y.View, [views.JujuBaseView], {

    template: Templates.service,

    render: function () {
        var container = this.get('container'),
                 self = this,
                   db = this.get('domain_models');
        var service = this.get('model');
        var app = this.get('app');

        var add_units_cb = function(evt) {
            console.log("add_units_cb with: ", evt.result);
            // Received acknowledgement message for the 'add_units' operation.
            // evt.results is an array of the new units to be created.  Pro-actively
            // add them to the database so they display as soon as possible.
            var models = Y.namespace("juju.models");
            db.units.add(
                Y.Array.map(evt.result, function(unit_name) {
                    return new models.ServiceUnit(
                        {id:unit_name, agent_state: 'pending', service:
                         service.get('id')})}));
            service.set('unit_count', service.get('unit_count') + evt.result.length);
            db.fire('update');
        };

        var remove_units_cb = function(evt) {
            console.log("remove_units_cb with: ", arguments);
            Y.Array.each(evt.unit_names, function(unit_name) {
                db.units.getById(unit_name).set('agent_state', 'stopping')
            });
            db.fire('update');
        };

        if (!service) {
            console.log('not connected / maybe');
            return this;
        }
        var units = db.units.get_units_for_service(service);
        units.sort(function(a,b) {
            return a.get('number') - b.get('number');
        });
        var unit_ids = units.map(function(u) {
            return u.get('id');
        });
        unit_ids.reverse();

        var charm_name = service.get("charm");
        container.setHTML(this.template(
            {'service': service.getAttrs(),
<<<<<<< HEAD
             'charm': this.renderable_charm(charm_name, db),
=======
             'charm': this.renderable_charm(service.get('charm'), m),
>>>>>>> b5358279
             'units': units.map(function(u) {
                 return u.getAttrs();})
        }));
        container.all('div.thumbnail').each(function( el ) {
            el.on('click', function(evt) {
                console.log('Click', this.getData('charm-url'));
                self.fire('showUnit', {unit_id: this.get('id')});
            });
        });

        // Hook up the service-unit-control.
        var add_button = container.one('#add-service-unit');
        if (add_button) {
            add_button.on("click", function(evt) {
                var field = container.one('#num-service-units');
                var existing_value = parseInt(field.get('value'), 10);
                console.log("Click add-service-unit: ", existing_value);
                field.set('value', existing_value + 1);
                app.env.add_unit(service.get('id'), 1, add_units_cb);
            });
            var rm_button = container.one('#rm-service-unit');
            rm_button.on("click", function(evt) {
                var field = container.one('#num-service-units');
                var existing_value = parseInt(field.get('value'), 10);
                if (existing_value > 1) {
                    console.log("Click rm-service-unit");
                    field.set('value', existing_value - 1);
                    app.env.remove_units([unit_ids[0]], remove_units_cb);
                }
            });
            var form = container.one('#service-unit-control');
            form.on('submit', function(evt) {
                evt.preventDefault();
                var field = container.one('#num-service-units');
                var requested = parseInt(field.get('value'), 10);
                var num_delta = requested - service.get('unit_count');
                if (num_delta > 0) {
                    app.env.add_unit(service.get('id'), num_delta, add_units_cb);
                } else if (num_delta < 0) {
                    if (requested < 1) {
                        console.log("Requested number of units < 1: ", requested);
                        // Reset the field to the previous value.
                        // Should show a warning.
                        field.set('value', units.length);
                    } else {
                        app.env.remove_units(
                            unit_ids.slice(0, Math.abs(num_delta)),
                            remove_units_cb);
                    }
                }
            });
        }
        return this;
    }
});

views.service = ServiceView;
}, '0.1.0', {
    requires: ['juju-view-utils',
               'd3',
               'base-build',
               'handlebars',
               'node',
               'view',
               'json-stringify']
});<|MERGE_RESOLUTION|>--- conflicted
+++ resolved
@@ -162,14 +162,10 @@
         });
         unit_ids.reverse();
 
-        var charm_name = service.get("charm");
-        container.setHTML(this.template(
-            {'service': service.getAttrs(),
-<<<<<<< HEAD
+        var charm_name = service.get('charm');
+        container.setHTML(this.template(
+            {'service': service.getAttrs(),
              'charm': this.renderable_charm(charm_name, db),
-=======
-             'charm': this.renderable_charm(service.get('charm'), m),
->>>>>>> b5358279
              'units': units.map(function(u) {
                  return u.getAttrs();})
         }));
