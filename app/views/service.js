--- conflicted
+++ resolved
@@ -19,20 +19,14 @@
 
     unexposeService: function() {
       var service = this.get('model'),
-<<<<<<< HEAD
-          env = this.get('env');
-=======
           env = this.get('app').env;
-
->>>>>>> eeaed478
       env.unexpose(service.get('id'),
           Y.bind(this._unexposeServiceCallback, this));
     },
 
     _unexposeServiceCallback: function(ev) {
       var service = this.get('model'),
-<<<<<<< HEAD
-          db = this.get('db'),
+          db = this.get('app').db,
           app = this.get('app');
       if (ev.err) {
         db.notifications.add(
@@ -48,11 +42,6 @@
         service.set('exposed', false);
         db.fire('update');
       }
-=======
-          db = this.get('app').db;
-      service.set('exposed', false);
-      db.fire('update');
->>>>>>> eeaed478
     },
 
     exposeService: function() {
@@ -64,8 +53,7 @@
 
     _exposeServiceCallback: function(ev) {
       var service = this.get('model'),
-<<<<<<< HEAD
-          db = this.get('db'),
+          db = this.get('app').db,
           app = this.get('app');
       if (ev.err) {
         db.notifications.add(
@@ -81,11 +69,6 @@
         service.set('exposed', true);
         db.fire('update');
       }
-=======
-          db = this.get('app').db;
-      service.set('exposed', true);
-      db.fire('update');
->>>>>>> eeaed478
     }
   };
 
@@ -236,16 +219,15 @@
             .set('disabled', 'disabled');
           env.set_constraints(service.get('id'),
               values,
-<<<<<<< HEAD
               Y.bind(this._setConstraintsCallback, this, container)
           );
         },
 
         _setConstraintsCallback: function(container, ev) {
           var service = this.get('model'),
-              env = this.get('env'),
+              env = this.get('app').env,
               app = this.get('app'),
-              db = this.get('db');
+              db = this.get('app').db;
           if (ev.err) {
             db.notifications.add(
                 new models.Notification({
@@ -263,23 +245,6 @@
             env.get_service(
                 service.get('id'), Y.bind(app.load_service, app));
           }
-=======
-              utils.buildRpcHandler({
-                container: container,
-                successHandler: function()  {
-                  var service = this.get('model'),
-                      app = this.get('app');
-
-                  app.env.get_service(
-                      service.get('id'), Y.bind(app.load_service, app));
-                },
-                errorHandler: function() {
-                  container.one('#save-service-constraints')
-                    .removeAttribute('disabled');
-                },
-                scope: this}
-              ));
->>>>>>> eeaed478
         },
 
         render: function() {
@@ -458,25 +423,7 @@
             app.env.set_config(
                 service.get('id'),
                 new_values,
-<<<<<<< HEAD
                 Y.bind(this._setConfigCallback, this, container)
-=======
-                utils.buildRpcHandler({
-                  container: container,
-                  successHandler: function()  {
-                    var service = this.get('model'),
-                        app = this.get('app');
-
-                    app.env.get_service(
-                        service.get('id'), Y.bind(app.load_service, app));
-                  },
-                  errorHandler: function() {
-                    container.one('#save-service-config')
-                      .removeAttribute('disabled');
-                  },
-                  scope: this}
-                )
->>>>>>> eeaed478
             );
 
           } else {
@@ -486,9 +433,9 @@
 
         _setConfigCallback: function(container, ev) {
           var service = this.get('model'),
-              env = this.get('env'),
+              env = this.get('app').env,
               app = this.get('app'),
-              db = this.get('db');
+              db = this.get('app').db;
           if (ev.err) {
             db.notifications.add(
                 new models.Notification({
@@ -600,12 +547,8 @@
     },
 
     _destroyCallback: function(ev) {
-<<<<<<< HEAD
-      var db = this.get('db'),
+      var db = this.get('app').db,
           app = this.get('app'),
-=======
-      var db = this.get('app').db,
->>>>>>> eeaed478
           service = this.get('model'),
           service_id = service.get('id');
 
@@ -704,12 +647,8 @@
     _addUnitCallback: function(ev) {
       var service = this.get('model'),
           service_id = service.get('id'),
-<<<<<<< HEAD
           app = this.get('app'),
-          db = this.get('db'),
-=======
           db = this.get('app').db,
->>>>>>> eeaed478
           unit_names = ev.result || [];
       if (ev.err) {
         db.notifications.add(
@@ -736,12 +675,8 @@
 
     _removeUnitCallback: function(ev) {
       var service = this.get('model'),
-<<<<<<< HEAD
           app = this.get('app'),
-          db = this.get('db'),
-=======
           db = this.get('app').db,
->>>>>>> eeaed478
           unit_names = ev.unit_names;
       console.log('_removeUnitCallback with: ', arguments);
 
