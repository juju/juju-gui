--- conflicted
+++ resolved
@@ -393,8 +393,7 @@
                 tabs: this.getServiceTabs('relations'),
                 service: service.getAttrs(),
                 relations: relation_data,
-                charm: this.renderable_charm(
-                    service.get('charm'), db, getModelURL)}));
+                charm_id: service.get('charm')}));
         },
 
         confirmRemoved: function(ev) {
@@ -584,13 +583,8 @@
               });
               return arr;
             })(),
-<<<<<<< HEAD
-            charm: this.renderable_charm(
-                service.get('charm'), db, getModelURL)}));
-=======
             charm_id: service.get('charm')}
           ));
->>>>>>> 8b918556
 
           return this;
         }
@@ -661,13 +655,8 @@
                 tabs: this.getServiceTabs('config'),
                 service: service.getAttrs(),
                 settings: settings,
-<<<<<<< HEAD
-                charm: this.renderable_charm(
-                    service.get('charm'), db, getModelURL)}));
-=======
                 charm_id: service.get('charm')}
               ));
->>>>>>> 8b918556
 
           return this;
         },
@@ -836,27 +825,14 @@
               count: this.filterUnits(lower, units).length,
               link: '?state=' + lower});
           }, this);
-<<<<<<< HEAD
           container.setHTML(this.template(
               { viewName: 'units',
                 tabs: this.getServiceTabs('.'),
                 service: service.getAttrs(),
-                charm: this.renderable_charm(
-                    service.get('charm'), db, getModelURL),
+                charm_id: service.get('charm'),
                 state: filter_state,
                 units: this.filterUnits(filter_state, units),
                 states: state_data}));
-=======
-          container.setHTML(this.template({
-            viewName: 'units',
-            tabs: this.getServiceTabs('.'),
-            service: service.getAttrs(),
-            charm_id: service.get('charm'),
-            state: filter_state,
-            units: this.filterUnits(filter_state, units),
-            states: state_data
-          }));
->>>>>>> 8b918556
           return this;
         },
 
