--- conflicted
+++ resolved
@@ -193,31 +193,14 @@
             console.log('not connected / maybe');
             return this;
         }
-<<<<<<< HEAD
-        var units = m.units.get_units_for_service(service);
-        console.log('units', units);
-        console.log('container', container);
-
-=======
         var units = db.units.get_units_for_service(service);
         var charm_name = service.get('charm');
->>>>>>> b4be9139
         container.setHTML(this.template(
             {'service': service.getAttrs(),
              'charm': this.renderable_charm(charm_name, db),
              'units': units.map(function(u) {
                  return u.getAttrs();})
         }));
-<<<<<<< HEAD
-        container.all('div.thumbnail').each(function( el ) {
-            el.on('click', function(evt) {
-                console.log('Click', this.getData('charm-url'));
-                self.fire('showUnit', {unit_id: this.get('id')});
-            });
-        });
-
-=======
->>>>>>> b4be9139
         return this;
     },
 
