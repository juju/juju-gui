--- conflicted
+++ resolved
@@ -1163,12 +1163,8 @@
           .addClass('panel')
           .addClass('yui3-juju-inspector')
           .appendTo(Y.one('#content'));
-<<<<<<< HEAD
       var _ = new Y.DD.Drag({ node: container });
-=======
-      var dd = new Y.DD.Drag({ node: container });
       var self = this;
->>>>>>> fc19413a
       options.container = container;
       options.viewletContainer = '.viewlet-container';
 
