'use strict';

YUI.add('juju-view-service', function(Y) {

var ENTER = Y.Node.DOM_EVENTS.key.eventDef.KEY_MAP.enter;
var ESC = Y.Node.DOM_EVENTS.key.eventDef.KEY_MAP.esc;


var views = Y.namespace('juju.views'),
    Templates = views.Templates,
    models = Y.namespace('juju.models');

var BaseServiceView = Y.Base.create('BaseServiceView', Y.View, [views.JujuBaseView], {

    initializer: function() {
        console.log('View: initialized:', this.name);
        this.bindModelView();
    }

});

var ServiceRelations = Y.Base.create('ServiceRelationsView', Y.View, [views.JujuBaseView], {

    template: Templates['service-relations'],

    render: function() {
        var container = this.get('container'),
                 self = this,
                    m = this.get('domain_models');
        var service = this.get('model');
        container.setHTML(this.template(
            {'service': service.getAttrs(),
             'relations': service.get('rels'),
             'charm': this.renderable_charm(service.get('charm'), m)}
            ));
    }
});

views.service_relations = ServiceRelations;

var ServiceConstraints = Y.Base.create('ServiceConstraintsView', Y.View, [views.JujuBaseView], {

    template: Templates['service-constraints'],

    render: function() {
        var container = this.get('container'),
                 self = this,
                    m = this.get('domain_models');
        var service = this.get('model');
        var constraints = service.get('constraints');
        var display_constraints = [];

        for (var key in constraints) {
            display_constraints.push({'name': key, 'value': constraints[key]});
        }

        var generics = ['cpu', 'mem', 'arch'];
        for (var idx in generics) {
            var gkey = generics[idx];
            if (! (gkey in constraints)) {
                display_constraints.push({'name': gkey, 'value': ''});
            }
        }

        console.log('service constraints', display_constraints);
        container.setHTML(this.template(
            {'service': service.getAttrs(),
             'constraints': display_constraints,
             'charm': this.renderable_charm(service.get('charm'), m)}
            ));
    }

});

views.service_constraints = ServiceConstraints;

var ServiceConfigView = Y.Base.create('ServiceConfigView', Y.View, [views.JujuBaseView], {

    template: Templates['service-config'],


    events: {
        '#save-service-config': {click: 'saveConfig'},
        '.alert > .close': {click: 'closeAlert'}},


    render: function () {
        var container = this.get('container'),
          db = this.get('db'),
          service = this.get('service');

        if (!service || !service.get('loaded')) {
            console.log('not connected / maybe');
            return this;
        }

        console.log('config', service.get('config'));
        var charm_url = service.get('charm');

        // combine the charm schema and the service values for display.
        var charm = db.charms.getById(charm_url);
        var config = service.get('config');
        var schema = charm.get('config');

        var settings = [];
        var field_def;

        for (var field_name in schema) {
            field_def = schema[field_name];
            settings.push(Y.mix(
                {'name': field_name, 'value': config[field_name]}, field_def));
        }

        console.log('render view svc config', service.getAttrs(), settings);

        container.setHTML(this.template(
            {service: service.getAttrs(),
             settings: settings,
             charm: this.renderable_charm(service.get('charm'), db)}
            ));

        return this;
    },

    saveConfig: function() {
        var env = this.get('env'),
            container = this.get('container'),
            service = this.get('service'),
            config = {};

        // Disable the "Update" button while the RPC call is outstanding.
        container.one('#save-service-config').set('disabled', 'disabled');

        container.all('.config-field').each(function(el) {
            config[el.get('name')] = el.get('value');
        });

        env.set_config(service.get('id'), config,
            Y.bind(this._saveConfigCallback, this));

    },

    _addErrorMessage: function(container, message) {
        container.one('#message-area')
            .appendChild(Y.Node.create('<div/>'))
                .addClass('alert')
                .addClass('alert-error')
                .set('text', message)
            .appendChild(Y.Node.create('<a/>'))
                .addClass('close')
                .set('text', '×');
    },

    _serverErrorMessage: 'An error ocurred.',

    _saveConfigCallback: function(ev) {
        var service = this.get('service'),
            container = this.get('container'),
            db = this.get('db');

        if (ev && ev.err) {
            this._addErrorMessage(container, this._serverErrorMessage);
<<<<<<< HEAD
        } else {
            var config = service.get('config');
            container.all('.config-field').each(function(el) {
                config[el.get('name')] = el.get('value');
            });
        }

=======
            return;
        }

        container.all('.config-field').each(function(el) {
            service.get('config')[el.get('name')] = el.get('value');
        });

>>>>>>> 8351eca6
        container.one('#save-service-config').removeAttribute('disabled');
    },

    closeAlert: function(ev) {
        ev.target.get('parentNode').remove();
    }
});

views.service_config = ServiceConfigView;

var ServiceView = Y.Base.create('ServiceView', Y.View, [views.JujuBaseView], {

    template: Templates.service,

    render: function () {
        console.log('service view render');

        var container = this.get('container'),
                   db = this.get('db'),
              service = this.get('service'),
                  env = this.get('env');

        if (!service) {
            console.log('not connected / maybe');
            return this;
        }
        var units = db.units.get_units_for_service(service);
        var charm_name = service.get('charm');
        container.setHTML(this.template(
            {'service': service.getAttrs(),
             'charm': this.renderable_charm(charm_name, db),
             'units': units.map(function(u) {
                 return u.getAttrs();})
        }));
        return this;
    },

    events: {
        '#num-service-units': {keydown: 'modifyUnits', blur: 'resetUnits'},
        'div.thumbnail': {click: function(ev) {
            console.log('Unit clicked', ev.currentTarget.get('id'));
            this.fire('showUnit', {unit_id: ev.currentTarget.get('id')});
        }},
<<<<<<< HEAD
        'a#destroy-service': {click: 'confirmDestroy'},
        '#destroy-service-modal.btn-danger': {click: 'destroyService'}
    },

    confirmDestroy: function (ev) {
        // We wait to make the panel until now, because in the render method
        // the container is not yet part of the document.
        if (Y.Lang.isUndefined(this.panel)) {
            var panel = this.panel = new Y.Panel({
                bodyContent: 'Are you sure you want to destroy the service? This cannot be undone.',
                width: 400,
                zIndex: 5,
                centered: true,
                show: false,
                classNames: 'modal',
                modal: true,
                render: '#destroy-modal-panel',
                buttons: [
                    {
                        value  : 'Destroy Service',
                        section: Y.WidgetStdMod.FOOTER,
                        action : Y.bind(this.destroyService, this),
                        classNames: ['btn-danger', 'btn']
                    },
                    {
                        value  : 'Cancel',
                        section: Y.WidgetStdMod.FOOTER,
                        action : function (e) {
                            e.preventDefault();
                            panel.hide();
                        },
                        classNames: ['btn']
                    }
                ]
            });
        }
        this.panel.show();
        // The default YUI CSS conflicts with the CSS effect we want.
        Y.all('#destroy-modal-panel .yui3-button').removeClass('yui3-button');
    },

    destroyService: function(ev) {
        ev.preventDefault();
        var env = this.get('env'),
            service = this.get('model');
        ev.target.set('disabled', true);
        env.destroy_service(
            service.get('id'), Y.bind(this._destroyCallback, this));
    },

    _destroyCallback: function(ev) {
        var db = this.get('db'),
            service = this.get('model'),
            service_id = service.get('id');
        db.services.remove(service);
        db.relations.remove(
            db.relations.filter(
                function (r) {
                    return Y.Array.some(r.get('endpoints'), function (ep) {
                        return ep[0] === service_id;
                    });
                }
            ));
        this.panel.hide();
        this.panel.destroy();
        this.fire('showEnvironment');
=======
        '.unexposeService': {click: 'unexposeService'},
        '.exposeService': {click: 'exposeService'}
    },

    unexposeService: function() {
        var service = this.get('service'),
            env = this.get('env');

        env.unexpose(service.get('id'),
            Y.bind(this._unexposeServiceCallback, this));
    },

    _unexposeServiceCallback: function() {
        var service = this.get('service'),
            db = this.get('db');
        service.set('exposed', false);
        db.fire('update');
    },

    exposeService: function() {
        var service = this.get('service'),
            env = this.get('env');
        env.expose(service.get('id'),
            Y.bind(this._exposeServiceCallback, this));
    },

    _exposeServiceCallback: function() {
        var service = this.get('service'),
            db = this.get('db');
        service.set('exposed', true);
        db.fire('update');
>>>>>>> 8351eca6
    },

    resetUnits: function(ev) {
        var container = this.get('container'),
            field = container.one('#num-service-units');
        field.set('value', this.get('service').get('unit_count'));
    },

    modifyUnits: function (ev) {
        if (ev.keyCode != ESC && ev.keyCode != ENTER) {
            return;
        }
        var container = this.get('container'),
            field = container.one('#num-service-units');
        if (ev.keyCode == ESC) {
            field.set('value', this.get('service').get('unit_count'));
        }
        if (ev.keyCode != ENTER) { // If not Enter keyup...
            return;
        }
        ev.halt(true);
        this._modifyUnits(parseInt(field.get('value'), 10));
    },

    _modifyUnits: function(requested_unit_count) {

        var service = this.get('service'),
            unit_count = service.get('unit_count'),
            field = this.get('container').one('#num-service-units'),
            env = this.get('env');

        if (requested_unit_count < 1) {
            console.log('You must have at least one unit');
            field.set('value', unit_count);
            return;
        }

        var delta = requested_unit_count - unit_count;
        if (delta > 0) {
            // Add units!
            env.add_unit(
                service.get('id'), delta,
                Y.bind(this._addUnitCallback, this));
        } else if (delta < 0) {
            delta = Math.abs(delta);
            var db = this.get('db'),
                units = db.units.get_units_for_service(service),
                unit_ids_to_remove = [];

            for (var i=units.length - 1;
                 unit_ids_to_remove.length < delta;
                 i--) {
                unit_ids_to_remove.push(units[i].get('id'));
            }
            env.remove_units(
                unit_ids_to_remove,
                Y.bind(this._removeUnitCallback, this)
                );
        }
        field.set('disabled', true);
    },

    _addUnitCallback: function(ev) {
        var service = this.get('service'),
            service_id = service.get('id'),
            db = this.get('db'),
            unit_names = ev.result || [];
        console.log('_addUnitCallback with: ', arguments);
        // Received acknowledgement message for the 'add_units' operation.
        // ev.results is an array of the new unit ids to be created.
        db.units.add(
            Y.Array.map(unit_names, function (unit_id) {
                return new models.ServiceUnit(
                    {id: unit_id,
                     agent_state: 'pending',
                     service: service_id});
            }));
        service.set(
            'unit_count', service.get('unit_count') + unit_names.length);
        db.fire('update');
        // View is redrawn so we do not need to enable field.
    },

    _removeUnitCallback: function(ev) {
        var service = this.get('service'),
            db = this.get('db'),
            unit_names = ev.unit_names;
        console.log('_removeUnitCallback with: ', arguments);
        Y.Array.each(unit_names, function(unit_name) {
            db.units.remove(db.units.getById(unit_name));
        });
        service.set(
            'unit_count', service.get('unit_count') - unit_names.length);
        db.fire('update');
        // View is redrawn so we do not need to enable field.
    }
});

views.service = ServiceView;
}, '0.1.0', {
    requires: ['panel',
               'juju-view-utils',
               'juju-models',
               'base-build',
               'handlebars',
               'node',
               'view',
               'event-key',
               'json-stringify']
});<|MERGE_RESOLUTION|>--- conflicted
+++ resolved
@@ -160,7 +160,6 @@
 
         if (ev && ev.err) {
             this._addErrorMessage(container, this._serverErrorMessage);
-<<<<<<< HEAD
         } else {
             var config = service.get('config');
             container.all('.config-field').each(function(el) {
@@ -168,15 +167,6 @@
             });
         }
 
-=======
-            return;
-        }
-
-        container.all('.config-field').each(function(el) {
-            service.get('config')[el.get('name')] = el.get('value');
-        });
-
->>>>>>> 8351eca6
         container.one('#save-service-config').removeAttribute('disabled');
     },
 
@@ -218,11 +208,10 @@
         '#num-service-units': {keydown: 'modifyUnits', blur: 'resetUnits'},
         'div.thumbnail': {click: function(ev) {
             console.log('Unit clicked', ev.currentTarget.get('id'));
-            this.fire('showUnit', {unit_id: ev.currentTarget.get('id')});
-        }},
-<<<<<<< HEAD
+            this.fire('showUnit', {unit_id: ev.currentTarget.get('id')}),
         'a#destroy-service': {click: 'confirmDestroy'},
         '#destroy-service-modal.btn-danger': {click: 'destroyService'}
+        }},
     },
 
     confirmDestroy: function (ev) {
@@ -287,9 +276,6 @@
         this.panel.hide();
         this.panel.destroy();
         this.fire('showEnvironment');
-=======
-        '.unexposeService': {click: 'unexposeService'},
-        '.exposeService': {click: 'exposeService'}
     },
 
     unexposeService: function() {
@@ -319,7 +305,6 @@
             db = this.get('db');
         service.set('exposed', true);
         db.fire('update');
->>>>>>> 8351eca6
     },
 
     resetUnits: function(ev) {
