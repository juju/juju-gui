'use strict';

YUI.add('juju-view-service', function(Y) {

  var ENTER = Y.Node.DOM_EVENTS.key.eventDef.KEY_MAP.enter;
  var ESC = Y.Node.DOM_EVENTS.key.eventDef.KEY_MAP.esc;


  var views = Y.namespace('juju.views'),
      Templates = views.Templates,
      models = Y.namespace('juju.models'),
      utils = Y.namespace('juju.views.utils');

  var exposeButtonMixin = {
    events: {
      '.unexposeService': {click: 'unexposeService'},
      '.exposeService': {click: 'exposeService'}
    },

    unexposeService: function() {
      var service = this.get('model'),
          env = this.get('env');

      env.unexpose(service.get('id'),
          Y.bind(this._unexposeServiceCallback, this));
    },

    _unexposeServiceCallback: function() {
      var service = this.get('model'),
          db = this.get('db');
      service.set('exposed', false);
      db.fire('update');
    },

    exposeService: function() {
      var service = this.get('model'),
          env = this.get('env');
      env.expose(service.get('id'),
          Y.bind(this._exposeServiceCallback, this));
    },

    _exposeServiceCallback: function() {
      var service = this.get('model'),
          db = this.get('db');
      service.set('exposed', true);
      db.fire('update');
    }
  };

<<<<<<< HEAD
=======
  var getElementsValuesMap = function(container, cls) {
    var result = {};
    container.all(cls).each(function(el) {
      var value = null;
      if (el.getAttribute('type') === 'checkbox') {
        value = el.get('checked');
      } else {
        value = el.get('value');
      }

      if (value && typeof value === 'string' && value.trim() === '') {
        value = null;
      }

      result[el.get('name')] = value;
    });

    return result;
  };

>>>>>>> eeba2e48
  var ServiceRelations = Y.Base.create(
      'ServiceRelationsView', Y.View, [views.JujuBaseView], {

        template: Templates['service-relations'],

        initializer: function() {
          Y.mix(this, exposeButtonMixin, undefined, undefined, undefined, true);
        },

        events: {
          '#service-relations .btn': {click: 'confirmRemoved'}
        },

        render: function() {
          var container = this.get('container'),
              db = this.get('db'),
              service = this.get('model'),
              querystring = this.get('querystring');
          if (!service) {
            container.setHTML('<div class="alert">Loading...</div>');
            console.log('waiting on service data');
            return this;
          }

          var rels = db.relations.get_relations_for_service(service);

          var getRelations = function(rels) {
            // Return a list of objects representing the `near` and `far`
            // endpoints for all of the relationships `rels`.  If it is a peer
            // relationship, then `far` will be undefined.
            var relations = [],
                service_name = service.get('id');

            rels.forEach(function(rel) {
              var endpoints = rel.get('endpoints'),
                  near,
                  far,
                  rel_data = {};
              if (endpoints[0][0] === service_name) {
                near = endpoints[0];
                far = endpoints[1]; // undefined if a peer relationship.
              } else {
                near = endpoints[1];
                far = endpoints[0]; // undefined if a peer relationship.
              }
              rel_data.relation_id = rel.get('relation_id');
              if (rel_data.relation_id === querystring.rel_id) {
                rel_data.highlight = true;
              }
              rel_data.role = near[1].role;
              rel_data.scope = rel.get('scope');
              var rel_id = rel.get('relation_id').split('-')[1];
              rel_data.ident = near[1].name + ':' + parseInt(rel_id, 10);
              // far will be undefined or the far endpoint.
              rel_data.far = far && far[0];
              relations.push(rel_data);
            });
            return relations;
          };

          var relations = getRelations(rels);

          container.setHTML(this.template(
              {'service': service.getAttrs(),
                'relations': relations,
                'charm': this.renderable_charm(service.get('charm'), db)}
              ));
        },

        confirmRemoved: function(ev) {
          // We wait to make the panel until now, because in the render method
          // the container is not yet part of the document.
          ev.preventDefault();
          var rel_id = ev.target.get('value');
          if (Y.Lang.isUndefined(this.remove_panel)) {
            this.remove_panel = views.createModalPanel(
                'Are you sure you want to remove this service relation?  ' +
                'This action cannot be undone, though you can ' +
                'recreate it later.',
                '#remove-modal-panel',
                'Remove Service Relation',
                Y.bind(this.doRemoveRelation, this, rel_id, ev.target));
          }
          this.remove_panel.show();
        },

        doRemoveRelation: function(rel_id, button, ev) {
          ev.preventDefault();
          var env = this.get('env'),
              db = this.get('db'),
              service = this.get('model'),
              relation = db.relations.getById(rel_id),
              endpoints = relation.get('endpoints'),
              endpoint_a = endpoints[0][0] + ':' + endpoints[0][1].name,
              endpoint_b;

          if (endpoints.length === 1) {
            // For a peer relationship, both endpoints are the same.
            endpoint_b = endpoint_a;
          } else {
            endpoint_b = endpoints[1][0] + ':' + endpoints[1][1].name;
          }

          ev.target.set('disabled', true);

          env.remove_relation(
              endpoint_a,
              endpoint_b,
              Y.bind(this._doRemoveRelationCallback, this,
                     relation, button, ev.target));
        },

        _doRemoveRelationCallback: function(relation, rm_button,
            confirm_button, ev) {
          var db = this.get('db'),
              app = this.get('app'),
              service = this.get('model');
          if (ev.err) {
            db.notifications.add(
                new models.Notification({
                  title: 'Error deleting relation',
                  message: 'Relation ' + ev.endpoint_a + ' to ' + ev.endpoint_b,
                  level: 'error',
                  link: app.getModelURL(service) + 'relations?rel_id=' +
                      relation.get('id'),
                  modelId: relation
                })
            );
            var row = rm_button.ancestor('tr');
            row.removeClass('highlighted'); // Whether we need to or not.
            var old_color = row.getStyle('backgroundColor');
            row.setStyle('backgroundColor', 'pink');
            row.transition({easing: 'ease-out', duration: 3,
              backgroundColor: old_color});
          } else {
            db.relations.remove(relation);
            db.fire('update');
          }
          confirm_button.set('disabled', false);
          this.remove_panel.hide();
        }
      });

  views.service_relations = ServiceRelations;

  var ServiceConstraints = Y.Base.create(
      'ServiceConstraintsView', Y.View, [views.JujuBaseView], {

        template: Templates['service-constraints'],

        initializer: function() {
          Y.mix(this, exposeButtonMixin, undefined, undefined, undefined, true);
        },

        events: {
          '#save-service-constraints': {click: 'updateConstraints'}
        },

        updateConstraints: function() {
          var service = this.get('model'),
              container = this.get('container'),
              env = this.get('env');

          var values = (function() {
            var result = [],
                map = utils.getElementsValuesMapping(
                    container, '.constraint-field');

            Y.Object.each(map, function(value, name) {
              result.push(name + '=' + value);
            });

            return result;
          })();

          // Disable the "Update" button while the RPC call is outstanding.
          container.one('#save-service-constraints')
            .set('disabled', 'disabled');
          env.set_constraints(service.get('id'),
              values,
              utils.buildRpcHandler({
                container: container,
                successHandler: function()  {
                  var service = this.get('model'),
                      env = this.get('env'),
                      app = this.get('app');

                  env.get_service(
                      service.get('id'), Y.bind(app.load_service, app));
                },
                errorHandler: function() {
                  container.one('#save-service-constraints')
                    .removeAttribute('disabled');
                },
                scope: this}
              ));
        },

        render: function() {
          var container = this.get('container'),
              db = this.get('db'),
              service = this.get('model');

          var constraints = service.get('constraints');
          var display_constraints = [];

          //these are read-only values
          var readOnlyConstraints = {
            'provider-type': constraints['provider-type'],
            'ubuntu-series': constraints['ubuntu-series']
          };

          Y.Object.each(constraints, function(value, name) {
            if (!(name in readOnlyConstraints)) {
              display_constraints.push({
                name: name,
                value: value});
            }
          });

          var generics = ['cpu', 'mem', 'arch'];
          Y.Object.each(generics, function(idx, gkey) {
            if (!(gkey in constraints)) {
              display_constraints.push({name: gkey, value: ''});
            }
          });

          console.log('service constraints', display_constraints);
          container.setHTML(this.template({
            service: service.getAttrs(),
            constraints: display_constraints,
            readOnlyConstraints: (function() {
              var arr = [];
              Y.Object.each(readOnlyConstraints, function(name, value) {
                arr.push({name: name, value: value});
              });
              return arr;
            })(),
            charm: this.renderable_charm(service.get('charm'), db)}
          ));
        }

      });

  views.service_constraints = ServiceConstraints;

  var ServiceConfigView = Y.Base.create(
      'ServiceConfigView', Y.View, [views.JujuBaseView], {

        template: Templates['service-config'],

        initializer: function() {
          Y.mix(this, exposeButtonMixin, undefined, undefined, undefined, true);
        },

        events: {
          '#save-service-config': {click: 'saveConfig'}
        },

        render: function() {
          var container = this.get('container'),
              db = this.get('db'),
              service = this.get('model');

          if (!service || !service.get('loaded')) {
            console.log('not connected / maybe');
            return this;
          }

          console.log('config', service.get('config'));
          var charm_url = service.get('charm');

          // combine the charm schema and the service values for display.
          var charm = db.charms.getById(charm_url);
          var config = service.get('config');
          var schema = charm.get('config');

          var settings = [];
          var field_def;

          Y.Object.each(schema, function(field_def, field_name) {
            var entry = {
              'name': field_name
            };

            if (schema[field_name].type === 'boolean') {
              entry.isBool = true;

              if (config[field_name]) {
                // The "checked" string will be used inside an input tag
                // like <input id="id" type="checkbox" checked>
                entry.value = 'checked';
              } else {
                // The output will be <input id="id" type="checkbox">
                entry.value = '';
              }

            } else {
              entry.value = config[field_name];
            }

            settings.push(Y.mix(entry, field_def));
          });

          console.log('render view svc config', service.getAttrs(), settings);

          container.setHTML(this.template(
              {service: service.getAttrs(),
                settings: settings,
                charm: this.renderable_charm(service.get('charm'), db)}
              ));

          return this;
        },

        showErrors: function(errors) {
          var container = this.get('container');
          container.one('#save-service-config').removeAttribute('disabled');


          // Remove old error messages
          container.all('.help-inline').each(function(node) {
            node.remove();
          });

          // Remove remove the "error" class from the "div"
          // that previously had "help-inline" tags
          container.all('.error').each(function(node) {
            node.removeClass('error');
          });

          var firstErrorKey = null;
          Y.Object.each(errors, function(value, key) {
            var errorTag = Y.Node.create('<span/>')
              .set('id', 'error-' + key)
              .addClass('help-inline');

            var field = container.one('#input-' + key);
            // Add the "error" class to the wrapping "control-group" div
            field.get('parentNode').get('parentNode').addClass('error');

            errorTag.appendTo(field.get('parentNode'));

            errorTag.setHTML(value);
            if (!firstErrorKey) {
              firstErrorKey = key;
            }
          });

          if (firstErrorKey) {
            var field = container.one('#input-' + firstErrorKey);
            field.focus();
          }
        },

        saveConfig: function() {
          var env = this.get('env'),
              db = this.get('db'),
              service = this.get('model'),
              charm_url = service.get('charm'),
              charm = db.charms.getById(charm_url),
              container = this.get('container');

          // Disable the "Update" button while the RPC call is outstanding.
          container.one('#save-service-config').set('disabled', 'disabled');

<<<<<<< HEAD
          env.set_config(service.get('id'),
              utils.getElementsValuesMapping(container, '.config-field'),
              utils.buildRpcHandler({
                container: container,
                successHandler: function()  {
                  var service = this.get('model'),
                      env = this.get('env'),
                      app = this.get('app');
=======
          var new_values = getElementsValuesMap(container, '.config-field'),
              errors = utils.validate(new_values, charm.get('config'));

          if (Y.Object.isEmpty(errors)) {
            env.set_config(
                service.get('id'),
                new_values,
                utils.buildRpcHandler({
                  container: container,
                  successHandler: function()  {
                    var service = this.get('model'),
                        env = this.get('env'),
                        app = this.get('app');

                    env.get_service(
                        service.get('id'), Y.bind(app.load_service, app));
                  },
                  errorHandler: function() {
                    container.one('#save-service-config')
                      .removeAttribute('disabled');
                  },
                  scope: this}
                )
            );
>>>>>>> eeba2e48

          } else {
            this.showErrors(errors);
          }
        }
      });

  views.service_config = ServiceConfigView;

  var ServiceView = Y.Base.create('ServiceView', Y.View, [views.JujuBaseView], {

    template: Templates.service,

    initializer: function() {
      Y.mix(this, exposeButtonMixin, undefined, undefined, undefined, true);
    },

    render: function() {
      console.log('service view render');

      var container = this.get('container'),
          db = this.get('db'),
          service = this.get('model'),
          env = this.get('env'),
          filter_state = this.get('querystring').state,
          state_data = [{title: 'All', active: !filter_state, link: '.'}];

      if (!service) {
        container.setHTML('<div class="alert">Loading...</div>');
        console.log('waiting on service data');
        return this;
      }
      Y.each(['Running', 'Pending', 'Error'], function(title) {
        var lower = title.toLowerCase();
        state_data.push({
          title: title,
          active: lower === filter_state,
          link: '?state=' + lower});
      });
      container.setHTML(this.template({
        service: service.getAttrs(),
        charm: this.renderable_charm(service.get('charm'), db),
        state: filter_state,
        units: this.filterUnits(
            filter_state, db.units.get_units_for_service(service)),
        states: state_data,
        filtered: !!filter_state
      }));
      return this;
    },

    filterUnits: function(filter_state, units) {
      var state_matchers = {
        running: function(s) { return s === 'started'; },
        pending: function(s) {
          return ['installed', 'pending'].indexOf(s) > -1; },
        // Errors: install-, start-, stop-, charm-upgrade-, configure-.
        error: function(s) { return (/-error$/).test(s); }},
          matcher = filter_state && state_matchers[filter_state];
      if (matcher) {
        return Y.Array.filter(units, function(u) {
          return matcher(u.agent_state); });
      } else {
        return units;
      }
    },

    events: {
      '#num-service-units': {keydown: 'modifyUnits', blur: 'resetUnits'},
      'div.thumbnail': {click: function(ev) {
        console.log('Unit clicked', ev.currentTarget.get('id'));
        this.fire('showUnit', {unit_id: ev.currentTarget.get('id')});
      }},
      'a#destroy-service': {click: 'confirmDestroy'}
    },

    confirmDestroy: function(ev) {
      // We wait to make the panel until now, because in the render method
      // the container is not yet part of the document.
      if (Y.Lang.isUndefined(this.panel)) {
        this.panel = views.createModalPanel(
            'Are you sure you want to destroy the service?  ' +
            'This cannot be undone.',
            '#destroy-modal-panel',
            'Destroy Service',
            Y.bind(this.destroyService, this)
            );
      }
      this.panel.show();
    },

    destroyService: function(ev) {
      ev.preventDefault();
      var env = this.get('env'),
          service = this.get('model');
      ev.target.set('disabled', true);
      env.destroy_service(
          service.get('id'), Y.bind(this._destroyCallback, this));
    },

    _destroyCallback: function(ev) {
      var db = this.get('db'),
          service = this.get('model'),
          service_id = service.get('id');
      db.services.remove(service);
      db.relations.remove(
          db.relations.filter(
          function(r) {
            return Y.Array.some(r.get('endpoints'), function(ep) {
              return ep[0] === service_id;
            });
          }
          ));
      this.panel.hide();
      this.panel.destroy();
      this.fire('showEnvironment');
    },

    resetUnits: function() {
      var container = this.get('container'),
          field = container.one('#num-service-units');
      field.set('value', this.get('model').get('unit_count'));
      field.set('disabled', false);
    },

    modifyUnits: function(ev) {
      if (ev.keyCode !== ESC && ev.keyCode !== ENTER) {
        return;
      }
      var container = this.get('container'),
          field = container.one('#num-service-units');

      if (ev.keyCode === ESC) {
        this.resetUnits();
      }
      if (ev.keyCode !== ENTER) { // If not Enter keyup...
        return;
      }
      ev.halt(true);

      if (/^\d+$/.test(field.get('value'))) {
        this._modifyUnits(parseInt(field.get('value'), 10));
      } else {
        this.resetUnits();
      }
    },

    _modifyUnits: function(requested_unit_count) {

      var service = this.get('model'),
          unit_count = service.get('unit_count'),
          field = this.get('container').one('#num-service-units'),
          env = this.get('env');

      if (requested_unit_count < 1) {
        console.log('You must have at least one unit');
        field.set('value', unit_count);
        return;
      }

      var delta = requested_unit_count - unit_count;
      if (delta > 0) {
        // Add units!
        env.add_unit(
            service.get('id'), delta,
            Y.bind(this._addUnitCallback, this));
      } else if (delta < 0) {
        delta = Math.abs(delta);
        var db = this.get('db'),
                units = db.units.get_units_for_service(service),
                unit_ids_to_remove = [];

        for (var i = units.length - 1;
            unit_ids_to_remove.length < delta;
            i -= 1) {
          unit_ids_to_remove.push(units[i].id);
        }
        env.remove_units(
            unit_ids_to_remove,
            Y.bind(this._removeUnitCallback, this)
        );
      }
      field.set('disabled', true);
    },

    _addUnitCallback: function(ev) {
      var service = this.get('model'),
          service_id = service.get('id'),
          db = this.get('db'),
          unit_names = ev.result || [];
      console.log('_addUnitCallback with: ', arguments);
      // Received acknowledgement message for the 'add_units' operation.
      // ev.results is an array of the new unit ids to be created.
      db.units.add(
          Y.Array.map(unit_names, function(unit_id) {
            return {id: unit_id,
              agent_state: 'pending'};
          }));
      service.set(
          'unit_count', service.get('unit_count') + unit_names.length);
      db.fire('update');
      // View is redrawn so we do not need to enable field.
    },

    _removeUnitCallback: function(ev) {
      var service = this.get('model'),
          db = this.get('db'),
          unit_names = ev.unit_names;
      console.log('_removeUnitCallback with: ', arguments);
      Y.Array.each(unit_names, function(unit_name) {
        db.units.remove(db.units.getById(unit_name));
      });
      service.set(
          'unit_count', service.get('unit_count') - unit_names.length);
      db.fire('update');
      // View is redrawn so we do not need to enable field.
    }
  });

  views.service = ServiceView;
}, '0.1.0', {
  requires: ['panel',
    'juju-view-utils',
    'juju-models',
    'base-build',
    'handlebars',
    'node',
    'view',
    'event-key',
    'transition',
    'json-stringify']
});<|MERGE_RESOLUTION|>--- conflicted
+++ resolved
@@ -47,29 +47,6 @@
     }
   };
 
-<<<<<<< HEAD
-=======
-  var getElementsValuesMap = function(container, cls) {
-    var result = {};
-    container.all(cls).each(function(el) {
-      var value = null;
-      if (el.getAttribute('type') === 'checkbox') {
-        value = el.get('checked');
-      } else {
-        value = el.get('value');
-      }
-
-      if (value && typeof value === 'string' && value.trim() === '') {
-        value = null;
-      }
-
-      result[el.get('name')] = value;
-    });
-
-    return result;
-  };
-
->>>>>>> eeba2e48
   var ServiceRelations = Y.Base.create(
       'ServiceRelationsView', Y.View, [views.JujuBaseView], {
 
@@ -436,17 +413,8 @@
           // Disable the "Update" button while the RPC call is outstanding.
           container.one('#save-service-config').set('disabled', 'disabled');
 
-<<<<<<< HEAD
-          env.set_config(service.get('id'),
-              utils.getElementsValuesMapping(container, '.config-field'),
-              utils.buildRpcHandler({
-                container: container,
-                successHandler: function()  {
-                  var service = this.get('model'),
-                      env = this.get('env'),
-                      app = this.get('app');
-=======
-          var new_values = getElementsValuesMap(container, '.config-field'),
+          var new_values = utils.getElementsValuesMapping(
+                                            container, '.config-field'),
               errors = utils.validate(new_values, charm.get('config'));
 
           if (Y.Object.isEmpty(errors)) {
@@ -470,7 +438,6 @@
                   scope: this}
                 )
             );
->>>>>>> eeba2e48
 
           } else {
             this.showErrors(errors);
