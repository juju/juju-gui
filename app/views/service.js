/*
This file is part of the Juju GUI, which lets users view and manage Juju
environments within a graphical interface (https://launchpad.net/juju-gui).
Copyright (C) 2012-2013 Canonical Ltd.

This program is free software: you can redistribute it and/or modify it under
the terms of the GNU Affero General Public License version 3, as published by
the Free Software Foundation.

This program is distributed in the hope that it will be useful, but WITHOUT
ANY WARRANTY; without even the implied warranties of MERCHANTABILITY,
SATISFACTORY QUALITY, or FITNESS FOR A PARTICULAR PURPOSE.  See the GNU Affero
General Public License for more details.

You should have received a copy of the GNU Affero General Public License along
with this program.  If not, see <http://www.gnu.org/licenses/>.
*/

'use strict';

/**
 * Provide the service views and mixins.
 *
 * @module views
 * @submodule views.services
 */

YUI.add('juju-view-service', function(Y) {

  var ENTER = Y.Node.DOM_EVENTS.key.eventDef.KEY_MAP.enter;
  var ESC = Y.Node.DOM_EVENTS.key.eventDef.KEY_MAP.esc;


  var views = Y.namespace('juju.views'),
      Templates = views.Templates,
      models = Y.namespace('juju.models'),
      plugins = Y.namespace('juju.plugins'),
      utils = Y.namespace('juju.views.utils');

  /**
   * @class manageUnitsMixin
   */
  var manageUnitsMixin = {
    // Mixin attributes
    events: {
      '#num-service-units': {
        keydown: 'modifyUnits',
        blur: 'resetUnits'
      }
    },

    resetUnits: function() {
      var container = this.get('container'),
          field = container.one('#num-service-units');
      field.set('value', this.get('model').get('unit_count'));
      field.set('disabled', false);
    },

    modifyUnits: function(ev) {
      if (ev.keyCode !== ESC && ev.keyCode !== ENTER) {
        return;
      }
      var container = this.get('container'),
          field = container.one('#num-service-units');

      if (ev.keyCode === ESC) {
        this.resetUnits();
      }
      if (ev.keyCode !== ENTER) { // If not Enter keyup...
        return;
      }
      ev.halt(true);

      if (/^\d+$/.test(field.get('value'))) {
        this._modifyUnits(parseInt(field.get('value'), 10));
      } else {
        this.resetUnits();
      }
    },

    _modifyUnits: function(requested_unit_count) {
      var service = this.get('model'),
          unit_count = service.get('unit_count'),
          field = this.get('container').one('#num-service-units'),
          env = this.get('env');

      if (requested_unit_count < 1) {
        console.log('You must have at least one unit');
        field.set('value', unit_count);
        return;
      }

      var delta = requested_unit_count - unit_count;
      if (delta > 0) {
        // Add units!
        env.add_unit(
            service.get('id'), delta,
            Y.bind(this._addUnitCallback, this));
      } else if (delta < 0) {
        delta = Math.abs(delta);
        var units = this.get('db').units.get_units_for_service(service),
            unit_ids_to_remove = [];

        for (var i = units.length - 1;
            unit_ids_to_remove.length < delta;
            i -= 1) {
          unit_ids_to_remove.push(units[i].id);
        }
        env.remove_units(
            unit_ids_to_remove,
            Y.bind(this._removeUnitCallback, this)
        );
      }
      field.set('disabled', true);
    },

    _addUnitCallback: function(ev) {
      var service = this.get('model'),
          getModelURL = this.get('getModelURL'),
          db = this.get('db'),
          unit_names = ev.result || [];
      if (ev.err) {
        db.notifications.add(
            new models.Notification({
              title: 'Error adding unit',
              message: ev.num_units + ' units',
              level: 'error',
              link: getModelURL(service),
              modelId: service
            })
        );
      } else {
        db.units.add(
            Y.Array.map(unit_names, function(unit_id) {
              return {id: unit_id,
                agent_state: 'pending'};
            }));
        service.set(
            'unit_count', service.get('unit_count') + unit_names.length);
      }
      db.fire('update');
      // View is redrawn so we do not need to enable field.
    },

    _removeUnitCallback: function(ev) {
      var service = this.get('model'),
          getModelURL = this.get('getModelURL'),
          db = this.get('db'),
          unit_names = ev.unit_names;

      if (ev.err) {
        db.notifications.add(
            new models.Notification({
              title: (function() {
                if (!ev.unit_names || ev.unit_names.length < 2) {
                  return 'Error removing unit';
                }
                return 'Error removing units';
              })(),
              message: (function() {
                if (!ev.unit_names || ev.unit_names.length === 0) {
                  return '';
                }
                if (ev.unit_names.length > 1) {
                  return 'Unit names: ' + ev.unit_names.join(', ');
                }
                return 'Unit name: ' + ev.unit_names[0];
              })(),
              level: 'error',
              link: getModelURL(service),
              modelId: service
            })
        );
      } else {
        Y.Array.each(unit_names, function(unit_name) {
          db.units.remove(db.units.getById(unit_name));
        });
        service.set(
            'unit_count', service.get('unit_count') - unit_names.length);
      }
      db.fire('update');
      // View is redrawn so we do not need to enable field.
    }
  };

  var removeServiceMixin = {
    // Mixin attributes
    events: {
      '#destroy-service': {
        click: 'confirmDestroy'
      }
    },

    confirmDestroy: function(ev) {
      ev.preventDefault();
      // We wait to make the panel until now, because in the render method
      // the container is not yet part of the document.
      if (Y.Lang.isUndefined(this.panel)) {
        this.panel = views.createModalPanel(
            'Are you sure you want to destroy the service?  ' +
            'This cannot be undone.',
            '#destroy-modal-panel',
            'Destroy Service',
            Y.bind(this.destroyService, this)
            );
      }
      this.panel.show();
    },

    destroyService: function(ev) {
      ev.preventDefault();
      var env = this.get('env'),
          service = this.get('model');
      ev.target.set('disabled', true);
      env.destroy_service(
          service.get('id'), Y.bind(this._destroyCallback, this));
    },

    _destroyCallback: function(ev) {
      var db = this.get('db'),
          getModelURL = this.get('getModelURL'),
          service = this.get('model'),
          service_id = service.get('id');

      if (ev.err) {
        db.notifications.add(
            new models.Notification({
              title: 'Error destroying service',
              message: 'Service name: ' + ev.service_name,
              level: 'error',
              link: getModelURL(service),
              modelId: service
            })
        );
      } else {
        db.services.remove(service);
        db.relations.remove(
            db.relations.filter(
            function(r) {
              return Y.Array.some(r.get('endpoints'), function(ep) {
                return ep[0] === service_id;
              });
            }
            ));
        this.panel.hide();
        this.panel.destroy();
        this.fire('navigateTo', {url: this.get('nsRouter').url({gui: '/'})});
        db.fire('update');
      }
    }
  };

  /**
   * @class exposeButtonMixin
   */
  var exposeButtonMixin = {
    events: {
      '.unexposeService': {mousedown: 'unexposeService'},
      '.exposeService': {mousedown: 'exposeService'}
    },

    /**
     * Unexpose the service stored in this view.
     * Pass this._unexposeServiceCallback as callback to be called when
     * the response is returned by the backend.
     *
     * @method unexposeService
     * @return {undefined} Nothing.
     */
    unexposeService: function() {
      var service = this.get('model'),
          env = this.get('env');
      env.unexpose(service.get('id'),
          Y.bind(this._unexposeServiceCallback, this));
    },

    /**
     * Callback called when the backend returns a response to a service
     * unexpose call. Update the service model instance or, if an error
     * occurred, add a failure notification.
     *
     * @method _unexposeServiceCallback
     * @param {Object} ev An event object (with "err" and "service_name"
     *  attributes).
     * @return {undefined} Nothing.
     */
    _unexposeServiceCallback: function(ev) {
      var service = this.get('model'),
          db = this.get('db'),
          getModelURL = this.get('getModelURL');
      if (ev.err) {
        db.notifications.add(
            new models.Notification({
              title: 'Error un-exposing service',
              message: 'Service name: ' + ev.service_name,
              level: 'error',
              link: getModelURL(service),
              modelId: service
            })
        );
      } else {
        service.set('exposed', false);
        db.fire('update');
      }
    },

    /**
     * Expose the service stored in this view.
     * Pass this._exposeServiceCallback as callback to be called when
     * the response is returned by the backend.
     *
     * @method exposeService
     * @return {undefined} Nothing.
     */
    exposeService: function() {
      var service = this.get('model'),
          env = this.get('env');
      env.expose(service.get('id'),
          Y.bind(this._exposeServiceCallback, this));
    },

    /**
     * Callback called when the backend returns a response to a service
     * expose call. Update the service model instance or, if an error
     * occurred, add a failure notification.
     *
     * @method _exposeServiceCallback
     * @param {Object} ev An event object (with "err" and "service_name"
     *  attributes).
     * @return {undefined} Nothing.
     */
    _exposeServiceCallback: function(ev) {
      var service = this.get('model'),
          db = this.get('db'),
          getModelURL = this.get('getModelURL');
      if (ev.err) {
        db.notifications.add(
            new models.Notification({
              title: 'Error exposing service',
              message: 'Service name: ' + ev.service_name,
              level: 'error',
              link: getModelURL(service),
              modelId: service
            })
        );
      } else {
        service.set('exposed', true);
        db.fire('update');
      }
    }
  };

  /**
   * @class ServiceViewBase
   */
  var ServiceViewBase = Y.Base.create('ServiceViewBase', Y.View,
      [views.JujuBaseView], {

        initializer: function() {
          Y.mix(this, exposeButtonMixin, undefined, undefined, undefined, true);
          Y.mix(this, manageUnitsMixin, undefined, undefined, undefined, true);
          Y.mix(this, removeServiceMixin, undefined, undefined, undefined,
              true);

          // Bind visualization resizing on window resize.
          Y.on('windowresize', Y.bind(function() {
            this.fitToWindow();
          }, this));
        },

        getServiceTabs: function(href) {
          var db = this.get('db'),
              service = this.get('model'),
              getModelURL = this.get('getModelURL'),
              charmId = service.get('charm'),
              charm = db.charms.getById(charmId),
              charmUrl = (charm ? getModelURL(charm) : '#');

          var tabs = [{
            href: getModelURL(service),
            title: 'Units',
            active: false
          }, {
            href: getModelURL(service, 'relations'),
            title: 'Relations',
            active: false
          }, {
            href: getModelURL(service, 'config'),
            title: 'Settings',
            active: false
          }, {
            href: charmUrl,
            title: 'Charm',
            active: false
          }, {
            href: getModelURL(service, 'constraints'),
            title: 'Constraints',
            active: false
          }];

          Y.each(tabs, function(value) {
            if (value.href === href) {
              value.active = true;
            }
          });

          return tabs;
        },

        /**
        Fit to window.  Must be called after the container
        has been added to the DOM.

        @method containerAttached
        */
        containerAttached: function() {
          this.fitToWindow();
        },

        fitToWindow: function() {
          function getHeight(node) {
            if (!node) {
              return 0;
            }
            return node.get('clientHeight');
          }
          var container = this.get('container'),
              viewContainer = container.one('.view-container');
          if (viewContainer) {
            Y.fire('beforePageSizeRecalculation');
            var navbarHeight = getHeight(Y.one('.navbar')),
                windowHeight = container.get('winHeight'),
                headerHeight = getHeight(container.one(
                    '.service-header-partial')),
                footerHeight = getHeight(container.one('.bottom-navbar')),
                size = (Math.max(windowHeight, 600) - navbarHeight -
                        headerHeight - footerHeight - 1);
            viewContainer.set('offsetHeight', size);
            Y.fire('afterPageSizeRecalculation');
          }
        },

        /**
          Reject callback for the model promise which creates an error
          notification and then redirects the user to the evironment view

          @method noServiceAvailable
        */
        noServiceAvailable: function() {
          this.get('db').notifications.add(
              new Y.juju.models.Notification({
                title: 'Service is not available',
                message: 'The service you are trying to view does not exist',
                level: 'error'
              })
          );

          this.fire('navigateTo', {
            url: this.get('nsRouter').url({gui: '/'})
          });
        },

        /**
          Shared rendering method to render the loading service data view

          @method renderLoading
        */
        renderLoading: function() {
          var container = this.get('container');
          container.setHTML(
              '<div class="alert">Loading service details...</div>');
          console.log('waiting on service data');
        },

        /**
          Shared rendering method to render the service data view

          @method renderData
        */
        renderData: function() {
          var container = this.get('container');
          var service = this.get('model');
          var db = this.get('db');
          var env = db.environment.get('annotations');
          container.setHTML(this.template(this.gatherRenderData()));
          // to be able to use this same method for all service views
          if (container.one('.landscape-controls')) {
            Y.juju.views.utils.updateLandscapeBottomBar(this.get('landscape'),
                env, service, container);
          }
        },

        /**
          Shared render method to be used in service detail views

          @method render
          @return {Object} view instance.
        */
        render: function() {
          var model = this.get('model');
          if (!model) {
            this.renderLoading();
          } else {
            this.renderData();
          }
          return this;
        }

      });
  views.serviceBase = ServiceViewBase;

  /**
   * @class ServiceRelationsView
   */
  views.service_relations = Y.Base.create(
      'ServiceRelationsView', ServiceViewBase, [
        views.JujuBaseView], {

        template: Templates['service-relations'],

        events: {
          '#service-relations .btn': {click: 'confirmRemoved'}
        },

        /**
         * Gather up all of the data required for the template.
         *
         * Aside from a nice separation of concerns, this method also
         * facilitates testing.
         *
         * @method gatherRenderData
         * @return {Object} The data the template will render.
         */
        gatherRenderData: function() {
          var container = this.get('container'),
              service = this.get('model'),
              db = this.get('db'),
              querystring = this.get('querystring');
          var relation_data = utils.getRelationDataForService(db, service);
          Y.each(relation_data, function(rel) {
            if (rel.elementId === querystring.rel_id) {
              rel.highlight = true;
            }
          });
          var charm_id = service.get('charm'),
              charm = db.charms.getById(charm_id),
              charm_attrs = charm ? charm.getAttrs() : undefined;
          return {
            viewName: 'relations',
            tabs: this.getServiceTabs('relations'),
            service: service.getAttrs(),
            landscape: this.get('landscape'),
            serviceModel: service,
            relations: relation_data,
            charm: charm_attrs,
            charm_id: charm_id,
            serviceIsJujuGUI: utils.isGuiCharmUrl(charm_id),
            serviceRemoteUri: this.get('nsRouter').url({ gui: '/service/'})
          };
        },

        confirmRemoved: function(ev) {
          // We wait to make the panel until now, because in the render method
          // the container is not yet part of the document.
          ev.preventDefault();
          if (Y.Lang.isUndefined(this.remove_panel)) {
            this.remove_panel = views.createModalPanel(
                'Are you sure you want to remove this service relation?  ' +
                'This action cannot be undone, though you can ' +
                'recreate it later.',
                '#remove-modal-panel');
          }
          // We set the buttons separately every time because we want to bind
          // the target, which can vary.  Since the page is redrawn after a
          // relation is removed, this is technically unnecessary in this
          // particular case, but a good pattern to get into.
          views.setModalButtons(
              this.remove_panel,
              'Remove Service Relation',
              Y.bind(this.doRemoveRelation, this, ev.target));
          this.remove_panel.show();
        },

        doRemoveRelation: function(button, ev) {
          ev.preventDefault();
          var rel_id = button.get('value'),
              db = this.get('db'),
              env = this.get('env'),
              service = this.get('model'),
              relation = db.relations.getById(rel_id),
              endpoints = relation.get('endpoints'),
              endpoint_a = endpoints[0],
              endpoint_b;

          if (endpoints.length === 1) {
            // For a peer relationship, both endpoints are the same.
            endpoint_b = endpoint_a;
          } else {
            endpoint_b = endpoints[1];
          }

          ev.target.set('disabled', true);

          env.remove_relation(
              endpoint_a,
              endpoint_b,
              Y.bind(this._removeRelationCallback, this,
                     relation, button, ev.target));
        },

        _removeRelationCallback: function(relation, rm_button,
            confirm_button, ev) {
          var db = this.get('db'),
              getModelURL = this.get('getModelURL'),
              service = this.get('model');
          views.highlightRow(rm_button.ancestor('tr'), ev.err);
          if (ev.err) {
            db.notifications.add(
                new models.Notification({
                  title: 'Error deleting relation',
                  message: 'Relation ' + ev.endpoint_a + ' to ' + ev.endpoint_b,
                  level: 'error',
                  link: getModelURL(service) + 'relations?rel_id=' +
                      rm_button.get('id'),
                  modelId: relation
                })
            );
          } else {
            db.relations.remove(relation);
            db.fire('update');
          }
          confirm_button.set('disabled', false);
          this.remove_panel.hide();
        }
      });

  /**
   * @class ServiceConstraintsView
   */
  views.service_constraints = Y.Base.create(
      'ServiceConstraintsView', ServiceViewBase, [
        views.JujuBaseView], {

        template: Templates['service-constraints'],

        events: {
          '#save-service-constraints': {click: 'updateConstraints'}
        },

        updateConstraints: function() {
          var service = this.get('model'),
              container = this.get('container'),
              env = this.get('env');
          var constraints = utils.getElementsValuesMapping(
              container, '.constraint-field');

          // Disable the "Update" button while the RPC call is outstanding.
          container.one('#save-service-constraints')
            .set('disabled', 'disabled');
          env.set_constraints(service.get('id'),
              constraints,
              Y.bind(this._setConstraintsCallback, this, container)
          );
        },

        _setConstraintsCallback: function(container, ev) {
          var service = this.get('model'),
              env = this.get('env'),
              getModelURL = this.get('getModelURL'),
              db = this.get('db');

          if (ev.err) {
            db.notifications.add(
                new models.Notification({
                  title: 'Error setting service constraints',
                  message: 'Service name: ' + ev.service_name,
                  level: 'error',
                  link: getModelURL(service) + 'constraints',
                  modelId: service
                })
            );
            container.one('#save-service-constraints')
              .removeAttribute('disabled');

          } else {
            // The usual result of a successful request is a page refresh.
            // Therefore, we need to set this delay in order to show the
            // "success" message after the page page refresh.
            setTimeout(function() {
              utils.showSuccessMessage(container, 'Constraints updated');
            }, 1000);
          }
        },

        /**
         * Gather up all of the data required for the template.
         *
         * Aside from a nice separation of concerns, this method also
         * facilitates testing.
         *
         * @method gatherRenderData
         * @return {Object} The data the template will render.
         */
        gatherRenderData: function() {
          var service = this.get('model'),
              env = this.get('env'),
              constraints = service.get('constraints'),
              display_constraints = [];

          //these are read-only values
          var readOnlyConstraints = {
            'provider-type': constraints['provider-type'],
            'ubuntu-series': constraints['ubuntu-series']
          };

          Y.Object.each(constraints, function(value, name) {
            if (!(name in readOnlyConstraints)) {
              display_constraints.push({
                name: name,
                value: value});
            }
          });

          Y.Array.each(env.genericConstraints, function(gkey) {
            if (!(gkey in constraints)) {
              display_constraints.push({name: gkey, value: ''});
            }
          });

          console.log('service constraints', display_constraints);
          var charm_id = service.get('charm');
          return {
            viewName: 'constraints',
            tabs: this.getServiceTabs('constraints'),
            service: service.getAttrs(),
            landscape: this.get('landscape'),
            serviceModel: service,
            constraints: display_constraints,
            readOnlyConstraints: (function() {
              var arr = [];
              Y.Object.each(readOnlyConstraints, function(name, value) {
                arr.push({name: name, value: value});
              });
              return arr;
            })(),
            charm_id: charm_id,
            serviceIsJujuGUI: utils.isGuiCharmUrl(charm_id)
          };
        }

      });

  /**
   * @class ServiceConfigView
   */
  views.service_config = Y.Base.create(
      'ServiceConfigView', ServiceViewBase, [
        views.JujuBaseView], {

        template: Templates['service-config'],

        events: {
          '#save-service-config': {click: 'saveConfig'}
        },

        /**
         * Gather up all of the data required for the template.
         *
         * Aside from a nice separation of concerns, this method also
         * facilitates testing.
         *
         * @method gatherRenderData
         * @return {Object} The data the template will render.
         */
        gatherRenderData: function() {
          var container = this.get('container');
          var db = this.get('db');
          var service = this.get('model');
          var charm = db.charms.getById(service.get('charm'));
          var config = service.get('config');
          var getModelURL = this.get('getModelURL');
          var charm_config = charm.get('config');
          var schema = charm_config && charm_config.options;
          var charm_id = service.get('charm');
          var field_def;

          var settings = utils.extractServiceSettings(schema, config);

          return {
            viewName: 'config',
            tabs: this.getServiceTabs('config'),
            service: service.getAttrs(),
            settings: settings,
            charm_id: charm_id,
            landscape: this.get('landscape'),
            serviceModel: service,
            serviceIsJujuGUI: utils.isGuiCharmUrl(charm_id)
          };
        },

        /**
         Attach the plugins.  Must be called after the container
         has been added to the DOM.

         @method containerAttached
         */
        containerAttached: function() {
          this.constructor.superclass.containerAttached.call(this);
          var container = this.get('container');
          container.all('textarea.config-field').plug(plugins.ResizingTextarea,
              { max_height: 200,
                min_height: 18,
                single_line: 18});
        },

        showErrors: function(errors) {
          var container = this.get('container');
          container.one('#save-service-config').removeAttribute('disabled');


          // Remove old error messages
          container.all('.help-inline').each(function(node) {
            node.remove();
          });

          // Remove remove the "error" class from the "div"
          // that previously had "help-inline" tags
          container.all('.error').each(function(node) {
            node.removeClass('error');
          });

          var firstErrorKey = null;
          Y.Object.each(errors, function(value, key) {
            var errorTag = Y.Node.create('<span/>')
              .set('id', 'error-' + key)
              .addClass('help-inline');

            var field = container.one('#input-' + key);
            // Add the "error" class to the wrapping "control-group" div
            field.get('parentNode').get('parentNode').addClass('error');

            errorTag.appendTo(field.get('parentNode'));

            errorTag.setHTML(value);
            if (!firstErrorKey) {
              firstErrorKey = key;
            }
          });

          if (firstErrorKey) {
            var field = container.one('#input-' + firstErrorKey);
            field.focus();
          }
        },

        saveConfig: function() {
          var env = this.get('env'),
              db = this.get('db'),
              getModelURL = this.get('getModelURL'),
              service = this.get('model'),
              charm_url = service.get('charm'),
              charm = db.charms.getById(charm_url),
              charm_config = charm.get('config'),
              schema = charm_config && charm_config.options,
              container = this.get('container');

          // Disable the "Update" button while the RPC call is outstanding.
          container.one('#save-service-config').set('disabled', 'disabled');

          var new_values = utils.getElementsValuesMapping(
              container, '.config-field');
          var errors = utils.validate(new_values, schema);

          if (Y.Object.isEmpty(errors)) {
            env.set_config(
                service.get('id'),
                new_values,
                null,
                Y.bind(this._setConfigCallback, this, container)
            );

          } else {
            this.showErrors(errors);
          }
        },

        _setConfigCallback: function(container, ev) {
          var service = this.get('model'),
              env = this.get('env'),
              getModelURL = this.get('getModelURL'),
              db = this.get('db');

          if (ev.err) {
            db.notifications.add(
                new models.Notification({
                  title: 'Error setting service config',
                  message: 'Service name: ' + ev.service_name,
                  level: 'error',
                  link: getModelURL(service) + 'config',
                  modelId: service
                })
            );
            container.one('#save-service-config')
              .removeAttribute('disabled');

          } else {
            // The usual result of a successful request is a page refresh.
            // Therefore, we need to set this delay in order to show the
            // "success" message after the page page refresh.
            setTimeout(function() {
              utils.showSuccessMessage(container, 'Settings updated');
            }, 1000);
          }
        }
      });

  // Display a unit grid based on the total number of units.
  Y.Handlebars.registerHelper('show_units', function(units) {
    var template;
    var numUnits = units.length;
    // TODO: different visualization based on the viewport size.
    if (numUnits <= 25) {
      template = Templates.show_units_large;
    } else if (numUnits <= 50) {
      template = Templates.show_units_medium;
    } else if (numUnits <= 250) {
      template = Templates.show_units_small;
    } else {
      template = Templates.show_units_tiny;
    }
    return template({units: units});
  });

  // Translate the given state to the matching style.
  Y.Handlebars.registerHelper('state_to_style', function(state) {
    // Using a closure to avoid the second argument to be passed through.
    return utils.stateToStyle(state);
  });

  /**
   * @class ServiceView
   */
  var ServiceView = Y.Base.create('ServiceView', ServiceViewBase, [
    views.JujuBaseView], {

    template: Templates.service,

    /**
     * Gather up all of the data required for the template.
     *
     * Aside from a nice separation of concerns, this method also
     * facilitates testing.
     *
     * @method gatherRenderData
     * @return {Object} The data the template will render.
     */
    gatherRenderData: function() {
      var db = this.get('db');
      var service = this.get('model');
      var filter_state = this.get('querystring').state;
      var units = db.units.get_units_for_service(service);
      var charm_id = service.get('charm');
      var charm = db.charms.getById(charm_id);
      var charm_attrs = charm ? charm.getAttrs() : undefined;
      var state_data = [{
        title: 'All',
        link: '.',
        active: !filter_state,
        count: this.filterUnits(null, units).length
      }];
      Y.each(['Running', 'Pending', 'Error'], function(title) {
        var lower = title.toLowerCase();
        state_data.push({
          title: title,
          active: lower === filter_state,
          count: this.filterUnits(lower, units).length,
          link: '?state=' + lower});
      }, this);
      return {
        viewName: 'units',
        landscape: this.get('landscape'),
        serviceModel: service,
        tabs: this.getServiceTabs('.'),
        service: service.getAttrs(),
        charm_id: charm_id,
        charm: charm_attrs,
        serviceIsJujuGUI: utils.isGuiCharmUrl(charm_id),
        state: filter_state,
        units: this.filterUnits(filter_state, units),
        states: state_data
      };
    },

    filterUnits: function(filter_state, units) {
      // If filtering was requested, do it.
      if (filter_state) {
        // Build a matcher that will identify units of the requested state.
        var matcher = function(unit) {
          // Is this unit's (simplified) state the one we are looking for?
          return utils.simplifyState(unit) === filter_state;
        };
        return Y.Array.filter(units, matcher);
      } else { // Otherwise just return all the units we were given.
        return units;
      }
    },

    events: {
      'div.unit': {click: function(ev) {
        var id = ev.currentTarget.get('id');
        console.log('Unit clicked', id);
        this.fire('navigateTo', {
          url: this.get('nsRouter').url({
            gui: '/unit/' + id.replace('/', '-') + '/'
          })
        });
      }}
    }
  }, {
    ATTRS: {
      /**
        Applications router utility methods

        @attribute nsRouter
      */
      nsRouter: {}
    }
  });

  views.service = ServiceView;

  /**
    A collection of methods and properties which will be mixed into the
    prototype of the view container controller to add the functionality for
    the ghost inspector interactions

    @property serviceInspector
    @submodule juju.controller
    @type {Object}
  */
  Y.namespace('juju.controller').serviceInspector = {
    'getName': function() {
      return this.inspector.getName();
    },
    'bind': function(model, viewlet) {
      this.bindingEngine.bind(model, viewlet);
      return this;
    },
    'render': function() {
      this.inspector.render();
      return this;
    }
  };
  /**
    Service Inspector View Container Controller

    @class ServiceInspector
   */
  var ServiceInspector = (function() {
    var juju = Y.namespace('juju');

    var DEFAULT_VIEWLETS = {
      overview: {
        name: 'overview',
        template: Templates.serviceOverview
      },
      units: {
        name: 'units',
        template: Templates.show_units_small,
        'rebind': function(model) {
          return model.get('units');
        },
        'update': function(modellist) {
          var data = {units: modellist.toArray()};
          this.container.setHTML(this.template(data));
        }
      },
      config: {
        name: 'config',
        template: Templates['service-configuration'],

        'render': function(service) {
          var settings = [];
          Y.Object.each(service.get('config'), function(value, key) {
            settings.push({name: key, value: value});
          });
          this.container = Y.Node.create(this.templateWrapper);
          this.container.setHTML(
              this.template({service: service, settings: settings}));
        },
        'conflict': function(node, model, viewletName, resolve) {
          /**
            Calls the databinding resolve method
            @method sendResolve
          */
          function sendResolve(e) {
            handler.detach();
            if (e.currentTarget.hasClass('conflicted-confirm')) {
              node.setStyle('borderColor', 'black');
              resolve(node, viewletName, newVal);
            }
            // if they don't accept the new value then do nothing.
            message.setStyle('display', 'none');
          }

          node.setStyle('borderColor', 'red');

          var message = node.ancestor('.control-group').one('.conflicted'),
              newVal = model.get(node.getData('bind'));

          message.one('.newval').setHTML(newVal);
          message.setStyle('display', 'block');

          var handler = message.delegate('click', sendResolve, 'button', this);

        }
      },
      //constraints: {},
      //relations: {},
      ghostConfig: {
        name: 'ghostConfig',
        template: Templates['ghost-config-viewlet'],
        'render': function(model) {
          this.container = Y.Node.create(this.templateWrapper);

          var options = model.getAttrs();
          // XXX - Jeff
          // not sure this should be done like this
          // but this will allow us to use the old template.
          options.settings = utils.extractServiceSettings(options.options);

          this.container.setHTML(this.template(options));
        }
      }
    };

    // This variable is assigned an agregate collection of methods and
    // properties provided by various controller objects in the
    // ServiceInspector constructor
    var controllerPrototype = {};
    /**
      Constructor for View Container Controller

      @method ServiceInspector
      @constructor
    */
    function ServiceInspector(model, options) {
      this.model = model;
      this.options = options;
      options = options || {};
      options.viewlets = {};
      options.templateConfig = options.templateConfig || {};

      var container = Y.Node.create('<div>')
          .addClass('panel')
          .addClass('yui3-juju-inspector')
          .appendTo(Y.one('#content'));
      var dd = new Y.DD.Drag({ node: container });
      var self = this;
      options.container = container;
      options.viewletContainer = '.viewlet-container';

      // Build a collection of viewlets from the list of required viewlets
      var viewlets = {};
      options.viewletList.forEach(function(viewlet) {
        viewlets[viewlet] = DEFAULT_VIEWLETS[viewlet];
      });
      // Mix in any custom viewlet configuration options provided by the config
      options.viewlets = Y.mix(
          viewlets, options.viewlets, true, undefined, 0, true);

      options.model = model;

      // Merge the various prototype objects together
      var c = Y.juju.controller;
      [c.ghostInspector, c.serviceInspector].forEach(function(controller) {
        controllerPrototype = Y.mix(controllerPrototype, controller);
      });

      // Bind the viewletEvents to this class
      Y.Object.each(options.viewletEvents, function(
          handlers, selector, collection) {
            // You can have multiple listeners per selector
            Y.Object.each(handlers, function(callback, event, obj) {
              options.viewletEvents[selector][event] = Y.bind(
                  controllerPrototype[callback], self);
            });
          });

      options.events = Y.mix(options.events, options.viewletEvents);

      this.inspector = new views.ViewContainer(options);
      this.inspector.render();
      // We create a new binding engine even if it's unlikely
      // that the model will change
      this.bindingEngine = new views.BindingEngine();
      this.bindingEngine.bind(model, Y.Object.values(this.inspector.viewlets));
<<<<<<< HEAD
      this.inspector.showViewlet('overview');
      this.inspector.after('destroy', function() {
        this.bindingEngine.unbind();
      }, this);
=======
      this.inspector.showViewlet(options.viewletList[0]);
>>>>>>> 7f915420
    }

    ServiceInspector.prototype = controllerPrototype;

    return ServiceInspector;
  })();

  views.ServiceInspector = ServiceInspector;
}, '0.1.0', {
  requires: ['panel',
    'dd',
    'juju-databinding',
    'juju-view-container',
    'juju-view-utils',
    'juju-models',
    'base-build',
    'handlebars',
    'node',
    'view',
    'event-key',
    'transition',
    'event-resize',
    'json-stringify']
});<|MERGE_RESOLUTION|>--- conflicted
+++ resolved
@@ -1195,14 +1195,10 @@
       // that the model will change
       this.bindingEngine = new views.BindingEngine();
       this.bindingEngine.bind(model, Y.Object.values(this.inspector.viewlets));
-<<<<<<< HEAD
-      this.inspector.showViewlet('overview');
       this.inspector.after('destroy', function() {
         this.bindingEngine.unbind();
       }, this);
-=======
       this.inspector.showViewlet(options.viewletList[0]);
->>>>>>> 7f915420
     }
 
     ServiceInspector.prototype = controllerPrototype;
