'use strict';

YUI.add('juju-view-utils', function(Y) {

  var views = Y.namespace('juju.views'),
      utils = Y.namespace('juju.views.utils');

  var timestrings = {
    prefixAgo: null,
    prefixFromNow: null,
    suffixAgo: 'ago',
    suffixFromNow: 'from now',
    seconds: 'less than a minute',
    minute: 'about a minute',
    minutes: '%d minutes',
    hour: 'about an hour',
    hours: 'about %d hours',
    day: 'a day',
    days: '%d days',
    month: 'about a month',
    months: '%d months',
    year: 'about a year',
    years: '%d years',
    wordSeparator: ' ',
    numbers: []
  };

  var consoleManager = function() {
    var winConsole = window.console,
        // These are the available methods.
        // Add more to this list if necessary.
<<<<<<< HEAD
        consoleEmpty = {
          group: function() {},
          groupEnd: function() {},
          groupCollapsed: function() {},
          log: function() {},
          error: function() {}
        },
        consoleProxy = (function() {
          // This object wraps the "window.console"
          var consoleWrapper = {};
          function buildMethodProxy(key) {
            if (winConsole[key] && typeof winConsole[key] === 'function') {
              consoleWrapper[key] = function() {
                var cFunc = winConsole[key];
                cFunc.call(winConsole, arguments);
              };
            } else {
              consoleWrapper[key] = function() {
                consoleEmpty[key]();
              };
            }
          }
          // Checking if the browser has the "console" object
          if (winConsole) {
            Y.each(consoleEmpty, function(value, key) {
              buildMethodProxy(key);
            });
          } else {
            consoleWrapper = consoleEmpty;
          }

          return consoleWrapper;
        })();
    // In order to enable the console in production the user can
    // call "javascript:consoleManager.enable()" in the address bar
=======
        noop = function() {},
        consoleNoop = {
          group: noop,
          groupEnd: noop,
          groupCollapsed: noop,
          time: noop,
          timeEnd: noop,
          log: noop
        };

    if (winConsole === undefined) {
      window.console = consoleNoop;
      winConsole = consoleNoop;
    }
>>>>>>> 69dd905d
    return {
      native: function() {
        window.console = winConsole;
      },
      noop: function() {
        window.console = consoleNoop;
      },
      console: function(x) {
        if (!arguments.length) {
          return consoleNoop;
        }
        consoleNoop = x;
        return x;
      }
    };
  };

  utils.consoleManager = consoleManager;
  // Also assign globally to manage the actual console.
  window.consoleManager = consoleManager();


  // This creates a closure that delays the execution of a given callback. If
  // the user creates a Delayer with "delay = utils.Delayer()" and then calls
  // "delay(functionA, 1000)", "functionA" will be executed after 1000ms.
  // However, if the user calls "delay(functionB, 1000)" before the execution
  // of "functionA", "functionA" will be canceled and "functionB" will be
  // scheduled to run after 1000ms.
  utils.Delayer = function(once) {
    var currentTask = null,
        performed = false;
    once = !!once;
    return function(callback, milliseconds) {
      if (Y.Lang.isValue(currentTask) && !performed) {
        clearTimeout(currentTask);
      }
      if (performed && once) {
        throw 'already performed a task.';
      }
      milliseconds = Math.max(0, milliseconds || 0);
      performed = false;
      var f = function() {
        performed = true;
        callback();
      };
      if (milliseconds > 0) {
        currentTask = setTimeout(f, milliseconds);
      } else {
        // Doing it directly in this case makes tests easier.
        f();
      }
    };
  };

  /*
 * Ported from https://github.com/rmm5t/jquery-timeago.git to YUI
 * w/o the watch/refresh code
 */
  var humanizeTimestamp = function(t) {
    var l = timestrings,
        prefix = l.prefixAgo,
        suffix = l.suffixAgo,
        distanceMillis = Y.Lang.now() - t,
        seconds = Math.abs(distanceMillis) / 1000,
        minutes = seconds / 60,
        hours = minutes / 60,
        days = hours / 24,
        years = days / 365;

    function substitute(stringOrFunction, number) {
      var string = Y.Lang.isFunction(stringOrFunction) ?
          stringOrFunction(number, distanceMillis) : stringOrFunction,
          value = (l.numbers && l.numbers[number]) || number;
      return string.replace(/%d/i, value);
    }

    var words = seconds < 45 && substitute(l.seconds, Math.round(seconds)) ||
        seconds < 90 && substitute(l.minute, 1) ||
        minutes < 45 && substitute(l.minutes, Math.round(minutes)) ||
        minutes < 90 && substitute(l.hour, 1) ||
        hours < 24 && substitute(l.hours, Math.round(hours)) ||
        hours < 42 && substitute(l.day, 1) ||
        days < 30 && substitute(l.days, Math.round(days)) ||
        days < 45 && substitute(l.month, 1) ||
        days < 365 && substitute(l.months, Math.round(days / 30)) ||
        years < 1.5 && substitute(l.year, 1) ||
        substitute(l.years, Math.round(years));

    return Y.Lang.trim([prefix, words, suffix].join(' '));
  };
  views.humanizeTimestamp = humanizeTimestamp;

  Y.Handlebars.registerHelper('humanizeTime', function(text) {
    if (!text || text === undefined) {return '';}
    return new Y.Handlebars.SafeString(humanizeTimestamp(Number(text)));
  });
  var JujuBaseView = Y.Base.create('JujuBaseView', Y.Base, [], {

    bindModelView: function(model) {
      model = model || this.get('model');
      // If this view has a model, bubble model events to the view.
      if (model) {
        model.addTarget(this);
      }

      // If the model gets swapped out, reset targets accordingly and rerender.
      this.after('modelChange', function(ev) {
        if (ev.prevVal) {
          ev.prevVal.removeTarget(this);
        }
        if (ev.newVal) {
          ev.newVal.addTarget(this);
        }
        this.render();
      });

      // Re-render this view when the model changes, and after it is loaded,
      // to support "loaded" flags.
      this.after(['*:change', '*:load'], this.render, this);
    },

    renderable_charm: function(charm_name, app) {
      var charm = app.db.charms.getById(charm_name);
      if (charm) {
        var result = charm.getAttrs();
        result.app_url = app.getModelURL(charm);
        return result;
      }
      return null;
    },

    humanizeNumber: function(n) {
      var units = [[1000, 'K'],
            [1000000, 'M'],
            [1000000000, 'B']],
          result = n;

      Y.each(units, function(sizer) {
        var threshold = sizer[0],
            unit = sizer[1];
        if (n > threshold) {
          result = (n / threshold);
          if (n % threshold !== 0) {
            result = result.toFixed(1);
          }
          result = result + unit;
        }
      });
      return result;
    },

    /*
     * Utility methods for SVG regarding classes
     */
    hasSVGClass: function(selector, class_name) {
      var classes = selector.getAttribute('class');
      if (!classes) {
        return false;
      }
      return classes.indexOf(class_name) !== -1;
    },

    addSVGClass: function(selector, class_name) {
      var self = this;
      if (typeof(selector) === 'string') {
        Y.all(selector).each(function(n) {
          var classes = this.getAttribute('class');
          if (!self.hasSVGClass(this, class_name)) {
            this.setAttribute('class', classes + ' ' + class_name);
          }
        });
      } else {
        var classes = selector.getAttribute('class');
        if (!self.hasSVGClass(selector, class_name)) {
          selector.setAttribute('class', classes + ' ' + class_name);
        }
      }
    },

    removeSVGClass: function(selector, class_name) {
      if (typeof(selector) === 'string') {
        Y.all(selector).each(function() {
          var classes = this.getAttribute('class');
          this.setAttribute('class', classes.replace(class_name, ''));
        });
      } else {
        var classes = selector.getAttribute('class');
        selector.setAttribute('class', classes.replace(class_name, ''));
      }
    },

    toggleSVGClass: function(selector, class_name) {
      if (this.hasSVGClass(selector, class_name)) {
        this.removeSVGClass(selector, class_name);
      } else {
        this.addSVGClass(selector, class_name);
      }
    }

  });

  views.JujuBaseView = JujuBaseView;


  views.createModalPanel = function(
      body_content, render_target, action_label, action_cb) {
    var panel = new Y.Panel({
      bodyContent: body_content,
      width: 400,
      zIndex: 5,
      centered: true,
      show: false,
      classNames: 'modal',
      modal: true,
      render: render_target,
      buttons: []
    });
    if (action_label && action_cb) {
      views.setModalButtons(panel, action_label, action_cb);
    }
    return panel;
  };

  views.setModalButtons = function(panel, action_label, action_cb) {
    panel.set('buttons', []);
    panel.addButton(
        { value: action_label,
          section: Y.WidgetStdMod.FOOTER,
          action: action_cb,
          classNames: ['btn-danger', 'btn']
        });
    panel.addButton(
        { value: 'Cancel',
          section: Y.WidgetStdMod.FOOTER,
          action: function(e) {
            e.preventDefault();
            panel.hide();
          },
          classNames: ['btn']
        });

    // The default YUI CSS conflicts with the CSS effect we want.
    panel.get('boundingBox').all('.yui3-button').removeClass('yui3-button');
    return panel;
  };

  views.highlightRow = function(row, err) {
    row.removeClass('highlighted'); // Whether we need to or not.
    var backgroundColor = 'palegreen',
        oldColor = row.one('td').getStyle('backgroundColor');
    if (err) {
      backgroundColor = 'pink';
    }
    // Handle tr:hover in bootstrap css.
    row.all('td').setStyle('backgroundColor', 'transparent');
    row.setStyle('backgroundColor', backgroundColor);
    row.transition(
        { easing: 'ease-out', duration: 3, backgroundColor: oldColor},
        function() {
          // Revert to following normal stylesheet rules.
          row.setStyle('backgroundColor', '');
          // Undo hover workaround.
          row.all('td').setStyle('backgroundColor', '');
        });
  };

  function _addAlertMessage(container, alertClass, message) {
    var div = container.one('#message-area');

    // If the div cannot be found (often an issue with testing), give up and
    // return.
    if (!div) {
      return;
    }

    var errorDiv = div.one('#alert-area');

    if (!errorDiv) {
      errorDiv = Y.Node.create('<div/>')
        .set('id', 'alert-area')
        .addClass('alert')
        .addClass(alertClass);

      Y.Node.create('<span/>')
        .set('id', 'alert-area-text')
        .appendTo(errorDiv);

      var close = Y.Node.create('<a class="close">x</a>');

      errorDiv.appendTo(div);
      close.appendTo(errorDiv);

      close.on('click', function() {
        errorDiv.remove();
      });
    }

    errorDiv.one('#alert-area-text').setHTML(message);
    window.scrollTo(errorDiv.getX(), errorDiv.getY());
  }

  utils.showSuccessMessage = function(container, message) {
    _addAlertMessage(container, 'alert-success', message);
  };


  utils.buildRpcHandler = function(config) {
    var utils = Y.namespace('juju.views.utils'),
        container = config.container,
        scope = config.scope,
        finalizeHandler = config.finalizeHandler,
        successHandler = config.successHandler,
        errorHandler = config.errorHandler;

    function invokeCallback(callback) {
      if (callback) {
        if (scope) {
          callback.apply(scope);
        } else {
          callback();
        }
      }
    }

    return function(ev) {
      if (ev && ev.err) {
        _addAlertMessage(container, 'alert-error', utils.SERVER_ERROR_MESSAGE);
        invokeCallback(errorHandler);
      } else {
        // The usual result of a successful request is a page refresh.
        // Therefore, we need to set this delay in order to show the "success"
        // message after the page page refresh.
        setTimeout(function() {
          utils.showSuccessMessage(container, 'Settings updated');
        }, 1000);
        invokeCallback(successHandler);
      }
      invokeCallback(finalizeHandler);
    };
  };

  utils.SERVER_ERROR_MESSAGE = 'An error ocurred.';


  utils.getRelationDataForService = function(db, service) {
    // Return a list of objects representing the `near` and `far`
    // endpoints for all of the relationships `rels`.  If it is a peer
    // relationship, then `far` will be undefined.
    var service_name = service.get('id');
    return Y.Array.map(
        db.relations.get_relations_for_service(service),
        function(relation) {
          var rel = relation.getAttrs(),
              near,
              far;
          if (rel.endpoints[0][0] === service_name) {
            near = rel.endpoints[0];
            far = rel.endpoints[1]; // undefined if a peer relationship.
          } else {
            near = rel.endpoints[1];
            far = rel.endpoints[0];
          }
          rel.near = {service: near[0], role: near[1].role, name: near[1].name};
          // far will be undefined or the far endpoint service.
          rel.far = far && {
            service: far[0], role: far[1].role, name: far[1].name};
          var rel_id = rel.relation_id.split('-')[1];
          rel.ident = near[1].name + ':' + parseInt(rel_id, 10);
          return rel;
        });
  };

  /*
   * Given a CSS selector, gather up form values and return in a mapping
   * (object).
   */
  utils.getElementsValuesMapping = function(container, selector) {
    var result = {};
    container.all(selector).each(function(el) {
      var value = null;
      if (el.getAttribute('type') === 'checkbox') {
        value = el.get('checked');
      } else {
        value = el.get('value');
      }

      if (value && typeof value === 'string' && value.trim() === '') {
        value = null;
      }

      result[el.get('name')] = value;
    });

    return result;
  };

  /*
   * Given a charm schema, return a template-friendly array describing it.
   */
  utils.extractServiceSettings = function(schema) {
    var settings = [];
    Y.Object.each(schema, function(field_def, field_name) {
      var entry = {
        'name': field_name
      };

      if (schema[field_name].type === 'boolean') {
        entry.isBool = true;

        if (schema[field_name]['default']) {
          // The "checked" string will be used inside an input tag
          // like <input id="id" type="checkbox" checked>
          entry.value = 'checked';
        } else {
          // The output will be <input id="id" type="checkbox">
          entry.value = '';
        }
      } else {
        entry.value = schema[field_name]['default'];
      }

      settings.push(Y.mix(entry, field_def));
    });
    return settings;
  };

  utils.stateToStyle = function(state, current) {
    // TODO: also check relations.
    var classes;
    switch (state) {
      case 'installed':
      case 'pending':
      case 'stopped':
        classes = 'state-pending';
        break;
      case 'started':
        classes = 'state-started';
        break;
      case 'install-error':
      case 'start-error':
      case 'stop-error':
        classes = 'state-error';
        break;
      default:
        Y.log('Unhandled agent state: ' + state, 'debug');
    }
    classes = current && classes + ' ' + current || classes;
    return classes;
  };

  utils.validate = function(values, schema) {
    console.group('view.utils.validate');
    console.log('validating', values, 'against', schema);
    var errors = {};

    function toString(value) {
      if (value === null || value === undefined) {
        return '';
      }
      return (String(value)).trim();
    }

    function isInt(value) {
      return (/^[-+]?[0-9]+$/).test(value);
    }

    function isFloat(value) {
      return (/^[-+]?[0-9]+\.?[0-9]*$|^[0-9]*\.?[0-9]+$/).test(value);
    }

    Y.Object.each(schema, function(field_definition, name) {
      var value = toString(values[name]);
      console.log('validating field', name, 'with value', value);

      if (field_definition.type === 'int') {
        if (!value) {
          if (field_definition['default'] === undefined) {
            errors[name] = 'This field is required.';
          }
        } else if (!isInt(value)) {
          // We don't use parseInt to validate integers because
          // it is far too lenient and the back-end code will generate
          // errors on some of the things it lets through.
          errors[name] = 'The value "' + value + '" is not an integer.';
        }
      } else if (field_definition.type === 'float') {
        if (!value) {
          if (field_definition['default'] === undefined) {
            errors[name] = 'This field is required.';
          }
        } else if (!isFloat(value)) {
          errors[name] = 'The value "' + value + '" is not a float.';
        }
      }

      console.log('generated this error (possibly undefined)', errors[name]);
    });
    console.log('returning', errors);
    console.groupEnd();
    return errors;
  };



  /*
   * Utility class that encapsulates Y.Models and keeps their positional
   * state within an svg canvas.
   *
   * As a convenience attributes of the encapsulated model are exposed
   * directly as attributes.
   */
  function BoundingBox() {
    var x, y, w, h, value, modelId, boxMargins;
    function Box() {}

    Box.model = function(_) {
      if (!arguments.length) {
        return modelId;
      }
      modelId = [_.name, _.get('id')];

      // Copy all the attrs from model to Box
      Y.mix(Box, _.getAttrs());
      return Box;
    };

    Box.margins = function(_) {
      if (!arguments.length) {
        return boxMargins;
      }
      boxMargins = _;
      return Box;
    };

    Object.defineProperties(Box, {
      pos: {
        writeable: true,
        get: function() {
          return {x: this.x, y: this.y, w: this.w, h: this.h};
        },
        set: function(value) {
          Y.mix(this, value, true, ['x', 'y', 'w', 'h']);
        }
      },
      x: {
        writeable: true,
        get: function() { return x;},
        set: function(value) {
          this.px = this.x;
          x = value;
          return this;}
      },
      y: {
        writeable: true,
        get: function() { return y;},
        set: function(value) {
          this.py = this.y;
          y = value;
          return this;
        }
      }
    });

    Box.getXY = function() {return [this.x, this.y];};
    Box.getWH = function() {return [this.w, this.h];};

    /*
     * Returns true if a given point in the form [x, y] is within the box.
     */
    Box.containsPoint = function(point, transform) {
      transform = transform || {
        scale: function() { return 1; },
        translate: function() { return [0, 0]; }
      };
      var s = transform.scale(), tr = transform.translate();
      if (point[0] > this.x * s + tr[0] &&
          point[0] < this.x * s + this.w * s + tr[0] &&
          point[1] > this.y * s + tr[1] &&
          point[1] < this.y * s + this.h * s + tr[1]) {
        return true;
      }
      return false;
    };

    /*
     * Return the 50% points along each side as xy pairs
     */
    Box.getConnectors = function() {
      // Since the service nodes have a shadow that takes up a bit of
      // space on the sides and bottom of the actual node itself, add a bit
      // of a margin to the actual connecting points. The margin is specified
      // as a percentage of the width or height, as those are affected by the
      // scale. This is calculated by taking the distance of the shadow from
      // the edge of the actual shape and calculating it as a percentage of
      // the total height of the shape.
      var margins = this.margins();
      return {
        top: [
          this.x + (this.w / 2),
          this.y + (margins && (margins.top * this.h) || 0)
        ],
        right: [
          this.x + this.w - (margins && (margins.right * this.w) || 0),
          this.y + (this.h / 2) - (
              margins && (margins.bottom * this.h / 2 -
                          margins.top * this.h / 2) || 0)
        ],
        bottom: [
          this.x + (this.w / 2),
          this.y + this.h - (margins && (margins.bottom * this.h) || 0)
        ],
        left: [
          this.x + (margins && (margins.left * this.w) || 0),
          this.y + (this.h / 2) - (
              margins && (margins.bottom * this.h / 2 -
                          margins.top * this.h / 2) || 0)
        ]
      };
    };

    Box._distance = function(xy1, xy2) {
      return Math.sqrt(Math.pow(xy1[0] - xy2[0], 2) +
                       Math.pow(xy1[1] - xy2[1], 2));
    };

    /*
     * Connectors are defined on four borders, find the one closes to
     * another BoundingBox
     */
    Box.getNearestConnector = function(other_box) {
      var connectors = this.getConnectors(),
          result = null,
          shortest_d = Infinity,
          source = other_box;
      // duck typing
      if ('getXY' in other_box) {
        source = other_box.getXY();
      }

      Y.each(connectors, function(ep) {
        // Take the distance of each XY pair
        var d = this._distance(source, ep);
        if (!Y.Lang.isValue(result) || d < shortest_d) {
          shortest_d = d;
          result = ep;
        }
      }, this);
      return result;
    };

    /*
     * Return [this.connector.XY, other.connector.XY] (in that order)
     * that as nearest to each other. This can be used to define start-end
     * points for routing.
     */
    Box.getConnectorPair = function(other_box) {
      var sc = Box.getConnectors(),
          oc = other_box.getConnectors(),
          result = null,
          shortest_d = Infinity;

      Y.each(sc, function(ep1) {
        Y.each(oc, function(ep2) {
          // Take the distance of each XY pair
          var d = this._distance(ep1, ep2);
          if (!Y.Lang.isValue(result) || d < shortest_d) {
            shortest_d = d;
            result = [ep1, ep2];
          }
        }, other_box);
      }, this);
      return result;
    };

    Box.translateStr = function() {
      return 'translate(' + this.getXY() + ')';
    };

    Box.modelId = function() {
      return modelId[0] + '-' + modelId[1];
    };

    return Box;
  }

  views.BoundingBox = BoundingBox;

  views.toBoundingBox = function(model) {
    var box = new BoundingBox();
    box.model(model);
    return box;
  };


  function BoxPair() {
    var source, target;

    function pair() {}
    /*
     * Bind an actual model object
     */
    pair.model = function(_) {
      Y.mix(pair, _.getAttrs());
      return pair;
    };

    pair.source = function(_) {
      if (!arguments.length) { return source;}
      source = _;
      return pair;
    };

    pair.target = function(_) {
      if (!arguments.length) { return target;}
      target = _;
      return pair;
    };

    pair.modelIds = function() {
      if (this.endpoints !== undefined) {
        return source.modelId() + ':' + this.endpoints[0][1].name +
               '-' + target.modelId() + ':' + this.endpoints[1][1].name;
      }
      return source.modelId() + '-' + target.modelId();
    };

    return pair;
  }

  views.BoxPair = BoxPair;

  /* Given one of the many "real" states return a "UI" state.
   *
   * If a state ends in "-error" or is simply "error" then it is an error
   * state, if it is "started" then it is "running", otherwise it is "pending".
   */
  utils.simplifyState = function(unit) {
    var state = unit.agent_state;
    if ('started' === state && unit.relation_errors &&
        Y.Object.keys(unit.relation_errors).length) {
      state = 'relation-error';
    }

    if (state === 'started') {
      return 'running';
    }
    if ((/-?error$/).test(state)) {
      return 'error';
    }
    // "pending", "installed", and "stopped", plus anything unforseen
    return 'pending';
  };

  Y.Handlebars.registerHelper('unitState', function(relation_errors,
      agent_state) {
        if ('started' === agent_state && relation_errors &&
            Y.Object.keys(relation_errors).length) {
          return 'relation-error';
        }
        return agent_state;
      });

  Y.Handlebars.registerHelper('any', function() {
    var conditions = Y.Array(arguments, 0, true),
        options = conditions.pop();
    if (Y.Array.some(conditions, function(c) { return !!c; })) {
      return options.fn(this);
    } else {
      return options.inverse(this);
    }
  });

  Y.Handlebars.registerHelper('dateformat', function(date, format) {
    // See http://yuilibrary.com/yui/docs/datatype/ for formatting options.
    if (date) {
      return Y.Date.format(date, {format: format});
    }
    return '';
  });

  Y.Handlebars.registerHelper('iflat', function(iface_decl, options) {
    // console.log('helper', iface_decl, options, this);
    var result = [];
    var ret = '';
    Y.Object.each(iface_decl, function(value, name) {
      if (name) {
        result.push({
          name: name, 'interface': value['interface']
        });
      }
    });

    if (result && result.length > 0) {
      for (var x = 0, j = result.length; x < j; x += 1) {
        ret = ret + options.fn(result[x]);
      }
    } else {
      ret = 'None';
    }
    return ret;
  });

  Y.Handlebars.registerHelper('markdown', function(text) {
    if (!text || text === undefined) {return '';}
    return new Y.Handlebars.SafeString(
        Y.Markdown.toHTML(text));
  });

}, '0.1.0', {
  requires: ['base-build',
    'handlebars',
    'node',
    'view',
    'panel',
    'json-stringify',
    'gallery-markdown',
    'datatype-date-format']
});<|MERGE_RESOLUTION|>--- conflicted
+++ resolved
@@ -29,43 +29,6 @@
     var winConsole = window.console,
         // These are the available methods.
         // Add more to this list if necessary.
-<<<<<<< HEAD
-        consoleEmpty = {
-          group: function() {},
-          groupEnd: function() {},
-          groupCollapsed: function() {},
-          log: function() {},
-          error: function() {}
-        },
-        consoleProxy = (function() {
-          // This object wraps the "window.console"
-          var consoleWrapper = {};
-          function buildMethodProxy(key) {
-            if (winConsole[key] && typeof winConsole[key] === 'function') {
-              consoleWrapper[key] = function() {
-                var cFunc = winConsole[key];
-                cFunc.call(winConsole, arguments);
-              };
-            } else {
-              consoleWrapper[key] = function() {
-                consoleEmpty[key]();
-              };
-            }
-          }
-          // Checking if the browser has the "console" object
-          if (winConsole) {
-            Y.each(consoleEmpty, function(value, key) {
-              buildMethodProxy(key);
-            });
-          } else {
-            consoleWrapper = consoleEmpty;
-          }
-
-          return consoleWrapper;
-        })();
-    // In order to enable the console in production the user can
-    // call "javascript:consoleManager.enable()" in the address bar
-=======
         noop = function() {},
         consoleNoop = {
           group: noop,
@@ -80,7 +43,6 @@
       window.console = consoleNoop;
       winConsole = consoleNoop;
     }
->>>>>>> 69dd905d
     return {
       native: function() {
         window.console = winConsole;
