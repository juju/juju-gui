--- conflicted
+++ resolved
@@ -757,7 +757,6 @@
     return 'pending';
   };
 
-<<<<<<< HEAD
   Y.Handlebars.registerHelper('unitState', function(relation_errors,
       agent_state) {
         if ('started' !== agent_state && relation_errors &&
@@ -766,7 +765,7 @@
         }
         return agent_state;
       });
-=======
+
   Y.Handlebars.registerHelper('any', function() {
     var conditions = Y.Array(arguments, 0, true),
         options = conditions.pop();
@@ -812,8 +811,6 @@
     return new Y.Handlebars.SafeString(
         Y.Markdown.toHTML(text));
   });
-
->>>>>>> ed147718
 
 }, '0.1.0', {
   requires: ['base-build',
