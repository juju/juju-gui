--- conflicted
+++ resolved
@@ -164,26 +164,7 @@
     },
 
     removeSVGClass: function(selector, class_name) {
-<<<<<<< HEAD
-        if (typeof(selector) == 'string') {
-            Y.all(selector).each(function() {
-                var classes = this.getAttribute('class');
-                this.setAttribute('class', classes.replace(class_name, ''));
-            });
-        } else {
-            var classes = selector.getAttribute('class');
-            selector.setAttribute('class', classes.replace(class_name, ''));
-        }
-    },
-
-    toggleSVGClass: function(selector, class_name) {
-        if (this.hasSVGClass(selector, class_name)) {
-            this.removeSVGClass(selector, class_name);
-        } else {
-            this.addSVGClass(selector, class_name);
-        }
-=======
-      if (typeof(selector) === 'string') {
+      if (typeof(selector) == 'string') {
         Y.all(selector).each(function() {
           var classes = this.getAttribute('class');
           this.setAttribute('class', classes.replace(class_name, ''));
@@ -192,7 +173,14 @@
         var classes = selector.getAttribute('class');
         selector.setAttribute('class', classes.replace(class_name, ''));
       }
->>>>>>> 1bf3024f
+    },
+
+    toggleSVGClass: function(selector, class_name) {
+      if (this.hasSVGClass(selector, class_name)) {
+        this.removeSVGClass(selector, class_name);
+      } else {
+        this.addSVGClass(selector, class_name);
+      }
     }
 
   });
