'use strict';

YUI.add('juju-view-utils', function(Y) {

  var views = Y.namespace('juju.views'),
      utils = Y.namespace('juju.views.utils');

  var timestrings = {
    prefixAgo: null,
    prefixFromNow: null,
    suffixAgo: 'ago',
    suffixFromNow: 'from now',
    seconds: 'less than a minute',
    minute: 'about a minute',
    minutes: '%d minutes',
    hour: 'about an hour',
    hours: 'about %d hours',
    day: 'a day',
    days: '%d days',
    month: 'about a month',
    months: '%d months',
    year: 'about a year',
    years: '%d years',
    wordSeparator: ' ',
    numbers: []
  };

  /*
   * Ported from https://github.com/rmm5t/jquery-timeago.git to YUI
   * w/o the watch/refresh code
   */
  var humanizeTimestamp = function(t) {
    var l = timestrings,
        prefix = l.prefixAgo,
        suffix = l.suffixAgo,
        distanceMillis = Y.Lang.now() - t,
        seconds = Math.abs(distanceMillis) / 1000,
        minutes = seconds / 60,
        hours = minutes / 60,
        days = hours / 24,
        years = days / 365;

    function substitute(stringOrFunction, number) {
      var string = Y.Lang.isFunction(stringOrFunction) ?
          stringOrFunction(number, distanceMillis) : stringOrFunction,
          value = (l.numbers && l.numbers[number]) || number;
      return string.replace(/%d/i, value);
    }

    var words = seconds < 45 && substitute(l.seconds, Math.round(seconds)) ||
        seconds < 90 && substitute(l.minute, 1) ||
        minutes < 45 && substitute(l.minutes, Math.round(minutes)) ||
        minutes < 90 && substitute(l.hour, 1) ||
        hours < 24 && substitute(l.hours, Math.round(hours)) ||
        hours < 42 && substitute(l.day, 1) ||
        days < 30 && substitute(l.days, Math.round(days)) ||
        days < 45 && substitute(l.month, 1) ||
        days < 365 && substitute(l.months, Math.round(days / 30)) ||
        years < 1.5 && substitute(l.year, 1) ||
        substitute(l.years, Math.round(years));

    return Y.Lang.trim([prefix, words, suffix].join(' '));
  };
  views.humanizeTimestamp = humanizeTimestamp;

  Y.Handlebars.registerHelper('humanizeTime', function(text) {
    if (!text || text === undefined) {return '';}
    return new Y.Handlebars.SafeString(humanizeTimestamp(Number(text)));
  });
  var JujuBaseView = Y.Base.create('JujuBaseView', Y.Base, [], {

    bindModelView: function(model) {
      model = model || this.get('model');
      // If this view has a model, bubble model events to the view.
      if (model) {
        model.addTarget(this);
      }

      // If the model gets swapped out, reset targets accordingly.
      this.after('modelChange', function(ev) {
        if (ev.prevVal) {
          ev.prevVal.removeTarget(this);
        }
        if (ev.newVal) {
          ev.newVal.addTarget(this);
        }
      });

      // Re-render this view when the model changes.
      this.after('*:change', this.render, this);
    },

    renderable_charm: function(charm_name, db) {
      var charm = db.charms.getById(charm_name);
      if (charm) {
        return charm.getAttrs();
      }
      return null;
    },

    stateToStyle: function(state, current) {
      // todo also check relations
      var classes;
      switch (state) {
        case 'pending':
          classes = 'state-pending';
          break;
        case 'started':
          classes = 'state-started';
          break;
        case 'start_error':
          classes = 'state-error';
          break;
        case 'install_error':
          classes = 'state-error';
          break;
        default:
          Y.log('Unhandled agent state: ' + state, 'debug');
      }
      classes = current && classes + ' ' + current || classes;
      return classes;
    },

    humanizeNumber: function(n) {
      var units = [[1000, 'K'],
            [1000000, 'M'],
            [1000000000, 'B']],
          result = n;

      Y.each(units, function(sizer) {
        var threshold = sizer[0],
            unit = sizer[1];
        if (n > threshold) {
          result = (n / threshold);
          if (n % threshold !== 0) {
            result = result.toFixed(1);
          }
          result = result + unit;
        }
      });
      return result;
    },

    /*
     * Utility methods for SVG regarding classes
     */
    hasSVGClass: function(selector, class_name) {
      var classes = selector.getAttribute('class');
      return classes.indexOf(class_name) !== -1;
    },

    addSVGClass: function(selector, class_name) {
      if (typeof(selector) === 'string') {
        Y.all(selector).each(function(n) {
          var classes = this.getAttribute('class');
          this.setAttribute('class', classes + ' ' + class_name);
        });
      } else {
        var classes = selector.getAttribute('class');
        selector.setAttribute('class', classes + ' ' + class_name);
      }
    },

    removeSVGClass: function(selector, class_name) {
      if (typeof(selector) === 'string') {
        Y.all(selector).each(function() {
          var classes = this.getAttribute('class');
          this.setAttribute('class', classes.replace(class_name, ''));
        });
      } else {
        var classes = selector.getAttribute('class');
        selector.setAttribute('class', classes.replace(class_name, ''));
      }
    },

    toggleSVGClass: function(selector, class_name) {
      if (this.hasSVGClass(selector, class_name)) {
        this.removeSVGClass(selector, class_name);
      } else {
        this.addSVGClass(selector, class_name);
      }
    }

  });

  views.JujuBaseView = JujuBaseView;


  views.createModalPanel = function(
      body_content, render_target, action_label, action_cb) {
    var panel = new Y.Panel({
      bodyContent: body_content,
      width: 400,
      zIndex: 5,
      centered: true,
      show: false,
      classNames: 'modal',
      modal: true,
      render: render_target,
      buttons: []
    });
    if (action_label && action_cb) {
      views.setModalButtons(panel, action_label, action_cb);
    }
    return panel;
  };

  views.setModalButtons = function(panel, action_label, action_cb) {
    panel.set('buttons', []);
    panel.addButton(
        { value: action_label,
          section: Y.WidgetStdMod.FOOTER,
          action: action_cb,
          classNames: ['btn-danger', 'btn']
        });
    panel.addButton(
        { value: 'Cancel',
          section: Y.WidgetStdMod.FOOTER,
          action: function(e) {
            e.preventDefault();
            panel.hide();
          },
          classNames: ['btn']
        });
    // The default YUI CSS conflicts with the CSS effect we want.
    panel.get('boundingBox').all('.yui3-button').removeClass('yui3-button');
  };

  views.highlightRow = function(row, err) {
    row.removeClass('highlighted'); // Whether we need to or not.
    var backgroundColor = 'palegreen',
        oldColor = row.one('td').getStyle('backgroundColor');
    if (err) {
      backgroundColor = 'pink';
    }
    // Handle tr:hover in bootstrap css.
    row.all('td').setStyle('backgroundColor', 'transparent');
    row.setStyle('backgroundColor', backgroundColor);
    row.transition(
        { easing: 'ease-out', duration: 3, backgroundColor: oldColor},
        function() {
          // Revert to following normal stylesheet rules.
          row.setStyle('backgroundColor', '');
          // Undo hover workaround.
          row.all('td').setStyle('backgroundColor', '');
        });
  };

  function _addAlertMessage(container, alertClass, message) {
    var div = container.one('#message-area'),
        errorDiv = div.one('#alert-area');

    if (!errorDiv) {
      errorDiv = Y.Node.create('<div/>')
        .set('id', 'alert-area')
        .addClass('alert')
        .addClass(alertClass);

      Y.Node.create('<span/>')
        .set('id', 'alert-area-text')
        .appendTo(errorDiv);

      var close = Y.Node.create('<a class="close">x</a>');

      errorDiv.appendTo(div);
      close.appendTo(errorDiv);

      close.on('click', function() {
        errorDiv.remove();
      });
    }

    errorDiv.one('#alert-area-text').setHTML(message);
    window.scrollTo(errorDiv.getX(), errorDiv.getY());
  }

  utils.showSuccessMessage = function(container, message) {
    _addAlertMessage(container, 'alert-success', message);
  };

  utils.buildRpcHandler = function(config) {
    var utils = Y.namespace('juju.views.utils'),
        container = config.container,
        scope = config.scope,
        finalizeHandler = config.finalizeHandler,
        successHandler = config.successHandler,
        errorHandler = config.errorHandler;

    function invokeCallback(callback) {
      if (callback) {
        if (scope) {
          callback.apply(scope);
        } else {
          callback();
        }
      }
    }

    return function(ev) {
      if (ev && ev.err) {
        _addAlertMessage(container, 'alert-error', utils.SERVER_ERROR_MESSAGE);
        invokeCallback(errorHandler);
      } else {
        // The usual result of a successful request is a page refresh.
        // Therefore, we need to set this delay in order to show the "success"
        // message after the page page refresh.
        setTimeout(function() {
          utils.showSuccessMessage(container, 'Settings updated');
        }, 1000);

        invokeCallback(successHandler);
      }
      invokeCallback(finalizeHandler);
    };
  };

  utils.SERVER_ERROR_MESSAGE = 'An error ocurred.';

<<<<<<< HEAD

  /*
   * Utility class that encapsulates Y.Models and keeps their positional
   * state within an svg canvas.
   *
   * As a convenience attributes of the encapsulated model are exposed
   * directly as attributes.
   */
  function BoundingBox() {
    var x, y, w, h, value, modelId;
    function Box() {}

    Box.model = function(_) {
      if (!arguments.length) {
        return modelId;
      }
      modelId = [_.name, _.get('id')];

      // Copy all the attrs from model to Box
      Y.mix(Box, _.getAttrs());
      return Box;
    };

    Object.defineProperties(Box, {
      pos: {
        writeable: true,
        get: function() {
          return {x: this.x, y: this.y, w: this.w, h: this.h};
        },
        set: function(value) {
          Y.mix(this, value, true, ['x', 'y', 'w', 'h']);
        }
      },
      x: {
        writeable: true,
        get: function() { return x;},
        set: function(value) {
          this.px = this.x;
          x = value;
          return this;}
      },
      y: {
        writeable: true,
        get: function() { return y;},
        set: function(value) {
          this.py = this.y;
          y = value;
          return this;
        }
      }
    });

    Box.getXY = function() {return [this.x, this.y];};
    Box.getWH = function() {return [this.w, this.h];};

    /*
     * Return the 50% points along each side as xy pairs
     */
    Box.getConnectors = function() {
      return {
        top: [this.x + (this.w / 2), this.y],
        right: [this.x + this.w, this.y + (this.h / 2)],
        bottom: [this.x + (this.w / 2), this.y + this.h],
        left: [this.x, this.y + (this.h / 2)]
      };
    };

    Box._distance = function(xy1, xy2) {
      return Math.sqrt(Math.pow(xy1[0] - xy2[0], 2) +
                       Math.pow(xy1[1] - xy2[1], 2));
    };

    /*
     * Connectors are defined on four borders, find the one closes to
     * another BoundingBox
     */
    Box.getNearestConnector = function(other_box) {
      var connectors = this.getConnectors(),
          result = null,
          shortest_d = Infinity,
          source = other_box;
      // duck typing
      if ('getXY' in other_box) {
        source = other_box.getXY();
      }

      Y.each(connectors, function(ep) {
        // Take the distance of each XY pair
        var d = this._distance(source, ep);
        if (!Y.Lang.isValue(result) || d < shortest_d) {
          shortest_d = d;
          result = ep;
        }
      }, this);
      return result;
    };

    /*
     * Return [this.connector.XY, other.connector.XY] (in that order)
     * that as nearest to each other. This can be used to define start-end
     * points for routing.
     */
    Box.getConnectorPair = function(other_box) {
      var sc = Box.getConnectors(),
          oc = other_box.getConnectors(),
          result = null,
          shortest_d = Infinity;

      Y.each(sc, function(ep1) {
        Y.each(oc, function(ep2) {
          // Take the distance of each XY pair
          var d = this._distance(ep1, ep2);
          if (!Y.Lang.isValue(result) || d < shortest_d) {
            shortest_d = d;
            result = [ep1, ep2];
          }
        }, other_box);
      }, this);
      return result;
    };

    Box.translateStr = function() {
      return 'translate(' + this.getXY() + ')';
    };

    Box.modelId = function() {
      return modelId[0] + '-' + modelId[1];
    };

    return Box;
  }

  views.BoundingBox = BoundingBox;

  views.toBoundingBox = function(model) {
    var box = new BoundingBox();
    box.model(model);
    return box;
  };


  function BoxPair() {
    var source, target;

    function pair() {}
    /*
     * Bind an actual model object
     */
    pair.model = function(_) {
      Y.mix(pair, _.getAttrs());
      return pair;
    };

    pair.source = function(_) {
      if (!arguments.length) { return source;}
      source = _;
      return pair;
    };

    pair.target = function(_) {
      if (!arguments.length) { return target;}
      target = _;
      return pair;
    };

    pair.modelIds = function() {
      if (this.endpoints !== undefined) {
        return source.modelId() + ':' + this.endpoints[0][1].name +
               '-' + target.modelId() + ':' + this.endpoints[1][1].name;
      }
      return source.modelId() + '-' + target.modelId();
    };

    return pair;
  }

  views.BoxPair = BoxPair;

=======
  utils.getRelationDataForService = function(db, service) {
    // Return a list of objects representing the `near` and `far`
    // endpoints for all of the relationships `rels`.  If it is a peer
    // relationship, then `far` will be undefined.
    var service_name = service.get('id');
    return Y.Array.map(
        db.relations.get_relations_for_service(service),
        function(relation) {
          var rel = relation.getAttrs(),
              near,
              far;
          if (rel.endpoints[0][0] === service_name) {
            near = rel.endpoints[0];
            far = rel.endpoints[1]; // undefined if a peer relationship.
          } else {
            near = rel.endpoints[1];
            far = rel.endpoints[0];
          }
          rel.near = {service: near[0], role: near[1].role, name: near[1].name};
          // far will be undefined or the far endpoint service.
          rel.far = far && {
            service: far[0], role: far[1].role, name: far[1].name};
          var rel_id = rel.relation_id.split('-')[1];
          rel.ident = near[1].name + ':' + parseInt(rel_id, 10);
          return rel;
        });
  };

  /*
   * Given a CSS selector, gather up form values and return in a mapping
   * (object).
   */
  utils.getElementsValuesMapping = function(container, selector) {
    var result = {};
    container.all(selector).each(function(el) {
      var value = null;
      if (el.getAttribute('type') === 'checkbox') {
        value = el.get('checked');
      } else {
        value = el.get('value');
      }

      if (value && typeof value === 'string' && value.trim() === '') {
        value = null;
      }

      result[el.get('name')] = value;
    });

    return result;
  };

  /*
   * Given a charm schema, return a template-friendly array describing it.
   */
  utils.extractServiceSettings = function(schema) {
    var settings = [];
    Y.Object.each(schema, function(field_def, field_name) {
      var entry = {
        'name': field_name
      };

      if (schema[field_name].type === 'boolean') {
        entry.isBool = true;

        if (schema[field_name]['default']) {
          // The "checked" string will be used inside an input tag
          // like <input id="id" type="checkbox" checked>
          entry.value = 'checked';
        } else {
          // The output will be <input id="id" type="checkbox">
          entry.value = '';
        }
      } else {
        entry.value = schema[field_name]['default'];
      }

      settings.push(Y.mix(entry, field_def));
    });
    return settings;
  };

  utils.validate = function(values, schema) {
    console.group('view.utils.validate');
    console.log('validating', values, 'against', schema);
    var errors = {};

    function toString(value) {
      if (value === null || value === undefined) {
        return '';
      }
      return (String(value)).trim();
    }

    function isInt(value) {
      return (/^[-+]?[0-9]+$/).test(value);
    }

    function isFloat(value) {
      return (/^[-+]?[0-9]+\.?[0-9]*$|^[0-9]*\.?[0-9]+$/).test(value);
    }

    Y.Object.each(schema, function(field_definition, name) {
      var value = toString(values[name]);
      console.log('validating field', name, 'with value', value);

      if (field_definition.type === 'int') {
        if (!value) {
          if (field_definition['default'] === undefined) {
            errors[name] = 'This field is required.';
          }
        } else if (!isInt(value)) {
          // We don't use parseInt to validate integers because
          // it is far too lenient and the back-end code will generate
          // errors on some of the things it lets through.
          errors[name] = 'The value "' + value + '" is not an integer.';
        }
      } else if (field_definition.type === 'float') {
        if (!value) {
          if (field_definition['default'] === undefined) {
            errors[name] = 'This field is required.';
          }
        } else if (!isFloat(value)) {
          errors[name] = 'The value "' + value + '" is not a float.';
        }
      }

      console.log('generated this error (possibly undefined)', errors[name]);
    });
    console.log('returning', errors);
    console.groupEnd();
    return errors;
  };
>>>>>>> cb626c87

}, '0.1.0', {
  requires:
      ['base-build',
       'handlebars',
       'node',
       'view',
       'panel',
       'json-stringify']
});<|MERGE_RESOLUTION|>--- conflicted
+++ resolved
@@ -26,9 +26,9 @@
   };
 
   /*
-   * Ported from https://github.com/rmm5t/jquery-timeago.git to YUI
-   * w/o the watch/refresh code
-   */
+ * Ported from https://github.com/rmm5t/jquery-timeago.git to YUI
+ * w/o the watch/refresh code
+ */
   var humanizeTimestamp = function(t) {
     var l = timestrings,
         prefix = l.prefixAgo,
@@ -222,8 +222,10 @@
           },
           classNames: ['btn']
         });
+
     // The default YUI CSS conflicts with the CSS effect we want.
     panel.get('boundingBox').all('.yui3-button').removeClass('yui3-button');
+    return panel;
   };
 
   views.highlightRow = function(row, err) {
@@ -278,6 +280,7 @@
     _addAlertMessage(container, 'alert-success', message);
   };
 
+
   utils.buildRpcHandler = function(config) {
     var utils = Y.namespace('juju.views.utils'),
         container = config.container,
@@ -307,7 +310,6 @@
         setTimeout(function() {
           utils.showSuccessMessage(container, 'Settings updated');
         }, 1000);
-
         invokeCallback(successHandler);
       }
       invokeCallback(finalizeHandler);
@@ -316,186 +318,7 @@
 
   utils.SERVER_ERROR_MESSAGE = 'An error ocurred.';
 
-<<<<<<< HEAD
-
-  /*
-   * Utility class that encapsulates Y.Models and keeps their positional
-   * state within an svg canvas.
-   *
-   * As a convenience attributes of the encapsulated model are exposed
-   * directly as attributes.
-   */
-  function BoundingBox() {
-    var x, y, w, h, value, modelId;
-    function Box() {}
-
-    Box.model = function(_) {
-      if (!arguments.length) {
-        return modelId;
-      }
-      modelId = [_.name, _.get('id')];
-
-      // Copy all the attrs from model to Box
-      Y.mix(Box, _.getAttrs());
-      return Box;
-    };
-
-    Object.defineProperties(Box, {
-      pos: {
-        writeable: true,
-        get: function() {
-          return {x: this.x, y: this.y, w: this.w, h: this.h};
-        },
-        set: function(value) {
-          Y.mix(this, value, true, ['x', 'y', 'w', 'h']);
-        }
-      },
-      x: {
-        writeable: true,
-        get: function() { return x;},
-        set: function(value) {
-          this.px = this.x;
-          x = value;
-          return this;}
-      },
-      y: {
-        writeable: true,
-        get: function() { return y;},
-        set: function(value) {
-          this.py = this.y;
-          y = value;
-          return this;
-        }
-      }
-    });
-
-    Box.getXY = function() {return [this.x, this.y];};
-    Box.getWH = function() {return [this.w, this.h];};
-
-    /*
-     * Return the 50% points along each side as xy pairs
-     */
-    Box.getConnectors = function() {
-      return {
-        top: [this.x + (this.w / 2), this.y],
-        right: [this.x + this.w, this.y + (this.h / 2)],
-        bottom: [this.x + (this.w / 2), this.y + this.h],
-        left: [this.x, this.y + (this.h / 2)]
-      };
-    };
-
-    Box._distance = function(xy1, xy2) {
-      return Math.sqrt(Math.pow(xy1[0] - xy2[0], 2) +
-                       Math.pow(xy1[1] - xy2[1], 2));
-    };
-
-    /*
-     * Connectors are defined on four borders, find the one closes to
-     * another BoundingBox
-     */
-    Box.getNearestConnector = function(other_box) {
-      var connectors = this.getConnectors(),
-          result = null,
-          shortest_d = Infinity,
-          source = other_box;
-      // duck typing
-      if ('getXY' in other_box) {
-        source = other_box.getXY();
-      }
-
-      Y.each(connectors, function(ep) {
-        // Take the distance of each XY pair
-        var d = this._distance(source, ep);
-        if (!Y.Lang.isValue(result) || d < shortest_d) {
-          shortest_d = d;
-          result = ep;
-        }
-      }, this);
-      return result;
-    };
-
-    /*
-     * Return [this.connector.XY, other.connector.XY] (in that order)
-     * that as nearest to each other. This can be used to define start-end
-     * points for routing.
-     */
-    Box.getConnectorPair = function(other_box) {
-      var sc = Box.getConnectors(),
-          oc = other_box.getConnectors(),
-          result = null,
-          shortest_d = Infinity;
-
-      Y.each(sc, function(ep1) {
-        Y.each(oc, function(ep2) {
-          // Take the distance of each XY pair
-          var d = this._distance(ep1, ep2);
-          if (!Y.Lang.isValue(result) || d < shortest_d) {
-            shortest_d = d;
-            result = [ep1, ep2];
-          }
-        }, other_box);
-      }, this);
-      return result;
-    };
-
-    Box.translateStr = function() {
-      return 'translate(' + this.getXY() + ')';
-    };
-
-    Box.modelId = function() {
-      return modelId[0] + '-' + modelId[1];
-    };
-
-    return Box;
-  }
-
-  views.BoundingBox = BoundingBox;
-
-  views.toBoundingBox = function(model) {
-    var box = new BoundingBox();
-    box.model(model);
-    return box;
-  };
-
-
-  function BoxPair() {
-    var source, target;
-
-    function pair() {}
-    /*
-     * Bind an actual model object
-     */
-    pair.model = function(_) {
-      Y.mix(pair, _.getAttrs());
-      return pair;
-    };
-
-    pair.source = function(_) {
-      if (!arguments.length) { return source;}
-      source = _;
-      return pair;
-    };
-
-    pair.target = function(_) {
-      if (!arguments.length) { return target;}
-      target = _;
-      return pair;
-    };
-
-    pair.modelIds = function() {
-      if (this.endpoints !== undefined) {
-        return source.modelId() + ':' + this.endpoints[0][1].name +
-               '-' + target.modelId() + ':' + this.endpoints[1][1].name;
-      }
-      return source.modelId() + '-' + target.modelId();
-    };
-
-    return pair;
-  }
-
-  views.BoxPair = BoxPair;
-
-=======
+
   utils.getRelationDataForService = function(db, service) {
     // Return a list of objects representing the `near` and `far`
     // endpoints for all of the relationships `rels`.  If it is a peer
@@ -629,14 +452,192 @@
     console.groupEnd();
     return errors;
   };
->>>>>>> cb626c87
+
+
+
+  /*
+   * Utility class that encapsulates Y.Models and keeps their positional
+   * state within an svg canvas.
+   *
+   * As a convenience attributes of the encapsulated model are exposed
+   * directly as attributes.
+   */
+  function BoundingBox() {
+    var x, y, w, h, value, modelId;
+    function Box() {}
+
+    Box.model = function(_) {
+      if (!arguments.length) {
+        return modelId;
+      }
+      modelId = [_.name, _.get('id')];
+
+      // Copy all the attrs from model to Box
+      Y.mix(Box, _.getAttrs());
+      return Box;
+    };
+
+    Object.defineProperties(Box, {
+      pos: {
+        writeable: true,
+        get: function() {
+          return {x: this.x, y: this.y, w: this.w, h: this.h};
+        },
+        set: function(value) {
+          Y.mix(this, value, true, ['x', 'y', 'w', 'h']);
+        }
+      },
+      x: {
+        writeable: true,
+        get: function() { return x;},
+        set: function(value) {
+          this.px = this.x;
+          x = value;
+          return this;}
+      },
+      y: {
+        writeable: true,
+        get: function() { return y;},
+        set: function(value) {
+          this.py = this.y;
+          y = value;
+          return this;
+        }
+      }
+    });
+
+    Box.getXY = function() {return [this.x, this.y];};
+    Box.getWH = function() {return [this.w, this.h];};
+
+    /*
+     * Return the 50% points along each side as xy pairs
+     */
+    Box.getConnectors = function() {
+      return {
+        top: [this.x + (this.w / 2), this.y],
+        right: [this.x + this.w, this.y + (this.h / 2)],
+        bottom: [this.x + (this.w / 2), this.y + this.h],
+        left: [this.x, this.y + (this.h / 2)]
+      };
+    };
+
+    Box._distance = function(xy1, xy2) {
+      return Math.sqrt(Math.pow(xy1[0] - xy2[0], 2) +
+                       Math.pow(xy1[1] - xy2[1], 2));
+    };
+
+    /*
+     * Connectors are defined on four borders, find the one closes to
+     * another BoundingBox
+     */
+    Box.getNearestConnector = function(other_box) {
+      var connectors = this.getConnectors(),
+          result = null,
+          shortest_d = Infinity,
+          source = other_box;
+      // duck typing
+      if ('getXY' in other_box) {
+        source = other_box.getXY();
+      }
+
+      Y.each(connectors, function(ep) {
+        // Take the distance of each XY pair
+        var d = this._distance(source, ep);
+        if (!Y.Lang.isValue(result) || d < shortest_d) {
+          shortest_d = d;
+          result = ep;
+        }
+      }, this);
+      return result;
+    };
+
+    /*
+     * Return [this.connector.XY, other.connector.XY] (in that order)
+     * that as nearest to each other. This can be used to define start-end
+     * points for routing.
+     */
+    Box.getConnectorPair = function(other_box) {
+      var sc = Box.getConnectors(),
+          oc = other_box.getConnectors(),
+          result = null,
+          shortest_d = Infinity;
+
+      Y.each(sc, function(ep1) {
+        Y.each(oc, function(ep2) {
+          // Take the distance of each XY pair
+          var d = this._distance(ep1, ep2);
+          if (!Y.Lang.isValue(result) || d < shortest_d) {
+            shortest_d = d;
+            result = [ep1, ep2];
+          }
+        }, other_box);
+      }, this);
+      return result;
+    };
+
+    Box.translateStr = function() {
+      return 'translate(' + this.getXY() + ')';
+    };
+
+    Box.modelId = function() {
+      return modelId[0] + '-' + modelId[1];
+    };
+
+    return Box;
+  }
+
+  views.BoundingBox = BoundingBox;
+
+  views.toBoundingBox = function(model) {
+    var box = new BoundingBox();
+    box.model(model);
+    return box;
+  };
+
+
+  function BoxPair() {
+    var source, target;
+
+    function pair() {}
+    /*
+     * Bind an actual model object
+     */
+    pair.model = function(_) {
+      Y.mix(pair, _.getAttrs());
+      return pair;
+    };
+
+    pair.source = function(_) {
+      if (!arguments.length) { return source;}
+      source = _;
+      return pair;
+    };
+
+    pair.target = function(_) {
+      if (!arguments.length) { return target;}
+      target = _;
+      return pair;
+    };
+
+    pair.modelIds = function() {
+      if (this.endpoints !== undefined) {
+        return source.modelId() + ':' + this.endpoints[0][1].name +
+               '-' + target.modelId() + ':' + this.endpoints[1][1].name;
+      }
+      return source.modelId() + '-' + target.modelId();
+    };
+
+    return pair;
+  }
+
+  views.BoxPair = BoxPair;
+
 
 }, '0.1.0', {
-  requires:
-      ['base-build',
-       'handlebars',
-       'node',
-       'view',
-       'panel',
-       'json-stringify']
+  requires: ['base-build',
+    'handlebars',
+    'node',
+    'view',
+    'panel',
+    'json-stringify']
 });