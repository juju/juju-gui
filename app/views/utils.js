'use strict';

YUI.add('juju-view-utils', function(Y) {

<<<<<<< HEAD
  var views = Y.namespace('juju.views');
=======
  var views = Y.namespace('juju.views'),
      utils = Y.namespace('juju.views.utils');
>>>>>>> 56d89317

  var timestrings = {
    prefixAgo: null,
    prefixFromNow: null,
    suffixAgo: 'ago',
    suffixFromNow: 'from now',
    seconds: 'less than a minute',
    minute: 'about a minute',
    minutes: '%d minutes',
    hour: 'about an hour',
    hours: 'about %d hours',
    day: 'a day',
    days: '%d days',
    month: 'about a month',
    months: '%d months',
    year: 'about a year',
    years: '%d years',
    wordSeparator: ' ',
    numbers: []
  };

  /*
 * Ported from https://github.com/rmm5t/jquery-timeago.git to YUI
 * w/o the watch/refresh code
 */
  var humanizeTimestamp = function(t) {
    var l = timestrings,
        prefix = l.prefixAgo,
        suffix = l.suffixAgo,
        distanceMillis = Y.Lang.now() - t,
        seconds = Math.abs(distanceMillis) / 1000,
        minutes = seconds / 60,
        hours = minutes / 60,
        days = hours / 24,
        years = days / 365;

    function substitute(stringOrFunction, number) {
      var string = Y.Lang.isFunction(stringOrFunction) ?
          stringOrFunction(number, distanceMillis) : stringOrFunction,
          value = (l.numbers && l.numbers[number]) || number;
      return string.replace(/%d/i, value);
    }

    var words = seconds < 45 && substitute(l.seconds, Math.round(seconds)) ||
        seconds < 90 && substitute(l.minute, 1) ||
        minutes < 45 && substitute(l.minutes, Math.round(minutes)) ||
        minutes < 90 && substitute(l.hour, 1) ||
        hours < 24 && substitute(l.hours, Math.round(hours)) ||
        hours < 42 && substitute(l.day, 1) ||
        days < 30 && substitute(l.days, Math.round(days)) ||
        days < 45 && substitute(l.month, 1) ||
        days < 365 && substitute(l.months, Math.round(days / 30)) ||
        years < 1.5 && substitute(l.year, 1) ||
        substitute(l.years, Math.round(years));

    return Y.Lang.trim([prefix, words, suffix].join(' '));
  };
  views.humanizeTimestamp = humanizeTimestamp;

  Y.Handlebars.registerHelper('humanizeTime', function(text) {
    if (!text || text === undefined) {return '';}
    return new Y.Handlebars.SafeString(humanizeTimestamp(Number(text)));
  });
<<<<<<< HEAD
=======



>>>>>>> 56d89317
  var JujuBaseView = Y.Base.create('JujuBaseView', Y.Base, [], {

    bindModelView: function(model) {
      model = model || this.get('model');
      // If this view has a model, bubble model events to the view.
      if (model) {
        model.addTarget(this);
      }

      // If the model gets swapped out, reset targets accordingly.
      this.after('modelChange', function(ev) {
<<<<<<< HEAD
        if (ev.prevVal) ev.prevVal.removeTarget(this);
        if (ev.newVal) ev.newVal.addTarget(this);
=======
        if (ev.prevVal) {
          ev.prevVal.removeTarget(this);
        }
        if (ev.newVal) {
          ev.newVal.addTarget(this);
        }
>>>>>>> 56d89317
      });

      // Re-render this view when the model changes.
      this.after('*:change', this.render, this);
    },

    renderable_charm: function(charm_name, db) {
      var charm = db.charms.getById(charm_name);
      if (charm) {
        return charm.getAttrs();
      }
      return null;
    },

    stateToStyle: function(state, current) {
      // todo also check relations
      var classes;
      switch (state) {
        case 'pending':
          classes = 'state-pending';
          break;
        case 'started':
          classes = 'state-started';
          break;
        case 'start_error':
          classes = 'state-error';
          break;
        case 'install_error':
          classes = 'state-error';
          break;
        default:
          Y.log('Unhandled agent state: ' + state, 'debug');
      }
      classes = current && classes + ' ' + current || classes;
      return classes;
    },

    humanizeNumber: function(n) {
      var units = [[1000, 'K'],
            [1000000, 'M'],
            [1000000000, 'B']],
          result = n;

      Y.each(units, function(sizer) {
        var threshold = sizer[0],
            unit = sizer[1];
        if (n > threshold) {
          result = (n / threshold);
          if (n % threshold !== 0) {
            result = result.toFixed(1);
          }
          result = result + unit;
        }
      });
      return result;
<<<<<<< HEAD
    },

    addSVGClass: function(selector, class_name) {
      if (typeof(selector) == 'string') {
=======
    },

    /*
     * Utility methods for SVG regarding classes
     */
    hasSVGClass: function(selector, class_name) {
      var classes = selector.getAttribute('class');
      return classes.indexOf(class_name) !== -1;
    },

    addSVGClass: function(selector, class_name) {
      if (typeof(selector) === 'string') {
>>>>>>> 56d89317
        Y.all(selector).each(function(n) {
          var classes = this.getAttribute('class');
          this.setAttribute('class', classes + ' ' + class_name);
        });
      } else {
        var classes = selector.getAttribute('class');
        selector.setAttribute('class', classes + ' ' + class_name);
      }
    },

    removeSVGClass: function(selector, class_name) {
<<<<<<< HEAD
      if (typeof(selector) == 'string') {
=======
      if (typeof(selector) === 'string') {
>>>>>>> 56d89317
        Y.all(selector).each(function() {
          var classes = this.getAttribute('class');
          this.setAttribute('class', classes.replace(class_name, ''));
        });
      } else {
        var classes = selector.getAttribute('class');
        selector.setAttribute('class', classes.replace(class_name, ''));
      }
<<<<<<< HEAD
    }

  });

  views.JujuBaseView = JujuBaseView;

  views.createModalPanel = function(body_content, render_target, action_label, action_cb) {
=======
    },

    toggleSVGClass: function(selector, class_name) {
      if (this.hasSVGClass(selector, class_name)) {
        this.removeSVGClass(selector, class_name);
      } else {
        this.addSVGClass(selector, class_name);
      }
    }

  });

  views.JujuBaseView = JujuBaseView;

  views.createModalPanel = function(
      body_content, render_target, action_label, action_cb) {
>>>>>>> 56d89317
    var panel = new Y.Panel({
      bodyContent: body_content,
      width: 400,
      zIndex: 5,
      centered: true,
      show: false,
      classNames: 'modal',
      modal: true,
      render: render_target,
      buttons: [
        {
          value: action_label,
          section: Y.WidgetStdMod.FOOTER,
          action: action_cb,
          classNames: ['btn-danger', 'btn']
        },
        {
          value: 'Cancel',
          section: Y.WidgetStdMod.FOOTER,
          action: function(e) {
                    e.preventDefault();
                    panel.hide();
          },
          classNames: ['btn']
        }
      ]
    });
    // The default YUI CSS conflicts with the CSS effect we want.
    panel.get('boundingBox').all('.yui3-button').removeClass('yui3-button');
    return panel;
  };

<<<<<<< HEAD
  function BoundingBox() {
    var x, y, w, h, value, modelId;
    function Box() {}

    Box.model = function(_) {
      if (!arguments.length) return modelId;
      modelId = [_.name, _.get('id')];

      // Copy all the attrs from model to Box
      Y.mix(Box, _.getAttrs());
      return Box;
    };

    Box.__defineGetter__('pos', function() {
      return {x: this.x, y: this.y, w: this.w, h: this.h};
    });

    Box.__defineSetter__('pos', function(value) {
      Y.mix(this, value, true, ['x', 'y', 'w', 'h']);
    });

    Box.__defineGetter__('x', function() {return x;});
    Box.__defineSetter__('x', function(value) {
      this.px = this.x;
      x = value;
      return this;
    });

    Box.__defineGetter__('y', function() {return y;});
    Box.__defineSetter__('y', function(value) {
      this.py = this.y;
      y = value;
      return this;
    });



    Box.getXY = function() {return [this.x, this.y];};
    Box.getWH = function() {return [this.w, this.h];};

    /*
     * Return the 50% points along each side as xy pairs
     */
    Box.getConnectors = function() {
      return {
        top: [this.x + (this.w / 2), this.y],
        right: [this.x + this.w, this.y + (this.h / 2)],
        bottom: [this.x + (this.w / 2), this.y + this.h],
        left: [this.x, this.y + (this.h / 2)]
      };
    };

    Box._distance = function(xy1, xy2) {
      return Math.sqrt(Math.pow(xy1[0] - xy2[0], 2) +
                       Math.pow(xy1[1] - xy2[1], 2));
    };

    /*
     * Connectors are defined on four borders, find the one closes to
     * another BoundingBox
     */
    Box.getNearestConnector = function(other_box) {
      var connectors = this.getConnectors(),
          result = null, shortest_d = Infinity,
          source = other_box;
      // duck typing
      if ('getXY' in other_box) {
        source = other_box.getXY();
      }

      Y.each(connectors, function(ep) {
        // Take the distance of each XY pair
        var d = this._distance(source, ep);
        if (!Y.Lang.isValue(result) || d < shortest_d) {
          shortest_d = d;
          result = ep;
        }
      }, this);
      return result;
    };

    /*
     * Return [this.connector.XY, other.connector.XY] (in that order)
     * that as nearest to each other. This can be used to define start-end
     * points for routing.
     */
    Box.getConnectorPair = function(other_box) {
      var sc = Box.getConnectors(),
          oc = other_box.getConnectors(),
          result = null, shortest_d = Infinity;

      Y.each(sc, function(ep1) {
        Y.each(oc, function(ep2) {
          // Take the distance of each XY pair
          var d = this._distance(ep1, ep2);
          if (!Y.Lang.isValue(result) || d < shortest_d) {
            shortest_d = d;
            result = [ep1, ep2];
          }
        }, other_box);
      }, this);
      return result;
    };

    Box.translateStr = function() {
      return 'translate(' + this.getXY() + ')';
    };

    Box.toString = function() {
      return modelId[0] + '-' + modelId[1];
    };

    Box.modelId = function() {
      return this.toString();
    };

    return Box;
  }

  views.BoundingBox = BoundingBox;

  views.BoundingBox = Y.extend(BoundingBox, Y.Base, {



  });

  views.toBoundingBox = function(model) {
    var box = new BoundingBox();
    box.model(model);
    return box;
  };


  function BoxPair() {
    var source, target;

    function pair(source, target) {}

    pair.source = function(_) {
      if (!arguments.length) return source;
      source = _;
      return pair;
    };

    pair.target = function(_) {
      if (!arguments.length) return target;
      target = _;
      return pair;
    };

    pair.modelIds = function() {
      return source.toString() + ':' + target.toString();
    };

    pair.toString = function() {
      return this.modelIds();
    };

    return pair;
  }

  views.BoxPair = BoxPair;

=======
  utils.buildRpcHandler = function(config) {
    var utils = Y.namespace('juju.views.utils'),
        container = config.container,
        scope = config.scope,
        finalizeHandler = config.finalizeHandler,
        successHandler = config.successHandler,
        errorHandler = config.errorHandler;

    function _addErrorMessage(message) {
      var div = container.one('#message-area')
            .appendChild(Y.Node.create('<div/>'))
            .addClass('alert')
            .addClass('alert-error')
            .set('text', message);

      var close = div.appendChild(Y.Node.create('<a/>'))
        .addClass('close')
        .set('text', '×');

      close.on('click', function() {
        div.remove();
      });
    }

    function invokeCallback(callback) {
      if (callback) {
        if (scope) {
          callback.apply(scope);
        } else {
          callback();
        }
      }
    }

    return function(ev) {
      if (ev && ev.err) {
        _addErrorMessage(utils.SERVER_ERROR_MESSAGE);
        invokeCallback(errorHandler);
      } else {
        invokeCallback(successHandler);
      }
      invokeCallback(finalizeHandler);
    };
  };

  utils.SERVER_ERROR_MESSAGE = 'An error ocurred.';
>>>>>>> 56d89317

}, '0.1.0', {
  requires: ['base-build',
    'handlebars',
    'node',
    'view',
    'panel',
    'json-stringify']
});<|MERGE_RESOLUTION|>--- conflicted
+++ resolved
@@ -2,12 +2,8 @@
 
 YUI.add('juju-view-utils', function(Y) {
 
-<<<<<<< HEAD
-  var views = Y.namespace('juju.views');
-=======
   var views = Y.namespace('juju.views'),
       utils = Y.namespace('juju.views.utils');
->>>>>>> 56d89317
 
   var timestrings = {
     prefixAgo: null,
@@ -71,12 +67,6 @@
     if (!text || text === undefined) {return '';}
     return new Y.Handlebars.SafeString(humanizeTimestamp(Number(text)));
   });
-<<<<<<< HEAD
-=======
-
-
-
->>>>>>> 56d89317
   var JujuBaseView = Y.Base.create('JujuBaseView', Y.Base, [], {
 
     bindModelView: function(model) {
@@ -88,17 +78,12 @@
 
       // If the model gets swapped out, reset targets accordingly.
       this.after('modelChange', function(ev) {
-<<<<<<< HEAD
-        if (ev.prevVal) ev.prevVal.removeTarget(this);
-        if (ev.newVal) ev.newVal.addTarget(this);
-=======
         if (ev.prevVal) {
           ev.prevVal.removeTarget(this);
         }
         if (ev.newVal) {
           ev.newVal.addTarget(this);
         }
->>>>>>> 56d89317
       });
 
       // Re-render this view when the model changes.
@@ -154,12 +139,6 @@
         }
       });
       return result;
-<<<<<<< HEAD
-    },
-
-    addSVGClass: function(selector, class_name) {
-      if (typeof(selector) == 'string') {
-=======
     },
 
     /*
@@ -172,7 +151,6 @@
 
     addSVGClass: function(selector, class_name) {
       if (typeof(selector) === 'string') {
->>>>>>> 56d89317
         Y.all(selector).each(function(n) {
           var classes = this.getAttribute('class');
           this.setAttribute('class', classes + ' ' + class_name);
@@ -184,11 +162,7 @@
     },
 
     removeSVGClass: function(selector, class_name) {
-<<<<<<< HEAD
-      if (typeof(selector) == 'string') {
-=======
       if (typeof(selector) === 'string') {
->>>>>>> 56d89317
         Y.all(selector).each(function() {
           var classes = this.getAttribute('class');
           this.setAttribute('class', classes.replace(class_name, ''));
@@ -197,15 +171,6 @@
         var classes = selector.getAttribute('class');
         selector.setAttribute('class', classes.replace(class_name, ''));
       }
-<<<<<<< HEAD
-    }
-
-  });
-
-  views.JujuBaseView = JujuBaseView;
-
-  views.createModalPanel = function(body_content, render_target, action_label, action_cb) {
-=======
     },
 
     toggleSVGClass: function(selector, class_name) {
@@ -222,7 +187,6 @@
 
   views.createModalPanel = function(
       body_content, render_target, action_label, action_cb) {
->>>>>>> 56d89317
     var panel = new Y.Panel({
       bodyContent: body_content,
       width: 400,
@@ -255,7 +219,54 @@
     return panel;
   };
 
-<<<<<<< HEAD
+  utils.buildRpcHandler = function(config) {
+    var utils = Y.namespace('juju.views.utils'),
+        container = config.container,
+        scope = config.scope,
+        finalizeHandler = config.finalizeHandler,
+        successHandler = config.successHandler,
+        errorHandler = config.errorHandler;
+
+    function _addErrorMessage(message) {
+      var div = container.one('#message-area')
+            .appendChild(Y.Node.create('<div/>'))
+            .addClass('alert')
+            .addClass('alert-error')
+            .set('text', message);
+
+      var close = div.appendChild(Y.Node.create('<a/>'))
+        .addClass('close')
+        .set('text', '×');
+
+      close.on('click', function() {
+        div.remove();
+      });
+    }
+
+    function invokeCallback(callback) {
+      if (callback) {
+        if (scope) {
+          callback.apply(scope);
+        } else {
+          callback();
+        }
+      }
+    }
+
+    return function(ev) {
+      if (ev && ev.err) {
+        _addErrorMessage(utils.SERVER_ERROR_MESSAGE);
+        invokeCallback(errorHandler);
+      } else {
+        invokeCallback(successHandler);
+      }
+      invokeCallback(finalizeHandler);
+    };
+  };
+
+  utils.SERVER_ERROR_MESSAGE = 'An error ocurred.';
+
+
   function BoundingBox() {
     var x, y, w, h, value, modelId;
     function Box() {}
@@ -364,12 +375,8 @@
       return 'translate(' + this.getXY() + ')';
     };
 
-    Box.toString = function() {
+    Box.modelId = function() {
       return modelId[0] + '-' + modelId[1];
-    };
-
-    Box.modelId = function() {
-      return this.toString();
     };
 
     return Box;
@@ -408,11 +415,7 @@
     };
 
     pair.modelIds = function() {
-      return source.toString() + ':' + target.toString();
-    };
-
-    pair.toString = function() {
-      return this.modelIds();
+      return source.modelId() + ':' + target.modelId();
     };
 
     return pair;
@@ -420,54 +423,6 @@
 
   views.BoxPair = BoxPair;
 
-=======
-  utils.buildRpcHandler = function(config) {
-    var utils = Y.namespace('juju.views.utils'),
-        container = config.container,
-        scope = config.scope,
-        finalizeHandler = config.finalizeHandler,
-        successHandler = config.successHandler,
-        errorHandler = config.errorHandler;
-
-    function _addErrorMessage(message) {
-      var div = container.one('#message-area')
-            .appendChild(Y.Node.create('<div/>'))
-            .addClass('alert')
-            .addClass('alert-error')
-            .set('text', message);
-
-      var close = div.appendChild(Y.Node.create('<a/>'))
-        .addClass('close')
-        .set('text', '×');
-
-      close.on('click', function() {
-        div.remove();
-      });
-    }
-
-    function invokeCallback(callback) {
-      if (callback) {
-        if (scope) {
-          callback.apply(scope);
-        } else {
-          callback();
-        }
-      }
-    }
-
-    return function(ev) {
-      if (ev && ev.err) {
-        _addErrorMessage(utils.SERVER_ERROR_MESSAGE);
-        invokeCallback(errorHandler);
-      } else {
-        invokeCallback(successHandler);
-      }
-      invokeCallback(finalizeHandler);
-    };
-  };
-
-  utils.SERVER_ERROR_MESSAGE = 'An error ocurred.';
->>>>>>> 56d89317
 
 }, '0.1.0', {
   requires: ['base-build',
