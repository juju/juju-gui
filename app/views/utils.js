'use strict';

YUI.add('juju-view-utils', function(Y) {

  var views = Y.namespace('juju.views'),
      utils = Y.namespace('juju.views.utils');

  var timestrings = {
    prefixAgo: null,
    prefixFromNow: null,
    suffixAgo: 'ago',
    suffixFromNow: 'from now',
    seconds: 'less than a minute',
    minute: 'about a minute',
    minutes: '%d minutes',
    hour: 'about an hour',
    hours: 'about %d hours',
    day: 'a day',
    days: '%d days',
    month: 'about a month',
    months: '%d months',
    year: 'about a year',
    years: '%d years',
    wordSeparator: ' ',
    numbers: []
  };

  /*
   * Ported from https://github.com/rmm5t/jquery-timeago.git to YUI
   * w/o the watch/refresh code
   */
  var humanizeTimestamp = function(t) {
    var l = timestrings,
        prefix = l.prefixAgo,
        suffix = l.suffixAgo,
        distanceMillis = Y.Lang.now() - t,
        seconds = Math.abs(distanceMillis) / 1000,
        minutes = seconds / 60,
        hours = minutes / 60,
        days = hours / 24,
        years = days / 365;

    function substitute(stringOrFunction, number) {
      var string = Y.Lang.isFunction(stringOrFunction) ?
          stringOrFunction(number, distanceMillis) : stringOrFunction,
          value = (l.numbers && l.numbers[number]) || number;
      return string.replace(/%d/i, value);
    }

    var words = seconds < 45 && substitute(l.seconds, Math.round(seconds)) ||
        seconds < 90 && substitute(l.minute, 1) ||
        minutes < 45 && substitute(l.minutes, Math.round(minutes)) ||
        minutes < 90 && substitute(l.hour, 1) ||
        hours < 24 && substitute(l.hours, Math.round(hours)) ||
        hours < 42 && substitute(l.day, 1) ||
        days < 30 && substitute(l.days, Math.round(days)) ||
        days < 45 && substitute(l.month, 1) ||
        days < 365 && substitute(l.months, Math.round(days / 30)) ||
        years < 1.5 && substitute(l.year, 1) ||
        substitute(l.years, Math.round(years));

    return Y.Lang.trim([prefix, words, suffix].join(' '));
  };
  views.humanizeTimestamp = humanizeTimestamp;

  Y.Handlebars.registerHelper('humanizeTime', function(text) {
    if (!text || text === undefined) {return '';}
    return new Y.Handlebars.SafeString(humanizeTimestamp(Number(text)));
  });



  var JujuBaseView = Y.Base.create('JujuBaseView', Y.Base, [], {

    bindModelView: function(model) {
      model = model || this.get('model');
      // If this view has a model, bubble model events to the view.
      if (model) {
        model.addTarget(this);
      }

      // If the model gets swapped out, reset targets accordingly.
      this.after('modelChange', function(ev) {
        if (ev.prevVal) {
          ev.prevVal.removeTarget(this);
        }
        if (ev.newVal) {
          ev.newVal.addTarget(this);
        }
      });

      // Re-render this view when the model changes.
      this.after('*:change', this.render, this);
    },

    renderable_charm: function(charm_name, db) {
      var charm = db.charms.getById(charm_name);
      if (charm) {
        return charm.getAttrs();
      }
      return null;
    },

    stateToStyle: function(state, current) {
      // todo also check relations
      var classes;
      switch (state) {
        case 'pending':
          classes = 'state-pending';
          break;
        case 'started':
          classes = 'state-started';
          break;
        case 'start_error':
          classes = 'state-error';
          break;
        case 'install_error':
          classes = 'state-error';
          break;
        default:
          Y.log('Unhandled agent state: ' + state, 'debug');
      }
      classes = current && classes + ' ' + current || classes;
      return classes;
    },

    humanizeNumber: function(n) {
      var units = [[1000, 'K'],
            [1000000, 'M'],
            [1000000000, 'B']],
          result = n;

      Y.each(units, function(sizer) {
        var threshold = sizer[0],
            unit = sizer[1];
        if (n > threshold) {
          result = (n / threshold);
          if (n % threshold !== 0) {
            result = result.toFixed(1);
          }
          result = result + unit;
        }
      });
      return result;
    },

    /*
     * Utility methods for SVG regarding classes
     */
    hasSVGClass: function(selector, class_name) {
      var classes = selector.getAttribute('class');
      return classes.indexOf(class_name) !== -1;
    },

    addSVGClass: function(selector, class_name) {
      if (typeof(selector) === 'string') {
        Y.all(selector).each(function(n) {
          var classes = this.getAttribute('class');
          this.setAttribute('class', classes + ' ' + class_name);
        });
      } else {
        var classes = selector.getAttribute('class');
        selector.setAttribute('class', classes + ' ' + class_name);
      }
    },

    removeSVGClass: function(selector, class_name) {
      if (typeof(selector) === 'string') {
        Y.all(selector).each(function() {
          var classes = this.getAttribute('class');
          this.setAttribute('class', classes.replace(class_name, ''));
        });
      } else {
        var classes = selector.getAttribute('class');
        selector.setAttribute('class', classes.replace(class_name, ''));
      }
    },

    toggleSVGClass: function(selector, class_name) {
      if (this.hasSVGClass(selector, class_name)) {
        this.removeSVGClass(selector, class_name);
      } else {
        this.addSVGClass(selector, class_name);
      }
    }

  });

  views.JujuBaseView = JujuBaseView;

  views.createModalPanel = function(
      body_content, render_target, action_label, action_cb) {
    var panel = new Y.Panel({
      bodyContent: body_content,
      width: 400,
      zIndex: 5,
      centered: true,
      show: false,
      classNames: 'modal',
      modal: true,
      render: render_target,
      buttons: []
    });
    if (action_label && action_cb) {
      views.setModalButtons(panel, action_label, action_cb);
    }
    return panel;
  };

  views.setModalButtons = function(panel, action_label, action_cb) {
    panel.set('buttons', []);
    panel.addButton(
        { value: action_label,
          section: Y.WidgetStdMod.FOOTER,
          action: action_cb,
          classNames: ['btn-danger', 'btn']
        });
    panel.addButton(
        { value: 'Cancel',
          section: Y.WidgetStdMod.FOOTER,
          action: function(e) {
            e.preventDefault();
            panel.hide();
          },
          classNames: ['btn']
        });
    // The default YUI CSS conflicts with the CSS effect we want.
    panel.get('boundingBox').all('.yui3-button').removeClass('yui3-button');
  };

  views.highlightRow = function(row, err) {
    row.removeClass('highlighted'); // Whether we need to or not.
    var backgroundColor = 'palegreen',
        oldColor = row.one('td').getStyle('backgroundColor');
    if (err) {
      backgroundColor = 'pink';
    }
    // Handle tr:hover in bootstrap css.
    row.all('td').setStyle('backgroundColor', 'transparent');
    row.setStyle('backgroundColor', backgroundColor);
    row.transition(
        { easing: 'ease-out', duration: 3, backgroundColor: oldColor},
        function() {
          // Revert to following normal stylesheet rules.
          row.setStyle('backgroundColor', '');
          // Undo hover workaround.
          row.all('td').setStyle('backgroundColor', '');
        });
  };

  function _addAlertMessage(container, alertClass, message) {
    var div = container.one('#message-area'),
        errorDiv = div.one('#alert-area');

    if (!errorDiv) {
      errorDiv = Y.Node.create('<div/>')
        .set('id', 'alert-area')
        .addClass('alert')
        .addClass(alertClass);

      Y.Node.create('<span/>')
        .set('id', 'alert-area-text')
        .appendTo(errorDiv);

      var close = Y.Node.create('<a class="close">x</a>');

      errorDiv.appendTo(div);
      close.appendTo(errorDiv);

      close.on('click', function() {
        errorDiv.remove();
      });
    }

    errorDiv.one('#alert-area-text').setHTML(message);
    window.scrollTo(errorDiv.getX(), errorDiv.getY());
  }

  utils.showSuccessMessage = function(container, message) {
    _addAlertMessage(container, 'alert-success', message);
  };

  utils.buildRpcHandler = function(config) {
    var utils = Y.namespace('juju.views.utils'),
        container = config.container,
        scope = config.scope,
        finalizeHandler = config.finalizeHandler,
        successHandler = config.successHandler,
        errorHandler = config.errorHandler;

    function invokeCallback(callback) {
      if (callback) {
        if (scope) {
          callback.apply(scope);
        } else {
          callback();
        }
      }
    }

    return function(ev) {
      if (ev && ev.err) {
        _addAlertMessage(container, 'alert-error', utils.SERVER_ERROR_MESSAGE);
        invokeCallback(errorHandler);
      } else {
        // The usual result of a successful request is a page refresh.
        // Therefore, we need to set this delay in order to show the "success"
        // message after the page page refresh.
        setTimeout(function() {
          utils.showSuccessMessage(container, 'Settings updated');
        }, 1000);

        invokeCallback(successHandler);
      }
      invokeCallback(finalizeHandler);
    };
  };

  utils.SERVER_ERROR_MESSAGE = 'An error ocurred.';

<<<<<<< HEAD
  utils.getRelationDataForService = function(db, service) {
    // Return a list of objects representing the `near` and `far`
    // endpoints for all of the relationships `rels`.  If it is a peer
    // relationship, then `far` will be undefined.
    var service_name = service.get('id');
    return Y.Array.map(
        db.relations.get_relations_for_service(service),
        function(relation) {
          var rel = relation.getAttrs(),
              near,
              far;
          if (rel.endpoints[0][0] === service_name) {
            near = rel.endpoints[0];
            far = rel.endpoints[1]; // undefined if a peer relationship.
          } else {
            near = rel.endpoints[1];
            far = rel.endpoints[0];
          }
          rel.near = {service: near[0], role: near[1].role, name: near[1].name};
          // far will be undefined or the far endpoint service.
          rel.far = far && {
            service: far[0], role: far[1].role, name: far[1].name};
          var rel_id = rel.relation_id.split('-')[1];
          rel.ident = near[1].name + ':' + parseInt(rel_id, 10);
          return rel;
        });
=======
  /*
   * Given a CSS selector, gather up form values and return in a mapping
   * (object).
   */
  utils.getElementsValuesMapping = function(container, selector) {
    var result = {};
    container.all(selector).each(function(el) {
      var value = null;
      if (el.getAttribute('type') === 'checkbox') {
        value = el.get('checked');
      } else {
        value = el.get('value');
      }

      if (value && typeof value === 'string' && value.trim() === '') {
        value = null;
      }

      result[el.get('name')] = value;
    });

    return result;
  };

  /*
   * Given a charm schema, return a template-friendly array describing it.
   */
  utils.extractServiceSettings = function(schema) {
    var settings = [];
    Y.Object.each(schema, function(field_def, field_name) {
      var entry = {
        'name': field_name
      };

      if (schema[field_name].type === 'boolean') {
        entry.isBool = true;

        if (schema[field_name]['default']) {
          // The "checked" string will be used inside an input tag
          // like <input id="id" type="checkbox" checked>
          entry.value = 'checked';
        } else {
          // The output will be <input id="id" type="checkbox">
          entry.value = '';
        }
      } else {
        entry.value = schema[field_name]['default'];
      }

      settings.push(Y.mix(entry, field_def));
    });
    return settings;
  };

  utils.validate = function(values, schema) {
    console.group('view.utils.validate');
    console.log('validating', values, 'against', schema);
    var errors = {};

    function toString(value) {
      if (value === null || value === undefined) {
        return '';
      }
      return (String(value)).trim();
    }

    function isInt(value) {
      return (/^[-+]?[0-9]+$/).test(value);
    }

    function isFloat(value) {
      return (/^[-+]?[0-9]+\.?[0-9]*$|^[0-9]*\.?[0-9]+$/).test(value);
    }

    Y.Object.each(schema, function(field_definition, name) {
      var value = toString(values[name]);
      console.log('validating field', name, 'with value', value);

      if (field_definition.type === 'int') {
        if (!value) {
          if (field_definition['default'] === undefined) {
            errors[name] = 'This field is required.';
          }
        } else if (!isInt(value)) {
          // We don't use parseInt to validate integers because
          // it is far too lenient and the back-end code will generate
          // errors on some of the things it lets through.
          errors[name] = 'The value "' + value + '" is not an integer.';
        }
      } else if (field_definition.type === 'float') {
        if (!value) {
          if (field_definition['default'] === undefined) {
            errors[name] = 'This field is required.';
          }
        } else if (!isFloat(value)) {
          errors[name] = 'The value "' + value + '" is not a float.';
        }
      }

      console.log('generated this error (possibly undefined)', errors[name]);
    });
    console.log('returning', errors);
    console.groupEnd();
    return errors;
>>>>>>> 05cb414c
  };

}, '0.1.0', {
  requires:
      ['base-build',
       'handlebars',
       'node',
       'view',
       'panel',
       'json-stringify']
});<|MERGE_RESOLUTION|>--- conflicted
+++ resolved
@@ -318,7 +318,6 @@
 
   utils.SERVER_ERROR_MESSAGE = 'An error ocurred.';
 
-<<<<<<< HEAD
   utils.getRelationDataForService = function(db, service) {
     // Return a list of objects representing the `near` and `far`
     // endpoints for all of the relationships `rels`.  If it is a peer
@@ -345,7 +344,8 @@
           rel.ident = near[1].name + ':' + parseInt(rel_id, 10);
           return rel;
         });
-=======
+  };
+
   /*
    * Given a CSS selector, gather up form values and return in a mapping
    * (object).
@@ -450,7 +450,6 @@
     console.log('returning', errors);
     console.groupEnd();
     return errors;
->>>>>>> 05cb414c
   };
 
 }, '0.1.0', {
