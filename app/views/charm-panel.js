--- conflicted
+++ resolved
@@ -283,13 +283,9 @@
             if (ghostXY !== undefined) {
               ghostService.set('x', ghostXY[0]);
               ghostService.set('y', ghostXY[1]);
-<<<<<<< HEAD
-              ghostService.set('dragged', true);
-=======
               // Set the dragged attribute to true so that the x/y coords are
               // stored in annotations as well as on the service box.
               ghostService.set('hasBeenPositioned', true);
->>>>>>> 26f6e3cc
             }
             this.set('ghostService', ghostService);
             db.fire('update');
