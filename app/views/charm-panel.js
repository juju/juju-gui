--- conflicted
+++ resolved
@@ -742,15 +742,12 @@
                 { charm: charm.getAttrs(),
                   settings: settings}));
 
-            // Plug in the textarea resizer.
-            container.all('textarea.config-field').plug(plugins.ResizingTextarea,
+            // Plug in the textarea resizer.  This action can only done after
+            // the container is added to the DOM.
+            container.all('textarea.config-field')
+              .plug(plugins.ResizingTextarea,
                 { max_height: 200,
                   min_height: 28,
-<<<<<<< HEAD
-=======
-                  // XXX bac: We set single_line to be 18px but it then gets
-                  // inflated such that our config-fields are actually 28px.
->>>>>>> 8cff132a
                   single_line: 18});
 
             // Set up entry description overlay.
