'use strict';

YUI.add('juju-notifications', function(Y) {

  var views = Y.namespace('juju.views'),
      Templates = views.Templates;

  /*
<<<<<<< HEAD
     * Abstract Base class used to view a ModelList  of notifications
     */
=======
   * Abstract Base class used to view a ModelList  of notifications
   */
>>>>>>> 56d89317
  var NotificationsBaseView = Y.Base.create('NotificationsBaseView',
      Y.View, [views.JujuBaseView], {

        initializer: function() {
          NotificationsView.superclass.constructor.apply(this, arguments);

          var notifications = this.get('notifications'),
              env = this.get('env');

          // Bind view to model list in a number of ways
          notifications.addTarget(this);
          // Re-render the model list changes
          notifications.after('add', this.slow_render, this);
          notifications.after('create', this.slow_render, this);
          notifications.after('remove', this.slow_render, this);
          notifications.after('reset', this.slow_render, this);

          // Env connection state watcher
          env.on('connectedChange', this.slow_render, this);

        },

        /*
         * Event handler for clicking the notification icon.
         */
        notify_toggle: function(evt) {
          var container = this.get('container'),
              notifications = this.get('notifications'),
              target = evt.target.getAttribute('data-target'),
              el = container.one('#' + target),
              parent = el.ancestor();

          if (notifications.size() === 0) {
            return;
          }

          if (parent && parent.hasClass('open')) {
            el.hide(true);
          }
          else {
            el.show(true);
          }

          if (parent) {
            parent.toggleClass('open');
          }

          el.toggleClass('active');

        },

        /*
         * Select/click on a notice. Currently this just removes it from the
         * model_list
         */
        notice_select: function(evt) {
          var notifications = this.get('notifications'),
              target = evt.target,
              model;

          if (!target) {
            return;
          }
          if (target.get('tagName') !== 'LI') {
            target = target.ancestor('li');
          }

          model = notifications.getByClientId(target.get('id'));
          model.set('seen', true);
          if (this.selection.hide) {
            target.hide(true);
          }
          this.slow_render();
        },

        /*
         * A flow of events can trigger many renders, from the event system
         * we debounce render requests with this method
         */
        slow_render: function() {
          var self = this;

          clearTimeout(this._renderTimeout);
          this._renderTimeout = setTimeout(function() {
            self.render();
          }, 200);
        },

        render: function() {
          var container = this.get('container'),
              env = this.get('env'),
              app = this.get('app'),
              connected = env.get('connected'),
              notifications = this.get('notifications'),
              state,
              open = '',
              btngroup = container.one('.btn-group');

          // Honor the current active state if the view is already
          // rendered
          if (btngroup && btngroup.hasClass('open')) {
            open = 'open';
          }

          // However if the size of the message list is now
          // zero we can close the dialog
          if (notifications.size() === 0) {
            open = '';
          }

          var showable = this.get_showable(),
              show_count = showable.length || 0;

          if (!connected) {
            state = 'btn-warning';
          }
          else if (show_count > 0) {
            state = 'btn-danger';
          } else {
            state = 'btn-info';
          }

          container.setHTML(this.template({
            notifications: showable,
            count: show_count,
            state: state,
            open: open
          }));

          return this;
        }
      });

  /*
<<<<<<< HEAD
     * This is the view associated with the notifications indicator
     */
=======
   * This is the view associated with the notifications indicator
   */
>>>>>>> 56d89317
  var NotificationsView = Y.Base.create('NotificationsView',
      NotificationsBaseView, [], {
        template: Templates.notifications,
        /*
         * Actions associated with events
         * in this case selection events represent
         * policy flags inside the 'notice_select' callback.
         *
         * :hide: should the selected element be hidden on selection
         */
        selection: {hide: true},

        events: {
          '#notify-indicator': {
            click: 'notify_toggle'
          },
          '.notice': {
            click: 'notice_select'
          }
        },

        get_showable: function() {
          var notifications = this.get('notifications');
          return notifications.filter(function(n) {
<<<<<<< HEAD
            return n.get('level') == 'error' && n.get('seen') === false;
=======
            return n.get('level') === 'error' && n.get('seen') === false;
>>>>>>> 56d89317
          }).map(function(n) {
            return n.getAttrs();
          });
        }
<<<<<<< HEAD


=======
>>>>>>> 56d89317
      });
  views.NotificationsView = NotificationsView;

  /*
<<<<<<< HEAD
      * This is the 'View All Notifications' view
      */
=======
   * This is the 'View All Notifications' view
   */
>>>>>>> 56d89317
  var NotificationsOverview = Y.Base.create('NotificationsOverview',
      NotificationsBaseView, [], {
        template: Templates.notifications_overview,
        events: {
          '.notice': {
            click: 'notice_select'
          }
        },
        // Actions for selecting a notice
        selection: {hide: false},

        /*
         *  The overview shows all events by default
         *  when real filtering is present this will have to take options
         */
        get_showable: function() {
          var notifications = this.get('notifications');
          return notifications.map(function(n) {
            return n.getAttrs();
          });
        }
      });

  views.NotificationsOverview = NotificationsOverview;

}, '0.1.0', {
  requires: [
    'view',
    'juju-view-utils',
    'node',
    'handlebars'
  ]
});<|MERGE_RESOLUTION|>--- conflicted
+++ resolved
@@ -6,13 +6,8 @@
       Templates = views.Templates;
 
   /*
-<<<<<<< HEAD
-     * Abstract Base class used to view a ModelList  of notifications
-     */
-=======
    * Abstract Base class used to view a ModelList  of notifications
    */
->>>>>>> 56d89317
   var NotificationsBaseView = Y.Base.create('NotificationsBaseView',
       Y.View, [views.JujuBaseView], {
 
@@ -147,13 +142,8 @@
       });
 
   /*
-<<<<<<< HEAD
-     * This is the view associated with the notifications indicator
-     */
-=======
    * This is the view associated with the notifications indicator
    */
->>>>>>> 56d89317
   var NotificationsView = Y.Base.create('NotificationsView',
       NotificationsBaseView, [], {
         template: Templates.notifications,
@@ -178,31 +168,17 @@
         get_showable: function() {
           var notifications = this.get('notifications');
           return notifications.filter(function(n) {
-<<<<<<< HEAD
-            return n.get('level') == 'error' && n.get('seen') === false;
-=======
             return n.get('level') === 'error' && n.get('seen') === false;
->>>>>>> 56d89317
           }).map(function(n) {
             return n.getAttrs();
           });
         }
-<<<<<<< HEAD
-
-
-=======
->>>>>>> 56d89317
       });
   views.NotificationsView = NotificationsView;
 
   /*
-<<<<<<< HEAD
-      * This is the 'View All Notifications' view
-      */
-=======
    * This is the 'View All Notifications' view
    */
->>>>>>> 56d89317
   var NotificationsOverview = Y.Base.create('NotificationsOverview',
       NotificationsBaseView, [], {
         template: Templates.notifications_overview,
