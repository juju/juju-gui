/*
This file is part of the Juju GUI, which lets users view and manage Juju
environments within a graphical interface (https://launchpad.net/juju-gui).
Copyright (C) 2012-2013 Canonical Ltd.

This program is free software: you can redistribute it and/or modify it under
the terms of the GNU Affero General Public License version 3, as published by
the Free Software Foundation.

This program is distributed in the hope that it will be useful, but WITHOUT
ANY WARRANTY; without even the implied warranties of MERCHANTABILITY,
SATISFACTORY QUALITY, or FITNESS FOR A PARTICULAR PURPOSE.  See the GNU Affero
General Public License for more details.

You should have received a copy of the GNU Affero General Public License along
with this program.  If not, see <http://www.gnu.org/licenses/>.
*/
<<<<<<< HEAD
=======

>>>>>>> 59a6f2d4
'use strict';


YUI.add('juju-view-networklist', function(Y) {

  // Incrementer for keeping placeholder names and IDs unique when testing
  var nameIncrementer = 0;

  var NetworkListView = Y.Base.create('networkListView', Y.View, [], {

    events: {
      '.add-network': { click: 'addNetwork' },
      '.network': { click: 'fadeServices' }
    },

    /**
      Renders the network list viewport.

<<<<<<< HEAD
      @method render
      @param {Object} node The element that we render this view into.
    */
    render: function(node) {
=======
    render: function() {
>>>>>>> 59a6f2d4
      var container = this.get('container');
      var networks = [];

      this.get('db').networks.each(function(net) {
        networks.push(net.getAttrs());
      });

      container.setHTML(Y.juju.views.Templates['network-list'](
          {networks: networks}));
      Y.one('.network-list').setHTML(container);

      this.fire('render');
    },

    /**
      Add a network.

      @method addNetwork
    */
    addNetwork: function(evt) {
      this.get('db').networks.create({
        'name': 'net' + nameIncrementer,
        'cidr': '192.168.0.128/25',
        'networkId': '985hq3784d834dh78q3qo84dnq' + nameIncrementer
      });
<<<<<<< HEAD
    },

    /**
      Fade the services that aren't in the network
      that has been clicked

      @method fadeServices
      @param {Object} evt The evt fired from hitting the network button
    */
    fadeServices: function(evt) {
      var networkid = evt.currentTarget.get('networkId');
      Y.fire('fadeNotNetworks', {
        networks: [networkid]
      });
=======
      nameIncrementer += 1;
      this.render();
>>>>>>> 59a6f2d4
    }

  }, {
    ATTRS: {
      /**
        The Juju environment backend.

        @attribute env
        @type {Object}
      */
      env: {},
      /**
        The Juju database.

        @attribute db
        @type {Object}
      */
      db: {}
    }
  });

  Y.namespace('juju.views').NetworkListView = NetworkListView;

});<|MERGE_RESOLUTION|>--- conflicted
+++ resolved
@@ -15,10 +15,7 @@
 You should have received a copy of the GNU Affero General Public License along
 with this program.  If not, see <http://www.gnu.org/licenses/>.
 */
-<<<<<<< HEAD
-=======
 
->>>>>>> 59a6f2d4
 'use strict';
 
 
@@ -37,14 +34,10 @@
     /**
       Renders the network list viewport.
 
-<<<<<<< HEAD
       @method render
       @param {Object} node The element that we render this view into.
     */
     render: function(node) {
-=======
-    render: function() {
->>>>>>> 59a6f2d4
       var container = this.get('container');
       var networks = [];
 
@@ -70,7 +63,8 @@
         'cidr': '192.168.0.128/25',
         'networkId': '985hq3784d834dh78q3qo84dnq' + nameIncrementer
       });
-<<<<<<< HEAD
+      nameIncrementer += 1;
+      this.render();
     },
 
     /**
@@ -82,13 +76,9 @@
     */
     fadeServices: function(evt) {
       var networkid = evt.currentTarget.get('networkId');
-      Y.fire('fadeNotNetworks', {
+      this.fire('fadeNotNetworks', {
         networks: [networkid]
       });
-=======
-      nameIncrementer += 1;
-      this.render();
->>>>>>> 59a6f2d4
     }
 
   }, {
