--- conflicted
+++ resolved
@@ -48,15 +48,9 @@
     },
 
     /**
-<<<<<<< HEAD
-        Add a network.
-
-        @method addNetwork
-=======
       Add a network.
 
       @method addNetwork
->>>>>>> 59a6f2d4
     */
     addNetwork: function(evt) {
       this.get('db').networks.create({
