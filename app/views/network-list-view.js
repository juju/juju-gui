--- conflicted
+++ resolved
@@ -58,11 +58,8 @@
         'cidr': '192.168.0.128/25',
         'networkId': '985hq3784d834dh78q3qo84dnq' + nameIncrementer
       });
-<<<<<<< HEAD
       nameIncrementer += 1;
-=======
       this.render();
->>>>>>> 59003f39
     }
 
   }, {
