--- conflicted
+++ resolved
@@ -251,28 +251,14 @@
   });
 
   var CharmDescriptionView = Y.Base.create(
-<<<<<<< HEAD
-      'CharmCollectionView', Y.View, [CharmPanelBaseView], {
-        template: views.Templates['charm-description'],
-        // model, modelId, app
-=======
       'CharmDescriptionView', Y.View, [CharmPanelBaseView], {
         template: views.Templates['charm-description'],
         // container, model, modelId, app
->>>>>>> 55fd64e2
         render: function() {
           var container = this.get('container'),
               charm = this.get('model');
           if (Y.Lang.isValue(charm)) {
             container.setHTML(this.template(charm.getAttrs()));
-<<<<<<< HEAD
-            container.all('i.icon-chevron-down').each(function(el) {
-              el.ancestor('.charm-section').one('div').hide();
-            });
-          } else {
-            container.setHTML('<div class="alert">Waiting on charm data...</div>');
-          }
-=======
             container.all('i.icon-chevron-right').each(function(el) {
               el.ancestor('.charm-section').one('div').hide();
             });
@@ -281,21 +267,14 @@
                 '<div class="alert">Waiting on charm data...</div>');
           }
           return this;
->>>>>>> 55fd64e2
         },
         events: {
           '.charm-nav-back': {click: 'goBack'},
           '.btn': {click: 'deploy'},
           '.charm-section h4': {click: 'toggleVisibility'}
-<<<<<<< HEAD
-        }, // XXX add toggle of sections.
-        focus: function() {
-          // We don't have anything to focus on.
-=======
         },
         focus: function() {
           // No op: we don't have anything to focus on.
->>>>>>> 55fd64e2
         },
         goBack: function(ev) {
           ev.halt();
@@ -322,11 +301,10 @@
             // Now we need to set our starting point.
             el.setStyles({height: 0, width: config.width});
             el.show('sizeIn', config);
-<<<<<<< HEAD
-            icon.replaceClass('icon-chevron-down', 'icon-chevron-up');
+            icon.replaceClass('icon-chevron-right', 'icon-chevron-down');
           } else {
             el.hide('sizeOut', {duration: 0.25});
-            icon.replaceClass('icon-chevron-up', 'icon-chevron-down');
+            icon.replaceClass('icon-chevron-down', 'icon-chevron-right');
           }
         }
       });
@@ -393,16 +371,6 @@
         }
       });
 
-=======
-            icon.replaceClass('icon-chevron-right', 'icon-chevron-down');
-          } else {
-            el.hide('sizeOut', {duration: 0.25});
-            icon.replaceClass('icon-chevron-down', 'icon-chevron-right');
-          }
-        }
-      });
-  views.CharmDescriptionView = CharmDescriptionView;
->>>>>>> 55fd64e2
 
   // Creates the "_instance" object
   function createInstance(config) {
