'use strict';

YUI.add('juju-charm-search', function(Y) {

  var views = Y.namespace('juju.views'),
      utils = Y.namespace('juju.views.utils'),
      models = Y.namespace('juju.models'),
      // Singleton
<<<<<<< HEAD
      _instance = null;
=======
      _instance = null,
      // Delay between a "keyup" event and the service request
      _searchDelay = 500,
      // Delay before showing tooltip.
      _tooltipDelay = 500;


  var toggleSectionVisibility = function(ev) {
    var el = ev.currentTarget.ancestor('.charm-section')
                .one('.collapsible'),
        icon = ev.currentTarget.one('i');
    icon = ev.currentTarget.one('i');
    if (el.getStyle('height') === '0px') {
      el.show('sizeIn', {duration: 0.25, width: null});
      icon.replaceClass('icon-chevron-right', 'icon-chevron-down');
    } else {
      el.hide('sizeOut', {duration: 0.25, width: null});
      icon.replaceClass('icon-chevron-down', 'icon-chevron-right');
    }
  };
>>>>>>> 69dd905d

  var CharmCollectionView = Y.Base.create('CharmCollectionView', Y.View, [], {
    template: views.Templates['charm-search-result'],
    events: {
      'a.charm-detail': {click: 'showDetails'},
<<<<<<< HEAD
      '.charm-entry .btn': {
        click: function(ev) {
          var info_url = ev.currentTarget.getData('info-url');
          // In the future, fire an event to show the configure pane instead.
          this.get('app').fire('showCharm', {charm_data_url: info_url});
        }
      },
=======
      '.charm-entry .btn.deploy': {click: 'showConfiguration'},
      '.charms-search-field-div button.clear': {click: 'clearSearch'},
      '.charms-search-field': {keyup: 'search'},
>>>>>>> 69dd905d
      '.charm-entry': {
        mouseenter: function(ev) {
          ev.currentTarget.all('.btn').transition({opacity: 1, duration: 0.25});
        },
        mouseleave: function(ev) {
          ev.currentTarget.all('.btn').transition({opacity: 0, duration: 0.25});
        }
      }
    },
    // Set searchText to cause the results to be found and rendered.
    // Set defaultSeries to cause all the results for the default series to be
    // found and rendered.
    initializer: function() {
      var self = this;
      this.after('searchTextChange', function(ev) {
        this.set('resultEntries', null);
        if (ev.newVal) {
          this.findCharms(ev.newVal, function(charms) {
            self.set('resultEntries', charms);
          });
        }
      });
      this.after('defaultSeriesChange', function(ev) {
        this.set('defaultEntries', null);
        if (ev.newVal) {
          var searchString = 'series%3A'+ev.newVal+'+owner%3Acharmers';
          this.findCharms(searchString, function(charms) {
            self.set('defaultEntries', charms);
          });
        }
      });
      this.after('defaultEntriesChange', function() {
        if (!this.get('searchText')) {
          this.render();
        }
      });
      this.after('resultEntriesChange', function() {
        this.render();
      });
    },
    render: function() {
      var container = this.get('container'),
          searchText = this.get('searchText'),
          defaultEntries = this.get('defaultEntries'),
          resultEntries = this.get('resultEntries'),
          entries = searchText ? resultEntries : defaultEntries;
      container.setHTML(this.template({charms: entries}));
      return this;
    },
    showDetails: function(ev) {
      ev.halt();
      this.fire(
          'changePanel',
          { name: 'description',
            charmId: ev.target.getAttribute('href') });
    },
<<<<<<< HEAD
=======
    showConfiguration: function(ev) {
      // Without the ev.halt the 'outside' click handler is getting
      // called which immediately closes the panel.
      ev.halt();
      this.fire(
          'changePanel',
          { name: 'configuration',
            charmId: ev.currentTarget.getData('url')});
    },
>>>>>>> 69dd905d
    // Create a data structure friendly to the view
    normalizeCharms: function(charms) {
      var hash = {},
          defaultSeries = this.get('defaultSeries');
      Y.each(charms, function(charm) {
        charm.url = charm.series + '/' + charm.name;
        if (charm.owner === 'charmers') {
          charm.owner = null;
        } else {
          charm.url = '~' + charm.owner + '/' + charm.url;
        }
        charm.url = 'cs:' + charm.url;
        if (!Y.Lang.isValue(hash[charm.series])) {
          hash[charm.series] = [];
        }
        hash[charm.series].push(charm);
      });
      var series_names = Y.Object.keys(hash);
      series_names.sort(function(a, b) {
        if ((a === defaultSeries && b !== defaultSeries) || a > b) {
          return -1;
        } else if ((a !== defaultSeries && b === defaultSeries) || a < b) {
          return 1;
        } else {
          return 0;
        }
      });
      return Y.Array.map(series_names, function(name) {
        var charms = hash[name];
        charms.sort(function(a, b) {
          // If !a.owner, that means it is owned by charmers.
          if ((!a.owner && b.owner) || (a.owner < b.owner)) {
            return -1;
          } else if ((a.owner && !b.owner) || (a.owner > b.owner)) {
            return 1;
          } else if (a.name < b.name) {
            return -1;
          } else if (a.name > b.name) {
            return 1;
          } else {
            return 0;
          }
        });
        return {series: name, charms: hash[name]};
      });
    },
    findCharms: function(query, callback) {
      var charmStore = this.get('charmStore'),
          app = this.get('app');
      charmStore.sendRequest({
        request: 'search/json?search_text=' + query,
        callback: {
          'success': Y.bind(function(io_request) {
            // To see an example of what is being obtained, look at
            // http://jujucharms.com/search/json?search_text=mysql .
            var result_set = Y.JSON.parse(
                io_request.response.results[0].responseText);
            console.log('results update', result_set);
            callback(this.normalizeCharms(result_set.results));
          }, this),
          'failure': function er(e) {
            console.error(e.error);
            app.db.notifications.add(
                new models.Notification({
                  title: 'Could not retrieve charms',
                  message: e.error,
                  level: 'error'
                })
            );
          }
        }});
    }
  });
  views.CharmCollectionView = CharmCollectionView;

  var CharmDescriptionView = Y.Base.create(
      'CharmDescriptionView', Y.View, [views.JujuBaseView], {
        template: views.Templates['charm-description'],
        events: {
          '.charm-nav-back': {click: 'goBack'},
          '.btn': {click: 'deploy'},
          '.charm-section h4': {click: toggleSectionVisibility}
        },
        initializer: function() {
          this.bindModelView(this.get('model'));
        },
        render: function() {
          var container = this.get('container'),
              charm = this.get('model');
          if (Y.Lang.isValue(charm)) {
            container.setHTML(this.template(charm.getAttrs()));
            container.all('i.icon-chevron-right').each(function(el) {
              el.ancestor('.charm-section').one('div')
                .setStyle('height', '0px');
            });
          } else {
            container.setHTML(
                '<div class="alert">Waiting on charm data...</div>');
          }
          return this;
        },
        goBack: function(ev) {
          ev.halt();
          this.fire('changePanel', { name: 'charms' });
        },
        deploy: function(ev) {
          ev.halt();
          this.fire(
              'changePanel',
              { name: 'configuration',
                charmId: ev.currentTarget.getData('url')});
        }
      });

  views.CharmDescriptionView = CharmDescriptionView;

  var CharmConfigurationView = Y.Base.create(
      'CharmCollectionView', Y.View, [views.JujuBaseView], {
        template: views.Templates['charm-pre-configuration'],
        tooltip: null,
        waitingToShow: false,
        initializer: function() {
          this.bindModelView(this.get('model'));
        },
        render: function() {
          var container = this.get('container'),
              charm = this.get('model'),
              config = charm && charm.get('config'),
              settings = config && utils.extractServiceSettings(
                  config.options),
              self = this;
          if (charm && charm.loaded) {
            container.setHTML(this.template(
                { charm: charm.getAttrs(),
                  settings: settings}));
            // Set up entry description overlay.
            this.setupOverlay(container);
          } else {
            container.setHTML(
                '<div class="alert">Waiting on charm data...</div>');
          }
          return this;
        },
        focus: function() {
          // We don't have anything to focus on.
        },
        events: {
          '.charm-nav-back': {click: 'goBack'},
          '.btn': {click: 'onCharmDeployClicked'},
          '.charm-section h4': {click: toggleSectionVisibility}
        },
        goBack: function(ev) {
          ev.halt();
          this.fire('changePanel', { name: 'charms' });
        },
        onCharmDeployClicked: function(evt) {
          var container = this.get('container'),
              app = this.get('app'),
              serviceName = container.one('#service-name').get('value'),
              numUnits = container.one('#number-units').get('value'),
              charm = this.get('model'),
              url = charm.get('id'),
              config = utils.getElementsValuesMapping(container,
                  '#service-config .config-field');
          // The service names must be unique.  It is an error to deploy a
          // service with same name.
          var existing_service = app.db.services.getById(serviceName);
          if (Y.Lang.isValue(existing_service)) {
            console.log('Attempting to add service of the same name: ' +
                        serviceName);
            app.db.notifications.add(
                new models.Notification({
                  title: 'Attempting to deploy service ' + serviceName,
                  message: 'A service with that name already exists.',
                  level: 'error'
                }));
            return;
          }
          numUnits = parseInt(numUnits, 10);
          app.env.deploy(url, serviceName, config, numUnits, function(ev) {
            if (ev.err) {
              console.log(url + ' deployment failed');
              app.db.notifications.add(
                  new models.Notification({
                    title: 'Error deploying ' + name,
                    message: 'Could not deploy the requested service.',
                    level: 'error'
                  }));
            } else {
              console.log(url + ' deployed');
              app.db.notifications.add(
                  new models.Notification({
                    title: 'Deployed ' + name,
                    message: 'Successfully deployed the requested service.',
                    level: 'info'
                  })
              );
              // Add service to the db and re-render for immediate display on
              // the front page.
              var service = new models.Service({
                id: serviceName,
                charm: charm.get('id'),
                unit_count: 0,  // No units yet.
                loaded: false,
                config: config
              });
              app.db.services.add([service]);
              // Force refresh.
              app.db.fire('update');
            }
          });
          this.goBack(evt);
        },
        setupOverlay: function(container) {
          var self = this;
          container.appendChild(Y.Node.create('<div/>'))
            .set('id', 'tooltip')
            .addClass('yui3-widget-bd');

          self.tooltip = new Y.Overlay({ srcNode: '#tooltip',
            visible: false}).plug(Y.Plugin.WidgetAnim);
          self.tooltip.anim.get('animHide').set('duration', 0.01);
          self.tooltip.anim.get('animShow').set('duration', 0.3);
          var cg = container.all('.control-group');
          cg.on('mousemove', function(evt) {
            // Control tool-tips.
            if (self.tooltip.get('visible') === false) {
              Y.one('#tooltip').setStyle('opacity', '0');
              self.tooltip.move([(evt.pageX + 5), (evt.pageY + 5)]);
              Y.one('#tooltip').setStyle('opacity', '1');
            }
            if (self.waitingToShow === false) {
              // Wait half a second, then show tooltip.
              self.tooltip.show();
              setTimeout(function() {
                Y.one('#tooltip').setStyle('opacity', '1');
                self.tooltip.show();
              }, this.get('tooltipDelay'));

              // While waiting to show tooltip, don't let other
              // mousemoves try to show tooltip too.
              self.waitingToShow = true;

              // Find the tooltip text, the control-description.
              var cg = (evt.target.hasClass('control-group')) ?
                  evt.target :
                  evt.target.ancestor('.control-group'),
                  node = cg.one('.control-description'),
                  text = node.get('text').trim();
              self.tooltip.setStdModContent('body', text);
            }
          });

          cg.on('mouseleave', function(evt) {
            // this check prevents hiding the tooltip
            // when the cursor moves over the tooltip itself
            if ((evt.relatedTarget) &&
                (evt.relatedTarget.hasClass('yui3-widget-bd') === false)) {
              self.tooltip.hide();
              self.waitingToShow = false;
            }
          });

          this.tooltip.render();
        }
      });

  views.CharmConfigurationView = CharmConfigurationView;

  // Creates the "_instance" object
  function createInstance(config) {

    var charmStore = config.charm_store,
        app = config.app,
        testing = !!config.testing,
        container = Y.Node.create(views.Templates['charm-search-pop']({
          title: 'All Charms'
        })),
        contentNode = container.one('.popover-content'),
        charmsSearchPanelNode = Y.Node.create(),
        charmsSearchPanel = new CharmCollectionView(
              { container: charmsSearchPanelNode,
                app: app,
                charmStore: charmStore }),
        descriptionPanelNode = Y.Node.create(),
        descriptionPanel = new CharmDescriptionView(
              { container: descriptionPanelNode,
                app: app }),
        configurationPanelNode = Y.Node.create(),
        configurationPanel = new CharmConfigurationView(
              { container: configurationPanelNode,
                app: app,
                tooltipDelay: testing ? 0 : _tooltipDelay}),
        panels =
              { charms: charmsSearchPanel,
                description: descriptionPanel,
                configuration: configurationPanel },
        isPopupVisible = false,
        trigger = Y.one('#charm-search-trigger'),
        searchField = Y.one('#charm-search-field'),
        ENTER = Y.Node.DOM_EVENTS.key.eventDef.KEY_MAP.enter,
        activePanelName;

    Y.one(document.body).append(container);
    container.hide();

    function setPanel(config) {
      if (config.name !== activePanelName) {
        var newPanel = panels[config.name];
        if (!Y.Lang.isValue(newPanel)) {
          throw 'Developer error: Unknown panel name ' + config.name;
        }
        activePanelName = config.name;
        contentNode.get('children').remove();
        contentNode.append(panels[config.name].get('container'));
        if (config.charmId) {
          var newModel = app.db.charms.getById(config.charmId);
          if (!newModel) {
            newModel = app.db.charms.add({id: config.charmId})
              .load({env: app.env, charm_store: app.charm_store});
          }
          newPanel.set('model', newModel);
        } else { // This is the search panel.
          newPanel.render();
        }
      }
    }

    Y.Object.each(panels, function(panel) {
      panel.on('changePanel', setPanel);
    });
    // The panel starts with the "charmsSearchPanel" visible.
    setPanel({name: 'charms'});

    // Update position if we resize the window.
    // It tries to keep the popup arrow under the charms search icon.
    Y.on('windowresize', function(e) {
      if (isPopupVisible) {
        updatePopupPosition();
      }
    });

    function hide() {
      if (isPopupVisible) {
        container.hide(!testing, {duration: 0.25});
        if (Y.Lang.isValue(trigger)) {
          trigger.one('i').replaceClass(
              'icon-chevron-up', 'icon-chevron-down');
        }
        isPopupVisible = false;
      }
    }

    function show() {
      if (!isPopupVisible) {
        container.setStyles({opacity: 0, display: 'block'});
        updatePopupPosition();
        container.show(!testing, {duration: 0.25});
        if (Y.Lang.isValue(trigger)) {
          trigger.one('i').replaceClass(
              'icon-chevron-down', 'icon-chevron-up');
        }
        isPopupVisible = true;
      }
    }

    function toggle(ev) {
      if (Y.Lang.isValue(ev)) {
        // This is important to not have the clickoutside handler immediately
        // undo a "show".
        ev.halt();
      }
      if (isPopupVisible) {
        hide();
      } else {
        show();
      }
    }

    function updatePopupPosition() {
      var pos = calculatePanelPosition();
      container.setXY([pos.x, pos.y]);
      container.one('.arrow').setX(pos.arrowX);
    }

    function calculatePanelPosition() {
      var icon = Y.one('#charm-search-icon'),
          pos = icon.getXY(),
          content = Y.one('#content'),
          contentWidth = parseInt(content.getComputedStyle('width'), 10),
          containerWidth = parseInt(container.getComputedStyle('width'), 10),
          iconWidth = parseInt(icon.getComputedStyle('width'), 10);
      return {
        x: content.getX() + contentWidth - containerWidth,
        y: pos[1] + 30,
        arrowX: icon.getX() + (iconWidth / 2)
      };
    }

    if (Y.Lang.isValue(trigger)) {
      trigger.on('click', toggle);
    }

    var handleKeyDown = function (ev) {
      if (ev.keyCode === ENTER) {
        ev.halt(true);
        show();
        charmsSearchPanel.set('searchText', ev.target.get('value'));
        setPanel({name: 'charms'});
      }
    };

    var handleFocus = function(ev) {
      if (ev.target.get('value').trim() === 'Search for a charm') {
        ev.target.set('value', '');
      }
    };

    var handleBlur = function(ev) {
      if (ev.target.get('value').trim() === '') {
        ev.target.set('value', 'Search for a charm');
        charmsSearchPanel.set('searchText', '');
      }
    };

    if (searchField) {
      searchField.on('keydown', handleKeyDown);
      searchField.on('blur', handleBlur);
      searchField.on('focus', handleFocus);
    }

    // The public methods
    return {
      hide: hide,
      toggle: toggle,
      show: show,
      node: container,
      setDefaultSeries: function(series) {
        charmsSearchPanel.set('defaultSeries', series);
      }
    };
  }

  // The public methods
  views.CharmSearchPopup = {
    getInstance: function(config) {
      if (!_instance) {
        _instance = createInstance(config);
      }
      return _instance;
    },
    killInstance: function() {
      if (_instance) {
        _instance.node.remove(true);
        _instance = null;
      }
    }
  };

}, '0.1.0', {
  requires: [
    'view',
    'juju-view-utils',
    'node',
    'handlebars',
    'event-hover',
    'transition',
<<<<<<< HEAD
    'event-key'
=======
    'event-outside',
    'widget-anim',
    'overlay'
>>>>>>> 69dd905d
  ]
});<|MERGE_RESOLUTION|>--- conflicted
+++ resolved
@@ -6,12 +6,7 @@
       utils = Y.namespace('juju.views.utils'),
       models = Y.namespace('juju.models'),
       // Singleton
-<<<<<<< HEAD
-      _instance = null;
-=======
       _instance = null,
-      // Delay between a "keyup" event and the service request
-      _searchDelay = 500,
       // Delay before showing tooltip.
       _tooltipDelay = 500;
 
@@ -29,25 +24,12 @@
       icon.replaceClass('icon-chevron-down', 'icon-chevron-right');
     }
   };
->>>>>>> 69dd905d
 
   var CharmCollectionView = Y.Base.create('CharmCollectionView', Y.View, [], {
     template: views.Templates['charm-search-result'],
     events: {
       'a.charm-detail': {click: 'showDetails'},
-<<<<<<< HEAD
-      '.charm-entry .btn': {
-        click: function(ev) {
-          var info_url = ev.currentTarget.getData('info-url');
-          // In the future, fire an event to show the configure pane instead.
-          this.get('app').fire('showCharm', {charm_data_url: info_url});
-        }
-      },
-=======
       '.charm-entry .btn.deploy': {click: 'showConfiguration'},
-      '.charms-search-field-div button.clear': {click: 'clearSearch'},
-      '.charms-search-field': {keyup: 'search'},
->>>>>>> 69dd905d
       '.charm-entry': {
         mouseenter: function(ev) {
           ev.currentTarget.all('.btn').transition({opacity: 1, duration: 0.25});
@@ -104,8 +86,6 @@
           { name: 'description',
             charmId: ev.target.getAttribute('href') });
     },
-<<<<<<< HEAD
-=======
     showConfiguration: function(ev) {
       // Without the ev.halt the 'outside' click handler is getting
       // called which immediately closes the panel.
@@ -115,7 +95,6 @@
           { name: 'configuration',
             charmId: ev.currentTarget.getData('url')});
     },
->>>>>>> 69dd905d
     // Create a data structure friendly to the view
     normalizeCharms: function(charms) {
       var hash = {},
@@ -236,6 +215,7 @@
       'CharmCollectionView', Y.View, [views.JujuBaseView], {
         template: views.Templates['charm-pre-configuration'],
         tooltip: null,
+        tooltipDelay: 0,
         waitingToShow: false,
         initializer: function() {
           this.bindModelView(this.get('model'));
@@ -258,9 +238,6 @@
                 '<div class="alert">Waiting on charm data...</div>');
           }
           return this;
-        },
-        focus: function() {
-          // We don't have anything to focus on.
         },
         events: {
           '.charm-nav-back': {click: 'goBack'},
@@ -351,9 +328,12 @@
               // Wait half a second, then show tooltip.
               self.tooltip.show();
               setTimeout(function() {
-                Y.one('#tooltip').setStyle('opacity', '1');
-                self.tooltip.show();
-              }, this.get('tooltipDelay'));
+                var tooltip = Y.one('#tooltip');
+                if (tooltip) {
+                  tooltip.setStyle('opacity', '1');
+                  self.tooltip.show();
+                }
+              }, self.get('tooltipDelay'));
 
               // While waiting to show tooltip, don't let other
               // mousemoves try to show tooltip too.
@@ -583,12 +563,9 @@
     'handlebars',
     'event-hover',
     'transition',
-<<<<<<< HEAD
-    'event-key'
-=======
+    'event-key',
     'event-outside',
     'widget-anim',
     'overlay'
->>>>>>> 69dd905d
   ]
 });