--- conflicted
+++ resolved
@@ -403,15 +403,9 @@
                 var tooltip = Y.one('#tooltip');
                 if (tooltip) {
                   tooltip.setStyle('opacity', '1');
-<<<<<<< HEAD
                 }
                 self.tooltip.show();
               }, this.get('tooltipDelay'));
-=======
-                  self.tooltip.show();
-                }
-              }, self.get('tooltipDelay'));
->>>>>>> 3dcef086
 
               // While waiting to show tooltip, don't let other
               // mousemoves try to show tooltip too.
