'use strict';

YUI.add('juju-charm-search', function(Y) {

  var views = Y.namespace('juju.views'),
      utils = Y.namespace('juju.views.utils'),
      models = Y.namespace('juju.models'),
      // Singleton
      _instance = null,
      // Delay between a "keyup" event and the service request
      _searchDelay = 500;

<<<<<<< HEAD
  // Creates the "_instance" object
  function createInstance(config) {

    var charmStore = config.charm_store,
        app = config.app,
        container = Y.Node.create(views.Templates['charm-search-pop']({
          title: 'All Charms'
        })),
        charmsList = Y.Node.create(views.Templates['charm-search-result']({})),
        isPopupVisible = false,
        delayFilter = utils.Delayer(),
        trigger = Y.one('#charm-search-trigger'),
        testing = !!config.testing;

    Y.one(document.body).append(container);
    container.hide();

    // When you click the charm name, show the details.
    charmsList.delegate(
        'click',
        function(ev) {
          ev.preventDefault();
          showCharm(ev.target.getAttribute('href'));
        },
        'a.charm-detail');
    // When you click the deploy button, deploy.
    charmsList.delegate(
        'click',
        function(ev) {
          var url = ev.currentTarget.getData('url'),
              name = ev.currentTarget.getData('name'),
              info_url = ev.currentTarget.getData('info-url');
          if (Y.Lang.isValue(app.db.services.getById(name))) {
            // A service with the same name already exists.  Send the
            // user to a configuration page.
            app.db.notifications.add(
                new models.Notification({
                  title: 'Name already used: ' + name,
                  message: 'The service\'s default name is already in ' +
                      'use. Please configure another.',
                  level: 'info'
                })
            );
            app.fire('showCharm', {charm_data_url: info_url});
            return;
          }
          app.env.deploy(url, name, {}, function(ev) {
            if (ev.err) {
              console.log(url + ' deployment failed');
              app.db.notifications.add(
                  new models.Notification({
                    title: 'Error deploying ' + name,
                    message: 'Could not deploy the requested service.',
                    level: 'error'
                  })
              );
            } else {
              console.log(url + ' deployed');
              app.db.notifications.add(
                  new models.Notification({
                    title: 'Deployed ' + name,
                    message: 'Successfully deployed the requested service.',
                    level: 'info'
                  })
              );
            }
          });
        },
        '.charm-entry .btn');
    // When you hover over the charm, show the deploy button.
    charmsList.delegate(
        'hover',
        function(ev) {
=======
  var CharmCollectionView = Y.Base.create('CharmCollectionView', Y.View, [], {
    template: views.Templates['charm-search-result'],
    resultsTemplate: views.Templates['charm-search-result-entries'],
    initializer: function() {
      this.delay = utils.Delayer();
    },
    render: function() {
      this.get('container').setHTML(this.template({}));
    },
    events: {
      'a.charm-detail': {click: 'showDetails'},
      '.charm-entry .btn': {click: 'deploy'},
      '.charms-search-field-div button.clear': {click: 'clearSearch'},
      '.charms-search-field': {keyup: 'search'},
      '.charm-entry': {
        mouseenter: function(ev) {
>>>>>>> 3a66e326
          ev.currentTarget.one('.btn').transition({opacity: 1, duration: 0.25});
        },
        mouseleave: function(ev) {
          ev.currentTarget.one('.btn').transition({opacity: 0, duration: 0.25});
        }
      }
    },
    // This is an interface function.
    focus: function(ev) {
      this.get('container').one('.charms-search-field').focus();
    },
    clearSearch: function(ev) {
      var container = this.get('container'),
          searchField = container.one('.charms-search-field');
      this.updateList(null);
      searchField.set('value', '');
      searchField.focus();
    },
    search: function(ev) {
      var field = ev.target;
      this.updateList(null);
      // It delays the search request until the last key is pressed.
      this.delay(
        Y.bind(function() {
          this.findCharms(field.get('value'), Y.bind(function(charms) {
            this.updateList(charms);
          }, this));
        }, this),
        this.get('searchDelay'));
    },
    showDetails: function(ev) {
      ev.preventDefault();
      this.showCharm(ev.target.getAttribute('href'));
    },
    deploy: function(ev) {
      var url = ev.currentTarget.getData('url'),
          name = ev.currentTarget.getData('name'),
          info_url = ev.currentTarget.getData('info-url'),
          app = this.get('app');
      if (Y.Lang.isValue(app.db.services.getById(name))) {
        // A service with the same name already exists.  Send the
        // user to a configuration page.
        app.db.notifications.add(
            new models.Notification({
              title: 'Name already used: ' + name,
              message: 'The service\'s default name is already in ' +
                       'use. Please configure another.',
              level: 'info'
            })
        );
        app.fire('showCharm', {charm_data_url: info_url});
        return;
      }
      app.env.deploy(url, name, {}, function(ev) {
        if (ev.err) {
          console.log(url + ' deployment failed');
          app.db.notifications.add(
              new models.Notification({
                title: 'Error deploying ' + name,
                message: 'Could not deploy the requested service.',
                level: 'error'
              })
          );
        } else {
          console.log(url + ' deployed');
          app.db.notifications.add(
              new models.Notification({
                title: 'Deployed ' + name,
                message: 'Successfully deployed the requested service.',
                level: 'info'
              })
          );
        }
      });
    },
    // Create a data structrure friendly to the view
    normalizeCharms: function(charms) {
      var hash = {};
      Y.each(charms, function(charm) {
        charm.url = charm.series + '/' + charm.name;
        if (charm.owner === 'charmers') {
          charm.owner = null;
        } else {
          charm.url = '~' + charm.owner + '/' + charm.url;
        }
        charm.url = 'cs:' + charm.url;
        if (!Y.Lang.isValue(hash[charm.series])) {
          hash[charm.series] = [];
        }
        hash[charm.series].push(charm);
      });
      var series_names = Y.Object.keys(hash);
      series_names.sort();
      series_names.reverse();
      return Y.Array.map(series_names, function(name) {
        var charms = hash[name];
        charms.sort(function(a, b) { return [a.owner || '', a.name]; });
        return {series: name, charms: hash[name]};
      });
    },
    findCharms: function(query, callback) {
      var charmStore = this.get('charmStore'),
          app = this.get('app');
      charmStore.sendRequest({
        request: 'search/json?search_text=' + query,
        callback: {
          'success': Y.bind(function(io_request) {
            // To see an example of what is being obtained, look at
            // http://jujucharms.com/search/json?search_text=mysql .
            var result_set = Y.JSON.parse(
                io_request.response.results[0].responseText);
            console.log('results update', result_set);
            callback(this.normalizeCharms(result_set.results));
          }, this),
          'failure': function er(e) {
            console.error(e.error);
            app.db.notifications.add(
                new models.Notification({
                  title: 'Could not retrieve charms',
                  message: e.error,
                  level: 'error'
                })
            );
          }
        }});
    },
    updateList: function(entries) {
      var container = this.get('container'),
          list = container.one('.search-result-div');
      // Destroy old entries
      list.get('childNodes').remove(true);
      list.append(this.resultsTemplate({charms: entries}));
    },
    showCharm: function(url) {
      var app = this.get('app');
      app.navigate('/charms/' + url);
    }
  });

  // Creates the "_instance" object
  function createInstance(config) {

    var charmStore = config.charm_store,
        app = config.app,
        testing = !!config.testing,
        container = Y.Node.create(views.Templates['charm-search-pop']({
          title: 'All Charms'
        })),
        contentNode = container.one('.popover-content'),
        charmsSearchPanelNode = Y.Node.create(),
        charmsSearchPanel = new CharmCollectionView(
              { container: charmsSearchPanelNode,
                app: app,
                searchDelay: testing? 0 : _searchDelay,
                charmStore: charmStore }),
        panels =
              { charms: charmsSearchPanel},
        isPopupVisible = false,
        trigger = Y.one('#charm-search-trigger'),
        activePanelName;

    Y.one(document.body).append(container);
    container.hide();

    // The panels starts with the "charmsSearchPanel" visible.
    // Eventually we will be able to swap internal
    // panels (details panel for example).
    function setPanel(name) {
      if (name !== activePanelName) {
        var newPanel = panels[name];
        if (!Y.Lang.isValue(newPanel)) {
          throw 'Developer error: Unknown panel name ' + name;
        }
        activePanelName = name;
        contentNode.get('children').remove();
        newPanel.render();
        contentNode.append(panels[name].get('container'));
        newPanel.focus();
      }
    }
    setPanel('charms');

    // Update position if we resize the window.
    // It tries to keep the popup arrow under the charms search icon.
    Y.on('windowresize', function(e) {
      if (isPopupVisible) {
        updatePopupPosition();
      }
    });

    function hide() {
      if (isPopupVisible) {
        container.hide(!testing, {duration: 0.25});
        if (Y.Lang.isValue(trigger)) {
          trigger.one('i').replaceClass(
              'icon-chevron-up', 'icon-chevron-down');
        }
        isPopupVisible = false;
      }
    }

    function show() {
      if (!isPopupVisible) {
        container.setStyles({opacity: 0, display: 'block'});
        updatePopupPosition();
        container.show(!testing, {duration: 0.25});
        panels[activePanelName].focus();
        if (Y.Lang.isValue(trigger)) {
          trigger.one('i').replaceClass(
              'icon-chevron-down', 'icon-chevron-up');
        }
        isPopupVisible = true;
      }
    }

    function toggle() {
      if (isPopupVisible) {
        hide();
      } else {
        show();
      }
    }

    function updatePopupPosition() {
      var pos = calculatePanelPosition();
      container.setXY([pos.x, pos.y]);
      container.one('.arrow').setX(pos.arrowX);
    }

    function calculatePanelPosition() {
      var icon = Y.one('#charm-search-icon'),
          pos = icon.getXY(),
          content = Y.one('#content'),
          contentWidth = parseInt(content.getComputedStyle('width'), 10),
          containerWidth = parseInt(container.getComputedStyle('width'), 10),
          iconWidth = parseInt(icon.getComputedStyle('width'), 10);
      return {
        x: content.getX() + contentWidth - containerWidth,
        y: pos[1] + 30,
        arrowX: icon.getX() + (iconWidth / 2)
      };
    }

    if (Y.Lang.isValue(trigger)) {
      trigger.on('click', toggle);
    }

    // The public methods
    return {
      hide: hide,
      toggle: toggle,
      show: show,
      node: container
    };
  }

  // The public methods
  views.CharmSearchPopup = {
    getInstance: function(config) {
      if (!_instance) {
        _instance = createInstance(config);
      }
      return _instance;
    },
    killInstance: function() {
      if (_instance) {
        _instance.node.remove(true);
        _instance = null;
      }
    }
  };

}, '0.1.0', {
  requires: [
    'view',
    'juju-view-utils',
    'node',
    'handlebars',
    'event-hover',
    'transition'
  ]
});<|MERGE_RESOLUTION|>--- conflicted
+++ resolved
@@ -10,81 +10,6 @@
       // Delay between a "keyup" event and the service request
       _searchDelay = 500;
 
-<<<<<<< HEAD
-  // Creates the "_instance" object
-  function createInstance(config) {
-
-    var charmStore = config.charm_store,
-        app = config.app,
-        container = Y.Node.create(views.Templates['charm-search-pop']({
-          title: 'All Charms'
-        })),
-        charmsList = Y.Node.create(views.Templates['charm-search-result']({})),
-        isPopupVisible = false,
-        delayFilter = utils.Delayer(),
-        trigger = Y.one('#charm-search-trigger'),
-        testing = !!config.testing;
-
-    Y.one(document.body).append(container);
-    container.hide();
-
-    // When you click the charm name, show the details.
-    charmsList.delegate(
-        'click',
-        function(ev) {
-          ev.preventDefault();
-          showCharm(ev.target.getAttribute('href'));
-        },
-        'a.charm-detail');
-    // When you click the deploy button, deploy.
-    charmsList.delegate(
-        'click',
-        function(ev) {
-          var url = ev.currentTarget.getData('url'),
-              name = ev.currentTarget.getData('name'),
-              info_url = ev.currentTarget.getData('info-url');
-          if (Y.Lang.isValue(app.db.services.getById(name))) {
-            // A service with the same name already exists.  Send the
-            // user to a configuration page.
-            app.db.notifications.add(
-                new models.Notification({
-                  title: 'Name already used: ' + name,
-                  message: 'The service\'s default name is already in ' +
-                      'use. Please configure another.',
-                  level: 'info'
-                })
-            );
-            app.fire('showCharm', {charm_data_url: info_url});
-            return;
-          }
-          app.env.deploy(url, name, {}, function(ev) {
-            if (ev.err) {
-              console.log(url + ' deployment failed');
-              app.db.notifications.add(
-                  new models.Notification({
-                    title: 'Error deploying ' + name,
-                    message: 'Could not deploy the requested service.',
-                    level: 'error'
-                  })
-              );
-            } else {
-              console.log(url + ' deployed');
-              app.db.notifications.add(
-                  new models.Notification({
-                    title: 'Deployed ' + name,
-                    message: 'Successfully deployed the requested service.',
-                    level: 'info'
-                  })
-              );
-            }
-          });
-        },
-        '.charm-entry .btn');
-    // When you hover over the charm, show the deploy button.
-    charmsList.delegate(
-        'hover',
-        function(ev) {
-=======
   var CharmCollectionView = Y.Base.create('CharmCollectionView', Y.View, [], {
     template: views.Templates['charm-search-result'],
     resultsTemplate: views.Templates['charm-search-result-entries'],
@@ -101,7 +26,6 @@
       '.charms-search-field': {keyup: 'search'},
       '.charm-entry': {
         mouseenter: function(ev) {
->>>>>>> 3a66e326
           ev.currentTarget.one('.btn').transition({opacity: 1, duration: 0.25});
         },
         mouseleave: function(ev) {
