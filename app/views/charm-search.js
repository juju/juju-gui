--- conflicted
+++ resolved
@@ -232,7 +232,6 @@
         },
         events: {
           '.charm-nav-back': {click: 'goBack'},
-<<<<<<< HEAD
           '.btn#charm-deploy': {click: 'onCharmDeployClicked'},
           '.remove-config-file': {click: 'onFileRemove'},
           '.charm-section h4': {click: 'toggleSectionVisibility'},
@@ -288,22 +287,14 @@
             el.hide('sizeOut', {duration: 0.25});
             icon.replaceClass('icon-chevron-down', 'icon-chevron-right');
           }
-=======
-          '.btn': {click: 'onCharmDeployClicked'},
-          '.charm-section h4': {click: toggleSectionVisibility}
->>>>>>> d7d0f246
         },
         goBack: function(ev) {
           ev.halt();
           this.fire('changePanel', { name: 'charms' });
         },
         onCharmDeployClicked: function(evt) {
-<<<<<<< HEAD
-          // XXX: Look in utils for validator called 'validate'.
           // TODO select the right config, use a file if they uploaded one,
           // otherwise scrape out the config form and use those values
-=======
->>>>>>> d7d0f246
           var container = this.get('container'),
               app = this.get('app'),
               serviceName = container.one('#service-name').get('value'),
