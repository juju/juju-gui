'use strict';

YUI.add('juju-charm-search', function(Y) {

  var views = Y.namespace('juju.views'),
      utils = Y.namespace('juju.views.utils'),
      models = Y.namespace('juju.models'),
      // Singleton
      _instance = null;

  var toggleSectionVisibility = function(ev) {
    var el = ev.currentTarget.ancestor('.charm-section')
                .one('.collapsible'),
        icon = ev.currentTarget.one('i');
    icon = ev.currentTarget.one('i');
    if (el.getStyle('height') === '0px') {
      el.show('sizeIn', {duration: 0.25, width: null});
      icon.replaceClass('icon-chevron-up', 'icon-chevron-down');
    } else {
      el.hide('sizeOut', {duration: 0.25, width: null});
      icon.replaceClass('icon-chevron-down', 'icon-chevron-up');
    }
  };

  var CharmCollectionView = Y.Base.create('CharmCollectionView', Y.View, [], {
    template: views.Templates['charm-search-result'],
    events: {
      'a.charm-detail': {click: 'showDetails'},
      '.charm-entry .btn.deploy': {click: 'showConfiguration'},
      '.charm-entry': {
        mouseenter: function(ev) {
          ev.currentTarget.all('.btn').transition({opacity: 1, duration: 0.25});
        },
        mouseleave: function(ev) {
          ev.currentTarget.all('.btn').transition({opacity: 0, duration: 0.25});
        }
      }
    },
    // Set searchText to cause the results to be found and rendered.
    // Set defaultSeries to cause all the results for the default series to be
    // found and rendered.
    initializer: function() {
      var self = this;
      this.after('searchTextChange', function(ev) {
        this.set('resultEntries', null);
        if (ev.newVal) {
          this.get('charmStore').find(
              ev.newVal,
              { success: function(charms) {
                self.set('resultEntries', charms);
              },
              failure: Y.bind(this._showErrors, this),
              defaultSeries: this.get('defaultSeries'),
              list: this.get('charms')
              });
        }
      });
      this.after('defaultSeriesChange', function(ev) {
        this.set('defaultEntries', null);
        if (ev.newVal) {
          this.get('charmStore').find(
              {series: ev.newVal, owner: 'charmers'},
              { success: function(charms) {
                self.set('defaultEntries', charms);
              },
              failure: Y.bind(this._showErrors, this),
              defaultSeries: this.get('defaultSeries'),
              list: this.get('charms')
              });
        }
      });
      this.after('defaultEntriesChange', function() {
        if (!this.get('searchText')) {
          this.render();
        }
      });
      this.after('resultEntriesChange', function() {
        this.render();
      });
    },
    render: function() {
      var container = this.get('container'),
          searchText = this.get('searchText'),
          defaultEntries = this.get('defaultEntries'),
          resultEntries = this.get('resultEntries'),
          raw_entries = searchText ? resultEntries : defaultEntries,
          entries = raw_entries && raw_entries.map(
              function(data) {
                return {
                  series: data.series,
                  charms: data.charms.map(
                      function(charm) { return charm.getAttrs(); })
                };
              }
          );
      container.setHTML(this.template({ charms: entries }));
      return this;
    },
    showDetails: function(ev) {
      ev.halt();
      this.fire(
          'changePanel',
          { name: 'description',
            charmId: ev.target.getAttribute('href') });
    },
    showConfiguration: function(ev) {
      // Without the ev.halt the 'outside' click handler is getting
      // called which immediately closes the panel.
      ev.halt();
      this.fire(
          'changePanel',
          { name: 'configuration',
            charmId: ev.currentTarget.getData('url')});
    },
    // Create a data structure friendly to the view
    normalizeCharms: function(charms) {
      var hash = {},
          defaultSeries = this.get('defaultSeries');
      Y.each(charms, function(charm) {
        charm.url = charm.series + '/' + charm.name;
        if (charm.owner === 'charmers') {
          charm.owner = null;
        } else {
          charm.url = '~' + charm.owner + '/' + charm.url;
        }
        charm.url = 'cs:' + charm.url;
        if (!Y.Lang.isValue(hash[charm.series])) {
          hash[charm.series] = [];
        }
        hash[charm.series].push(charm);
      });
      var series_names = Y.Object.keys(hash);
      series_names.sort(function(a, b) {
        if ((a === defaultSeries && b !== defaultSeries) || a > b) {
          return -1;
        } else if ((a !== defaultSeries && b === defaultSeries) || a < b) {
          return 1;
        } else {
          return 0;
        }
      });
      return Y.Array.map(series_names, function(name) {
        var charms = hash[name];
        charms.sort(function(a, b) {
          // If !a.owner, that means it is owned by charmers.
          if ((!a.owner && b.owner) || (a.owner < b.owner)) {
            return -1;
          } else if ((a.owner && !b.owner) || (a.owner > b.owner)) {
            return 1;
          } else if (a.name < b.name) {
            return -1;
          } else if (a.name > b.name) {
            return 1;
          } else {
            return 0;
          }
        });
        return {series: name, charms: hash[name]};
      });
    },
    findCharms: function(query, callback) {
      var charmStore = this.get('charmStore'),
          db = this.get('db');
      charmStore.sendRequest({
        request: 'search/json?search_text=' + query,
        callback: {
          'success': Y.bind(function(io_request) {
            // To see an example of what is being obtained, look at
            // http://jujucharms.com/search/json?search_text=mysql .
            var result_set = Y.JSON.parse(
                io_request.response.results[0].responseText);
            console.log('results update', result_set);
            callback(this.normalizeCharms(result_set.results));
          }, this),
          'failure': function er(e) {
            console.error(e.error);
            db.notifications.add(
                new models.Notification({
                  title: 'Could not retrieve charms',
                  message: e.error,
                  level: 'error'
                })
            );
          }}});
    },
    _showErrors: function(e) {
      console.error(e.error);
      this.get('db').notifications.add(
          new models.Notification({
            title: 'Could not retrieve charms',
            message: e.error,
            level: 'error'
          })
      );
    }
  });
  views.CharmCollectionView = CharmCollectionView;

  var CharmDescriptionView = Y.Base.create(
      'CharmDescriptionView', Y.View, [views.JujuBaseView], {
        template: views.Templates['charm-description'],
        events: {
          '.charm-nav-back': {click: 'goBack'},
          '.btn': {click: 'deploy'},
          '.charm-section h4': {click: toggleSectionVisibility}
        },
        initializer: function() {
          this.bindModelView(this.get('model'));
        },
        render: function() {
          var container = this.get('container'),
              charm = this.get('model');
          if (Y.Lang.isValue(charm)) {
            container.setHTML(this.template(charm.getAttrs()));
            container.all('i.icon-chevron-right').each(function(el) {
              el.ancestor('.charm-section').one('div')
                .setStyle('height', '0px');
            });
          } else {
            container.setHTML(
                '<div class="alert">Waiting on charm data...</div>');
          }
          return this;
        },
        goBack: function(ev) {
          ev.halt();
          this.fire('changePanel', { name: 'charms' });
        },
        deploy: function(ev) {
          ev.halt();
          this.fire(
              'changePanel',
              { name: 'configuration',
                charmId: ev.currentTarget.getData('url')});
        }
      });

  views.CharmDescriptionView = CharmDescriptionView;

  var CharmConfigurationView = Y.Base.create(
      'CharmConfigurationView', Y.View, [views.JujuBaseView], {
        template: views.Templates['charm-pre-configuration'],
        tooltip: null,
        configFileContent: null,
        initializer: function() {
          this.bindModelView(this.get('model'));
        },
        render: function() {
          var container = this.get('container'),
              charm = this.get('model'),
              config = charm && charm.get('config'),
              settings = config && utils.extractServiceSettings(
                  config.options),
              self = this;
          if (charm && charm.loaded) {
            container.setHTML(this.template(
                { charm: charm.getAttrs(),
                  settings: settings}));
            // Set up entry description overlay.
            this.setupOverlay(container);
            // This does not work via delegation.
            container.one('.charm-panel').after(
                'scroll', Y.bind(this._moveTooltip, this));
          } else {
            container.setHTML(
                '<div class="alert">Waiting on charm data...</div>');
          }
          return this;
        },
        events: {
          '.btn.cancel': {click: 'goBack'},
          '.btn.deploy': {click: 'onCharmDeployClicked'},
          '.charm-section h4': {click: toggleSectionVisibility},
          '.config-file-upload-widget': {change: 'onFileChange'},
          '.config-file-upload-overlay': {click: 'onOverlayClick'},
          '.config-field': {focus: 'showDescription',
            blur: 'hideDescription'},
          'input.config-field[type=checkbox]':
              {click: function(evt) {evt.target.focus();}}
        },
        _moveTooltip: function() {
          if (this.tooltip.field &&
              Y.DOM.inRegion(
              this.tooltip.field.getDOMNode(),
              this.tooltip.panelRegion,
              true)) {
            var targetRect = this.tooltip.field.getClientRect();
            if (targetRect) {
              var widget = this.tooltip.get('boundingBox'),
                  tooltipWidth = widget.get('clientWidth'),
                  tooltipHeight = widget.get('clientHeight'),
                  y_offset = (tooltipHeight - targetRect.height) / 2;
              this.tooltip.move(  // These are the x, y coordinates.
                  [this.tooltip.panel.getX() - tooltipWidth - 15,
                   targetRect.top - y_offset]);
              if (!this.tooltip.get('visible')) {
                this.tooltip.show();
              }
            }
          } else if (this.tooltip.get('visible')) {
            this.tooltip.hide();
          }
        },
        showDescription: function(evt) {
          //console.log('focus', evt, evt.target.getXY());
          var controlGroup = evt.target.ancestor('.control-group'),
              node = controlGroup.one('.control-description'),
              text = node.get('text').trim();
          //console.log(text);
          this.tooltip.setStdModContent('body', text);
          this.tooltip.field = evt.target;
          this.tooltip.panel = this.tooltip.field.ancestor(
              '.charm-panel');
          // Stash for speed.
          this.tooltip.panelRegion = Y.DOM.region(
              this.tooltip.panel.getDOMNode());
          this._moveTooltip();
        },
        hideDescription: function(evt) {
          //console.log('focus', evt, evt.target.getXY());
          this.tooltip.hide();
          delete this.tooltip.field;
        },
        onOverlayClick: function(evt) {
          var container = this.get('container');
          if (this.configFileContent) {
            this.onFileRemove();
          } else {
            container.one('.config-file-upload-widget').getDOMNode().click();
          }
        },
        onFileChange: function(evt) {
          var container = this.get('container');
          console.log('onFileChange:', evt);
          this.fileInput = evt.target;
          var file = this.fileInput.get('files').shift(),
              reader = new FileReader();
          container.one('.config-file-name').setContent(file.name);
          reader.onerror = Y.bind(this.onFileError, this);
          reader.onload = Y.bind(this.onFileLoaded, this);
          reader.readAsText(file);
          container.one('.config-file-upload-overlay')
            .setContent('Remove file');
        },
        onFileRemove: function() {
          var container = this.get('container');
          this.configFileContent = null;
          container.one('.config-file-name').setContent('');
          container.one('.charm-settings').show();
          // Replace the file input node.  There does not appear to be any way
          // to reset the element, so the only option is this rather crude
          // replacement.  It actually works well in practice.
          this.fileInput.replace(Y.Node.create('<input type="file"/>')
                                 .addClass('config-file-upload-widget'));
          this.fileInput = container.one('.config-file-upload-widget');
          container.one('.config-file-upload-overlay')
            .setContent('Use configuration file');
        },
        onFileLoaded: function(evt) {
          this.configFileContent = evt.target.result;

          if (!this.configFileContent) {
            // Some file read errors don't go through the error handler as
            // expected but instead return an empty string.  Warn the user if
            // this happens.
            var db = this.get('db');
            db.notifications.add(
                new models.Notification({
                  title: 'Configuration file error',
                  message: 'The configuration file loaded is empty.  ' +
                      'Do you have read access?',
                  level: 'error'
                }));
          }
          this.get('container').one('.charm-settings').hide();
        },
        onFileError: function(evt) {
          console.log('onFileError:', evt);
          var msg;
          switch (evt.target.error.code) {
            case evt.target.error.NOT_FOUND_ERR:
              msg = 'File not found';
              break;
            case evt.target.error.NOT_READABLE_ERR:
              msg = 'File is not readable';
              break;
            case evt.target.error.ABORT_ERR:
              break; // noop
            default:
              msg = 'An error occurred reading this file.';
          }
          if (msg) {
            var db = this.get('db');
            db.notifications.add(
                new models.Notification({
                  title: 'Error reading configuration file',
                  message: msg,
                  level: 'error'
                }));
          }
          return;
        },
        goBack: function(ev) {
          ev.halt();
          this.fire('changePanel', { name: 'charms' });
        },
        onCharmDeployClicked: function(evt) {
          var container = this.get('container'),
              db = this.get('db'),
              env = this.get('env'),
              serviceName = container.one('#service-name').get('value'),
              numUnits = container.one('#number-units').get('value'),
              charm = this.get('model'),
              url = charm.get('id'),
              config = utils.getElementsValuesMapping(container,
                  '#service-config .config-field');
          // The service names must be unique.  It is an error to deploy a
          // service with same name.
          var existing_service = db.services.getById(serviceName);
          if (Y.Lang.isValue(existing_service)) {
            console.log('Attempting to add service of the same name: ' +
                        serviceName);
            db.notifications.add(
                new models.Notification({
                  title: 'Attempting to deploy service ' + serviceName,
                  message: 'A service with that name already exists.',
                  level: 'error'
                }));
            return;
          }
          if (this.configFileContent) {
            config = null;
          }
          numUnits = parseInt(numUnits, 10);
          env.deploy(url, serviceName, config, this.configFileContent,
              numUnits, function(ev) {
                if (ev.err) {
                  console.log(url + ' deployment failed');
                  db.notifications.add(
                      new models.Notification({
                        title: 'Error deploying ' + serviceName,
                        message: 'Could not deploy the requested service.',
                        level: 'error'
                      }));
                } else {
                  console.log(url + ' deployed');
                  db.notifications.add(
                      new models.Notification({
                        title: 'Deployed ' + serviceName,
                        message: 'Successfully deployed the requested service.',
                        level: 'info'
                      })
                  );
                  // Add service to the db and re-render for immediate display
                  // on the front page.
                  var service = new models.Service({
                    id: serviceName,
                    charm: charm.get('id'),
                    unit_count: 0,  // No units yet.
                    loaded: false,
                    config: config
                  });
                  db.services.add([service]);
                  // Force refresh.
                  db.fire('update');
                }
              });
          this.goBack(evt);
        },
        setupOverlay: function(container) {
          var self = this;
          container.appendChild(Y.Node.create('<div/>'))
            .set('id', 'tooltip');
          self.tooltip = new Y.Overlay({ srcNode: '#tooltip',
            visible: false});
          this.tooltip.render();
        }
      });

  views.CharmConfigurationView = CharmConfigurationView;

  // Creates the "_instance" object
  function createInstance(config) {

    var charmStore = config.charm_store,
        charms = new models.CharmList(),
        app = config.app,
        testing = !!config.testing,
        container = Y.Node.create(views.Templates['charm-search-pop']({
          title: 'All Charms'
        })),
        contentNode = container.one('.popover-content'),
        charmsSearchPanelNode = Y.Node.create(),
        charmsSearchPanel = new CharmCollectionView(
              { container: charmsSearchPanelNode,
<<<<<<< HEAD
                env: app.env,
                db: app.db,
                charmStore: charmStore }),
=======
                app: app,
                charmStore: charmStore,
                charms: charms }),
>>>>>>> 7cf90bea
        descriptionPanelNode = Y.Node.create(),
        descriptionPanel = new CharmDescriptionView(
              { container: descriptionPanelNode,
                env: app.env,
                db: app.db}),
        configurationPanelNode = Y.Node.create(),
        configurationPanel = new CharmConfigurationView(
              { container: configurationPanelNode,
                env: app.env,
                db: app.db}),
        panels =
              { charms: charmsSearchPanel,
                description: descriptionPanel,
                configuration: configurationPanel },
        isPopupVisible = false,
        trigger = Y.one('#charm-search-trigger'),
        searchField = Y.one('#charm-search-field'),
        ENTER = Y.Node.DOM_EVENTS.key.eventDef.KEY_MAP.enter,
        activePanelName;

    Y.one(document.body).append(container);
    container.hide();

    function setPanel(config) {
      if (config.name !== activePanelName) {
        var newPanel = panels[config.name];
        if (!Y.Lang.isValue(newPanel)) {
          throw 'Developer error: Unknown panel name ' + config.name;
        }
        activePanelName = config.name;
        contentNode.get('children').remove();
        contentNode.append(panels[config.name].get('container'));
        if (config.charmId) {
          newPanel.set('model', null); // Clear out the old.
          var charm = charms.getById(config.charmId);
          if (charm.loaded) {
            newPanel.set('model', charm);
          } else {
            charm.load(charmStore, function(err, response) {
              if (err) {
                console.log('error loading charm', response);
                newPanel.fire('changePanel', {name: 'charms'});
              } else {
                newPanel.set('model', charm);
              }
            });
          }
        } else { // This is the search panel.
          newPanel.render();
        }
      }
    }

    Y.Object.each(panels, function(panel) {
      panel.on('changePanel', setPanel);
    });
    // The panel starts with the "charmsSearchPanel" visible.
    setPanel({name: 'charms'});

    // Update position if we resize the window.
    // It tries to keep the popup arrow under the charms search icon.
    Y.on('windowresize', function(e) {
      if (isPopupVisible) {
        updatePopupPosition();
      }
    });

    function hide() {
      if (isPopupVisible) {
        container.hide(!testing, {duration: 0.25});
        if (Y.Lang.isValue(trigger)) {
          trigger.one('i').replaceClass(
              'icon-chevron-up', 'icon-chevron-down');
        }
        isPopupVisible = false;
      }
    }
    container.on('clickoutside', hide);

    function show() {
      if (!isPopupVisible) {
        container.setStyles({opacity: 0, display: 'block'});
        updatePopupPosition();
        container.show(!testing, {duration: 0.25});
        if (Y.Lang.isValue(trigger)) {
          trigger.one('i').replaceClass(
              'icon-chevron-down', 'icon-chevron-up');
        }
        isPopupVisible = true;
      }
    }

    function toggle(ev) {
      if (Y.Lang.isValue(ev)) {
        // This is important to not have the clickoutside handler immediately
        // undo a "show".
        ev.halt();
      }
      if (isPopupVisible) {
        hide();
      } else {
        show();
      }
    }

    function updatePopupPosition() {
      var pos = calculatePanelPosition();
      container.setXY([pos.x, pos.y]);
      container.one('.arrow').setX(pos.arrowX);
    }

    function calculatePanelPosition() {
      var icon = Y.one('#charm-search-icon'),
          pos = icon.getXY(),
          content = Y.one('#content'),
          contentWidth = parseInt(content.getComputedStyle('width'), 10),
          containerWidth = parseInt(container.getComputedStyle('width'), 10),
          iconWidth = parseInt(icon.getComputedStyle('width'), 10);
      return {
        x: content.getX() + contentWidth - containerWidth,
        y: pos[1] + 30,
        arrowX: icon.getX() + (iconWidth / 2)
      };
    }

    if (Y.Lang.isValue(trigger)) {
      trigger.on('click', toggle);
    }

    var handleKeyDown = function(ev) {
      if (ev.keyCode === ENTER) {
        ev.halt(true);
        show();
        charmsSearchPanel.set('searchText', ev.target.get('value'));
        setPanel({name: 'charms'});
      }
    };

    var handleFocus = function(ev) {
      if (ev.target.get('value').trim() === 'Search for a charm') {
        ev.target.set('value', '');
      }
    };

    var handleBlur = function(ev) {
      if (ev.target.get('value').trim() === '') {
        ev.target.set('value', 'Search for a charm');
        charmsSearchPanel.set('searchText', '');
      }
    };

    if (searchField) {
      searchField.on('keydown', handleKeyDown);
      searchField.on('blur', handleBlur);
      searchField.on('focus', handleFocus);
    }

    // The public methods
    return {
      hide: hide,
      toggle: toggle,
      show: show,
      node: container,
      setDefaultSeries: function(series) {
        charmsSearchPanel.set('defaultSeries', series);
      }
    };
  }

  // The public methods
  views.CharmSearchPopup = {
    getInstance: function(config) {
      if (!_instance) {
        _instance = createInstance(config);
      }
      return _instance;
    },
    killInstance: function() {
      if (_instance) {
        _instance.node.remove(true);
        _instance = null;
      }
    }
  };

}, '0.1.0', {
  requires: [
    'view',
    'juju-view-utils',
    'node',
    'handlebars',
    'event-hover',
    'transition',
    'event-key',
    'event-outside',
    'widget-anim',
    'overlay',
    'svg-layouts',
    'dom-core',
    'juju-models'
  ]
});<|MERGE_RESOLUTION|>--- conflicted
+++ resolved
@@ -493,15 +493,10 @@
         charmsSearchPanelNode = Y.Node.create(),
         charmsSearchPanel = new CharmCollectionView(
               { container: charmsSearchPanelNode,
-<<<<<<< HEAD
                 env: app.env,
                 db: app.db,
+                charms: charms,
                 charmStore: charmStore }),
-=======
-                app: app,
-                charmStore: charmStore,
-                charms: charms }),
->>>>>>> 7cf90bea
         descriptionPanelNode = Y.Node.create(),
         descriptionPanel = new CharmDescriptionView(
               { container: descriptionPanelNode,
