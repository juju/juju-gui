'use strict';

YUI.add('juju-charm-search', function(Y) {

  var views = Y.namespace('juju.views'),
      utils = Y.namespace('juju.views.utils'),
      models = Y.namespace('juju.models'),
      // Singleton
      _instance = null;

  var toggleSectionVisibility = function(ev) {
    var el = ev.currentTarget.ancestor('.charm-section')
                .one('.collapsible'),
        icon = ev.currentTarget.one('i');
    icon = ev.currentTarget.one('i');
    if (el.getStyle('height') === '0px') {
      el.show('sizeIn', {duration: 0.25, width: null});
      icon.replaceClass('icon-chevron-right', 'icon-chevron-down');
    } else {
      el.hide('sizeOut', {duration: 0.25, width: null});
      icon.replaceClass('icon-chevron-down', 'icon-chevron-right');
    }
  };

  var CharmCollectionView = Y.Base.create('CharmCollectionView', Y.View, [], {
    template: views.Templates['charm-search-result'],
    events: {
      'a.charm-detail': {click: 'showDetails'},
      '.charm-entry .btn.deploy': {click: 'showConfiguration'},
      '.charm-entry': {
        mouseenter: function(ev) {
          ev.currentTarget.all('.btn').transition({opacity: 1, duration: 0.25});
        },
        mouseleave: function(ev) {
          ev.currentTarget.all('.btn').transition({opacity: 0, duration: 0.25});
        }
      }
    },
    // Set searchText to cause the results to be found and rendered.
    // Set defaultSeries to cause all the results for the default series to be
    // found and rendered.
    initializer: function() {
      var self = this;
      this.after('searchTextChange', function(ev) {
        this.set('resultEntries', null);
        if (ev.newVal) {
          this.get('charmStore').find(
              ev.newVal,
              { success: function(charms) {
                self.set('resultEntries', charms);
              },
              failure: Y.bind(this._showErrors, this),
              defaultSeries: this.get('defaultSeries')
              });
        }
      });
      this.after('defaultSeriesChange', function(ev) {
        this.set('defaultEntries', null);
        if (ev.newVal) {
          this.get('charmStore').find(
              {series: ev.newVal, owner: 'charmers'},
              { success: function(charms) {
                self.set('defaultEntries', charms);
              },
              failure: Y.bind(this._showErrors, this),
              defaultSeries: this.get('defaultSeries')
              });
        }
      });
      this.after('defaultEntriesChange', function() {
        if (!this.get('searchText')) {
          this.render();
        }
      });
      this.after('resultEntriesChange', function() {
        this.render();
      });
    },
    render: function() {
      var container = this.get('container'),
          searchText = this.get('searchText'),
          defaultEntries = this.get('defaultEntries'),
          resultEntries = this.get('resultEntries'),
          entries = searchText ? resultEntries : defaultEntries;
      container.setHTML(this.template({charms: entries}));
      return this;
    },
    showDetails: function(ev) {
      ev.halt();
      this.fire(
          'changePanel',
          { name: 'description',
            charmId: ev.target.getAttribute('href') });
    },
    showConfiguration: function(ev) {
      // Without the ev.halt the 'outside' click handler is getting
      // called which immediately closes the panel.
      ev.halt();
      this.fire(
          'changePanel',
          { name: 'configuration',
            charmId: ev.currentTarget.getData('url')});
    },
<<<<<<< HEAD
    // Create a data structure friendly to the view
    normalizeCharms: function(charms) {
      var hash = {},
          defaultSeries = this.get('defaultSeries');
      Y.each(charms, function(charm) {
        charm.url = charm.series + '/' + charm.name;
        if (charm.owner === 'charmers') {
          charm.owner = null;
        } else {
          charm.url = '~' + charm.owner + '/' + charm.url;
        }
        charm.url = 'cs:' + charm.url;
        if (!Y.Lang.isValue(hash[charm.series])) {
          hash[charm.series] = [];
        }
        hash[charm.series].push(charm);
      });
      var series_names = Y.Object.keys(hash);
      series_names.sort(function(a, b) {
        if ((a === defaultSeries && b !== defaultSeries) || a > b) {
          return -1;
        } else if ((a !== defaultSeries && b === defaultSeries) || a < b) {
          return 1;
        } else {
          return 0;
        }
      });
      return Y.Array.map(series_names, function(name) {
        var charms = hash[name];
        charms.sort(function(a, b) {
          // If !a.owner, that means it is owned by charmers.
          if ((!a.owner && b.owner) || (a.owner < b.owner)) {
            return -1;
          } else if ((a.owner && !b.owner) || (a.owner > b.owner)) {
            return 1;
          } else if (a.name < b.name) {
            return -1;
          } else if (a.name > b.name) {
            return 1;
          } else {
            return 0;
          }
        });
        return {series: name, charms: hash[name]};
      });
    },
    findCharms: function(query, callback) {
      var charmStore = this.get('charmStore'),
          db = this.get('db');
      charmStore.sendRequest({
        request: 'search/json?search_text=' + query,
        callback: {
          'success': Y.bind(function(io_request) {
            // To see an example of what is being obtained, look at
            // http://jujucharms.com/search/json?search_text=mysql .
            var result_set = Y.JSON.parse(
                io_request.response.results[0].responseText);
            console.log('results update', result_set);
            callback(this.normalizeCharms(result_set.results));
          }, this),
          'failure': function er(e) {
            console.error(e.error);
            db.notifications.add(
                new models.Notification({
                  title: 'Could not retrieve charms',
                  message: e.error,
                  level: 'error'
                })
            );
          }
        }});
=======
    _showErrors: function(e) {
      console.error(e.error);
      this.get('app').db.notifications.add(
          new models.Notification({
            title: 'Could not retrieve charms',
            message: e.error,
            level: 'error'
          })
      );
>>>>>>> 8b918556
    }
  });
  views.CharmCollectionView = CharmCollectionView;

  var CharmDescriptionView = Y.Base.create(
      'CharmDescriptionView', Y.View, [views.JujuBaseView], {
        template: views.Templates['charm-description'],
        events: {
          '.charm-nav-back': {click: 'goBack'},
          '.btn': {click: 'deploy'},
          '.charm-section h4': {click: toggleSectionVisibility}
        },
        initializer: function() {
          this.bindModelView(this.get('model'));
        },
        render: function() {
          var container = this.get('container'),
              charm = this.get('model');
          if (Y.Lang.isValue(charm)) {
            container.setHTML(this.template(charm.getAttrs()));
            container.all('i.icon-chevron-right').each(function(el) {
              el.ancestor('.charm-section').one('div')
                .setStyle('height', '0px');
            });
          } else {
            container.setHTML(
                '<div class="alert">Waiting on charm data...</div>');
          }
          return this;
        },
        goBack: function(ev) {
          ev.halt();
          this.fire('changePanel', { name: 'charms' });
        },
        deploy: function(ev) {
          ev.halt();
          this.fire(
              'changePanel',
              { name: 'configuration',
                charmId: ev.currentTarget.getData('url')});
        }
      });

  views.CharmDescriptionView = CharmDescriptionView;

  var CharmConfigurationView = Y.Base.create(
      'CharmCollectionView', Y.View, [views.JujuBaseView], {
        template: views.Templates['charm-pre-configuration'],
        tooltip: null,
        configFileContent: null,
        initializer: function() {
          this.bindModelView(this.get('model'));
        },
        render: function() {
          var container = this.get('container'),
              charm = this.get('model'),
              config = charm && charm.get('config'),
              settings = config && utils.extractServiceSettings(
                  config.options),
              self = this;
          if (charm && charm.loaded) {
            container.setHTML(this.template(
                { charm: charm.getAttrs(),
                  settings: settings}));
            // Set up entry description overlay.
            this.setupOverlay(container);
            // This does not work via delegation.
            container.one('.charm-panel').after(
                'scroll', Y.bind(this._moveTooltip, this));
          } else {
            container.setHTML(
                '<div class="alert">Waiting on charm data...</div>');
          }
          return this;
        },
        events: {
          '.charm-nav-back': {click: 'goBack'},
          '.btn#charm-deploy': {click: 'onCharmDeployClicked'},
          '.remove-config-file': {click: 'onFileRemove'},
          '.charm-section h4': {click: toggleSectionVisibility},
          '.config-file-upload': {change: 'onFileChange'},
          '.config-field': {focus: 'showDescription',
            blur: 'hideDescription'},
          'input.config-field[type=checkbox]':
              {click: function(evt) {evt.target.focus();}}
        },
        _moveTooltip: function() {
          if (Y.DOM.inRegion(
              this.tooltip.field.getDOMNode(),
              this.tooltip.panelRegion,
              true)) {
            var targetRect = this.tooltip.field.getClientRect();
            if (targetRect) {
              var widget = this.tooltip.get('boundingBox'),
                  tooltipWidth = widget.get('clientWidth'),
                  tooltipHeight = widget.get('clientHeight'),
                  y_offset = (tooltipHeight - targetRect.height) / 2;
              this.tooltip.move(  // These are the x, y coordinates.
                  [this.tooltip.panel.getX() - tooltipWidth - 15,
                   targetRect.top - y_offset]);
              if (!this.tooltip.get('visible')) {
                this.tooltip.show();
              }
            }
          } else if (this.tooltip.get('visible')) {
            this.tooltip.hide();
          }
        },
        showDescription: function(evt) {
          //console.log('focus', evt, evt.target.getXY());
          var controlGroup = evt.target.ancestor('.control-group'),
              node = controlGroup.one('.control-description'),
              text = node.get('text').trim();
          //console.log(text);
          this.tooltip.setStdModContent('body', text);
          this.tooltip.field = evt.target;
          this.tooltip.panel = this.tooltip.field.ancestor(
              '#juju-search-charm-panel');
          // Stash for speed.
          this.tooltip.panelRegion = Y.DOM.region(
              this.tooltip.panel.getDOMNode());
          this._moveTooltip();
        },
        hideDescription: function(evt) {
          //console.log('focus', evt, evt.target.getXY());
          this.tooltip.hide();
        },
        onFileChange: function(evt) {
          console.log('onFileChange:', evt);
          this.fileInput = evt.target;
          var file = this.fileInput.get('files').shift(),
              reader = new FileReader();
          reader.onerror = Y.bind(this.onFileError, this);
          reader.onload = Y.bind(this.onFileLoaded, this);
          reader.readAsText(file);
        },
        onFileRemove: function(evt) {
          var container = this.get('container');
          this.configFileContent = null;
          container.one('.remove-config-file').addClass('hidden');
          container.one('.charm-settings').show();
          // Replace the file input node.  There does not appear to be any way
          // to reset the element, so the only option is this rather crude
          // replacement.  It actually works well in practice.
          var button = container.one('.remove-config-file');
          this.fileInput.replace(Y.Node.create('<input type="file"/>')
                                 .addClass('config-file-upload'));
          this.fileInput = container.one('.remove-config-file');
        },
        onFileLoaded: function(evt) {
          this.configFileContent = evt.target.result;

          if (!this.configFileContent) {
            // Some file read errors don't go through the error handler as
            // expected but instead return an empty string.  Warn the user if
            // this happens.
            var db = this.get('db');
            db.notifications.add(
                new models.Notification({
                  title: 'Configuration file error',
                  message: 'The configuration file loaded is empty.  ' +
                      'Do you have read access?',
                  level: 'error'
                }));
          }
          this.get('container').one('.charm-settings').hide();
          this.get('container').one('.remove-config-file')
            .removeClass('hidden');
          console.log(this.configFileContent);
        },
        onFileError: function(evt) {
          console.log('onFileError:', evt);
          var msg;
          switch (evt.target.error.code) {
            case evt.target.error.NOT_FOUND_ERR:
              msg = 'File not found';
              break;
            case evt.target.error.NOT_READABLE_ERR:
              msg = 'File is not readable';
              break;
            case evt.target.error.ABORT_ERR:
              break; // noop
            default:
              msg = 'An error occurred reading this file.';
          }
          if (msg) {
            var db = this.get('db');
            db.notifications.add(
                new models.Notification({
                  title: 'Error reading configuration file',
                  message: msg,
                  level: 'error'
                }));
          }
          return;
        },
        goBack: function(ev) {
          ev.halt();
          this.fire('changePanel', { name: 'charms' });
        },
        onCharmDeployClicked: function(evt) {
          var container = this.get('container'),
              db = this.get('db'),
              env = this.get('env'),
              serviceName = container.one('#service-name').get('value'),
              numUnits = container.one('#number-units').get('value'),
              charm = this.get('model'),
              url = charm.get('id'),
              config = utils.getElementsValuesMapping(container,
                  '#service-config .config-field');
          // The service names must be unique.  It is an error to deploy a
          // service with same name.
          var existing_service = db.services.getById(serviceName);
          if (Y.Lang.isValue(existing_service)) {
            console.log('Attempting to add service of the same name: ' +
                        serviceName);
            db.notifications.add(
                new models.Notification({
                  title: 'Attempting to deploy service ' + serviceName,
                  message: 'A service with that name already exists.',
                  level: 'error'
                }));
            return;
          }
          if (this.configFileContent) {
            config = null;
          }
          numUnits = parseInt(numUnits, 10);
          env.deploy(url, serviceName, config, this.configFileContent,
              numUnits, function(ev) {
                if (ev.err) {
                  console.log(url + ' deployment failed');
                  db.notifications.add(
                      new models.Notification({
                        title: 'Error deploying ' + serviceName,
                        message: 'Could not deploy the requested service.',
                        level: 'error'
                      }));
                } else {
                  console.log(url + ' deployed');
                  db.notifications.add(
                      new models.Notification({
                        title: 'Deployed ' + serviceName,
                        message: 'Successfully deployed the requested service.',
                        level: 'info'
                      })
                  );
                  // Add service to the db and re-render for immediate display
                  // on the front page.
                  var service = new models.Service({
                    id: serviceName,
                    charm: charm.get('id'),
                    unit_count: 0,  // No units yet.
                    loaded: false,
                    config: config
                  });
                  db.services.add([service]);
                  // Force refresh.
                  db.fire('update');
                }
              });
          this.goBack(evt);
        },
        setupOverlay: function(container) {
          var self = this;
          container.appendChild(Y.Node.create('<div/>'))
            .set('id', 'tooltip');
          self.tooltip = new Y.Overlay({ srcNode: '#tooltip',
            visible: false});
          this.tooltip.render();
        }
      });

  views.CharmConfigurationView = CharmConfigurationView;

  // Creates the "_instance" object
  function createInstance(config) {

    var charmStore = config.charm_store,
        charms = new models.CharmList(),
        app = config.app,
        testing = !!config.testing,
        container = Y.Node.create(views.Templates['charm-search-pop']({
          title: 'All Charms'
        })),
        contentNode = container.one('.popover-content'),
        charmsSearchPanelNode = Y.Node.create(),
        charmsSearchPanel = new CharmCollectionView(
              { container: charmsSearchPanelNode,
                app: app,
                charmStore: charmStore }),
        descriptionPanelNode = Y.Node.create(),
        descriptionPanel = new CharmDescriptionView(
              { container: descriptionPanelNode,
                app: app }),
        configurationPanelNode = Y.Node.create(),
        configurationPanel = new CharmConfigurationView(
              { container: configurationPanelNode,
                app: app}),
        panels =
              { charms: charmsSearchPanel,
                description: descriptionPanel,
                configuration: configurationPanel },
        isPopupVisible = false,
        trigger = Y.one('#charm-search-trigger'),
        searchField = Y.one('#charm-search-field'),
        ENTER = Y.Node.DOM_EVENTS.key.eventDef.KEY_MAP.enter,
        activePanelName;

    Y.one(document.body).append(container);
    container.hide();

    function setPanel(config) {
      if (config.name !== activePanelName) {
        var newPanel = panels[config.name];
        if (!Y.Lang.isValue(newPanel)) {
          throw 'Developer error: Unknown panel name ' + config.name;
        }
        activePanelName = config.name;
        contentNode.get('children').remove();
        contentNode.append(panels[config.name].get('container'));
        if (config.charmId) {
          newPanel.set('model', null); // Clear out the old.
          charms.loadOneByBaseId(
              config.charmId,
              { success: function(charm) {newPanel.set('model', charm);},
                failure: function(data) {
                  console.log('error loading charm', data);
                  newPanel.fire('changePanel', {name: 'charms'});
                },
                charm_store: charmStore
              });
        } else { // This is the search panel.
          newPanel.render();
        }
      }
    }

    Y.Object.each(panels, function(panel) {
      panel.on('changePanel', setPanel);
    });
    // The panel starts with the "charmsSearchPanel" visible.
    setPanel({name: 'charms'});

    // Update position if we resize the window.
    // It tries to keep the popup arrow under the charms search icon.
    Y.on('windowresize', function(e) {
      if (isPopupVisible) {
        updatePopupPosition();
      }
    });

    function hide() {
      if (isPopupVisible) {
        container.hide(!testing, {duration: 0.25});
        if (Y.Lang.isValue(trigger)) {
          trigger.one('i').replaceClass(
              'icon-chevron-up', 'icon-chevron-down');
        }
        isPopupVisible = false;
      }
    }
    container.on('clickoutside', hide);

    function show() {
      if (!isPopupVisible) {
        container.setStyles({opacity: 0, display: 'block'});
        updatePopupPosition();
        container.show(!testing, {duration: 0.25});
        if (Y.Lang.isValue(trigger)) {
          trigger.one('i').replaceClass(
              'icon-chevron-down', 'icon-chevron-up');
        }
        isPopupVisible = true;
      }
    }

    function toggle(ev) {
      if (Y.Lang.isValue(ev)) {
        // This is important to not have the clickoutside handler immediately
        // undo a "show".
        ev.halt();
      }
      if (isPopupVisible) {
        hide();
      } else {
        show();
      }
    }

    function updatePopupPosition() {
      var pos = calculatePanelPosition();
      container.setXY([pos.x, pos.y]);
      container.one('.arrow').setX(pos.arrowX);
    }

    function calculatePanelPosition() {
      var icon = Y.one('#charm-search-icon'),
          pos = icon.getXY(),
          content = Y.one('#content'),
          contentWidth = parseInt(content.getComputedStyle('width'), 10),
          containerWidth = parseInt(container.getComputedStyle('width'), 10),
          iconWidth = parseInt(icon.getComputedStyle('width'), 10);
      return {
        x: content.getX() + contentWidth - containerWidth,
        y: pos[1] + 30,
        arrowX: icon.getX() + (iconWidth / 2)
      };
    }

    if (Y.Lang.isValue(trigger)) {
      trigger.on('click', toggle);
    }

    var handleKeyDown = function(ev) {
      if (ev.keyCode === ENTER) {
        ev.halt(true);
        show();
        charmsSearchPanel.set('searchText', ev.target.get('value'));
        setPanel({name: 'charms'});
      }
    };

    var handleFocus = function(ev) {
      if (ev.target.get('value').trim() === 'Search for a charm') {
        ev.target.set('value', '');
      }
    };

    var handleBlur = function(ev) {
      if (ev.target.get('value').trim() === '') {
        ev.target.set('value', 'Search for a charm');
        charmsSearchPanel.set('searchText', '');
      }
    };

    if (searchField) {
      searchField.on('keydown', handleKeyDown);
      searchField.on('blur', handleBlur);
      searchField.on('focus', handleFocus);
    }

    // The public methods
    return {
      hide: hide,
      toggle: toggle,
      show: show,
      node: container,
      setDefaultSeries: function(series) {
        charmsSearchPanel.set('defaultSeries', series);
      }
    };
  }

  // The public methods
  views.CharmSearchPopup = {
    getInstance: function(config) {
      if (!_instance) {
        _instance = createInstance(config);
      }
      return _instance;
    },
    killInstance: function() {
      if (_instance) {
        _instance.node.remove(true);
        _instance = null;
      }
    }
  };

}, '0.1.0', {
  requires: [
    'view',
    'juju-view-utils',
    'node',
    'handlebars',
    'event-hover',
    'transition',
    'event-key',
    'event-outside',
    'widget-anim',
    'overlay',
    'svg-layouts',
    'dom-core',
    'juju-models'
  ]
});<|MERGE_RESOLUTION|>--- conflicted
+++ resolved
@@ -101,7 +101,6 @@
           { name: 'configuration',
             charmId: ev.currentTarget.getData('url')});
     },
-<<<<<<< HEAD
     // Create a data structure friendly to the view
     normalizeCharms: function(charms) {
       var hash = {},
@@ -173,7 +172,6 @@
             );
           }
         }});
-=======
     _showErrors: function(e) {
       console.error(e.error);
       this.get('app').db.notifications.add(
@@ -183,7 +181,6 @@
             level: 'error'
           })
       );
->>>>>>> 8b918556
     }
   });
   views.CharmCollectionView = CharmCollectionView;
