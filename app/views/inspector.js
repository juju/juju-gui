--- conflicted
+++ resolved
@@ -1293,23 +1293,14 @@
 
       options.events = Y.mix(options.events, options.viewletEvents);
 
-<<<<<<< HEAD
-      this.inspector = new views.ViewContainer(options);
-      this.inspector.slots = {
-        'left-hand-panel': '.left-breakout',
-        'header': '.header-slot'
-      };
-      this.inspector.render();
-      this.inspector.showViewlet('inspectorHeader', model);
-      this.inspector.showViewlet(options.viewletList[0]);
-=======
       this.viewletManager = new viewletNS.ViewletManager(options);
       this.viewletManager.slots = {
+        'header': '.header-slot',
         'left-hand-panel': '.left-breakout'
       };
       this.viewletManager.render();
+      this.viewletManager.showViewlet('inspectorHeader', model);
       this.viewletManager.showViewlet(options.viewletList[0]);
->>>>>>> 6803decb
     }
 
     ServiceInspector.prototype = controllerPrototype;
