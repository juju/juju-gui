/*
This file is part of the Juju GUI, which lets users view and manage Juju
environments within a graphical interface (https://launchpad.net/juju-gui).
Copyright (C) 2012-2013 Canonical Ltd.

This program is free software: you can redistribute it and/or modify it under
the terms of the GNU Affero General Public License version 3, as published by
the Free Software Foundation.

This program is distributed in the hope that it will be useful, but WITHOUT
ANY WARRANTY; without even the implied warranties of MERCHANTABILITY,
SATISFACTORY QUALITY, or FITNESS FOR A PARTICULAR PURPOSE.  See the GNU Affero
General Public License for more details.

You should have received a copy of the GNU Affero General Public License along
with this program.  If not, see <http://www.gnu.org/licenses/>.
*/

'use strict';


/**
 * Provide code for the ServiceInpsector bits.
 *
 * @module views
 * @submodule views.inspector
 */

YUI.add('juju-view-inspector', function(Y) {
  var ENTER = Y.Node.DOM_EVENTS.key.eventDef.KEY_MAP.enter;
  var ESC = Y.Node.DOM_EVENTS.key.eventDef.KEY_MAP.esc;

  var views = Y.namespace('juju.views'),
      Templates = views.Templates,
      models = Y.namespace('juju.models'),
      plugins = Y.namespace('juju.plugins'),
      utils = Y.namespace('juju.views.utils'),
      viewletNS = Y.namespace('juju.viewlets'),
      ns = Y.namespace('juju.views.inspector');

  /**
   * @class manageUnitsMixin
   */
  ns.manageUnitsMixin = {
    // Mixin attributes
    resetUnits: function() {
      var container, model;
      container = this.viewletManager.get('container');
      model = this.viewletManager.get('model');
      var field = container.one('.num-units-control');
      field.set('value', model.get('unit_count'));
      field.set('disabled', false);
    },

    modifyUnits: function(ev) {
      if (ev.keyCode !== ESC && ev.keyCode !== ENTER) {
        return;
      }
      var container, currentUnits;
      container = this.viewletManager.get('container');
      currentUnits = this.viewletManager.get('model').get('unit_count');
      var field = container.one('.num-units-control');

      if (ev.keyCode === ESC) {
        this.resetUnits();
      }
      if (ev.keyCode !== ENTER) { // If not Enter keyup...
        return;
      }
      ev.halt(true);

      var numUnits = field.get('value');

      if (/^\d+$/.test(numUnits)) {
        numUnits = parseInt(numUnits, 10);
        if (numUnits > currentUnits) {
          this._confirmUnitConstraints(numUnits);
        } else {
          this._modifyUnits(numUnits);
        }
      } else {
        this.resetUnits();
      }
    },

    /**
      Shows the UX below the unit input box for the user to confirm the
      constraints for the new units.

      @method _confirmUnitConstraints
      @param {Number} requestedUnitCount the number of units to create.
    */
    _confirmUnitConstraints: function(requestedUnitCount) {
      var container = this.viewletManager.viewlets.overview.container,
          genericConstraints = this.options.env.genericConstraints,
          confirm = container.one('.unit-constraints-confirm'),
          srvConstraints = this.model.get('constraints') || {};

      confirm.setHTML(Templates['service-overview-constraints']({
        srvConstraints: srvConstraints,
        constraints: utils.getConstraints(srvConstraints, genericConstraints)
      }));
      confirm.removeClass('closed');
    },

    /**
      Closes the unit confirm constraints dialogue.

      @method _closeUnitConfirm
    */
    _closeUnitConfirm: function(e) {
      var container = this.viewletManager.viewlets.overview.container,
          confirm = container.one('.unit-constraints-confirm');

      // If this was from the user clicking cancel
      if (e && e.halt) {
        e.halt();
        this.resetUnits();
      }

      // editing class added if the user clicked 'edit'
      confirm.removeClass('editing');
      confirm.addClass('closed');
      this.overviewConstraintsEdit = false;
    },

    /**
      Calls the _modifyUnits method with the unit count when the user
      accepts the constraints

      @method _confirmUnitChange
    */
    _confirmUnitChange: function(e) {
      e.halt();
      var container = this.viewletManager.viewlets.overview.container,
          unitCount = container.one('input.num-units-control').get('value'),
          service = this.model;

      // If the user chose to edit the constraints
      if (this.overviewConstraintsEdit) {
        var constraints = utils.getElementsValuesMapping(
                                  container, '.constraint-field');
        var cb = Y.bind(this._modifyUnits, this, unitCount);
        this.options.env.set_constraints(service.get('id'), constraints, cb);
      } else {
        this._modifyUnits(unitCount);
      }
      this._closeUnitConfirm();
    },

    /**
      Shows the unit constraints when the user wants to edit them
      while increasing the total number of units

      @method _showEditUnitConstraints
    */
    _showEditUnitConstraints: function(e) {
      e.halt();
      var container = this.viewletManager.viewlets.overview.container;
      container.all('.hide-on-edit').hide();
      container.one('.editable-constraints').show();
      container.one('.unit-constraints-confirm').addClass('editing');
      this.overviewConstraintsEdit = true;
    },

    _modifyUnits: function(requested_unit_count) {
      var container = this.viewletManager.get('container');
      var env = this.viewletManager.get('env');

      var service = this.model || this.get('model');
      var unit_count = service.get('unit_count');
      var field = container.one('.num-units-control');

      if (requested_unit_count < 1) {
        field.set('value', unit_count);
        return;
      }

      var delta = requested_unit_count - unit_count;
      if (delta > 0) {
        // Add units!
        env.add_unit(
            service.get('id'), delta,
            Y.bind(this._addUnitCallback, this));
      } else if (delta < 0) {
        delta = Math.abs(delta);
        var units = service.get('units'),
            unit_ids_to_remove = [];

        for (var i = units.size() - 1;
            unit_ids_to_remove.length < delta;
            i -= 1) {
          unit_ids_to_remove.push(units.item(i).id);
        }
        env.remove_units(
            unit_ids_to_remove,
            Y.bind(this._removeUnitCallback, this)
        );
      }
      field.set('disabled', true);
    },

    _addUnitCallback: function(ev) {
      var container = this.viewletManager.get('container');
      var field = container.one('.num-units-control');
      var service, db;
      service = this.viewletManager.get('model');
      db = this.viewletManager.get('db');
      var unit_names = ev.result || [];
      if (ev.err) {
        db.notifications.add(
            new models.Notification({
              title: 'Error adding unit',
              message: ev.num_units + ' units',
              level: 'error',
              modelId: service
            })
        );
      } else {
        service.get('units').add(
            Y.Array.map(unit_names, function(unit_id) {
              return {id: unit_id,
                agent_state: 'pending'};
            }));
        service.set(
            'unit_count', service.get('unit_count') + unit_names.length);
      }
      db.fire('update');
      field.set('disabled', false);
    },

    _removeUnitCallback: function(ev) {
      var service = this.viewletManager.get('model');
      var db = this.viewletManager.get('db');
      var unit_names = ev.unit_names;

      if (ev.err) {
        db.notifications.add(
            new models.Notification({
              title: (function() {
                if (!ev.unit_names || ev.unit_names.length < 2) {
                  return 'Error removing unit';
                }
                return 'Error removing units';
              })(),
              message: (function() {
                if (!ev.unit_names || ev.unit_names.length === 0) {
                  return '';
                }
                if (ev.unit_names.length > 1) {
                  return 'Unit names: ' + ev.unit_names.join(', ');
                }
                return 'Unit name: ' + ev.unit_names[0];
              })(),
              level: 'error',
              modelId: service
            })
        );
      } else {
        Y.Array.each(unit_names, function(unit_name) {
          var service = db.services.getById(unit_name.split('/')[0]);
          var units = service.get('units');
          units.remove(units.getById(unit_name));
        });
        service.set(
            'unit_count', service.get('unit_count') - unit_names.length);
      }
      db.fire('update');
      // View is redrawn so we do not need to enable field.
    }
  };

  /**
   * @class exposeButtonMixin
   */
  ns.exposeButtonMixin = {
    events: {
      '.unexposeService': {mousedown: 'unexposeService'},
      '.exposeService': {mousedown: 'exposeService'}
    },

    /**
     * Unexpose the service stored in this view.
     * Pass this._unexposeServiceCallback as callback to be called when
     * the response is returned by the backend.
     *
     * @method unexposeService
     * @return {undefined} Nothing.
     */
    unexposeService: function() {
      var dataSource = this.viewletManager;
      var service = dataSource.get('model'),
          env = dataSource.get('env');
      env.unexpose(service.get('id'),
          Y.bind(this._unexposeServiceCallback, this));
    },

    /**
     * Callback called when the backend returns a response to a service
     * unexpose call. Update the service model instance or, if an error
     * occurred, add a failure notification.
     *
     * @method _unexposeServiceCallback
     * @param {Object} ev An event object (with "err" and "service_name"
     *  attributes).
     * @return {undefined} Nothing.
     */
    _unexposeServiceCallback: function(ev) {
      var dataSource = this.viewletManager;
      var service = dataSource.get('model'),
          db = dataSource.get('db');
      if (ev.err) {
        db.notifications.add(
            new models.Notification({
              title: 'Error un-exposing service',
              message: 'Service name: ' + ev.service_name,
              level: 'error',
              link: undefined, // XXX See note below about getModelURL.
              modelId: service
            })
        );
      } else {
        service.set('exposed', false);
        db.fire('update');
      }
    },

    /**
     * Expose the service stored in this view.
     * Pass this._exposeServiceCallback as callback to be called when
     * the response is returned by the backend.
     *
     * @method exposeService
     * @return {undefined} Nothing.
     */
    exposeService: function() {
      var dataSource = this.viewletManager;
      var service = dataSource.get('model'),
          env = dataSource.get('env');
      env.expose(service.get('id'),
          Y.bind(this._exposeServiceCallback, this));
    },

    /**
     * Callback called when the backend returns a response to a service
     * expose call. Update the service model instance or, if an error
     * occurred, add a failure notification.
     *
     * @method _exposeServiceCallback
     * @param {Object} ev An event object (with "err" and "service_name"
     *  attributes).
     * @return {undefined} Nothing.
     */
    _exposeServiceCallback: function(ev) {
      var dataSource = this.viewletManager;
      var service = dataSource.get('model'),
          db = dataSource.get('db');
      if (ev.err) {
        db.notifications.add(
            new models.Notification({
              title: 'Error exposing service',
              message: 'Service name: ' + ev.service_name,
              level: 'error',
              link: undefined, // XXX See note below about getModelURL.
              modelId: service
            })
        );
      } else {
        service.set('exposed', true);
        db.fire('update');
      }
    }
  };



  /**
    A collection of methods and properties which will be mixed into the
    prototype of the viewlet manager controller to add the functionality for
    the ghost inspector interactions.

    @property serviceInspector
    @submodule juju.controller
    @type {Object}
  */
  Y.namespace('juju.controller').serviceInspector = {
    'getName': function() {
      return this.viewletManager.getName();
    },
    'bind': function(model, viewlet) {
      this.viewletManager.bindingEngine.bind(model, viewlet);
      return this;
    },
    'render': function() {
      this.viewletManager.render();
      return this;
    },

    /**
      Display the "do you really want to destroy this service?" prompt.

      @method showDestroyPrompt
      @param {Y.Node} container The container of the prompt.
    */
    showDestroyPrompt: function(container) {
      container.one('.destroy-service-prompt').removeClass('closed');
    },

    /**
      Hide the "do you really want to destroy this service?" prompt.

      @method hideDestroyPrompt
      @param {Y.Node} container The container of the prompt.
    */
    hideDestroyPrompt: function(container) {
      container.one('.destroy-service-prompt').addClass('closed');
    },

    /**
      Start the process of destroying the service represented by this
      inspector.

      @method initiateServiceDestroy
      @return {undefined} Nothing.
    */
    initiateServiceDestroy: function() {
      var dataSource = this.viewletManager;
      var model = dataSource.get('model');
      var db = this.viewletManager.get('db');
      if (model.name === 'service' && !model.get('pending')) {
        var env = dataSource.get('env');
        env.destroy_service(model.get('id'),
            Y.bind(this._destroyServiceCallback, this, model, db));
      } else if (model.get('pending')) {
        db.services.remove(model);
        model.destroy();
      } else {
        throw new Error('Unexpected model type: ' + model.name);
      }
    },

    /**
      React to a service being destroyed (or not).

      @method _destroyServiceCallback
      @param {Object} service The service we attempted to destroy.
      @param {Object} db The database responsible for storing the service.
      @param {Object} evt The event describing the destruction (or lack
        thereof).
    */
    _destroyServiceCallback: function(service, db, evt) {
      if (evt.err) {
        // If something bad happend we need to alert the user.
        db.notifications.add(
            new models.Notification({
              title: 'Error destroying service',
              message: 'Service name: ' + evt.service_name,
              level: 'error',
              link: undefined, // XXX See note below about getModelURL.
              modelId: service
            })
        );
      } else {
        db.notifications.add({
          title: 'Destroying service',
          message: 'Service: ' + evt.service_name + ' is being destroyed.',
          level: 'important'
        });
      }
    },

    /* Event handlers for service/ghost destroy UI */

    /**
      React to the user clicking on or otherwise activating the "destroy this
      service" icon.

      @method _onDestroyClick
      @param {Object} evt The event data.
      @return {undefined} Nothing.
    */
    _onDestroyClick: function(evt) {
      evt.halt();
      this.showDestroyPrompt(evt.container);
    },

    /**
      React to the user clicking on or otherwise activating the cancel button
      on the "destroy this service" prompt.

      @method _onCancelDestroy
      @param {Object} evt The event data.
      @return {undefined} Nothing.
    */
    _onCancelDestroy: function(evt) {
      evt.halt();
      this.hideDestroyPrompt(evt.container);
    },

    /**
      React to the user clicking on or otherwise activating the "do it now"
      button on the "destroy this service" prompt.

      @method _onInitiateDestroy
      @param {Object} evt The event data.
      @return {undefined} Nothing.
    */
    _onInitiateDestroy: function(evt) {
      evt.halt();
      this.initiateServiceDestroy();
      this._onCancelDestroy(evt);
      this.options.environment.topo.fire('clearState');
    },

    /**
      Keep checkboxes in sync with their textual representation.

      @method onCheckboxUpdate
      @param {Y.Event} ev the event from the change triggered.

     */
    onCheckboxUpdate: function(ev) {
      var checked = ev.currentTarget.get('checked');
      ev.currentTarget.ancestor('.toggle').one('.textvalue').set('text',
                                                                 checked);
    },

    /**
      Handles exposing the service.

      @method toggleExpose
      @param {Y.EventFacade} e An event object.
      @return {undefined} Nothing.
    */
    toggleExpose: function(e) {
      var service = this.viewletManager.get('model');
      if (service.get('exposed')) {
        this.unexposeService();
      } else {
        this.exposeService();
      }
    },

    /**
      Handles the click on the file input and dispatches to the proper function
      depending if a file has been previously loaded or not.

      @method handleFileClick
      @param {Y.EventFacade} e An event object.
    */
    handleFileClick: function(e) {
      if (e.currentTarget.getHTML().indexOf('Remove') === -1) {
        // Because we can't style file input buttons properly we style a normal
        // element and then simulate a click on the real hidden input when our
        // fake button is clicked.
        e.container.one('input[type=file]').getDOMNode().click();
      } else {
        this.onRemoveFile(e);
      }
    },

    /**
      Handle the file upload click event. Creates a FileReader instance to
      parse the file data.


      @method onFileChange
      @param {Y.EventFacade} e An event object.
    */
    handleFileChange: function(e) {
      var file = e.currentTarget.get('files').shift(),
          reader = new FileReader();
      reader.onerror = Y.bind(this.onFileError, this);
      reader.onload = Y.bind(this.onFileLoaded, this, file.name);
      reader.readAsText(file);
    },

    /**
      Callback called when an error occurs during file upload.
      Hide the charm configuration section.

      @method onFileError
      @param {Object} e An event object (with a "target.error" attr).
    */
    onFileError: function(e) {
      var error = e.target.error, msg;
      switch (error.code) {
        case error.NOT_FOUND_ERR:
          msg = 'File not found';
          break;
        case error.NOT_READABLE_ERR:
          msg = 'File is not readable';
          break;
        case error.ABORT_ERR:
          break; // noop
        default:
          msg = 'An error occurred reading this file.';
      }
      if (msg) {
        var db = this.viewletManager.get('db');
        db.notifications.add(
            new models.Notification({
              title: 'Error reading configuration file',
              message: msg,
              level: 'error'
            }));
      }
    },

    /**
      Callback called when a file is correctly uploaded.
      Hide the charm configuration section.

      @method onFileLoaded
      @param {Object} e An event object.
    */
    onFileLoaded: function(filename, e) {
      // Add a link for the user to remove this file now that it's loaded.
      var button = this.viewletManager.get('container').one('.fakebutton');
      button.setHTML(filename + ' - Remove file');
      //set the configFileContent on the viewlet-manager so we can have access
      //to it when the user submit their config.
      this.viewletManager.configFileContent = e.target.result;
      if (!this.viewletManager.configFileContent) {
        // Some file read errors do not go through the error handler as
        // expected but instead return an empty string.  Warn the user if
        // this happens.
        var db = this.viewletManager.get('db');
        db.notifications.add(
            new models.Notification({
              title: 'Configuration file error',
              message: 'The configuration file loaded is empty.  ' +
                  'Do you have read access?',
              level: 'error'
            }));
      }
      var container = this.viewletManager.get('container');
      container.all('.charm-settings, .settings-wrapper.toggle').hide();
    },

    /**
      Handle the file remove click event by clearing out the input
      and resetting the UI.

      @method onRemoveFile
      @param {Y.EventFacade} e an event object from click.
    */
    onRemoveFile: function(e) {
      var container = this.viewletManager.get('container');
      this.viewletManager.configFileContent = null;
      container.one('.fakebutton').setHTML('Import config file...');
      container.all('.charm-settings, .settings-wrapper.toggle').show();
      // Replace the file input node.  There does not appear to be any way
      // to reset the element, so the only option is this rather crude
      // replacement.  It actually works well in practice.
      container.one('input[type=file]')
               .replace(Y.Node.create('<input type="file"/>'));
    },

    /**
      Highlight modified fields to show they have been saved.
      Note that the "modified" class is removed in the syncedFields method.

      @method _highlightSaved
      @param {Y.Node} container The affected viewlet container.
      @return {undefined} Nothing.
    */
    _highlightSaved: function(container) {
      var modified = container.all('.modified');
      modified.addClass('change-saved');
      // If you don't remove the class later, the animation runs every time
      // you switch back to the tab with these fields. Unfortunately,
      // animationend handlers don't work reliably, once you hook them up with
      // the associated custom browser names (e.g. webkitAnimationEnd) on the
      // raw DOM node, so we don't even bother with them.  We just make a
      // timer to remove the class.
      var parentContainer = this.viewletManager.get('container');
      Y.later(1000, modified, function() {
        // Use the modified collection that we originally found, but double
        // check that our expected context is still around.
        if (parentContainer.inDoc() &&
            !container.all('.change-saved').isEmpty()) {
          this.removeClass('change-saved');
        }
      });
    },

    /**
      Pulls the content from each configuration field and sends the values
      to the environment

      @method saveConfig
    */
    saveConfig: function() {
      var inspector = this.viewletManager,
          env = inspector.get('env'),
          db = inspector.get('db'),
          service = inspector.get('model'),
          charmUrl = service.get('charm'),
          charm = db.charms.getById(charmUrl),
          schema = charm.get('options'),
          container = this.viewletManager.viewlets.config.container,
          button = container.one('button.confirm');

      button.set('disabled', 'disabled');

      var config = utils.getElementsValuesMapping(container, '.config-field');
      var errors = utils.validate(config, schema);

      if (Y.Object.isEmpty(errors)) {
        env.set_config(
            service.get('id'),
            config,
            null,
            service.get('config'),
            Y.bind(this._setConfigCallback, this, container)
        );
      } else {
        db.notifications.add(
            new models.Notification({
              title: 'Error saving service config',
              message: 'Error saving service config',
              level: 'error'
            })
        );
        // We don't have a story for passing the full error messages
        // through so will log to the console for now.
        console.log('Error setting config', errors);
      }
    },

    /**
      Handles the success or failure of setting the new config values

      @method _setConfigCallback
      @param {Y.Node} container of the viewlet-manager.
      @param {Y.EventFacade} evt YUI event object with the following attrs:
        - err: whether or not an error occurred;
        - service_name: the name of the service;
        - newValues: an object including the modified config options.
    */
    _setConfigCallback: function(container, evt) {
      // If the user has conflicted fields and still chooses to
      // save, then we will be overwriting the values in Juju.
      if (evt.err) {
        var db = this.viewletManager.get('db');
        db.notifications.add(
            new models.Notification({
              title: 'Error setting service configuration',
              message: 'Service name: ' + evt.service_name,
              level: 'error'
            })
        );
      } else {
        this._highlightSaved(container);
        var service = this.viewletManager.get('model');
        // Mix the current config (stored in the db) with the modified options.
        var config = Y.mix(service.get('config'), evt.newValues, true);
        service.set('config', config);
        var bindingEngine = this.viewletManager.bindingEngine;
        bindingEngine.resetDOMToModel('config');
      }
      container.one('.controls .confirm').removeAttribute('disabled');
    },

    /**
      Cancel any configuration changes.

      @method cancelConfig
      @param {Y.EventFacade} e An event object.
      @return {undefined} Nothing.
    */
    cancelConfig: function(e) {
      this.viewletManager.bindingEngine.resetDOMToModel('config');
    },

    /**
      Handle saving the service constraints.
      Make the corresponding environment call, passing _saveConstraintsCallback
      as callback (see below).

      @method saveConstraints
      @param {Y.EventFacade} ev An event object.
      @return {undefined} Nothing.
    */
    saveConstraints: function(ev) {
      var inspector = this.viewletManager;
      var container = inspector.viewlets.constraints.container;
      var env = inspector.get('env');
      var service = inspector.get('model');
      // Retrieve constraint values.
      var constraints = utils.getElementsValuesMapping(
          container, '.constraint-field');
      // Disable the "Save" button while the RPC call is outstanding.
      container.one('.save-constraints').set('disabled', 'disabled');
      // Set up the set_constraints callback and execute the API call.
      var callback = Y.bind(
          this._saveConstraintsCallback, this, container, constraints);
      env.set_constraints(service.get('id'), constraints, callback);
    },

    /**
      Callback for saveConstraints.
      React to responses arriving from the API server.

      @method _saveConstraintsCallback
      @private
      @param {Y.Node} container The inspector container.
      @param {Y.EventFacade} ev An event object.
      @return {undefined} Nothing.
    */
    _saveConstraintsCallback: function(container, constraints, ev) {
      if (ev.err) {
        // Notify an error occurred while updating constraints.
        var db = this.viewletManager.get('db');
        var service = this.viewletManager.get('model');
        db.notifications.add(
            new models.Notification({
              title: 'Error setting service constraints',
              message: 'Service name: ' + ev.service_name,
              level: 'error',
              modelId: service
            })
        );
      } else {
        this._highlightSaved(container);
        this.viewletManager.get('model').set('constraints', constraints);
        var bindingEngine = this.viewletManager.bindingEngine;
        bindingEngine.resetDOMToModel('constraints');
      }
      container.one('.save-constraints').removeAttribute('disabled');
    },

    /**
      Cancel any constraint changes.

      @method cancelConstraints
      @param {Y.EventFacade} e An event object.
      @return {undefined} Nothing.
    */
    cancelConstraints: function(e) {
      this.viewletManager.bindingEngine.resetDOMToModel('constraints');
    },

    /**
      Show a unit within the left-hand panel.
      Note that, due to the revived model below, this model can potentially
      be out of date, as the POJO from the LazyModelList is the one kept up
      to date.  This is just a first-pass and will be changed later.

      @method showUnitDetails
      @param {object} ev The click event.
      @return {undefined} Nothing.
     */
    showUnitDetails: function(ev) {
      ev.halt();
      var db = this.viewletManager.get('db');
      var unitName = ev.currentTarget.getData('unit');
      var service = db.services.getById(unitName.split('/')[0]);
      var unit = service.get('units').getById(unitName);
      this.viewletManager.showViewlet('unitDetails', unit);
<<<<<<< HEAD
      this.options.environment.topo.fire('viewportTakeoverStarting');
=======
      this.viewletManager.fire('inspectorTakeoverStarting');
>>>>>>> 0604758f
    },

    /**
      Upgrades a service to the one specified in the event target's upgradeto
      data attribute.

      @method upgradeService
      @param {Y.EventFacade} ev Click event object.
    */
    upgradeService: function(ev) {
      ev.halt();
      var viewletManager = this.viewletManager,
          db = viewletManager.get('db'),
          env = viewletManager.get('env'),
          store = viewletManager.get('store'),
          service = this.model,
          upgradeTo = ev.currentTarget.getData('upgradeto');
      if (!upgradeTo) {
        return;
      }
      if (!env.setCharm) {
        db.notifications.add(new db.models.Notification({
          title: 'Environment does not support setCharm',
          message: 'Your juju environment does not support setCharm/' +
              'upgrade-charm through the API; please try from the ' +
              'command line.',
          level: 'error'
        }));
        console.warn('Environment does not support setCharm.');
      }
      env.setCharm(service.get('id'), upgradeTo, false, function(result) {
        if (result.err) {
          db.notifications.create({
            title: 'Error setting charm.',
            message: result.err,
            level: 'error'
          });
          return;
        }
        env.get_charm(upgradeTo, function(data) {
          if (data.err) {
            db.notifications.create({
              title: 'Error retrieving charm.',
              message: data.err,
              level: 'error'
            });
          }
          // Set the charm on the service.
          service.set('charm', upgradeTo);
          store.promiseUpgradeAvailability(data.result, db.charms).then(
              function(latestId) {
                // Redraw(?) the inspector.
                service.set('upgrade_available', !!latestId);
                service.set('upgrade_to', !!latestId ? 'cs:' + latestId : '');
              },
              function(error) {
                db.notifications.create({
                  title: 'Error retrieving charm.',
                  message: error,
                  level: 'error'
                });
              });
        });
      });
    },

    /**
      Reloads the inspector in order to ensure that data is up-to-date. in the
      case of added/removed fields.

      @method reloadInspector
    */
    reloadInspector: function() {
      // Ensure that any flags which would lead to a reload notification are
      // unset.
      this.model.set('charmChanged', false);

      // Reload the inspector itself.
      this.viewletManager.after('destroy', function() {
        this.get('environment').createServiceInspector(this.get('model'));
      });
      this.viewletManager.destroy();
    },

    /**
      Toggles the close-unit class on the unit-list-wrapper which triggers
      the css close and open animations.

      @method toggleUnitHeader
      @param {Y.EventFacade} e Click event object.
    */
    toggleUnitHeader: function(e) {
      e.currentTarget.siblings('.status-unit-content')
                     .toggleClass('close-unit');
      e.currentTarget.toggleClass('closed-unit-list');
    },

    /**
      Toggles the checked status of all of the units in the unit status
      category

      @method toggleSelectAllUnits
      @param {Y.EventFacade} e Click event object.
    */
    toggleSelectAllUnits: function(e) {
      var currentTarget = e.currentTarget,
          units = currentTarget.ancestor('.status-unit-content')
                               .all('input[type=checkbox]');
      if (currentTarget.getAttribute('checked')) {
        units.removeAttribute('checked');
      } else {
        units.setAttribute('checked', 'checked');
      }
    },

    /**
     Loads the charm details view for the inspector.

     @method onShowCharmDetails
     @param {Event} ev the click event from the overview viewlet.

     */
    onShowCharmDetails: function(ev) {
      ev.halt();
      var db = this.viewletManager.get('db');
      var charmId = ev.currentTarget.getData('charmid');
      var charm = db.charms.getById(charmId);
      this.viewletManager.showViewlet('charmDetails', charm);
<<<<<<< HEAD
      this.options.environment.topo.fire('viewportTakeoverStarting');
=======
      this.viewletManager.fire('inspectorTakeoverStarting');
>>>>>>> 0604758f
    },

    /**
      Directs the unit action button click event to
      the appropriate handler.

      @method _unitActionButtonClick
      @param {Y.EventFacade} e button click event.
    */
    _unitActionButtonClick: function(e) {
      e.halt();
      var handlers = {
        resolve: this._sendUnitResolve,
        retry: this._sendUnitRetry,
        remove: this._sendUnitRemove
      };

      var units = e.currentTarget.ancestor('form').all('input[type=checkbox]');
      var unitNames = [];
      units.each(function(unit) {
        if (unit.get('checked')) {
          var siblings = unit.siblings('a');
          if (siblings.size() > 0) {
            unitNames.push(siblings.item(0).get('innerHTML'));
          }
        }
      });

      var env = this.viewletManager.get('env'),
          handlerName = e.currentTarget.getData('type'),
          handlerFn = handlers[handlerName];

      if (Y.Lang.isFunction(handlerFn)) {
        handlerFn(unitNames, env);
      } else {
        console.error('No handler assigned to', handlerName);
      }

      return; // ignoring all other button clicks passed to this method
    },

    /**
      Sends the resolve command to the env to resolve the
      selected unit in the inspector unit list.

      @method _sendUnitResolve
      @param {Array} unitNames A list of unit names.
      @param {Object} env The current environment (Go/Python).
    */
    _sendUnitResolve: function(unitNames, env) {
      unitNames.forEach(function(unitName) {
        env.resolved(unitName, null);
      });
    },

    /**
      Sends the retry command to the env to retry the
      selected unit in the inspector unit list.

      @method _sendUnitRetry
      @param {Array} unitNames A list of unit names.
      @param {Object} env The current environment (Go/Python).
    */
    _sendUnitRetry: function(unitNames, env) {
      unitNames.forEach(function(unitName) {
        env.resolved(unitName, null, true);
      });
    },

    /**
      Sends the required commands to the env to remove
      the selected unit in the inspector unit list.

      @method _sendUnitRemove
      @param {Array} unitNames A list of unit names.
      @param {Object} env The current environment (Go/Python).
    */
    _sendUnitRemove: function(unitNames, env) {
      // The Go backend can take an array of unitNames but the python one cannot
      // XXX Remove this loop when we drop python support.
      if (env.name === 'go-env') {
        env.remove_units(unitNames);
      } else {
        unitNames.forEach(function(unitName) {
          env.remove_units(unitName);
        });
      }
    },

    /**
      This handles removing the relation between two services when the user
      clicks the remove relation button in the relation tab in the inspector.

      @method _removeRelation
      @param {Object} e The event facade from clicking on the remove relation
        button.
    */
    _removeRelation: function(e) {
      var relation = this.options.db.relations.getById(
          e.currentTarget.getData('relation')).getAttrs();
      var relationModule = this.options.environment.topo.modules.RelationModule;

      relationModule.removeRelationConfirm(relation, relationModule);
    }
  };

  var ConflictMixin = {
    /**
     * Reset the given node to not be marked as 'modified' in the UX.
     *
     * Marking checkboxes in the UI is done a little differently and requires
     * condition checking in these helpers.
     *
     * @method _clearModified
     * @param {Y.Node} node of the input to clear.
     *
     */
    '_clearModified': function(node) {
      if (node.getAttribute('type') === 'checkbox') {
        var n = node.ancestor('.toggle').one('.modified');
        if (n) {
          n.remove();
        }

        // If the value isn't modified it can't be in conflict.
        this._clearConflictPending(node);
      } else {
        node.removeClass('modified');
      }
    },

    /**
     * Mark the given node to not be marked as 'modified' in the UX.
     *
     * @method _markModified
     * @param {Y.Node} node of the input to mark.
     *
     */
    '_makeModified': function(node) {
      if (node.getAttribute('type') === 'checkbox') {
        node.ancestor('.toggle').one('label').append(
            Y.Node.create('<span class="modified boolean"/>'));
        this._clearConflictPending(node);
      } else {
        node.addClass('modified');
      }
    },

    /**
     * Reset the given node to not be marked as 'conflict-pending' in the UX.
     *
     * Marking checkboxes in the UI is done a little differently and requires
     * condition checking in these helpers.
     *
     * @method _clearConflictPending
     * @param {Y.Node} node of the input to clear.
     *
     */
    '_clearConflictPending': function(node) {
      if (node.getAttribute('type') === 'checkbox') {
        var n = node.ancestor('.toggle').one('.conflict-pending');
        if (n) {
          n.remove();
        }
      } else {
        node.removeClass('conflict-pending');
      }
    },

    /**
     * Mark the given node to not be marked as 'conflict-pending' in the UX.
     *
     * Marking checkboxes in the UI is done a little differently and requires
     * condition checking in these helpers.
     *
     * @method _makeConflictPending
     * @param {Y.Node} node of the input to mark.
     *
     */
    '_makeConflictPending': function(node) {
      if (node.getAttribute('type') === 'checkbox') {
        node.get('parentNode').prepend(
            Y.Node.create('<span class="conflict-pending boolean"/>'));
      } else {
        node.addClass('conflict-pending');
      }
    },

    /**
     * Reset the given node to not be marked as 'conflict' in the UX.
     *
     * Marking checkboxes in the UI is done a little differently and requires
     * condition checking in these helpers.
     *
     * @method _clearConflict
     * @param {Y.Node} node of the input to clear.
     *
     */
    '_clearConflict': function(node) {
      // Checkboxes don't go to full conflict as there's no UX to choose a
      // value to keep.
      node.removeClass('conflict');
    },

    /**
     * Mark the given node to not be marked as 'conflict' in the UX.
     *
     * Marking checkboxes in the UI is done a little differently and requires
     * condition checking in these helpers.
     *
     * @method _makeConflict
     * @param {Y.Node} node of the input to mark.
     *
     */
    '_makeConflict': function(node) {
      node.addClass('conflict');
    },

    'changed': function(node, key, field) {
      // Not all nodes need to show the conflict ux. This is true when
      // multiple binds to a single model field are set, such as in the
      // checkbox widgets used in the inspector.
      if (node.getData('skipconflictux')) {
        return;
      }
      var controls = this.container.one('.controls');
      if (this.changedValues[key]) {
        this._makeModified(node);
        controls.removeClass('closed');
      } else {
        this._clearModified(node);
        // Databinding calls syncedFields if there are no more changed
        // values, and that method is responsible for closing the controls.
      }
    },

    'conflict': function(node, nodeValue, modelValue, resolve, binding) {
      // Not all nodes need to show the conflict ux. This is true when
      // multiple binds to a single model field are set, such as in the
      // checkbox widgets used in the inspector.
      if (node.getData('skipconflictux')) {
        // We're assuming that another node will handle resolving the
        // field.
        return;
      }
      /**
       Calls the databinding resolve method
       @method sendResolve
      */
      var option;
      var viewlet = this;
      var wrapper = node.ancestor('.settings-wrapper');
      var resolver = wrapper.one('.resolver');
      if (resolver) {
        option = resolver.one('.config-field');
      }
      var handlers = [];

      resolve.cleanup = function() {
        handlers.forEach(function(h) { h.detach();});
        viewlet._clearModified(node);
        viewlet._clearConflictPending(node);
        viewlet._clearConflict(node);
        if (resolver) {
          resolver.addClass('hidden');
        }
      };
      /**
        User selects one of the two conflicting values.

        @method sendResolve
       */
      function sendResolve(e) {
        e.halt(true);
        if (e.currentTarget.hasClass('conflicted-env')) {
          resolve(modelValue);
        } else {
          resolve(binding.field.get(node));
        }
      }

      /**
        User selects a conflicting field, show the resolution UI

        @method setupResolver
      */
      function setupResolver(e) {
        e.halt(true);
        viewlet._clearConflictPending(node);
        viewlet._makeConflict(node);
        viewlet._makeConflict(option);
        option.setStyle('width', node.get('offsetWidth'));
        option.setHTML(modelValue);
        resolver.removeClass('hidden');
      }

      // On conflict just indicate.
      this._clearModified(node);
      this._makeConflictPending(node);

      if (option) {
        handlers.push(wrapper.delegate(
            'click', setupResolver, '.conflict-pending'));
        handlers.push(wrapper.delegate('click', sendResolve, '.conflict'));
      } else {
        handlers.push(wrapper.delegate(
            'click', sendResolve, '.conflict-pending'));
      }
    },

    'unsyncedFields': function() {
      var node = this.container.one('.controls .confirm');
      if (!node.getData('originalText')) {
        node.setData('originalText', node.getHTML());
      }
      node.setHTML('Overwrite');
    },

    'syncedFields': function() {
      var controls = this.container.one('.controls');
      var node = controls.one('.confirm');
      var title = node.getData('originalText');
      if (title) {
        node.setHTML(title);
      }
      controls.addClass('closed');
    }
  };

  // Mixin Conflict Handling.
  viewletNS.config = Y.merge(viewletNS.config, ConflictMixin);
  viewletNS.constraints = Y.merge(viewletNS.constraints, ConflictMixin);


  /**
    Service Inspector Viewlet Manager Controller

    @class ServiceInspector
   */
  views.ServiceInspector = (function() {
    // This variable is assigned an aggregate collection of methods and
    // properties provided by various controller objects in the
    // ServiceInspector constructor.
    var controllerPrototype = {};
    /**
      Constructor for Viewlet Manager Controller

      @method ServiceInspector
      @constructor
    */
    function ServiceInspector(model, options) {
      this.model = model;
      this.options = options;
      options = options || {};
      options.viewlets = {};
      options.templateConfig = options.templateConfig || {};

      var container = Y.Node.create(Templates['service-inspector']());
      container.appendTo(Y.one('#content'));

      var self = this;
      options.container = container;
      options.viewletContainer = '.viewlet-container';

      // Build a collection of viewlets from the list of required viewlets.
      var viewlets = {};
      options.viewletList.forEach(function(viewlet) {
        viewlets[viewlet] = viewletNS[viewlet]; });
      // Mix in any custom viewlet configuration options provided by the config.
      options.viewlets = Y.mix(
          viewlets, options.viewlets, true, undefined, 0, true);

      options.model = model;

      // Merge the various prototype objects together.  Additionally, merge in
      // mixins that provide functionality used in the inspector's events.
      var c = Y.juju.controller;
      [c.ghostInspector,
        c.serviceInspector,
        ns.manageUnitsMixin,
        ns.exposeButtonMixin]
        .forEach(function(controller) {
            controllerPrototype = Y.mix(controllerPrototype, controller);
          });

      // Bind the viewletEvents to this class.
      Y.Object.each(options.viewletEvents, function(
          handlers, selector, collection) {
            // You can have multiple listeners per selector.
            Y.Object.each(handlers, function(callback, event, obj) {
              options.viewletEvents[selector][event] = Y.bind(
                  controllerPrototype[callback], self);
            });
          });

      options.events = Y.mix(options.events, options.viewletEvents);

      this.viewletManager = new viewletNS.ViewletManager(options);
      this.viewletManager.slots = {
        'header': '.header-slot',
        'left-hand-panel': '.left-breakout'
      };
      this.viewletManager.render();
      this.viewletManager.showViewlet('inspectorHeader', model);
      this.viewletManager.showViewlet(options.viewletList[0]);
      this.viewletManager.on('viewletSlotClosing', function() {
<<<<<<< HEAD
        self.options.environment.topo.fire('viewportTakeoverEnding');
      });
=======
        this.viewletManager.fire('inspectorTakeoverEnding');
      }, this);
>>>>>>> 0604758f
    }

    ServiceInspector.prototype = controllerPrototype;

    return ServiceInspector;
  })();


}, '0.1.0', {
  requires: [
    'base-build',
    'event-key',
    'event-resize',
    'handlebars',
    'json-stringify',
    'juju-databinding',
    'juju-models',
    'juju-model-controller',
    'juju-viewlet-manager',
    'juju-view-utils',
    'node',
    'panel',
    'transition',
    'view',
    // Imported viewlets
    'viewlet-charm-details',
    'viewlet-inspector-header',
    'viewlet-inspector-overview',
    'viewlet-service-config',
    'viewlet-service-constraints',
    'viewlet-service-ghost',
    'viewlet-unit-details',
    'viewlet-service-relations'
  ]
});
<|MERGE_RESOLUTION|>--- conflicted
+++ resolved
@@ -859,11 +859,7 @@
       var service = db.services.getById(unitName.split('/')[0]);
       var unit = service.get('units').getById(unitName);
       this.viewletManager.showViewlet('unitDetails', unit);
-<<<<<<< HEAD
-      this.options.environment.topo.fire('viewportTakeoverStarting');
-=======
       this.viewletManager.fire('inspectorTakeoverStarting');
->>>>>>> 0604758f
     },
 
     /**
@@ -992,11 +988,7 @@
       var charmId = ev.currentTarget.getData('charmid');
       var charm = db.charms.getById(charmId);
       this.viewletManager.showViewlet('charmDetails', charm);
-<<<<<<< HEAD
-      this.options.environment.topo.fire('viewportTakeoverStarting');
-=======
       this.viewletManager.fire('inspectorTakeoverStarting');
->>>>>>> 0604758f
     },
 
     /**
@@ -1403,13 +1395,8 @@
       this.viewletManager.showViewlet('inspectorHeader', model);
       this.viewletManager.showViewlet(options.viewletList[0]);
       this.viewletManager.on('viewletSlotClosing', function() {
-<<<<<<< HEAD
-        self.options.environment.topo.fire('viewportTakeoverEnding');
-      });
-=======
         this.viewletManager.fire('inspectorTakeoverEnding');
       }, this);
->>>>>>> 0604758f
     }
 
     ServiceInspector.prototype = controllerPrototype;
