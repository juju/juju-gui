/*
This file is part of the Juju GUI, which lets users view and manage Juju
environments within a graphical interface (https://launchpad.net/juju-gui).
Copyright (C) 2012-2013 Canonical Ltd.

This program is free software: you can redistribute it and/or modify it under
the terms of the GNU Affero General Public License version 3, as published by
the Free Software Foundation.

This program is distributed in the hope that it will be useful, but WITHOUT
ANY WARRANTY; without even the implied warranties of MERCHANTABILITY,
SATISFACTORY QUALITY, or FITNESS FOR A PARTICULAR PURPOSE.  See the GNU Affero
General Public License for more details.

You should have received a copy of the GNU Affero General Public License along
with this program.  If not, see <http://www.gnu.org/licenses/>.
*/

'use strict';


/**
 * Provide code for the ServiceInpsector bits.
 *
 * @module views
 * @submodule views.inspector
 */

YUI.add('juju-view-inspector', function(Y) {
  var ENTER = Y.Node.DOM_EVENTS.key.eventDef.KEY_MAP.enter;
  var ESC = Y.Node.DOM_EVENTS.key.eventDef.KEY_MAP.esc;

  var views = Y.namespace('juju.views'),
      Templates = views.Templates,
      models = Y.namespace('juju.models'),
      plugins = Y.namespace('juju.plugins'),
      utils = Y.namespace('juju.views.utils'),
      viewletNS = Y.namespace('juju.viewlets'),
      ns = Y.namespace('juju.views.inspector');

  /**
   * @class manageUnitsMixin
   */
  ns.manageUnitsMixin = {
    // Mixin attributes
    // XXX Makyo - this will need to be removed when the serviceInspector flag
    // goes away.
    events: {
      '.num-units-control': {
        keydown: 'modifyUnits',
        blur: 'resetUnits'
      }
    },

    /*
     * XXX Makyo - all instances of testing for the flag will go away once
     * the inspector becomes the default, rather than internal pages.
     */
    /**
     * No-Op function to replace getModelURL for the time being.
     * XXX Makyo - remove when inspector becomes the default.
     *
     * @method noop
     * @return {undefined} Nothing.
     */
    noop: function() { return; },

    resetUnits: function() {
      var container, model, flags = window.flags;
      if (flags.serviceInspector) {
        container = this.viewletManager.get('container');
        model = this.viewletManager.get('model');
      } else {
        container = this.get('container');
        model = this.get('model');
      }
      var field = container.one('.num-units-control');
      field.set('value', model.get('unit_count'));
      field.set('disabled', false);
    },

    modifyUnits: function(ev) {
      if (ev.keyCode !== ESC && ev.keyCode !== ENTER) {
        return;
      }
      var container, flags = window.flags;
      if (flags.serviceInspector) {
        container = this.viewletManager.get('container');
      } else {
        container = this.get('container');
      }
      var field = container.one('.num-units-control');

      if (ev.keyCode === ESC) {
        this.resetUnits();
      }
      if (ev.keyCode !== ENTER) { // If not Enter keyup...
        return;
      }
      ev.halt(true);

      if (/^\d+$/.test(field.get('value'))) {
        this._modifyUnits(parseInt(field.get('value'), 10));
      } else {
        this.resetUnits();
      }
    },

    _modifyUnits: function(requested_unit_count) {
      var container, env, flags = window.flags;
      if (flags.serviceInspector) {
        container = this.viewletManager.get('container');
        env = this.viewletManager.get('env');
      } else {
        container = this.get('container');
        env = this.get('env');
      }
      var service = this.model || this.get('model');
      var unit_count = service.get('unit_count');
      var field = container.one('.num-units-control');

      if (requested_unit_count < 1) {
        field.set('value', unit_count);
        return;
      }

      var delta = requested_unit_count - unit_count;
      if (delta > 0) {
        // Add units!
        env.add_unit(
            service.get('id'), delta,
            Y.bind(this._addUnitCallback, this));
      } else if (delta < 0) {
        delta = Math.abs(delta);
        var db;
        if (flags.serviceInspector) {
          db = this.viewletManager.get('db');
        } else {
          db = this.get('db');
        }
        var units = db.units.get_units_for_service(service),
            unit_ids_to_remove = [];

        for (var i = units.length - 1;
            unit_ids_to_remove.length < delta;
            i -= 1) {
          unit_ids_to_remove.push(units[i].id);
        }
        env.remove_units(
            unit_ids_to_remove,
            Y.bind(this._removeUnitCallback, this)
        );
      }
      field.set('disabled', true);
    },

    _addUnitCallback: function(ev) {
      var service, getModelURL, db, flags = window.flags;
      if (flags.serviceInspector) {
        service = this.viewletManager.get('model');
        getModelURL = this.noop;
        db = this.viewletManager.get('db');
      } else {
        service = this.get('model');
        getModelURL = this.get('getModelURL');
        db = this.get('db');
      }
      var unit_names = ev.result || [];
      if (ev.err) {
        db.notifications.add(
            new models.Notification({
              title: 'Error adding unit',
              message: ev.num_units + ' units',
              level: 'error',
              link: getModelURL(service),
              modelId: service
            })
        );
      } else {
        db.units.add(
            Y.Array.map(unit_names, function(unit_id) {
              return {id: unit_id,
                agent_state: 'pending'};
            }));
        service.set(
            'unit_count', service.get('unit_count') + unit_names.length);
      }
      db.fire('update');
      // View is redrawn so we do not need to enable field.
    },

    _removeUnitCallback: function(ev) {
      var service, getModelURL, db, flags = window.flags;
      if (flags.serviceInspector) {
        service = this.viewletManager.get('model');
        getModelURL = this.noop;
        db = this.viewletManager.get('db');
      } else {
        service = this.get('model');
        getModelURL = this.get('getModelURL');
        db = this.get('db');
      }
      var unit_names = ev.unit_names;

      if (ev.err) {
        db.notifications.add(
            new models.Notification({
              title: (function() {
                if (!ev.unit_names || ev.unit_names.length < 2) {
                  return 'Error removing unit';
                }
                return 'Error removing units';
              })(),
              message: (function() {
                if (!ev.unit_names || ev.unit_names.length === 0) {
                  return '';
                }
                if (ev.unit_names.length > 1) {
                  return 'Unit names: ' + ev.unit_names.join(', ');
                }
                return 'Unit name: ' + ev.unit_names[0];
              })(),
              level: 'error',
              link: getModelURL(service),
              modelId: service
            })
        );
      } else {
        Y.Array.each(unit_names, function(unit_name) {
          db.units.remove(db.units.getById(unit_name));
        });
        service.set(
            'unit_count', service.get('unit_count') - unit_names.length);
      }
      db.fire('update');
      // View is redrawn so we do not need to enable field.
    }
  };

  /**
   * @class exposeButtonMixin
   */
  ns.exposeButtonMixin = {
    events: {
      '.unexposeService': {mousedown: 'unexposeService'},
      '.exposeService': {mousedown: 'exposeService'}
    },

    /**
     * Unexpose the service stored in this view.
     * Pass this._unexposeServiceCallback as callback to be called when
     * the response is returned by the backend.
     *
     * @method unexposeService
     * @return {undefined} Nothing.
     */
    unexposeService: function() {
      var svcInspector = window.flags && window.flags.serviceInspector;
      var dataSource = svcInspector ? this.viewletManager : this;
      var service = dataSource.get('model'),
          env = dataSource.get('env');
      env.unexpose(service.get('id'),
          Y.bind(this._unexposeServiceCallback, this));
    },

    /**
     * Callback called when the backend returns a response to a service
     * unexpose call. Update the service model instance or, if an error
     * occurred, add a failure notification.
     *
     * @method _unexposeServiceCallback
     * @param {Object} ev An event object (with "err" and "service_name"
     *  attributes).
     * @return {undefined} Nothing.
     */
    _unexposeServiceCallback: function(ev) {
      var svcInspector = window.flags && window.flags.serviceInspector;
      var dataSource = svcInspector ? this.viewletManager : this;
      var service = dataSource.get('model'),
          db = dataSource.get('db');
      if (ev.err) {
        db.notifications.add(
            new models.Notification({
              title: 'Error un-exposing service',
              message: 'Service name: ' + ev.service_name,
              level: 'error',
              link: undefined, // XXX See note below about getModelURL.
              modelId: service
            })
        );
      } else {
        service.set('exposed', false);
        db.fire('update');
      }
    },

    /**
     * Expose the service stored in this view.
     * Pass this._exposeServiceCallback as callback to be called when
     * the response is returned by the backend.
     *
     * @method exposeService
     * @return {undefined} Nothing.
     */
    exposeService: function() {
      var svcInspector = window.flags && window.flags.serviceInspector;
      var dataSource = svcInspector ? this.viewletManager : this;
      var service = dataSource.get('model'),
          env = dataSource.get('env');
      env.expose(service.get('id'),
          Y.bind(this._exposeServiceCallback, this));
    },

    /**
     * Callback called when the backend returns a response to a service
     * expose call. Update the service model instance or, if an error
     * occurred, add a failure notification.
     *
     * @method _exposeServiceCallback
     * @param {Object} ev An event object (with "err" and "service_name"
     *  attributes).
     * @return {undefined} Nothing.
     */
    _exposeServiceCallback: function(ev) {
      var svcInspector = window.flags && window.flags.serviceInspector;
      var dataSource = svcInspector ? this.viewletManager : this;
      var service = dataSource.get('model'),
          db = dataSource.get('db');
      if (ev.err) {
        db.notifications.add(
            new models.Notification({
              title: 'Error exposing service',
              message: 'Service name: ' + ev.service_name,
              level: 'error',
              link: undefined, // XXX See note below about getModelURL.
              modelId: service
            })
        );
      } else {
        service.set('exposed', true);
        db.fire('update');
      }
    }
  };



  /**
    A collection of methods and properties which will be mixed into the
    prototype of the viewlet manager controller to add the functionality for
    the ghost inspector interactions.

    @property serviceInspector
    @submodule juju.controller
    @type {Object}
  */
  Y.namespace('juju.controller').serviceInspector = {
    'getName': function() {
      return this.viewletManager.getName();
    },
    'bind': function(model, viewlet) {
      this.viewletManager.bindingEngine.bind(model, viewlet);
      return this;
    },
    'render': function() {
      this.viewletManager.render();
      return this;
    },

    /**
      Display the "do you really want to destroy this service?" prompt.

      @method showDestroyPrompt
      @param {Y.Node} container The container of the prompt.
    */
    showDestroyPrompt: function(container) {
      container.one('.destroy-service-prompt').removeClass('closed');
    },

    /**
      Hide the "do you really want to destroy this service?" prompt.

      @method hideDestroyPrompt
      @param {Y.Node} container The container of the prompt.
    */
    hideDestroyPrompt: function(container) {
      container.one('.destroy-service-prompt').addClass('closed');
    },

    /**
      Start the process of destroying the service represented by this
      inspector.

      @method initiateServiceDestroy
      @return {undefined} Nothing.
    */
    initiateServiceDestroy: function() {
      var svcInspector = window.flags && window.flags.serviceInspector;
      // When the above flag is removed we won't need the dataSource variable
      // any more and can refactor this accordingly.
      var dataSource = svcInspector ? this.viewletManager : this;
      var model = dataSource.get('model');
      var db = this.viewletManager.get('db');
      if (model.name === 'service') {
        var env = dataSource.get('env');
        env.destroy_service(model.get('id'),
            Y.bind(this._destroyServiceCallback, this, model, db));
      } else if (model.name === 'charm') {
        db.services.remove(this.options.ghostService);
      } else {
        throw new Error('Unexpected model type: ' + model.name);
      }
    },

    /**
      React to a service being destroyed (or not).

      @method _destroyServiceCallback
      @param {Object} service The service we attempted to destroy.
      @param {Object} db The database responsible for storing the service.
      @param {Object} evt The event describing the destruction (or lack
        thereof).
    */
    _destroyServiceCallback: function(service, db, evt) {
      if (evt.err) {
        // If something bad happend we need to alert the user.
        db.notifications.add(
            new models.Notification({
              title: 'Error destroying service',
              message: 'Service name: ' + evt.service_name,
              level: 'error',
              link: undefined, // XXX See note below about getModelURL.
              modelId: service
            })
        );
      } else {
        // If the removal succeeded on the server side, we need to remove the
        // service from the database.  (Why wouldn't we get an update from the
        // server side that would do this for us?).
        db.services.remove(service);
        db.relations.remove(db.relations.filter(
            function(r) {
              return Y.Array.some(r.get('endpoints'), function(ep) {
                return ep[0] === service.get('id');
              });
            }));
      }
    },

    /* Event handlers for service/ghost destroy UI */

    /**
      React to the user clicking on or otherwise activating the "destroy this
      service" icon.

      @method _onDestroyClick
      @param {Object} evt The event data.
      @return {undefined} Nothing.
    */
    _onDestroyClick: function(evt) {
      evt.halt();
      this.showDestroyPrompt(evt.container);
    },

    /**
      React to the user clicking on or otherwise activating the cancel button
      on the "destroy this service" prompt.

      @method _onCancelDestroy
      @param {Object} evt The event data.
      @return {undefined} Nothing.
    */
    _onCancelDestroy: function(evt) {
      evt.halt();
      this.hideDestroyPrompt(evt.container);
    },

    /**
      React to the user clicking on or otherwise activating the "do it now"
      button on the "destroy this service" prompt.

      @method _onInitiateDestroy
      @param {Object} evt The event data.
      @return {undefined} Nothing.
    */
    _onInitiateDestroy: function(evt) {
      evt.halt();
      this.closeInspector();
      this.initiateServiceDestroy();
      this.options.environment.topo.fire('clearState');
    },

    /**
      Handles exposing the service.

      @method toggleExpose
      @param {Y.EventFacade} e An event object.
      @return {undefined} Nothing.
    */
    toggleExpose: function(e) {
      e.halt();
      var service = this.viewletManager.get('model');
      if (service.get('exposed')) {
        this.unexposeService();
      } else {
        this.exposeService();
      }
    },

    /**
      Handles the click on the file input and dispatches to the proper function
      depending if a file has been previously loaded or not.

      @method handleFileClick
      @param {Y.EventFacade} e An event object.
    */
    handleFileClick: function(e) {
      if (e.currentTarget.getHTML().indexOf('Remove') < 0) {
        // Because we can't style file input buttons properly we style a normal
        // element and then simulate a click on the real hidden input when our
        // fake button is clicked.
        e.container.one('input[type=file]').getDOMNode().click();
      } else {
        this.onRemoveFile(e);
      }
    },

    /**
      Handle the file upload click event. Creates a FileReader instance to
      parse the file data.


      @method onFileChange
      @param {Y.EventFacade} e An event object.
    */
    handleFileChange: function(e) {
      var file = e.currentTarget.get('files').shift(),
          reader = new FileReader();
      reader.onerror = Y.bind(this.onFileError, this);
      reader.onload = Y.bind(this.onFileLoaded, this);
      reader.readAsText(file);
      e.container.one('.fakebutton').setHTML(file.name + ' - Remove file');
    },

    /**
      Callback called when an error occurs during file upload.
      Hide the charm configuration section.

      @method onFileError
      @param {Object} e An event object (with a "target.error" attr).
    */
    onFileError: function(e) {
      var error = e.target.error, msg;
      switch (error.code) {
        case error.NOT_FOUND_ERR:
          msg = 'File not found';
          break;
        case error.NOT_READABLE_ERR:
          msg = 'File is not readable';
          break;
        case error.ABORT_ERR:
          break; // noop
        default:
          msg = 'An error occurred reading this file.';
      }
      if (msg) {
        var db = this.viewletManager.get('db');
        db.notifications.add(
            new models.Notification({
              title: 'Error reading configuration file',
              message: msg,
              level: 'error'
            }));
      }
    },

    /**
      Callback called when a file is correctly uploaded.
      Hide the charm configuration section.

      @method onFileLoaded
      @param {Object} e An event object.
    */
    onFileLoaded: function(e) {
      //set the fileContent on the viewlet-manager so we can have access to it
      // when the user submit their config.
      this.viewletManager.fileContent = e.target.result;
      if (!this.viewletManager.fileContent) {
        // Some file read errors do not go through the error handler as
        // expected but instead return an empty string.  Warn the user if
        // this happens.
        var db = this.viewletManager.get('db');
        db.notifications.add(
            new models.Notification({
              title: 'Configuration file error',
              message: 'The configuration file loaded is empty.  ' +
                  'Do you have read access?',
              level: 'error'
            }));
      }
      var container = this.viewletManager.get('container');
      container.all('.settings-wrapper').hide();
    },

    /**
      Handle the file remove click event by clearing out the input
      and resetting the UI.

      @method onRemoveFile
      @param {Y.EventFacade} e an event object from click.
    */
    onRemoveFile: function(e) {
      var container = this.viewletManager.get('container');
      this.viewletManager.fileContent = null;
      container.one('.fakebutton').setHTML('Import config file...');
      container.all('.settings-wrapper').show();
      // Replace the file input node.  There does not appear to be any way
      // to reset the element, so the only option is this rather crude
      // replacement.  It actually works well in practice.
      container.one('input[type=file]')
               .replace(Y.Node.create('<input type="file"/>'));
    },

    /**
      Pulls the content from each configuration field and sends the values
      to the environment

      @method saveConfig
    */
    saveConfig: function() {
      var inspector = this.viewletManager,
          env = inspector.get('env'),
          db = inspector.get('db'),
          service = inspector.get('model'),
          charmUrl = service.get('charm'),
          charm = db.charms.getById(charmUrl),
          schema = charm.get('options'),
          container = this.viewletManager.viewlets.config.container,
          button = container.one('button.confirm');

      button.set('disabled', 'disabled');

      var newVals = utils.getElementsValuesMapping(container, '.config-field');
      var errors = utils.validate(newVals, schema);
      if (Y.Object.isEmpty(errors)) {
        env.set_config(
            service.get('id'),
            newVals,
            null,
            Y.bind(this._setConfigCallback, this, container)
        );
      } else {
        db.notifications.add(
            new models.Notification({
              title: 'Error saving service config',
              message: 'Error saving service config',
              level: 'error'
            })
        );
        // We don't have a story for passing the full error messages
        // through so will log to the console for now.
        console.log('Error setting config', errors);
      }
    },

    /**
      Handles the success or failure of setting the new config values

      @method _setConfigCallback
      @param {Y.Node} container of the viewlet-manager.
      @param {Y.EventFacade} e yui event object.
    */
    _setConfigCallback: function(container, e) {
      container.one('.controls .confirm').removeAttribute('disabled');
      // If the user has conflicted fields and still choose to
      // save then we will be overwriting the values in Juju.
      var bindingEngine = this.viewletManager.bindingEngine;
      bindingEngine.clearChangedValues.call(bindingEngine, 'config');
      var db = this.viewletManager.get('db');
      if (e.err) {
        db.notifications.add(
            new models.Notification({
              title: 'Error setting service config',
              message: 'Service name: ' + e.service_name,
              level: 'error'
            })
        );
      } else {
        // XXX show saved notification
        // we have no story for this yet
        db.notifications.add(
            new models.Notification({
              title: 'Config saved successfully ',
              message: e.service_name + ' config set successfully.',
              level: 'info'
            })
        );
      }
    },

    /**
      Handle saving the service constraints.
      Make the corresponding environment call, passing _saveConstraintsCallback
      as callback (see below).

      @method saveConstraints
      @param {Y.EventFacade} ev An event object.
      @return {undefined} Nothing.
    */
    saveConstraints: function(ev) {
      var inspector = this.viewletManager;
      var container = inspector.viewlets.constraints.container;
      var env = inspector.get('env');
      var service = inspector.get('model');
      // Retrieve constraint values.
      var constraints = utils.getElementsValuesMapping(
          container, '.constraint-field');
      // Disable the "Save" button while the RPC call is outstanding.
      container.one('.save-constraints').set('disabled', 'disabled');
      // Set up the set_constraints callback and execute the API call.
      var callback = Y.bind(this._saveConstraintsCallback, this, container);
      env.set_constraints(service.get('id'), constraints, callback);
    },

    /**
      Callback for saveConstraints.
      React to responses arriving from the API server.

      @method _saveConstraintsCallback
      @private
      @param {Y.Node} container The inspector container.
      @param {Y.EventFacade} ev An event object.
      @return {undefined} Nothing.
    */
    _saveConstraintsCallback: function(container, ev) {
      var inspector = this.viewletManager;
      var bindingEngine = inspector.bindingEngine;
      bindingEngine.clearChangedValues('constraints');
      var db = inspector.get('db');
      var service = inspector.get('model');
      if (ev.err) {
        // Notify an error occurred while updating constraints.
        db.notifications.add(
            new models.Notification({
              title: 'Error setting service constraints',
              message: 'Service name: ' + ev.service_name,
              level: 'error',
              modelId: service
            })
        );
      } else {
        // XXX frankban: show success notification.
        // We have no story for this yet.
        db.notifications.add(
            new models.Notification({
              title: 'Constraints saved successfully',
              message: ev.service_name + ' constraints set successfully.',
              level: 'info'
            })
        );
      }
      container.one('.save-constraints').removeAttribute('disabled');
    },

    /**
      Show a unit within the left-hand panel.
      Note that, due to the revived model below, this model can potentially
      be out of date, as the POJO from the LazyModelList is the one kept up
      to date.  This is just a first-pass and will be changed later.

      @method showUnitDetails
      @param {object} ev The click event.
      @return {undefined} Nothing.
     */
    showUnitDetails: function(ev) {
      ev.halt();
      var db = this.viewletManager.get('db');
      var unit = db.units.getById(ev.currentTarget.getData('unit'));
      this.viewletManager.showViewlet('unitDetails', unit);
    },

    /**
      Toggles the close-unit class on the unit-list-wrapper which triggers
      the css close and open animations.

      @method toggleUnitHeader
      @param {Y.EventFacade} e Click event object.
    */
    toggleUnitHeader: function(e) {
      e.currentTarget.siblings('.status-unit-content')
                     .toggleClass('close-unit');
      e.currentTarget.toggleClass('closed-unit-list');
    },

    /**
      Toggles the checked status of all of the units in the unit status
      category

      @method toggleSelectAllUnits
      @param {Y.EventFacade} e Click event object.
    */
    toggleSelectAllUnits: function(e) {
      var currentTarget = e.currentTarget,
          units = currentTarget.ancestor('.status-unit-content')
                               .all('input[type=checkbox]');
      if (currentTarget.getAttribute('checked')) {
        units.removeAttribute('checked');
      } else {
        units.setAttribute('checked', 'checked');
      }
    },

    /**
     Loads the charm details view for the inspector.

     @method onShowCharmDetails
     @param {Event} ev the click event from the overview viewlet.

     */
    onShowCharmDetails: function(ev) {
      ev.halt();
      var db = this.viewletManager.get('db');
      var charmId = ev.currentTarget.getAttribute('data-charmid');
      var charm = db.charms.getById(charmId);
      this.viewletManager.showViewlet('charmDetails', charm);
    },

    /**
      Directs the unit action button click event to
      the appropriate handler.

      @method _unitActionButtonClick
      @param {Y.EventFacade} e button click event.
    */
    _unitActionButtonClick: function(e) {
      e.halt();
      var handlers = {
        resolve: this._sendUnitResolve,
        retry: this._sendUnitRetry,
        replace: this._sendUnitReplace
      };

      var units = e.currentTarget.ancestor('form').all('input[type=checkbox]');
      var unitNames = [];
      units.each(function(unit) {
        if (unit.get('checked')) {
          unitNames = unit.siblings('a').get('innerHTML');
        }
      });

      var env = this.viewletManager.get('env'),
          handlerName = e.currentTarget.getData('type'),
          handlerFn = handlers[handlerName];

      if (Y.Lang.isFunction(handlerFn)) {
        handlerFn(unitNames, env);
      } else {
        console.error('No handler assigned to', handlerName);
      }

      return; // ignoring all other button clicks passed to this method
    },

    /**
      Sends the resolve command to the env to resolve the
      selected unit in the inspector unit list.

      @method _sendUnitResolve
      @param {Array} unitNames A list of unit names.
      @param {Object} env The current environment (Go/Python).
    */
    _sendUnitResolve: function(unitNames, env) {
      unitNames.forEach(function(unitName) {
        env.resolved(unitName, null);
      });
    },

    /**
      Sends the retry command to the env to retry the
      selected unit in the inspector unit list.

      @method _sendUnitRetry
      @param {Array} unitNames A list of unit names.
      @param {Object} env The current environment (Go/Python).
    */
    _sendUnitRetry: function(unitNames, env) {
      unitNames.forEach(function(unitName) {
        env.resolved(unitName, null, true);
      });
    },

    /**
      Sends the required commands to the env to replace
      the selected unit in the inspector unit list.

      @method _sendUnitReplace
      @param {Array} unitNames A list of unit names.
      @param {Object} env The current environment (Go/Python).
    */
    _sendUnitReplace: function(unitNames, env) {
      // currently a noop until min units is setup
    }
  };

  var ConflictMixin = {
    'changed': function(node, key, field) {
      var modelValue = this.model.get(key);
      var fieldValue = field.get(node);
      if (modelValue !== fieldValue) {
        node.addClass('modified');
      } else {
        node.removeClass('modified');
      }
    },
    'conflict': function(node, model, viewletName, resolve, binding) {
      /**
       Calls the databinding resolve method
       @method sendResolve
      */
      var key = node.getData('bind');
      var modelValue = model.get(key);
      var field = binding.field;
      var wrapper = node.ancestor('.settings-wrapper');
      var resolver = wrapper.one('.resolver');
      var option = resolver.one('.config-field');
      var handlers = [];

      /**
       User selects one of the two conflicting values.
       @method sendResolve
       */
      function sendResolve(e) {
        e.halt(true);
        var formValue = field.get(node);
        handlers.forEach(function(h) { h.detach();});
        node.removeClass('modified');
        node.removeClass('conflict');
        resolver.addClass('hidden');

        if (e.currentTarget.hasClass('conflicted-env')) {
          resolve(node, viewletName, modelValue);
        } else {
          resolve(node, viewletName, formValue);
        }
      }

      /**
       User selects a conflicting field, show the resolution UI

       @method setupResolver
      */
      function setupResolver(e) {
        e.halt(true);
        node.removeClass('conflict-pending');
        node.addClass('conflict');
        option.addClass('conflict');
        option.setStyle('width', node.get('offsetWidth'));
        option.setHTML(modelValue);
        resolver.removeClass('hidden');
      }

      // On conflict just indicate.
      node.removeClass('modified');
      node.addClass('conflict-pending');

      handlers.push(wrapper.delegate('click', setupResolver,
          '.conflict-pending', this));

      handlers.push(wrapper.delegate('click', sendResolve,
          '.conflict', this));
    },
    'unsyncedFields': function(dirtyFields) {
      this.container.one('.controls .confirm').setHTML('Overwrite');
    },
    'syncedFields': function() {
      this.container.one('.controls .confirm').setHTML('Confirm');
    }
  };

  /**
    Service Inspector Viewlet Manager Controller

    @class ServiceInspector
   */
  views.ServiceInspector = (function() {
    var juju = Y.namespace('juju');

<<<<<<< HEAD
=======
    var unitListNameMap = {
      error: 'Error',
      pending: 'Pending',
      running: 'Running',
      'landscape-needs-reboot': 'Needs Reboot',
      'landscape-security-upgrades': 'Security Upgrade'
    };

    /**
      Generates the unit list sorted by status category and landscape
      annotation key and returns an array with the data to
      generate the unit list UI.

      @method updateUnitList
      @param {Object} values From the databinding update method.
      @return {Array} An array of objects with agent_state or landscape
        annotation id as category and an array of units
        [{ category: 'started', units: [model, model, ...]}].
    */
    function updateUnitList(values) {
      var statuses = [],
          unitByStatus = {};

      values.each(function(value) {
        var category = utils.simplifyState(value);
        if (!unitByStatus[category]) {
          unitByStatus[category] = [];
        }
        unitByStatus[category].push(value);

        // landscape annotations
        var lIds = utils.landscapeAnnotations(value);
        lIds.forEach(function(annotation) {
          if (!unitByStatus[annotation]) {
            unitByStatus[annotation] = [];
          }
          unitByStatus[annotation].push(value);
        });
      });

      // This will generate a list with all categories.
      Y.Object.each(unitListNameMap, function(value, key) {
        var unit = {};
        if (unitByStatus[key]) {
          unit = unitByStatus[key];
        }
        statuses.push({category: key, units: unit});
      });

      return statuses;
    }

    /**
      Generates the list of allowable buttons for the
      different inspector unit lists.

      @method generateActionButtonList
      @param {String} category The unit status category.
    */
    function generateActionButtonList(category) {
      var showingButtons = {},
          buttonTypes = ['resolve', 'retry', 'replace', 'landscape'],
          // if you adjust this list don't forget to edit
          // the list in the unit tests
          buttons = {
            error: ['resolve', 'retry', 'replace'],
            pending: ['retry', 'replace'],
            running: ['replace'],
            'landscape-needs-reboot': ['landscape'],
            'landscape-security-upgrades': ['landscape']
          };

      buttonTypes.forEach(function(buttonType) {
        buttons[category].forEach(function(allowedButton) {
          if (buttonType === allowedButton) {
            showingButtons[buttonType] = true;
          }
        });
      });
      return showingButtons;
    }

    /**
      Binds the statuses data set to d3

      @method generateAndBindUnitHeaders
      @param {Array} statuses A key value pair of categories to unit list.
    */
    function generateAndBindUnitHeaders(node, statuses) {
      /*jshint validthis:true */
      var self = this,
          buttonHeight;

      var categoryWrapperNodes = d3.select(node.getDOMNode())
                                   .selectAll('.unit-list-wrapper')
                                   .data(statuses, function(d) {
                                       return d.category;
                                     });

      // D3 header enter section
      var unitStatusWrapper = categoryWrapperNodes
                                  .enter()
                                  .append('div')
                                  .classed('unit-list-wrapper hidden', true);

      var unitStatusHeader = unitStatusWrapper
                                  .append('div')
                                  .attr('class', function(d) {
                                   return 'status-unit-header ' +
                                          'closed-unit-list ' + d.category;
                                 });

      var unitStatusContentForm = unitStatusWrapper
                                  .append('div')
                                  .attr('class', function(d) {
                                    return 'status-unit-content ' +
                                           'close-unit ' + d.category;
                                  })
                                  .append('form');

      unitStatusContentForm.append('li')
                            .append('input')
                            .attr('type', 'checkbox')
                            .classed('toggle-select-all', true);

      unitStatusContentForm.append('ul');

      unitStatusContentForm.append('div')
                           .classed('action-button-wrapper', true)
                           .html(
          function(d) {
                                 var tmpl = Templates['unit-action-buttons'](
                                     generateActionButtonList(d.category));
                                 buttonHeight = tmpl.offsetHeight;
                                 return tmpl;
          });

      unitStatusHeader.append('span')
                      .classed('unit-qty', true);

      unitStatusHeader.append('span')
                      .classed('category-label', true);

      unitStatusHeader.append('span')
                      .classed('chevron', true);

      // D3 header update section
      categoryWrapperNodes.select('.unit-qty')
                          .text(function(d) {
                                 return d.units.length;
                               });

      // Toggles the sections visible or hidden based on
      // whether there are units in their list.
      categoryWrapperNodes.filter(function(d) { return d.units.length > 0; })
                          .classed('hidden', false);

      categoryWrapperNodes.filter(function(d) {
                                 return d.units.length === undefined;
                               })
                                  .classed('hidden', true);

      // Add the category label to each heading
      categoryWrapperNodes.select('.category-label')
                          .text(function(d) {
                                 return unitListNameMap[d.category];
                               });

      var unitsList = categoryWrapperNodes.select('ul')
                                    .selectAll('li')
                                    .data(function(d) {
                                     return d.units;
                                   }, function(unit) {
                                     return unit.id;
                                   });

      // D3 content enter section
      var unitItem = unitsList.enter()
                              .append('li');

      unitItem.append('input')
           .attr({
            'type': 'checkbox',
            'name': function(unit) {
              return unit.id;
            }});

      unitItem.append('a').text(
          function(d) {
            return d.id;
          })
          .attr('data-unit', function(d) {
            return d.service + '/' + d.number;
          });

      // D3 content update section
      unitsList.sort(
          function(a, b) {
            return a.number - b.number;
          });

      categoryWrapperNodes
          .select('.status-unit-content')
          .style('max-height', function(d) {
            if (!self._unitItemHeight) {
              self._unitItemHeight =
                  d3.select(this).select('li').property('offsetHeight');
            }
            return ((self._unitItemHeight *
                    (d.units.length + 1)) + buttonHeight) + 'px';
          });


      // D3 content exit section
      unitsList.exit().remove();

      // D3 header exit section
      categoryWrapperNodes.exit().remove();
    }

    var DEFAULT_VIEWLETS = {
      overview: {
        name: 'overview',
        template: Templates.serviceOverview,
        bindings: {
          aggregated_status: {
            'update': function(node, value) {
              var bar = this._statusbar;
              if (!bar) {
                bar = this._statusbar = new views.StatusBar({
                  target: node.getDOMNode()
                }).render();
              }
              bar.update(value);
            }
          },
          units: {
            depends: ['aggregated_status'],
            'update': function(node, value) {
              // Called under the databinding context.
              // Subordinates may not have a value.
              if (value) {
                var statuses = this.viewlet.updateUnitList(value);
                this.viewlet.generateAndBindUnitHeaders(node, statuses);
              }
            }
          }
        },
        // These methods are exposed here to allow us access for testing.
        updateUnitList: updateUnitList,
        generateAndBindUnitHeaders: generateAndBindUnitHeaders,
        generateActionButtonList: generateActionButtonList
      },
      config: {
        name: 'config',
        template: Templates['service-configuration'],
        'render': function(service, viewContainerAttrs) {
          var settings = [];
          var db = viewContainerAttrs.db;
          var charm = db.charms.getById(service.get('charm'));
          var charmOptions = charm.get('options');
          Y.Object.each(service.get('config'), function(value, key) {
            var setting = {
              name: key,
              value: value
            };
            if (charmOptions) {
              var option = charmOptions[key];
              if (option) {
                setting.description = option.description;
                setting.type = option.type;
              }
            }
            settings.push(setting);
          });
          this.container = Y.Node.create(this.templateWrapper);

          this.container.setHTML(
              this.template({
                service: service,
                settings: settings,
                exposed: service.get('exposed')}));
          this.container.all('textarea.config-field')
                        .plug(plugins.ResizingTextarea,
                              { max_height: 200,
                                min_height: 18,
                                single_line: 18});
        },
        bindings: {
          exposed: {
            'update': function(node, value) {
              node.one('input').set('checked', value);
            }
          }
        }
      },
      // Service constraints viewlet.
      constraints: {
        name: 'constraints',
        template: Templates['service-constraints-viewlet'],
        readOnlyConstraints: ['provider-type', 'ubuntu-series'],
        constraintDescriptions: {
          arch: {title: 'Architecture'},
          cpu: {title: 'CPU', unit: 'Ghz'},
          'cpu-cores': {title: 'CPU Cores'},
          'cpu-power': {title: 'CPU Power', unit: 'Ghz'},
          mem: {title: 'Memory', unit: 'GB'}
        },

        bindings: {
          'constraints': {
            'format': function(value) {
              // Display undefined constraints as empty strings.
              // This method is inherited when using all nested
              // constraints binding.
              return value || '';
            }
          }
        },

        'render': function(service, options) {
          var constraints = utils.getConstraints(
              service.get('constraints') || {},
              options.env.genericConstraints,
              this.readOnlyConstraints,
              this.constraintDescriptions);
          var contents = this.template({
            service: service,
            constraints: constraints
          });
          this.container = Y.Node.create(this.templateWrapper);
          this.container.setHTML(contents);
        }
      },
      //relations: {},
      ghostConfig: {
        name: 'ghostConfig',
        template: Templates['ghost-config-viewlet'],
        bindings: {
          'options': {
            'update': function(node, val) {
              var newVal = (val['default'] === undefined) ? '' : val['default'];
              node.set('value', newVal);
            }
          }
        },
        'render': function(model) {
          this.container = Y.Node.create(this.templateWrapper);

          // This is to allow for data binding on the ghost settings
          // while using a shared template across both inspectors
          var options = model.getAttrs();

          // XXX - Jeff
          // not sure this should be done like this
          // but this will allow us to use the old template.
          options.settings = utils.extractServiceSettings(options.options);

          // Signalling to the shared templates that this is the ghost view.
          options.ghost = true;
          this.container.setHTML(this.template(options));

          this.container.all('textarea.config-field')
                        .plug(plugins.ResizingTextarea,
                              { max_height: 200,
                                min_height: 18,
                                single_line: 18});
        }
      }
    };

    // Add any imported viewlets into this DEFAULT_VIEWLETS from doom.
    DEFAULT_VIEWLETS = Y.merge(DEFAULT_VIEWLETS, viewletNS);
>>>>>>> a5f571ed
    // Mixin Conflict Handling.
    viewletNS.config = Y.merge(viewletNS.config, ConflictMixin);
    viewletNS.constraints = Y.merge(viewletNS.constraints, ConflictMixin);

    // This variable is assigned an aggregate collection of methods and
    // properties provided by various controller objects in the
    // ServiceInspector constructor.
    var controllerPrototype = {};
    /**
      Constructor for Viewlet Manager Controller

      @method ServiceInspector
      @constructor
    */
    function ServiceInspector(model, options) {
      this.model = model;
      this.options = options;
      options = options || {};
      options.viewlets = {};
      options.templateConfig = options.templateConfig || {};

      var container = Y.Node.create(Templates['service-inspector']());
      container.appendTo(Y.one('#content'));

      var self = this;
      options.container = container;
      options.viewletContainer = '.viewlet-container';

      // Build a collection of viewlets from the list of required viewlets.
      var viewlets = {};
      options.viewletList.forEach(function(viewlet) {
        viewlets[viewlet] = viewletNS[viewlet]; });
      // Mix in any custom viewlet configuration options provided by the config.
      options.viewlets = Y.mix(
          viewlets, options.viewlets, true, undefined, 0, true);

      options.model = model;

      // Merge the various prototype objects together.  Additionally, merge in
      // mixins that provide functionality used in the inspector's events.
      var c = Y.juju.controller;
      [c.ghostInspector,
        c.serviceInspector,
        ns.manageUnitsMixin,
        ns.exposeButtonMixin]
        .forEach(function(controller) {
            controllerPrototype = Y.mix(controllerPrototype, controller);
          });

      // Bind the viewletEvents to this class.
      Y.Object.each(options.viewletEvents, function(
          handlers, selector, collection) {
            // You can have multiple listeners per selector.
            Y.Object.each(handlers, function(callback, event, obj) {
              options.viewletEvents[selector][event] = Y.bind(
                  controllerPrototype[callback], self);
            });
          });

      options.events = Y.mix(options.events, options.viewletEvents);

      this.viewletManager = new viewletNS.ViewletManager(options);
      this.viewletManager.slots = {
        'header': '.header-slot',
        'left-hand-panel': '.left-breakout'
      };
      this.viewletManager.render();
      this.viewletManager.showViewlet('inspectorHeader', model);
      this.viewletManager.showViewlet(options.viewletList[0]);
    }

    ServiceInspector.prototype = controllerPrototype;

    return ServiceInspector;
  })();


}, '0.1.0', {
  requires: [
    'base-build',
    'event-key',
    'event-resize',
    'handlebars',
    'json-stringify',
    'juju-databinding',
    'juju-models',
    'juju-viewlet-manager',
    'juju-view-service',
    'juju-view-utils',
    'node',
    'panel',
    'transition',
    'view',
    // Imported viewlets
    'viewlet-charm-details',
    'viewlet-unit-details',
    'viewlet-inspector-header'
  ]
});
<|MERGE_RESOLUTION|>--- conflicted
+++ resolved
@@ -977,6 +977,11 @@
     }
   };
 
+  // Mixin Conflict Handling.
+  viewletNS.config = Y.merge(viewletNS.config, ConflictMixin);
+  viewletNS.constraints = Y.merge(viewletNS.constraints, ConflictMixin);
+
+
   /**
     Service Inspector Viewlet Manager Controller
 
@@ -984,387 +989,6 @@
    */
   views.ServiceInspector = (function() {
     var juju = Y.namespace('juju');
-
-<<<<<<< HEAD
-=======
-    var unitListNameMap = {
-      error: 'Error',
-      pending: 'Pending',
-      running: 'Running',
-      'landscape-needs-reboot': 'Needs Reboot',
-      'landscape-security-upgrades': 'Security Upgrade'
-    };
-
-    /**
-      Generates the unit list sorted by status category and landscape
-      annotation key and returns an array with the data to
-      generate the unit list UI.
-
-      @method updateUnitList
-      @param {Object} values From the databinding update method.
-      @return {Array} An array of objects with agent_state or landscape
-        annotation id as category and an array of units
-        [{ category: 'started', units: [model, model, ...]}].
-    */
-    function updateUnitList(values) {
-      var statuses = [],
-          unitByStatus = {};
-
-      values.each(function(value) {
-        var category = utils.simplifyState(value);
-        if (!unitByStatus[category]) {
-          unitByStatus[category] = [];
-        }
-        unitByStatus[category].push(value);
-
-        // landscape annotations
-        var lIds = utils.landscapeAnnotations(value);
-        lIds.forEach(function(annotation) {
-          if (!unitByStatus[annotation]) {
-            unitByStatus[annotation] = [];
-          }
-          unitByStatus[annotation].push(value);
-        });
-      });
-
-      // This will generate a list with all categories.
-      Y.Object.each(unitListNameMap, function(value, key) {
-        var unit = {};
-        if (unitByStatus[key]) {
-          unit = unitByStatus[key];
-        }
-        statuses.push({category: key, units: unit});
-      });
-
-      return statuses;
-    }
-
-    /**
-      Generates the list of allowable buttons for the
-      different inspector unit lists.
-
-      @method generateActionButtonList
-      @param {String} category The unit status category.
-    */
-    function generateActionButtonList(category) {
-      var showingButtons = {},
-          buttonTypes = ['resolve', 'retry', 'replace', 'landscape'],
-          // if you adjust this list don't forget to edit
-          // the list in the unit tests
-          buttons = {
-            error: ['resolve', 'retry', 'replace'],
-            pending: ['retry', 'replace'],
-            running: ['replace'],
-            'landscape-needs-reboot': ['landscape'],
-            'landscape-security-upgrades': ['landscape']
-          };
-
-      buttonTypes.forEach(function(buttonType) {
-        buttons[category].forEach(function(allowedButton) {
-          if (buttonType === allowedButton) {
-            showingButtons[buttonType] = true;
-          }
-        });
-      });
-      return showingButtons;
-    }
-
-    /**
-      Binds the statuses data set to d3
-
-      @method generateAndBindUnitHeaders
-      @param {Array} statuses A key value pair of categories to unit list.
-    */
-    function generateAndBindUnitHeaders(node, statuses) {
-      /*jshint validthis:true */
-      var self = this,
-          buttonHeight;
-
-      var categoryWrapperNodes = d3.select(node.getDOMNode())
-                                   .selectAll('.unit-list-wrapper')
-                                   .data(statuses, function(d) {
-                                       return d.category;
-                                     });
-
-      // D3 header enter section
-      var unitStatusWrapper = categoryWrapperNodes
-                                  .enter()
-                                  .append('div')
-                                  .classed('unit-list-wrapper hidden', true);
-
-      var unitStatusHeader = unitStatusWrapper
-                                  .append('div')
-                                  .attr('class', function(d) {
-                                   return 'status-unit-header ' +
-                                          'closed-unit-list ' + d.category;
-                                 });
-
-      var unitStatusContentForm = unitStatusWrapper
-                                  .append('div')
-                                  .attr('class', function(d) {
-                                    return 'status-unit-content ' +
-                                           'close-unit ' + d.category;
-                                  })
-                                  .append('form');
-
-      unitStatusContentForm.append('li')
-                            .append('input')
-                            .attr('type', 'checkbox')
-                            .classed('toggle-select-all', true);
-
-      unitStatusContentForm.append('ul');
-
-      unitStatusContentForm.append('div')
-                           .classed('action-button-wrapper', true)
-                           .html(
-          function(d) {
-                                 var tmpl = Templates['unit-action-buttons'](
-                                     generateActionButtonList(d.category));
-                                 buttonHeight = tmpl.offsetHeight;
-                                 return tmpl;
-          });
-
-      unitStatusHeader.append('span')
-                      .classed('unit-qty', true);
-
-      unitStatusHeader.append('span')
-                      .classed('category-label', true);
-
-      unitStatusHeader.append('span')
-                      .classed('chevron', true);
-
-      // D3 header update section
-      categoryWrapperNodes.select('.unit-qty')
-                          .text(function(d) {
-                                 return d.units.length;
-                               });
-
-      // Toggles the sections visible or hidden based on
-      // whether there are units in their list.
-      categoryWrapperNodes.filter(function(d) { return d.units.length > 0; })
-                          .classed('hidden', false);
-
-      categoryWrapperNodes.filter(function(d) {
-                                 return d.units.length === undefined;
-                               })
-                                  .classed('hidden', true);
-
-      // Add the category label to each heading
-      categoryWrapperNodes.select('.category-label')
-                          .text(function(d) {
-                                 return unitListNameMap[d.category];
-                               });
-
-      var unitsList = categoryWrapperNodes.select('ul')
-                                    .selectAll('li')
-                                    .data(function(d) {
-                                     return d.units;
-                                   }, function(unit) {
-                                     return unit.id;
-                                   });
-
-      // D3 content enter section
-      var unitItem = unitsList.enter()
-                              .append('li');
-
-      unitItem.append('input')
-           .attr({
-            'type': 'checkbox',
-            'name': function(unit) {
-              return unit.id;
-            }});
-
-      unitItem.append('a').text(
-          function(d) {
-            return d.id;
-          })
-          .attr('data-unit', function(d) {
-            return d.service + '/' + d.number;
-          });
-
-      // D3 content update section
-      unitsList.sort(
-          function(a, b) {
-            return a.number - b.number;
-          });
-
-      categoryWrapperNodes
-          .select('.status-unit-content')
-          .style('max-height', function(d) {
-            if (!self._unitItemHeight) {
-              self._unitItemHeight =
-                  d3.select(this).select('li').property('offsetHeight');
-            }
-            return ((self._unitItemHeight *
-                    (d.units.length + 1)) + buttonHeight) + 'px';
-          });
-
-
-      // D3 content exit section
-      unitsList.exit().remove();
-
-      // D3 header exit section
-      categoryWrapperNodes.exit().remove();
-    }
-
-    var DEFAULT_VIEWLETS = {
-      overview: {
-        name: 'overview',
-        template: Templates.serviceOverview,
-        bindings: {
-          aggregated_status: {
-            'update': function(node, value) {
-              var bar = this._statusbar;
-              if (!bar) {
-                bar = this._statusbar = new views.StatusBar({
-                  target: node.getDOMNode()
-                }).render();
-              }
-              bar.update(value);
-            }
-          },
-          units: {
-            depends: ['aggregated_status'],
-            'update': function(node, value) {
-              // Called under the databinding context.
-              // Subordinates may not have a value.
-              if (value) {
-                var statuses = this.viewlet.updateUnitList(value);
-                this.viewlet.generateAndBindUnitHeaders(node, statuses);
-              }
-            }
-          }
-        },
-        // These methods are exposed here to allow us access for testing.
-        updateUnitList: updateUnitList,
-        generateAndBindUnitHeaders: generateAndBindUnitHeaders,
-        generateActionButtonList: generateActionButtonList
-      },
-      config: {
-        name: 'config',
-        template: Templates['service-configuration'],
-        'render': function(service, viewContainerAttrs) {
-          var settings = [];
-          var db = viewContainerAttrs.db;
-          var charm = db.charms.getById(service.get('charm'));
-          var charmOptions = charm.get('options');
-          Y.Object.each(service.get('config'), function(value, key) {
-            var setting = {
-              name: key,
-              value: value
-            };
-            if (charmOptions) {
-              var option = charmOptions[key];
-              if (option) {
-                setting.description = option.description;
-                setting.type = option.type;
-              }
-            }
-            settings.push(setting);
-          });
-          this.container = Y.Node.create(this.templateWrapper);
-
-          this.container.setHTML(
-              this.template({
-                service: service,
-                settings: settings,
-                exposed: service.get('exposed')}));
-          this.container.all('textarea.config-field')
-                        .plug(plugins.ResizingTextarea,
-                              { max_height: 200,
-                                min_height: 18,
-                                single_line: 18});
-        },
-        bindings: {
-          exposed: {
-            'update': function(node, value) {
-              node.one('input').set('checked', value);
-            }
-          }
-        }
-      },
-      // Service constraints viewlet.
-      constraints: {
-        name: 'constraints',
-        template: Templates['service-constraints-viewlet'],
-        readOnlyConstraints: ['provider-type', 'ubuntu-series'],
-        constraintDescriptions: {
-          arch: {title: 'Architecture'},
-          cpu: {title: 'CPU', unit: 'Ghz'},
-          'cpu-cores': {title: 'CPU Cores'},
-          'cpu-power': {title: 'CPU Power', unit: 'Ghz'},
-          mem: {title: 'Memory', unit: 'GB'}
-        },
-
-        bindings: {
-          'constraints': {
-            'format': function(value) {
-              // Display undefined constraints as empty strings.
-              // This method is inherited when using all nested
-              // constraints binding.
-              return value || '';
-            }
-          }
-        },
-
-        'render': function(service, options) {
-          var constraints = utils.getConstraints(
-              service.get('constraints') || {},
-              options.env.genericConstraints,
-              this.readOnlyConstraints,
-              this.constraintDescriptions);
-          var contents = this.template({
-            service: service,
-            constraints: constraints
-          });
-          this.container = Y.Node.create(this.templateWrapper);
-          this.container.setHTML(contents);
-        }
-      },
-      //relations: {},
-      ghostConfig: {
-        name: 'ghostConfig',
-        template: Templates['ghost-config-viewlet'],
-        bindings: {
-          'options': {
-            'update': function(node, val) {
-              var newVal = (val['default'] === undefined) ? '' : val['default'];
-              node.set('value', newVal);
-            }
-          }
-        },
-        'render': function(model) {
-          this.container = Y.Node.create(this.templateWrapper);
-
-          // This is to allow for data binding on the ghost settings
-          // while using a shared template across both inspectors
-          var options = model.getAttrs();
-
-          // XXX - Jeff
-          // not sure this should be done like this
-          // but this will allow us to use the old template.
-          options.settings = utils.extractServiceSettings(options.options);
-
-          // Signalling to the shared templates that this is the ghost view.
-          options.ghost = true;
-          this.container.setHTML(this.template(options));
-
-          this.container.all('textarea.config-field')
-                        .plug(plugins.ResizingTextarea,
-                              { max_height: 200,
-                                min_height: 18,
-                                single_line: 18});
-        }
-      }
-    };
-
-    // Add any imported viewlets into this DEFAULT_VIEWLETS from doom.
-    DEFAULT_VIEWLETS = Y.merge(DEFAULT_VIEWLETS, viewletNS);
->>>>>>> a5f571ed
-    // Mixin Conflict Handling.
-    viewletNS.config = Y.merge(viewletNS.config, ConflictMixin);
-    viewletNS.constraints = Y.merge(viewletNS.constraints, ConflictMixin);
-
     // This variable is assigned an aggregate collection of methods and
     // properties provided by various controller objects in the
     // ServiceInspector constructor.
