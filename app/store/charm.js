--- conflicted
+++ resolved
@@ -455,13 +455,8 @@
         }
         return charmData.charm;
       });
-<<<<<<< HEAD
-      return new Y.juju.models.BrowserCharmList({
+      return new Y.juju.models.CharmList({
         items: data
-=======
-      return new Y.juju.models.CharmList({
-        items: preppedData
->>>>>>> f8b82579
       });
     },
 
