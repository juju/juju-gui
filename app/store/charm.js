/*
This file is part of the Juju GUI, which lets users view and manage Juju
environments within a graphical interface (https://launchpad.net/juju-gui).
Copyright (C) 2012-2013 Canonical Ltd.

This program is free software: you can redistribute it and/or modify it under
the terms of the GNU Affero General Public License version 3, as published by
the Free Software Foundation.

This program is distributed in the hope that it will be useful, but WITHOUT
ANY WARRANTY; without even the implied warranties of MERCHANTABILITY,
SATISFACTORY QUALITY, or FITNESS FOR A PARTICULAR PURPOSE.  See the GNU Affero
General Public License for more details.

You should have received a copy of the GNU Affero General Public License along
with this program.  If not, see <http://www.gnu.org/licenses/>.
*/

'use strict';

/**
 * Provide the Charmworld API datastore class.
 *
 * @module store
 * @submodule store.charm
 */

YUI.add('juju-charm-store', function(Y) {
  var ns = Y.namespace('juju'),
      models = Y.namespace('juju.models');

  /**
   * Api helper for the updated charmworld api v2.
   *
   * @class Charmworld2
   * @extends {Base}
   *
   */
  ns.Charmworld2 = Y.Base.create('charmworld2', Y.Base, [], {
    _apiRoot: 'api/2',

    /**
     * Send the actual request and handle response from the api.
     *
     * @method _makeRequest
     * @param {Object} args any query params and arguments required.
     * @private
     *
     */
    _makeRequest: function(apiEndpoint, callbacks, args) {
      // If we're in the noop state, just call the error callback.
      if (this.get('noop')) {
        callbacks.failure('noop failure');
        return;
      }

      // Any query string args need to be put onto the endpoint for calling.
      if (args) {
        apiEndpoint = apiEndpoint + '?' + Y.QueryString.stringify(args);
      }

      this.get('datasource').sendRequest({
        request: apiEndpoint,
        callback: {
          success: function(io_request) {
            var res = Y.JSON.parse(
                io_request.response.results[0].responseText
                );
            callbacks.success(res);
          },

          'failure': function(io_request) {
            var respText = io_request.response.results[0].responseText,
                res;
            if (respText) {
              res = Y.JSON.parse(respText);
            }
            callbacks.failure(res, io_request);
          }
        }
      });
    },

    /**
     * Api call to fetch autocomplete suggestions based on the current term.
     *
     * @method autocomplete
     * @param {Object} query the filters data object for search.
     * @param {Object} filters the filters data object for search.
     * @param {Object} callbacks the success/failure callbacks to use.
     * @param {Object} bindScope the scope of *this* in the callbacks.
     */
    autocomplete: function(filters, callbacks, bindScope) {
      var endpoint = 'charms';
      // Force that this is an autocomplete call to perform matching on the
      // start of names vs a fulltext search.
      filters.autocomplete = 'true';
      filters.limit = 5;
      if (bindScope) {
        callbacks.success = Y.bind(callbacks.success, bindScope);
        callbacks.failure = Y.bind(callbacks.failure, bindScope);
      }
      this._makeRequest(endpoint, callbacks, filters);
    },

    /**
     * Api call to fetch a charm's details.
     *
     * @method charm
     * @param {String} charmID the charm to fetch.
     * @param {Object} callbacks the success/failure callbacks to use.
     * @param {Object} bindScope the scope of *this* in the callbacks.
     *
     */
    _charm: function(charmID, callbacks, bindScope) {
      var endpoint = 'charm/' + charmID;
      if (bindScope) {
        callbacks.success = Y.bind(callbacks.success, bindScope);
        callbacks.failure = Y.bind(callbacks.failure, bindScope);
      }

      this._makeRequest(endpoint, callbacks);
    },

    /**
     * Api call to fetch a charm's details, with an optional local cache.
     *
     * @method charmWithCache
     * @param {String} charmID the charm to fetch This is the fully qualified
     * charm name in the format scheme:series/charm-revision..
     * @param {Object} callbacks the success/failure callbacks to use.
     * @param {Object} bindScope the scope of *this* in the callbacks.
     * @param {ModelList} cache a local cache of browser charms.
     */
    charm: function(charmID, callbacks, bindScope, cache, defaultSeries) {
      if (bindScope) {
        callbacks.success = Y.bind(callbacks.success, bindScope);
      }
      if (cache) {
        var charm = cache.getById(charmID);
        if (charm) {
          // Defer the success callback to prevent race conditions.
          Y.soon(function() {
            callbacks.success({}, charm);
          });
          return;
        } else {
          var successCB = callbacks.success;
          callbacks.success = function(data) {
            var charm = new Y.juju.models.BrowserCharm(data.charm);
            if (data.metadata) {
              charm.set('metadata', data.metadata);
            }
            cache.add(charm);
            successCB(data, charm);
          };
        }
      }
      this._charm(this.normalizeCharmId(charmID, defaultSeries),
                  callbacks, bindScope);
    },

    /**
     Like the charm method but returning a Promise.

     @method promiseCharm
     @param {String} charmId to fetch.
     @param {ModelList} cache a local cache of browser charms.
     @param {String} defaultSeries to resolve.
     @return {Promise} to load charm. Triggered with same result
             as this.charm.
    */
    promiseCharm: function(charmId, cache, defaultSeries) {
      var self = this;
      return Y.Promise(function(resolve, reject) {
        self.charm(charmId, { 'success': resolve, 'failure': reject },
            self, cache, defaultSeries);
      });
    },

    /**
<<<<<<< HEAD
     Normalize a charm name so we can request its full data. Charm lookup
     requires a very specific form of the charm identifier.

     series/charm-revision

     where revision can currently be any numeric placeholder.

     @method normalizeCharmId
     @param {String} charmId to normalize.
     @param {String} defaultSeries to resolve.
     @return {String} normalized id.
     */
    normalizeCharmId: function(charmId, defaultSeries) {
      var result = charmId;
      if (/^(cs:|local:)/.exec(result)) {
        result = result.slice(result.indexOf(':') + 1);
      }

      if (result.indexOf('/') === -1) {
        if (!defaultSeries) {
          console.warn('Unable to normalize charm id, no defaultSeries');
          defaultSeries = 'precise';
        }
        result = defaultSeries + '/' + result;
      }
      if (/\-\d+/.exec(result) === null) {
        // Add in a revision placeholder
        result = result + '-1';
      }
      return result;
=======
      Promises to return the latest charm ID for a given charm if a newer one
      exists; this also caches the newer charm if one is available.

      @method promiseUpgradeAvailability
      @param {Charm} charm an existing charm potentially in need of an upgrade.
      @param {ModelList} cache a local cache of browser charms.
      @return {Promise} with an id or undefined.
    */
    promiseUpgradeAvailability: function(charm, cache) {
      // Get the charm's store ID, then replace the version number
      // with '-HEAD' to retrieve the latest version of the charm.
      var storeId = charm.get('storeId').replace(/-\d+$/, '-HEAD');
      return this.promiseCharm(storeId, cache)
        .then(function(latest) {
            var latestVersion = parseInt(latest.charm.id.split('-').pop(), 10),
               currentVersion = parseInt(charm.get('revision'), 10);
            if (latestVersion > currentVersion) {
              return latest.charm.id;
            }
          }, function(e) {
            throw e;
          });
>>>>>>> 67c4c2e6
    },

    /**
     * Api call to search charms
     *
     * @method search
     * @param {Object} filters the filters data object for search.
     * @param {Object} callbacks the success/failure callbacks to use.
     * @param {Object} bindScope the scope of *this* in the callbacks.
     */
    search: function(filters, callbacks, bindScope) {
      var endpoint = 'charms';
      if (bindScope) {
        callbacks.success = Y.bind(callbacks.success, bindScope);
        callbacks.failure = Y.bind(callbacks.failure, bindScope);
      }
      this._makeRequest(endpoint, callbacks, filters);
    },

    /**
     * Fetch the contents of a charm's file.
     *
     * @method file
     * @param {String} charmID the id of the charm's file we want.
     * @param {String} filename the path/name of the file to fetch content.
     * @param {Object} callbacks the success/failure callbacks.
     * @param {Object} bindScope the scope for this in the callbacks.
     *
     */
    file: function(charmID, filename, callbacks, bindScope) {
      // If we're in the noop state, just call the error callback.
      if (this.get('noop')) {
        callbacks.failure('noop failure');
        return;
      }

      var endpoint = 'charm/' + charmID + '/file/' + filename;
      if (bindScope) {
        callbacks.success = Y.bind(callbacks.success, bindScope);
        callbacks.failure = Y.bind(callbacks.failure, bindScope);
      }

      this.get('datasource').sendRequest({
        request: endpoint,
        callback: {
          success: function(io_request) {
            callbacks.success(io_request.response.results[0].responseText);
          },
          'failure': function(io_request) {
            var respText = io_request.response.results[0].responseText,
                res;
            if (respText) {
              res = Y.JSON.parse(respText);
            }
            callbacks.failure(res, io_request);
          }
        }
      });
    },

    /**
      Generate the API path to a file.
      This is useful when generating links and references in HTML to a file
      but not actually fetching the file itself.

      @method filepath
      @param {String} charmID The id of the charm to grab the file from.
      @param {String} filename The name of the file to generate a path to.

     */
    filepath: function(charmID, filename) {
      return this.get('apiHost') + [
        this._apiRoot,
        'charm',
        charmID,
        'file',
        filename].join('/');
    },

    /**
      Generate the API path to a charm icon.
      This is useful when generating links and references in HTML to the
      charm's icon and is constructing the correct icon based on reviewed
      status and categories on the charm.

      @method iconpath
      @param {String} charmID The id of the charm to grab the icon for.

     */
    iconpath: function(charmID) {
      // If this is a local charm, then we need use a hard coded path to the
      // default icon since we cannot fetch its category data or its own
      // icon.
      // XXX: #1202703 - this is a short term fix for the bug. Need longer
      // term solution.
      if (charmID.indexOf('local:') === 0) {
        return this.get('apiHost') +
            'static/img/charm_160.svg';

      } else {
        // Get the charm ID from the service.  In some cases, this will be
        // the charm URL with a protocol, which will need to be removed.
        // The following regular expression removes everything up to the
        // colon portion of the quote and leaves behind a charm ID.
        charmID = charmID.replace(/^[^:]+:/, '');

        return this.get('apiHost') + [
          this._apiRoot,
          'charm',
          charmID,
          'icon.svg'].join('/');
      }
    },

    /**
     * Generate the url to an icon for the category specified.
     *
     * @method categoryIconPath
     * @param {String} categoryID the id of the category to load an icon for.
     *
     */
    categoryIconPath: function(categoryID) {
      return [
        this.get('apiHost'),
        'static/img/category-',
        categoryID,
        '-bw.svg'
      ].join('');
    },

    /**
     * Load the QA data for a specific charm.
     *
     * @method qa
     * @param {String} charmID the charm to fetch qa data for.
     * @param {Object} callbacks the success/failure callbacks to use.
     * @param {Object} bindScope the scope for 'this' in the callbacks.
     *
     */
    qa: function(charmID, callbacks, bindScope) {
      var endpoint = 'charm/' + charmID + '/qa';
      if (bindScope) {
        callbacks.success = Y.bind(callbacks.success, bindScope);
        callbacks.failure = Y.bind(callbacks.failure, bindScope);
      }
      this._makeRequest(endpoint, callbacks);
    },

    /**
     * Given a result list, turn that into a BrowserCharmList object for the
     * application to use. Metadata is appended to the charm as data.
     *
     * @method _resultsToCharmlist
     * @param {Object} JSON decoded data from response.
     * @private
     *
     */
    resultsToCharmlist: function(data) {
      // Append the metadata to the actual charm object.
      var preppedData = Y.Array.map(data, function(charmData) {
        if (charmData.metadata) {
          charmData.charm.metadata = charmData.metadata;
        }
        return charmData.charm;
      });
      return new Y.juju.models.BrowserCharmList({
        items: preppedData
      });
    },

    /**
     * Initialize the API helper. Constructs a reusable datasource for all
     * calls.
     *
     * @method initializer
     * @param {Object} cfg configuration object.
     *
     */
    initializer: function(cfg) {
      // @todo this isn't set on initial load so we have to manually hit the
      // setter to get datasource filled in. Must be a better way.
      this.set('apiHost', cfg.apiHost);
    },

    /**
     * Fetch the interesting landing content from the charmworld api.
     *
     * @method interesting
     * @return {Object} data loaded from the api call.
     *
     */
    interesting: function(callbacks, bindScope) {
      if (bindScope) {
        callbacks.success = Y.bind(callbacks.success, bindScope);
        callbacks.failure = Y.bind(callbacks.failure, bindScope);
      }

      this._makeRequest('charms/interesting', callbacks);
    },

    /**
      Fetch the related charm info from the charmworld api.

      @method related
      @param {String} charmID The charm to find related charms for.
      @param {Object} callbacks The success/failure callbacks to use.
      @param {Object} bindscope An object scope to perform callbacks in.
      @return {Object} data loaded from the api call.

     */
    related: function(charmID, callbacks, bindScope) {
      var endpoint = 'charm/' + charmID + '/related';
      if (bindScope) {
        callbacks.success = Y.bind(callbacks.success, bindScope);
        callbacks.failure = Y.bind(callbacks.failure, bindScope);
      }
      this._makeRequest(endpoint, callbacks);
    }
  }, {
    ATTRS: {
      /**
       * Required attribute for the host to talk to for api calls.
       *
       * @attribute apiHost
       * @default undefined
       * @type {String}
       *
       */
      apiHost: {
        required: true,
        setter: function(val) {
          if (val && !val.match(/\/$/)) {
            val = val + '/';
          }
          // Make sure we update the datasource if our apiHost changes.
          var source = val + this._apiRoot + '/';
          this.set('datasource', new Y.DataSource.IO({ source: source }));
          return val;
        }
      },

      /**
       * Auto constructed datasource object based on the apiHost attribute.
       * @attribute datasource
       * @type {Datasource}
       *
       */
      datasource: {},

      /**
        If there's no config we end up setting noop on the store so that tests
        that don't need to worry about the browser can safely ignore it.

        We do log a console error, so those will occur on these tests to help
        make it easy to catch an issue when you don't mean to noop the store.

        @attribute noop
        @default false
        @type {Boolean}

       */
      noop: {
        value: false
      }
    }
  });

}, '0.1.0', {
  requires: [
    'datasource-io',
    'json-parse',
    'juju-charm-models',
    'promise',
    'querystring-stringify'
  ]
});<|MERGE_RESOLUTION|>--- conflicted
+++ resolved
@@ -179,7 +179,6 @@
     },
 
     /**
-<<<<<<< HEAD
      Normalize a charm name so we can request its full data. Charm lookup
      requires a very specific form of the charm identifier.
 
@@ -210,7 +209,9 @@
         result = result + '-1';
       }
       return result;
-=======
+    },
+
+    /**
       Promises to return the latest charm ID for a given charm if a newer one
       exists; this also caches the newer charm if one is available.
 
@@ -233,7 +234,6 @@
           }, function(e) {
             throw e;
           });
->>>>>>> 67c4c2e6
     },
 
     /**
