'use strict';

YUI.add('juju-notification-controller', function(Y) {

  var juju = Y.namespace('juju');


  var _changeNotificationOpToWords = function(op) {
    if (op === 'add') {
      return 'created';
    }
    else if (op === 'remove') {
      return 'removed';
    }
    else { // Unexpected operation.
      console.log('Unexpected operation.', op);
      return 'changed';
    }
  };

  var _relationNotifications = {
    model_list: 'relations',
    title: function(change_type, change_op, change_data, notify_data) {
      return 'Relation ' + _changeNotificationOpToWords(change_op);
    },
    message: function(change_type, change_op, change_data, notify_data) {
      var action = _changeNotificationOpToWords(change_op);
<<<<<<< HEAD
      if (!change_data.endpoints) {
        return ('Relation was ' + action);
      }
      if (change_data.endpoints.length === 2) {
=======
      if (change_op === 'remove') {
        // We don't have endpoint data on removed.
        return 'Relation removed';
      }
      if (change_data.endpoints && change_data.endpoints.length === 2) {
>>>>>>> 9cc0df8c
        var endpoint0 = change_data.endpoints[0][0],
            endpoint1 = change_data.endpoints[1][0],
            relationType0 = change_data.endpoints[0][1].name,
            relationType1 = change_data.endpoints[1][1].name;
        return ('Relation between ' +
            endpoint0 + ' (relation type "' + relationType0 + '") ' +
            'and ' +
            endpoint1 + ' (relation type "' + relationType1 + '") ' +
            'was ' + action);
      }
      var endpoint = change_data.endpoints[0][0],
          relationType = change_data.endpoints[0][1].name;
      return ('Relation with ' +
          endpoint + ' (relation type "' + relationType + '") ' +
          'was ' + action);
    }
    // There is no relation eviction because relation errors are
    // reported on units, there are no relation errors to evict.
  };

  /*
     * NotificationController
     *
     * This controller manages the relationship between incoming delta stream
     * events and the notification models the views use for display and
     * interaction.  NotificationController({env: Environment,
     * notifications: ModelList})
     */

  var NotificationController = Y.Base.create('NotificationController',
      Y.Base, [], {

        /**
         This tells `Y.Base` that it should create ad-hoc attributes for config
         properties.

         @property _allowAdHocAttrs
         @type {Boolean}
         @default true
         @protected
         @since 3.5.0
         **/
        _allowAdHocAttrs: true,

        /*
         * Parse the delta stream looking for interesting events to translate
         * into notifications.
         *
         *  change_type maps to a set of controls
         *     model_list: (string)
         *         where do objects of this type live in the app.db

         * Each attribute of notify is checked in the appropriate rule
         * for a function that can return its value, if no rule is defined
         * the function in a rule called 'default' will be used. The signature
         * of all such methods will be::
         *     function(change_type, change_op, change_data) -> value
         */
        ingest_rules: {
          service: {
            model_list: 'services'
          },
          relation: _relationNotifications,
          unit: {
            model_list: 'units',
            level: function(change_type, change_op, change_data) {
              var astate = change_data['agent-state'];
              if (astate !== undefined &&
                  astate.search('error') > -1) {
                return 'error';
              }
              return 'info';
            },
            message: function(change_type, change_op, change_data,
                              notify_data) {
              var level = notify_data.level,
                  astate = change_data['agent-state'],
                  msg = '';
              if (astate !== undefined) {
                msg = 'Agent-state = ' + astate + '.';
              }
              return msg;
            },
            evict: function(old, new_data, change) {
              if (new_data.level !== 'error') {
                if (old.get('seen') === false) {
                  // mark it as seen
                  old.set('seen', true);
                }
              }
            }
          },
          // Defaults when no special rules apply
          'default': {
            title: function(change_type, change_op, change_data, notify_data) {
              var level = notify_data.level,
                  msg = 'Problem with ';
              if (level === 'error') {
                msg = 'Error with ';
              }
              return msg + change_data.id;
            },
            message: function(change_type, change_op, change_data) {
              return 'Action required to resolve the problem.';
            },
            level: function() {
              return 'info';
            }
          }
        },
        /*
         * Process new delta stream events and see if we need new notifications
         */
        generate_notices: function(delta_evt) {
          console.log('Generating Notices', this, this.getAttrs());
          var self = this,
              rules = this.ingest_rules,
              app = this.get('app'),
              notifications = this.get('notifications');

          delta_evt.data.result.forEach(function(change) {
            var change_type = change[0],
                    change_op = change[1],
                    change_data = change[2],
                    notify_data = {},
                    rule = rules[change_type],
                    model;

            /*
                 * Data ingestion rules
                 *  Create notifications for incoming deltas
                 *  Promote some notifications to the 'show me' list
                 *  Also:
                 *  - for each change event see if there is an notice
                 *   relating to that object in the model list
                 *    -- see if the current change event invalidates the need
                 *       to show the existing notices
                 *    -- make the new notice as 'must see' or not (
                 *       errors, etc)
                 *  - add a notification for the event
                 */

            // Dispatch ingestion rules (which may mutate either the
            // current 'notifications' or models within it (notice status)

            // 'level' must be called first as 'title' and 'message' may
            // depend on it being set.
            ['level', 'title', 'message'].forEach(function(attr) {
              var active_rule = rule;
              if (!active_rule) {
                return;
              }

              if (!(attr in active_rule)) {
                // No special rule exists, use the default
                active_rule = rules['default'];
              }

              // Assign the attribute by the rule
              if (attr in active_rule) {
                notify_data[attr] = active_rule[attr](
                    change_type, change_op, change_data, notify_data);
              }
            });

            notify_data.kind = change_type;
            // see if there is an object associated with this
            // message
            model = app.db.getModelFromChange(change);
            if (model) {
              // modelId setter pulls the modelId reference from a
              // model automatically
              notify_data.modelId = model;
              notify_data.link = app.getModelURL(model);
              // If there are eviction rules for old notices
              // based on this model
              var existing = notifications.getNotificationsForModel(
                  model);
              if (existing && rule && rule.evict) {
                existing.forEach(function(old) {
                  rule.evict(old, notify_data, change,
                      notifications);
                });
              }
            }

            // If we have a title set we have enough info
            // to add _something_
            if (notify_data.title) {
              notifications.create(notify_data);
            }
          });
        }
      });

  juju.NotificationController = NotificationController;
  juju._changeNotificationOpToWords = _changeNotificationOpToWords;
  juju._relationNotifications = _relationNotifications;

}, '0.1.0', {
  requires: ['juju-models']
});
<|MERGE_RESOLUTION|>--- conflicted
+++ resolved
@@ -3,7 +3,6 @@
 YUI.add('juju-notification-controller', function(Y) {
 
   var juju = Y.namespace('juju');
-
 
   var _changeNotificationOpToWords = function(op) {
     if (op === 'add') {
@@ -25,18 +24,14 @@
     },
     message: function(change_type, change_op, change_data, notify_data) {
       var action = _changeNotificationOpToWords(change_op);
-<<<<<<< HEAD
+      if (change_op === 'remove') {
+        // We don't have endpoint data on removed.
+        return 'Relation removed';
+      }
       if (!change_data.endpoints) {
         return ('Relation was ' + action);
       }
       if (change_data.endpoints.length === 2) {
-=======
-      if (change_op === 'remove') {
-        // We don't have endpoint data on removed.
-        return 'Relation removed';
-      }
-      if (change_data.endpoints && change_data.endpoints.length === 2) {
->>>>>>> 9cc0df8c
         var endpoint0 = change_data.endpoints[0][0],
             endpoint1 = change_data.endpoints[1][0],
             relationType0 = change_data.endpoints[0][1].name,
@@ -238,4 +233,4 @@
 
 }, '0.1.0', {
   requires: ['juju-models']
-});
+});