--- conflicted
+++ resolved
@@ -166,10 +166,7 @@
     destroy_service: function(service, callback) {
         this._send_rpc({
             'op': 'destroy_service',
-<<<<<<< HEAD
             'service_name': service}, callback);
-=======
-            'service': service}, callback);
     },
 
     set_config: function(service, config, callback) {
@@ -177,7 +174,6 @@
             op: 'set_config',
             service_name: service,
             config: config}, callback);
->>>>>>> 1c1aa259
     }
 
 });
