'use strict';

YUI.add('juju-env', function(Y) {

function Environment(config) {
    // Invoke Base constructor, passing through arguments
    Environment.superclass.constructor.apply(this, arguments);
}


Environment.NAME = 'env';
Environment.ATTRS = {
    'socket_url': {},
    'conn': {},
    'connected': {value: false},
    'debug': {value: false}
};

Y.extend(Environment, Y.Base, {
    // Prototype methods for your new class

    initializer: function(){
        console.log('Env Init');
        // Define custom events
        this.publish('msg', {
            emitFacade: true,
            defaultFn: this.dispatch_result
        });
        // txn-id sequence
        this._counter = 0;
        // mapping txn-id callback if any.
        this._txn_callbacks = {};
    },

    destructor: function(){
        this.ws.close();
        this._txn_callbacks = {};
    },

    connect: function(){
        console.log('Env Connect');
        // Allow an external websocket to be passed in.
        var conn = this.get('conn');
        console.log('ext ws', conn);
        if (conn) {
            this.ws = conn;
        } else {
            console.log('Creating new websocket', this.get('socket_url'));
            this.ws = new Y.ReconnectingWebSocket(this.get('socket_url'));
        }
        this.ws.debug = this.get('debug');
        this.ws.onmessage = Y.bind(this.on_message, this);
        this.ws.onopen = Y.bind(this.on_open, this);
        this.ws.onclose = Y.bind(this.on_close, this);
        this.on('msg', this.dispatch_event);
    },

    on_open: function(data) {
        console.log('Env: Connected');
        this.set('connected', true);
    },

    on_close: function(data) {
        console.log('Env: Disconnect');
        this.set('connected', false);
    },

    on_message: function(evt) {
        console.log('Env: Receive', evt.data);

        var msg = Y.JSON.parse(evt.data);
        if (msg.version === 0) {
            console.log('Env: Handshake Complete');
            return;
        }
        this.fire('msg', msg);
    },

    dispatch_result: function(data) {
        console.log('Env: Dispatch Result', data);
        this._dispatch_rpc_result(data);
        this._dispatch_event(data);
    },

    _dispatch_event: function(evt) {
        if (!('op' in evt)) {
            console.warn('Env: Unknown evt kind', evt);
            return;
        }
        console.log('Env: Dispatch Evt', evt.op);
        this.fire(evt.op, {data: evt});
    },

    _dispatch_rpc_result: function(msg){
        if ('request_id' in msg) {
            var tid = msg.request_id;
            if (tid in this._txn_callbacks) {
                console.log('Env: Dispatch Rpc');
                this._txn_callbacks[tid].apply(this, [msg]);
                delete this._txn_callbacks[tid];
            }
        }
    },

    _send_rpc: function(op, callback) {
        var tid = this._counter++;
        if (callback) {
            this._txn_callbacks[tid] = callback;
        }
        op.request_id = tid;
        var msg = Y.JSON.stringify(op);
        console.log('Env: send msg', tid, msg, op);
        this.ws.send(msg);
    },

    // Environment API

    add_unit: function(service, num_units, callback) {
        this._send_rpc({
            'op': 'add_unit',
            'service_name': service,
            'num_units': num_units}, callback);
    },
    remove_units: function(unit_names, callback) {
        this._send_rpc({
            'op': 'remove_units',
            'unit_names': unit_names}, callback);

    },

    add_relation: function(endpoint_a, endpoint_b, callback) {
        this._send_rpc({
            'op': 'add_relation',
            'endpoint_a': endpoint_a,
            'endpoint_b': endpoint_b}, callback);

    },

    get_charm: function(charm_url, callback) {
        this._send_rpc({'op': 'get_charm', 'charm_url': charm_url}, callback);
    },

    get_service: function(service_name, callback) {
        this._send_rpc({'op': 'get_service', 'service_name': service_name}, callback);
    },

    deploy: function(charm_url, callback) {
        this._send_rpc({'op': 'deploy', 'charm_url': charm_url}, callback);
    },

    expose: function(service, callback) {
        this._send_rpc({'op':'expose', 'service_name': service}, callback);
    },

    unexpose: function(service, callback) {
        this._send_rpc({'op':'unexpose', 'service_name': service}, callback);
    },

    status: function(callback) {
        this._send_rpc({'op': 'status'}, callback);
    },

    remove_relation: function(endpoint_a, endpoint_b, callback) {
        this._send_rpc({
            'op': 'remove_relation',
            'endpoint_a': endpoint_a,
            'endpoint_b': endpoint_b}, callback);
    },

    destroy_service: function(service, callback) {
        this._send_rpc({
            'op': 'destroy_service',
            'service': service}, callback);
    },

    set_config: function(service, config, callback) {
        this._send_rpc({
            op: 'set_config',
            service_name: service,
            config: config}, callback);
    },
<<<<<<< HEAD
=======

    resolved: function(unit_name, relation_name, retry, callback) {
        this._send_rpc({
            op: 'resolved',
            unit_name: unit_name,
            relation_name: relation_name || null,
            retry: retry || false}, callback);
    }
>>>>>>> 4b2d582b

    set_constraints: function(service, constraints, callback) {
        this._send_rpc({
            op: 'set_constraints',
            service_name: service,
            constraints: constraints}, callback);
    }
});


Y.namespace('juju').Environment = Environment;

}, '0.1.0', {
       requires: [
       'io',
       'json-parse',
       'json-stringify',
       'base',
       'reconnecting-websocket'
       ]
});<|MERGE_RESOLUTION|>--- conflicted
+++ resolved
@@ -179,8 +179,13 @@
             service_name: service,
             config: config}, callback);
     },
-<<<<<<< HEAD
-=======
+
+    set_constraints: function(service, constraints, callback) {
+        this._send_rpc({
+            op: 'set_constraints',
+            service_name: service,
+            constraints: constraints}, callback);
+    },
 
     resolved: function(unit_name, relation_name, retry, callback) {
         this._send_rpc({
@@ -188,14 +193,6 @@
             unit_name: unit_name,
             relation_name: relation_name || null,
             retry: retry || false}, callback);
-    }
->>>>>>> 4b2d582b
-
-    set_constraints: function(service, constraints, callback) {
-        this._send_rpc({
-            op: 'set_constraints',
-            service_name: service,
-            constraints: constraints}, callback);
     }
 });
 
