'use strict';

YUI.add('juju-env', function(Y) {

  function Environment(config) {
    // Invoke Base constructor, passing through arguments
    Environment.superclass.constructor.apply(this, arguments);
  }


  Environment.NAME = 'env';
  Environment.ATTRS = {
    'socket_url': {},
    'conn': {},
    'connected': {value: false},
    'debug': {value: false}
  };

  Y.extend(Environment, Y.Base, {
    // Prototype methods for your new class

    initializer: function() {
      console.log('Env Init');
      // Define custom events
      this.publish('msg', {
        emitFacade: true,
        defaultFn: this.dispatch_result
      });
      // txn-id sequence
      this._counter = 0;
      // mapping txn-id callback if any.
      this._txn_callbacks = {};
    },

    destructor: function() {
      this.ws.close();
      this._txn_callbacks = {};
    },

    connect: function() {
      console.log('Env Connect');
      // Allow an external websocket to be passed in.
      var conn = this.get('conn');
      console.log('ext ws', conn);
      if (conn) {
        this.ws = conn;
      } else {
        console.log('Creating new websocket', this.get('socket_url'));
        this.ws = new Y.ReconnectingWebSocket(this.get('socket_url'));
      }
      this.ws.debug = this.get('debug');
      this.ws.onmessage = Y.bind(this.on_message, this);
      this.ws.onopen = Y.bind(this.on_open, this);
      this.ws.onclose = Y.bind(this.on_close, this);
      this.on('msg', this.dispatch_event);
      return this;
    },

    on_open: function(data) {
      console.log('Env: Connected');
      this.set('connected', true);
    },

    on_close: function(data) {
      console.log('Env: Disconnect');
      this.set('connected', false);
    },

    on_message: function(evt) {
      console.log('Env: Receive', evt.data);

      var msg = Y.JSON.parse(evt.data);
      if (msg.version === 0) {
        console.log('Env: Handshake Complete');
        return;
      }
      this.fire('msg', msg);
    },

    dispatch_result: function(data) {
      console.log('Env: Dispatch Result', data);
      this._dispatch_rpc_result(data);
      this._dispatch_event(data);
    },

    _dispatch_event: function(evt) {
      if (!('op' in evt)) {
        console.warn('Env: Unknown evt kind', evt);
        return;
      }
      console.log('Env: Dispatch Evt', evt.op);
      this.fire(evt.op, {data: evt});
    },

    _dispatch_rpc_result: function(msg) {
      if ('request_id' in msg) {
        var tid = msg.request_id;
        if (tid in this._txn_callbacks) {
          console.log('Env: Dispatch Rpc');
          this._txn_callbacks[tid].apply(this, [msg]);
          delete this._txn_callbacks[tid];
        }
      }
    },

    _send_rpc: function(op, callback) {
      var tid = this._counter += 1;
      if (callback) {
        this._txn_callbacks[tid] = callback;
      }
      op.request_id = tid;
      var msg = Y.JSON.stringify(op);
      console.log('Env: send msg', tid, msg, op);
      this.ws.send(msg);
    },

    // Environment API

    add_unit: function(service, num_units, callback) {
      this._send_rpc({
        'op': 'add_unit',
        'service_name': service,
        'num_units': num_units}, callback);
    },
    remove_units: function(unit_names, callback) {
      this._send_rpc({
        'op': 'remove_units',
        'unit_names': unit_names}, callback);

    },

    add_relation: function(endpoint_a, endpoint_b, callback) {
      this._send_rpc({
        'op': 'add_relation',
        'endpoint_a': endpoint_a,
        'endpoint_b': endpoint_b}, callback);

    },

    get_charm: function(charm_url, callback) {
      this._send_rpc({'op': 'get_charm', 'charm_url': charm_url}, callback);
    },

    get_service: function(service_name, callback) {
      this._send_rpc(
          {'op': 'get_service', 'service_name': service_name}, callback);
    },

    deploy: function(charm_url, callback) {
      this._send_rpc({'op': 'deploy', 'charm_url': charm_url}, callback);
    },

    expose: function(service, callback) {
      this._send_rpc({'op': 'expose', 'service_name': service}, callback);
    },

    unexpose: function(service, callback) {
      this._send_rpc({'op': 'unexpose', 'service_name': service}, callback);
    },

    status: function(callback) {
      this._send_rpc({'op': 'status'}, callback);
    },

    remove_relation: function(endpoint_a, endpoint_b, callback) {
      this._send_rpc({
        'op': 'remove_relation',
        'endpoint_a': endpoint_a,
        'endpoint_b': endpoint_b}, callback);
    },

    destroy_service: function(service, callback) {
      this._send_rpc({
        'op': 'destroy_service',
        'service': service}, callback);
    },

    set_config: function(service, config, callback) {
      this._send_rpc({
        op: 'set_config',
        service_name: service,
        config: config}, callback);
    },

    set_constraints: function(service, constraints, callback) {
        this._send_rpc({
            op: 'set_constraints',
            service_name: service,
            constraints: constraints}, callback);
    },

    resolved: function(unit_name, relation_name, retry, callback) {
      this._send_rpc({
        op: 'resolved',
        unit_name: unit_name,
        relation_name: relation_name || null,
        retry: retry || false}, callback);
    }
<<<<<<< HEAD
});
=======

  });
>>>>>>> 60224e65


  Y.namespace('juju').Environment = Environment;

}, '0.1.0', {
  requires: [
    'io',
    'json-parse',
    'json-stringify',
    'base',
    'reconnecting-websocket'
  ]
});<|MERGE_RESOLUTION|>--- conflicted
+++ resolved
@@ -196,12 +196,8 @@
         relation_name: relation_name || null,
         retry: retry || false}, callback);
     }
-<<<<<<< HEAD
-});
-=======
 
   });
->>>>>>> 60224e65
 
 
   Y.namespace('juju').Environment = Environment;
