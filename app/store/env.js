'use strict';

YUI.add('juju-env', function(Y) {

  function Environment(config) {
    // Invoke Base constructor, passing through arguments
    Environment.superclass.constructor.apply(this, arguments);
  }


  Environment.NAME = 'env';
  Environment.ATTRS = {
    'socket_url': {},
    'conn': {},
    'connected': {value: false},
    'debug': {value: false}
  };

  Y.extend(Environment, Y.Base, {
    // Prototype methods for your new class

    initializer: function() {
      console.log('Env Init');
      // Define custom events
      this.publish('msg', {
        emitFacade: true,
        defaultFn: this.dispatch_result
      });
      // txn-id sequence
      this._counter = 0;
      // mapping txn-id callback if any.
      this._txn_callbacks = {};
    },

    destructor: function() {
      this.ws.close();
      this._txn_callbacks = {};
    },

    connect: function() {
      console.log('Env Connect');
      // Allow an external websocket to be passed in.
      var conn = this.get('conn');
      console.log('ext ws', conn);
      if (conn) {
        this.ws = conn;
      } else {
        console.log('Creating new websocket', this.get('socket_url'));
        this.ws = new Y.ReconnectingWebSocket(this.get('socket_url'));
      }
      this.ws.debug = this.get('debug');
      this.ws.onmessage = Y.bind(this.on_message, this);
      this.ws.onopen = Y.bind(this.on_open, this);
      this.ws.onclose = Y.bind(this.on_close, this);
      this.on('msg', this.dispatch_event);
      return this;
    },

    on_open: function(data) {
      console.log('Env: Connected');
      this.set('connected', true);
    },

    on_close: function(data) {
      console.log('Env: Disconnect');
      this.set('connected', false);
    },

    on_message: function(evt) {
      console.log('Env: Receive', evt.data);

      var msg = Y.JSON.parse(evt.data);
      if (msg.version === 0) {
        console.log('Env: Handshake Complete');
        return;
      }
      this.fire('msg', msg);
    },

    dispatch_result: function(data) {
      console.log('Env: Dispatch Result', data);
      this._dispatch_rpc_result(data);
      this._dispatch_event(data);
    },

    _dispatch_event: function(evt) {
      if (!('op' in evt)) {
        console.warn('Env: Unknown evt kind', evt);
        return;
      }
      console.log('Env: Dispatch Evt', evt.op);
      this.fire(evt.op, {data: evt});
    },

    _dispatch_rpc_result: function(msg) {
      if ('request_id' in msg) {
        var tid = msg.request_id;
        if (tid in this._txn_callbacks) {
          console.log('Env: Dispatch Rpc');
          this._txn_callbacks[tid].apply(this, [msg]);
          delete this._txn_callbacks[tid];
        }
      }
    },

    _send_rpc: function(op, callback) {
      var tid = this._counter += 1;
      if (callback) {
        this._txn_callbacks[tid] = callback;
      }
      op.request_id = tid;
      var msg = Y.JSON.stringify(op);
      console.log('Env: send msg', tid, msg, op);
      this.ws.send(msg);
    },

    // Environment API

    add_unit: function(service, num_units, callback) {
      this._send_rpc({
        'op': 'add_unit',
        'service_name': service,
        'num_units': num_units}, callback);
    },
    remove_units: function(unit_names, callback) {
      this._send_rpc({
        'op': 'remove_units',
        'unit_names': unit_names}, callback);

    },

    add_relation: function(endpoint_a, endpoint_b, callback) {
      this._send_rpc({
        'op': 'add_relation',
        'endpoint_a': endpoint_a,
        'endpoint_b': endpoint_b}, callback);

    },

    get_charm: function(charm_url, callback) {
      this._send_rpc({'op': 'get_charm', 'charm_url': charm_url}, callback);
    },

    get_service: function(service_name, callback) {
      this._send_rpc(
          {'op': 'get_service', 'service_name': service_name}, callback);
    },

    deploy: function(charm_url, callback) {
      this._send_rpc({'op': 'deploy', 'charm_url': charm_url}, callback);
    },

    expose: function(service, callback) {
      this._send_rpc({'op': 'expose', 'service_name': service}, callback);
    },

    unexpose: function(service, callback) {
      this._send_rpc({'op': 'unexpose', 'service_name': service}, callback);
    },

    status: function(callback) {
      this._send_rpc({'op': 'status'}, callback);
    },

    remove_relation: function(endpoint_a, endpoint_b, callback) {
      this._send_rpc({
        'op': 'remove_relation',
        'endpoint_a': endpoint_a,
        'endpoint_b': endpoint_b}, callback);
    },

    destroy_service: function(service, callback) {
<<<<<<< HEAD
        this._send_rpc({
            'op': 'destroy_service',
            'service_name': service}, callback);
=======
      this._send_rpc({
        'op': 'destroy_service',
        'service': service}, callback);
>>>>>>> 60224e65
    },

    set_config: function(service, config, callback) {
      this._send_rpc({
        op: 'set_config',
        service_name: service,
        config: config}, callback);
    },

    resolved: function(unit_name, relation_name, retry, callback) {
      this._send_rpc({
        op: 'resolved',
        unit_name: unit_name,
        relation_name: relation_name || null,
        retry: retry || false}, callback);
    }

  });


  Y.namespace('juju').Environment = Environment;

}, '0.1.0', {
  requires: [
    'io',
    'json-parse',
    'json-stringify',
    'base',
    'reconnecting-websocket'
  ]
});<|MERGE_RESOLUTION|>--- conflicted
+++ resolved
@@ -170,15 +170,9 @@
     },
 
     destroy_service: function(service, callback) {
-<<<<<<< HEAD
-        this._send_rpc({
-            'op': 'destroy_service',
-            'service_name': service}, callback);
-=======
       this._send_rpc({
         'op': 'destroy_service',
-        'service': service}, callback);
->>>>>>> 60224e65
+        'service_name': service}, callback);
     },
 
     set_config: function(service, config, callback) {
