--- conflicted
+++ resolved
@@ -170,11 +170,7 @@
     destroy_service: function(service, callback) {
         this._send_rpc({
             'op': 'destroy_service',
-<<<<<<< HEAD
-            'service_name': service}, callback);
-=======
             'service': service}, callback);
->>>>>>> 8351eca6
     },
 
     set_config: function(service, config, callback) {
