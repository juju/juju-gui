'use strict';

YUI.add('juju-env', function(Y) {

  function Environment(config) {
    // Invoke Base constructor, passing through arguments
    Environment.superclass.constructor.apply(this, arguments);
  }


  Environment.NAME = 'env';
  Environment.ATTRS = {
    'socket_url': {},
    'conn': {},
    'connected': {value: false},
    'debug': {value: false}
  };

  Y.extend(Environment, Y.Base, {
    // Prototype methods for your new class

<<<<<<< HEAD
    initializer: function() {
      console.log('Env Init');
      // Define custom events
      this.publish('msg', {
        emitFacade: true,
        defaultFn: this.dispatch_result
      });
      // txn-id sequence
      this._counter = 0;
      // mapping txn-id callback if any.
      this._txn_callbacks = {};
    },

    destructor: function() {
      this.ws.close();
      this._txn_callbacks = {};
    },

    connect: function() {
      console.log('Env Connect');
      // Allow an external websocket to be passed in.
      var conn = this.get('conn');
      console.log('ext ws', conn);
      if (conn) {
        this.ws = conn;
      } else {
        console.log('Creating new websocket', this.get('socket_url'));
        this.ws = new Y.ReconnectingWebSocket(this.get('socket_url'));
      }
      this.ws.debug = this.get('debug');
      this.ws.onmessage = Y.bind(this.on_message, this);
      this.ws.onopen = Y.bind(this.on_open, this);
      this.ws.onclose = Y.bind(this.on_close, this);
      this.on('msg', this.dispatch_event);
=======
    initializer: function(){
        console.log('Env Init');
        // Define custom events
        this.publish('msg', {
            emitFacade: true,
            defaultFn: this.dispatch_result
        });
        // txn-id sequence
        this._counter = 0;
        // mapping txn-id callback if any.
        this._txn_callbacks = {};
    },

    destructor: function(){
        this.ws.close();
        this._txn_callbacks = {};
    },

    connect: function(){
        console.log('Env Connect');
        // Allow an external websocket to be passed in.
        var conn = this.get('conn');
        console.log('ext ws', conn);
        if (conn) {
            this.ws = conn;
        } else {
            console.log('Creating new websocket', this.get('socket_url'));
            this.ws = new Y.ReconnectingWebSocket(this.get('socket_url'));
        }
        this.ws.debug = this.get('debug');
        this.ws.onmessage = Y.bind(this.on_message, this);
        this.ws.onopen = Y.bind(this.on_open, this);
        this.ws.onclose = Y.bind(this.on_close, this);
        this.on('msg', this.dispatch_event);
        return this;
>>>>>>> 62519449
    },

    on_open: function(data) {
      console.log('Env: Connected');
      this.set('connected', true);
    },

    on_close: function(data) {
      console.log('Env: Disconnect');
      this.set('connected', false);
    },

    on_message: function(evt) {
      console.log('Env: Receive', evt.data);

      var msg = Y.JSON.parse(evt.data);
      if (msg.version === 0) {
        console.log('Env: Handshake Complete');
        return;
      }
      this.fire('msg', msg);
    },

    dispatch_result: function(data) {
      console.log('Env: Dispatch Result', data);
      this._dispatch_rpc_result(data);
      this._dispatch_event(data);
    },

    _dispatch_event: function(evt) {
      if (!('op' in evt)) {
        console.warn('Env: Unknown evt kind', evt);
        return;
      }
      console.log('Env: Dispatch Evt', evt.op);
      this.fire(evt.op, {data: evt});
    },

    _dispatch_rpc_result: function(msg) {
      if ('request_id' in msg) {
        var tid = msg.request_id;
        if (tid in this._txn_callbacks) {
          console.log('Env: Dispatch Rpc');
          this._txn_callbacks[tid].apply(this, [msg]);
          delete this._txn_callbacks[tid];
        }
      }
    },

    _send_rpc: function(op, callback) {
      var tid = this._counter += 1;
      if (callback) {
        this._txn_callbacks[tid] = callback;
      }
      op.request_id = tid;
      var msg = Y.JSON.stringify(op);
      console.log('Env: send msg', tid, msg, op);
      this.ws.send(msg);
    },

    // Environment API

    add_unit: function(service, num_units, callback) {
      this._send_rpc({
        'op': 'add_unit',
        'service_name': service,
        'num_units': num_units}, callback);
    },
    remove_units: function(unit_names, callback) {
      this._send_rpc({
        'op': 'remove_units',
        'unit_names': unit_names}, callback);

    },

    add_relation: function(endpoint_a, endpoint_b, callback) {
      this._send_rpc({
        'op': 'add_relation',
        'endpoint_a': endpoint_a,
        'endpoint_b': endpoint_b}, callback);

    },

    get_charm: function(charm_url, callback) {
      this._send_rpc({'op': 'get_charm', 'charm_url': charm_url}, callback);
    },

    get_service: function(service_name, callback) {
      this._send_rpc(
          {'op': 'get_service', 'service_name': service_name}, callback);
    },

    deploy: function(charm_url, callback) {
      this._send_rpc({'op': 'deploy', 'charm_url': charm_url}, callback);
    },

    expose: function(service, callback) {
      this._send_rpc({'op': 'expose', 'service_name': service}, callback);
    },

    unexpose: function(service, callback) {
      this._send_rpc({'op': 'unexpose', 'service_name': service}, callback);
    },

    status: function(callback) {
      this._send_rpc({'op': 'status'}, callback);
    },

    remove_relation: function(endpoint_a, endpoint_b, callback) {
      this._send_rpc({
        'op': 'remove_relation',
        'endpoint_a': endpoint_a,
        'endpoint_b': endpoint_b}, callback);
    },

    destroy_service: function(service, callback) {
      this._send_rpc({
        'op': 'destroy_service',
        'service': service}, callback);
    },

    set_config: function(service, config, callback) {
      this._send_rpc({
        op: 'set_config',
        service_name: service,
        config: config}, callback);
    },

    resolved: function(unit_name, relation_name, retry, callback) {
      this._send_rpc({
        op: 'resolved',
        unit_name: unit_name,
        relation_name: relation_name || null,
        retry: retry || false}, callback);
    }

  });


  Y.namespace('juju').Environment = Environment;

}, '0.1.0', {
  requires: [
    'io',
    'json-parse',
    'json-stringify',
    'base',
    'reconnecting-websocket'
  ]
});<|MERGE_RESOLUTION|>--- conflicted
+++ resolved
@@ -19,7 +19,6 @@
   Y.extend(Environment, Y.Base, {
     // Prototype methods for your new class
 
-<<<<<<< HEAD
     initializer: function() {
       console.log('Env Init');
       // Define custom events
@@ -54,43 +53,7 @@
       this.ws.onopen = Y.bind(this.on_open, this);
       this.ws.onclose = Y.bind(this.on_close, this);
       this.on('msg', this.dispatch_event);
-=======
-    initializer: function(){
-        console.log('Env Init');
-        // Define custom events
-        this.publish('msg', {
-            emitFacade: true,
-            defaultFn: this.dispatch_result
-        });
-        // txn-id sequence
-        this._counter = 0;
-        // mapping txn-id callback if any.
-        this._txn_callbacks = {};
-    },
-
-    destructor: function(){
-        this.ws.close();
-        this._txn_callbacks = {};
-    },
-
-    connect: function(){
-        console.log('Env Connect');
-        // Allow an external websocket to be passed in.
-        var conn = this.get('conn');
-        console.log('ext ws', conn);
-        if (conn) {
-            this.ws = conn;
-        } else {
-            console.log('Creating new websocket', this.get('socket_url'));
-            this.ws = new Y.ReconnectingWebSocket(this.get('socket_url'));
-        }
-        this.ws.debug = this.get('debug');
-        this.ws.onmessage = Y.bind(this.on_message, this);
-        this.ws.onopen = Y.bind(this.on_open, this);
-        this.ws.onclose = Y.bind(this.on_close, this);
-        this.on('msg', this.dispatch_event);
-        return this;
->>>>>>> 62519449
+      return this;
     },
 
     on_open: function(data) {
