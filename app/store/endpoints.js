--- conflicted
+++ resolved
@@ -116,57 +116,6 @@
           // If the service is not a ghost (that is, 'pending' is false),
           // process it.
           if (!service.get('pending')) {
-<<<<<<< HEAD
-            var svcName = service.get('id'),
-                db = this.get('db'),
-                charm_id = service.get('charm'),
-                charm = db.charms.getById(charm_id),
-                env = this.get('env');
-
-            if (!service.get('loaded')) {
-              // Call get_service to reload the service and get the full config.
-              env.get_service(
-                  service.get('id'), Y.bind(this.loadService, this));
-            }
-
-            if (!charm) {
-              // XXX: temp hack to work around failures here;
-              charm = db.charms.add({id: charm_id});
-              if (!charm) {
-                charm = db.charms.getById(charm_id);
-              }
-              charm.load(env,
-                  // If views are bound to the charm model, firing "update" is
-                  // unnecessary, and potentially even mildly harmful.
-                  function(err, result) { db.fire('update'); });
-            }
-            if (charm.loaded) {
-              this.addServiceToEndpointsMap(svcName, charm);
-            } else {
-              this.setupCharmOnceLoad(charm, svcName);
-            }
-          }
-        },
-
-        /**
-          Callback from handlerServiceEvent get_service() call which handles
-          setting the missing service attrs after a service has been added
-          to the environment.
-
-          @method loadService
-          @param {Object} e event object returned from env.get_service().
-        */
-        loadService: function(e) {
-          var db = this.get('db');
-
-          if (e.err) {
-            db.notifications.add(
-                new Y.juju.models.Notification({
-                  title: 'Error loading service',
-                  message: 'Service name: ' + e.service_name,
-                  level: 'error'
-                })
-=======
             var db = this.get('db'),
                 servicePromise = db.populateService(service.get('id')),
                 self = this;
@@ -179,7 +128,6 @@
                 function(err) {
                   console.warn('Unable to fetch service information', err);
                 }
->>>>>>> 248fa9fa
             );
           }
         },
