/*
This file is part of the Juju GUI, which lets users view and manage Juju
environments within a graphical interface (https://launchpad.net/juju-gui).
Copyright (C) 2012-2013 Canonical Ltd.

This program is free software: you can redistribute it and/or modify it under
the terms of the GNU Affero General Public License version 3, as published by
the Free Software Foundation.

This program is distributed in the hope that it will be useful, but WITHOUT
ANY WARRANTY; without even the implied warranties of MERCHANTABILITY,
SATISFACTORY QUALITY, or FITNESS FOR A PARTICULAR PURPOSE.  See the GNU Affero
General Public License for more details.

You should have received a copy of the GNU Affero General Public License along
with this program.  If not, see <http://www.gnu.org/licenses/>.
*/

'use strict';

/**
An in-memory fake Juju backend and supporting elements.

@module env
@submodule env.fakebackend
*/

YUI.add('juju-env-fakebackend', function(Y) {

  var models = Y.namespace('juju.models');
  var UNAUTHENTICATED_ERROR = {error: 'Please log in.'};
  var VALUE_ERROR = {error: 'Unparsable environment data.'};

  /**
  An in-memory fake Juju backend.

  @class FakeBackend
  */
  function FakeBackend(config) {
    // Invoke Base constructor, passing through arguments.
    FakeBackend.superclass.constructor.apply(this, arguments);
  }

  FakeBackend.NAME = 'fake-backend';
  FakeBackend.ATTRS = {
    authorizedUsers: {value: {'admin': 'password'}},
    authenticated: {value: false},
    store: {required: true},
    defaultSeries: {value: 'precise'},
    providerType: {value: 'demonstration'}
  };

  Y.extend(FakeBackend, Y.Base, {

    /**
    Initializes.

    @method initializer
    @return {undefined} Nothing.
    */
    initializer: function() {
      this.db = new models.Database();
      this._resetChanges();
      this._resetAnnotations();
      // used for relation id's
      this._relationCount = 0;
    },

    /**
    Reset the database for reporting object changes.

    @method _resetChanges
    @return {undefined} Nothing.
    */
    _resetChanges: function() {
      this.changes = {
        // These are hashes of identifier: [object, boolean], where a true
        // boolean means added or changed and a false value means removed.
        services: {},
        machines: {},
        units: {},
        relations: {}
      };
    },

    /**
    Return all of the recently changed objects.

    @method nextChanges
    @return {Object} A hash of the keys 'services', 'machines', 'units' and
      'relations'.  Each of those are hashes from entity identifier to
      [entity, boolean] where the boolean means either active (true) or
      removed (false).
    */
    nextChanges: function() {
      if (!this.get('authenticated')) {
        return UNAUTHENTICATED_ERROR;
      }
      var result;
      if (Y.Object.isEmpty(this.changes.services) &&
          Y.Object.isEmpty(this.changes.machines) &&
          Y.Object.isEmpty(this.changes.units) &&
          Y.Object.isEmpty(this.changes.relations)) {
        result = null;
      } else {
        result = this.changes;
        this._resetChanges();
      }
      return result;
    },

    /**
    Reset the database for reporting object annotation changes.

    @method _resetAnnotations
    @return {undefined} Nothing.
    */
    _resetAnnotations: function() {
      this.annotations = {
        // These are hashes of identifier: object.
        services: {},
        machines: {},
        units: {},
        relations: {},
        annotations: {}
      };
    },

    /**
      Return all of the recently annotated objects.

      @method nextAnnotations
      @return {Object} A hash of the keys 'services', 'machines', 'units',
      'relations' and 'annotations'.  Each of those are hashes from entity
      identifier to entity.
    */
    nextAnnotations: function() {
      if (!this.get('authenticated')) {
        return UNAUTHENTICATED_ERROR;
      }
      var result;
      if (Y.Object.isEmpty(this.annotations.services) &&
          Y.Object.isEmpty(this.annotations.machines) &&
          Y.Object.isEmpty(this.annotations.units) &&
          Y.Object.isEmpty(this.annotations.relations) &&
          Y.Object.isEmpty(this.annotations.annotations)) {
        result = null;
      } else {
        result = this.annotations;
        this._resetAnnotations();
      }
      return result;
    },

    /**
    Attempt to log a user in.

    @method login
    @param {String} username The id of the user.
    @param {String} submittedPassword The user-submitted password.
    @return {Bool} True if the authentication was successful.
    */
    login: function(username, submittedPassword) {
      var password = this.get('authorizedUsers')[username],
          authenticated = password === submittedPassword;
      this.set('authenticated', authenticated);
      return authenticated;
    },

    /**
      Log out.  If already logged out, no error is raised.
      @method logout
      @return {undefined} Nothing.
    */
    logout: function() {
      this.set('authenticated', false);
    },

    /**
    Deploy a charm.  Uses a callback for response!

    @method deploy
    @param {String} charmUrl The URL of the charm.
    @param {Function} callback A call that will receive an object either
      with an "error" attribute containing a string describing the problem,
      or with a "service" attribute containing the new service, a "charm"
      attribute containing the charm used, and a "units" attribute
      containing a list of the added units.  This is asynchronous because we
      often must go over the network to the charm store.
    @param {Object} options An options object.
      name: The name of the service to be deployed, defaulting to the charm
        name.
      config: The charm configuration options, defaulting to none.
      configYAML: The charm configuration options, expressed as a YAML
        string.  You may provide only one of config or configYAML.
      unitCount: The number of units to be deployed.
    @return {undefined} All results are passed to the callback.
    */
    deploy: function(charmId, callback, options) {
      if (!this.get('authenticated')) {
        return callback(UNAUTHENTICATED_ERROR);
      }
      if (!options) {
        options = {};
      }
      var self = this;
      this._loadCharm(charmId, {
        // On success deploy the successfully-obtained charm.
        success: function(charm) {
          self._deployFromCharm(charm, callback, options);
        },
        failure: callback
      });
    },

    /**
    Set the given service to use the given charm, optionally forcing units in
    error state to use the charm.

    @method setCharm
    @param {String} serviceName The name of the service to set.
    @param {String} charmId The charm to use.
    @param {Boolean} force Whether or not to force the issue.
    @param {Function} callback A call that will receive an object, potentially
      with an "error" attribute containing a string describing the problem.
    @return {undefined} All results are passed to the callback.
    */
    setCharm: function(serviceName, charmId, force, callback) {
      if (!this.get('authenticated')) {
        return callback(UNAUTHENTICATED_ERROR);
      }
      var self = this;
      var service = this.db.services.getById(serviceName);
      if (!service) {
        return callback({error: 'Service "' + serviceName + '" not found.'});
      }
      var serviceInError = this.db.units.get_units_for_service(service)
        .some(function(unit) {
            return (/error/).test(unit.agent_state);
          });
      if (serviceInError && !force) {
        return callback({error: 'Cannot set charm on a service with units in ' +
              'error without the force flag.'});
      }
      this._loadCharm(charmId, {
        success: function(charm) {
          service.set('charm', charm.get('id'));
          self.changes.services[service.get('id')] = [service, true];
          callback({});
        },
        failure: callback
      });
    },

    /**
    Get a charm from a URL, via the charmworld API and/or db.  Uses callbacks.

    @method _loadCharm
    @param {String} charmId The URL of the charm.
    @param {Function} callbacks An optional object with optional success and
      failure callables.  This is asynchronous because we
      often must go over the network to the charm store.  The success
      callable receives the fully loaded charm, and the failure callable
      receives an object with an explanatory "error" attribute.
    @return {undefined} Use the callbacks to handle success or failure.
    */
    _loadCharm: function(charmId, callbacks) {
      var charmIdParts = models.parseCharmId(
          charmId, this.get('defaultSeries'));
      if (!callbacks) {
        callbacks = {};
      }
      if (!charmIdParts) {
        return (
            callbacks.failure &&
            callbacks.failure({error: 'Invalid charm id.'}));
      }
      var charm = this.db.charms.getById(charmId);
      if (charm) {
        callbacks.success(charm);
      } else {
        // Get the charm data.
        var self = this;
        this.get('store').charm(charmIdParts.storeId, {
          // Convert the charm data to a charm and use the success
          // callback.
          success: function(data) {
            var charm = self._getCharmFromData(data.charm || data);
            if (callbacks.success) {
              callbacks.success(charm);
            }
          },
          // Inform the caller of an error using the charm store.
          failure: function(e) {
            // This is most likely an IOError stemming from an
            // invalid charm pointing to a bad URL and a read of a
            // 404 giving an error at this level. IOError isn't user
            // facing so we log the warning.
            console.warn('error loading charm: ' + e.error);
            if (callbacks.failure) {
              callbacks.failure(
                  {error: 'Error interacting with the charmworld api.'});
            }
          }
        });
      }
    },

    /**
    Convert charm data as returned by the charmworld API into a charm.
    The charm might be pre-existing or might need to be created, but
    after this method it will be within the db.

    @method _getCharmFromData
    @param {Object} charmData The raw charm information as delivered by the
      charmworld API.
    @return {Object} A matching charm from the db.
    */
    _getCharmFromData: function(charmData) {
      var charm = this.db.charms.getById(charmData.url);
      if (!charm) {
        charmData.id = charmData.url;
        charm = this.db.charms.add(charmData);
      }
      return charm;
    },

    /**
    Deploy a charm, given the charm, a callback, and options.

    @method _deployFromCharm
    @param {Object} charm The charm to be deployed, from the db.
    @param {Function} callback A call that will receive an object either
      with an "error" attribute containing a string describing the problem,
      or with a "service" attribute containing the new service, a "charm"
      attribute containing the charm used, and a "units" attribute
      containing a list of the added units.  This is asynchronous because we
      often must go over the network to the charm store.
    @param {Object} options An options object.
      name: The name of the service to be deployed, defaulting to the charm
        name.
      config: The charm configuration options, defaulting to none.
      configYAML: The charm configuration options, expressed as a YAML
        string.  You may provide only one of config or configYAML.
      unitCount: The number of units to be deployed.
    @return {undefined} Get the result from the callback.
    */
    _deployFromCharm: function(charm, callback, options) {
      if (!options.name) {
        options.name = charm.get('package_name');
      }
      if (this.db.services.getById(options.name)) {
        return callback({error: 'A service with this name already exists.'});
      }
      if (options.configYAML) {
        if (!Y.Lang.isString(options.configYAML)) {
          return callback(
              {error: 'Developer error: configYAML is not a string.'});
        }
        try {
          // options.configYAML overrides options.config in Go and Python
          // implementations, so we do that here too.
          options.config = jsyaml.safeLoad(options.configYAML);
        } catch (e) {
          if (e instanceof jsyaml.YAMLException) {
            return callback({error: 'Error parsing YAML.\n' + e});
          }
          throw e;
        }
      }

      var constraints = {};
      if (options.constraints) {
        constraints = options.constraints;
      }

      var service = this.db.services.add({
        id: options.name,
        name: options.name,
        charm: charm.get('id'),
<<<<<<< HEAD
        // fill this bad boy in.
        constraints: {},
=======
        constraints: constraints,
>>>>>>> 16c3d6ac
        exposed: false,
        subordinate: charm.get('is_subordinate'),
        config: options.config
      });
      this.changes.services[service.get('id')] = [service, true];
      var response = this.addUnit(options.name, options.unitCount);
      response.service = service;
      callback(response);
    },

    /**
     Destroy the named service.

     @method destroyService
     @param {String} serviceName to destroy.
     @return {Object} results With err and service_name.
     */
    destroyService: function(serviceName) {
      if (!this.get('authenticated')) {
        return UNAUTHENTICATED_ERROR;
      }
      var service = this.db.services.getById(serviceName);
      if (!service) {
        return {error: 'Invalid service id.'};
      }
      // Remove all relations for this service.
      var relations = this.db.relations.get_relations_for_service(service);
      Y.Array.each(relations, function(rel) {
        this.db.relations.remove(rel);
      }, this);
      // Remove units for this service.
      var unitNames = Y.Array.map(this.db.units.get_units_for_service(service),
          function(unit) {
            return unit.id;
          });
      var result = this.removeUnits(unitNames);
      if (result.error.length > 0) {
        return {error: 'Error removing units: ' + result.error};
      } else if (result.warning.length > 0) {
        return {error: 'Warning removing units: ' + result.warning};
      }
      // And finally destroy and remove the service.
      this.db.services.remove(service);
      service.destroy();
      return {result: serviceName};
    },

    /**
     * Get service attributes.
     *
     * @method getService
     * @param {String} serviceName to get.
     * @return {Object} Service Attributes..
     */
    getService: function(serviceName) {
      if (!this.get('authenticated')) {
        return UNAUTHENTICATED_ERROR;
      }
      var service = this.db.services.getById(serviceName);
      if (!service) {
        return {error: 'Invalid service id.'};
      }
      var serviceData = service.getAttrs();
      if (!serviceData.constraints) {
        serviceData.constraints = {};
      }
      var relations = this.db.relations.get_relations_for_service(service);
      var rels = relations.map(function(r) {return r.getAttrs();});
      // TODO: properly map relations to expected format rather
      // than this passthrough. Pending on the add/remove relations
      // branches that will need the same helper code.
      serviceData.rels = rels;
      return {result: serviceData};
    },

    /**
     * Get Charm data.
     *
     * @method getCharm
     * @param {String} charmName to get.
     * @return {Object} charm attrs..
     */
    getCharm: function(charmName, callback) {
      if (!this.get('authenticated')) {
        return callback(UNAUTHENTICATED_ERROR);
      }
      var formatCharm = function(charm) {
        // Simulate a delay in the charm loading for testing.
        var charmLoadDelay = 0;
        if (window.flags.charmLoadDelay) {
          charmLoadDelay = parseInt(window.flags.charmLoadDelay, 10);
        }
        setTimeout(function() {
          callback({result: charm.getAttrs()});
        }, charmLoadDelay);
      };
      this._loadCharm(charmName, {
        success: formatCharm,
        failure: callback});
    },

    /**
    Add units to the given service.

    @method addUnit
    @param {String} serviceName The name of the service to be scaled up.
    @param {Integer} numUnits The number of units to be added, defaulting
      to 1.
    @return {Object} Returns an object either with an "error" attribute
      containing a string describing the problem, or with a "units"
      attribute containing a list of the added units.
    */
    addUnit: function(serviceName, numUnits) {
      if (!this.get('authenticated')) {
        return UNAUTHENTICATED_ERROR;
      }
      var service = this.db.services.getById(serviceName);
      if (!service) {
        return {error: 'Service "' + serviceName + '" does not exist.'};
      }
      var is_subordinate = service.get('subordinate');
      if (Y.Lang.isUndefined(numUnits)) {
        numUnits = is_subordinate ? 0 : 1;
      }
      if (!Y.Lang.isNumber(numUnits) ||
          (!is_subordinate && numUnits < 1 ||
          (is_subordinate && numUnits !== 0))) {
        return {error: 'Invalid number of units.'};
      }
      if (!Y.Lang.isValue(service.unitSequence)) {
        service.unitSequence = 0;
      }
      var unit, machine;
      var units = [];
      var machines = this._getUnitMachines(numUnits);

      for (var i = 0; i < numUnits; i += 1) {
        var unitId = service.unitSequence;
        machine = machines[i];
        unit = this.db.units.add({
          'id': serviceName + '/' + unitId,
          'machine': machine.machine_id,
          // The models use underlines, not hyphens (see
          // app/models/models.js in _process_delta.)
          'agent_state': 'started'
        });
        units.push(unit);
        service.unitSequence += 1;
        this.changes.units[unit.id] = [unit, true];
        this.changes.machines[machine.machine_id] = [machine, true];
      }
      return {units: units, machines: machines};
    },

    /**
    Find machines without any units currently assigned.

    @method _getAvailableMachines
    @return {Array} An array of zero or more machines that have been
      previously allocated but that are not currently in use by a unit.
    */
    _getAvailableMachines: function() {
      var machines = [];
      var usedMachineIds = {};
      this.db.units.each(function(unit) {
        if (unit.machine) {
          usedMachineIds[unit.machine] = true;
        }
      });
      this.db.machines.each(function(machine) {
        if (!usedMachineIds[machine.machine_id]) {
          machines.push(machine);
        }
      });
      return machines;
    },

    /**
    Find or allocate machines for the requested number of units.

    @method _getUnitMachines
    @param {Integer} count The number of units that need machines.
    @return {Array} An array of [count] machines.
    */
    _getUnitMachines: function(count) {
      var machines = [];
      var availableMachines = this._getAvailableMachines();
      var machineId;
      if (!Y.Lang.isValue(this.db.machines.sequence)) {
        this.db.machines.sequence = 0;
      }
      for (var i = 0; i < count; i += 1) {
        if (i < availableMachines.length) {
          machines.push(availableMachines[i]);
        } else {
          machineId = this.db.machines.sequence += 1;
          machines.push(
              this.db.machines.add({
                'machine_id': machineId.toString(),
                'public_address':
                    'addr-' + machineId.toString() + '.example.com',
                'agent_state': 'running'}));
        }
      }
      return machines;
    },

    /**
      Removes the supplied units

      @method removeUnits
      @param {Array} unitNames a list of unit names to be removed.
    */
    removeUnits: function(unitNames) {
      var service, removedUnit,
          error = [],
          warning = [];

      // XXX: BradCrittenden 2013-04-15: Remove units should optionally remove
      // the corresponding machines.
      Y.Array.each(unitNames, function(unitName) {
        removedUnit = false;
        service = this.db.services.getById(unitName.split('/')[0]);
        if (service && service.get('is_subordinate')) {
          error.push(unitName + ' is a subordinate, cannot remove.');
        } else {
          removedUnit = this.db.units.some(function(unit, index) {
            if (unit.displayName === unitName) {
              this.db.units.remove(index);
              this.changes.units[unit.id] = [unit, false];
              return true;
            }
          }, this);
        }
        if (!removedUnit) {
          warning.push(unitName + ' does not exist, cannot remove.');
        }
      }, this);

      // Return the errors and warnings
      return {
        error: error,
        warning: warning
      };
    },

    /**
      Exposes a service from the supplied string.

      @method expose
      @param {String} serviceName The service name.
      @return {Object} An object containing an `error` and `warning` properties
        which will be undefined if there were no warnings or errors.
    */
    expose: function(serviceName) {
      var service = this.db.services.getById(serviceName),
          warning, error;

      if (!this.get('authenticated')) {
        return UNAUTHENTICATED_ERROR;
      }

      if (service) {
        if (!service.get('exposed')) {
          service.set('exposed', true);
          this.changes.services[service.get('id')] = [service, true];
        } else {
          warning = 'Service "' + serviceName + '" was already exposed.';
        }
      } else {
        error = '"' + serviceName + '" is an invalid service name.';
      }

      return {
        error: error,
        warning: warning
      };
    },

    /**
      Unexposes a service from the supplied string.

      @method unexpose
      @param {String} serviceName The service name.
      @return {Object} An object containing an `error` and `warning` properties
        which will be undefined if there were no warnings or errors.
    */
    unexpose: function(serviceName) {
      var service = this.db.services.getById(serviceName),
          warning, error;

      if (!this.get('authenticated')) {
        return UNAUTHENTICATED_ERROR;
      }
      if (service) {
        if (service.get('exposed')) {
          service.set('exposed', false);
          this.changes.services[service.get('id')] = [service, true];
        } else {
          warning = 'Service "' + serviceName + '" is not exposed.';
        }
      } else {
        error = '"' + serviceName + '" is an invalid service name.';
      }

      return {
        error: error,
        warning: warning
      };
    },

    /**
      Add a relation between two services.

      @method addRelation
      @param {String} endpointA A string representation of the service name
        and endpoint connection type ie) wordpress:db.
      @param {String} endpointB A string representation of the service name
        and endpoint connection type ie) wordpress:db.
    */
    addRelation: function(endpointA, endpointB) {
      if (!this.get('authenticated')) {
        return UNAUTHENTICATED_ERROR;
      }
      if ((typeof endpointA !== 'string') ||
          (typeof endpointB !== 'string')) {
        return {error: 'Two string endpoint names' +
              ' required to establish a relation'};
      }

      // Parses the endpoint strings to extract all required data.
      var endpointData = this.db.relations
                             .parseEndpointStrings(this.db,
                                                   [endpointA, endpointB]);

      // This error should never be hit but it's here JIC
      if (!endpointData[0].charm || !endpointData[1].charm) {
        return {error: 'Charm not loaded.'};
      }
      // If there are matching interfaces this will contain an object of the
      // charm interface type and scope (if supplied).
      var match = this.db.relations.findEndpointMatch(endpointData);

      // If there is an error fetching a valid interface and scope
      if (match.error) { return match; }

      // Assign a unique relation id which is incremented after every
      // successful relation.
      var relationId = 'relation-' + this._relationCount;
      // The ordering of requires and provides is stable in Juju Core, and not
      // specified in PyJuju.
      var endpoints = Y.Array.map(
          [match.requires, match.provides],
          function(endpoint) {
            var result = [];
            result.push(endpoint.name);
            result.push({name: endpoint.type});
            return [endpoint.name, {name: endpoint.type}];
          });

      var relation = this.db.relations.create({
        relation_id: relationId,
        type: match['interface'],
        endpoints: endpoints,
        pending: false,
        scope: match.scope || 'global',
        display_name: endpointData[0].type
      });

      if (relation) {
        this._relationCount += 1;
        // Add the relation to the change delta
        this.changes.relations[relationId] = [relation, true];
        // Because the sandbox can either be passed a string or an object
        // we need to return as much information as possible to be able
        // to rebuild the expected object for both situations.
        // The only difference between this and the relation creation hash,
        // above, is camelCase versus underlines.  When we normalize on
        // camelCase, we can simplify.
        return {
          relationId: relationId,
          type: match['interface'],
          endpoints: endpoints,
          scope: match.scope || 'global',
          displayName: endpointData[0].type,
          relation: relation
        };
      }

      // Fallback error If the relation was not able to be created
      // for any reason other than what has already been checked for.
      return false;
    },

    /**
      Removes a relation between two services.

      @method removeRelation
      @param {String} endpointA A string representation of the service name
        and endpoint connection type ie) wordpress:db.
      @param {String} endpointB A string representation of the service name
        and endpoint connection type ie) wordpress:db.
    */
    removeRelation: function(endpointA, endpointB) {
      if (!this.get('authenticated')) {
        return UNAUTHENTICATED_ERROR;
      }
      if ((typeof endpointA !== 'string') ||
          (typeof endpointB !== 'string')) {
        return {error: 'Two string endpoint names' +
              ' required to establish a relation'};
      }

      // Parses the endpoint strings to extract all required data.
      var endpointData = this.db.relations.parseEndpointStrings(
          this.db, [endpointA, endpointB]);

      // This error should never be hit but it's here JIC
      if (!endpointData[0].charm || !endpointData[1].charm) {
        return {error: 'Charm not loaded.'};
      }

      var relation;
      this.db.relations.some(function(rel) {
        var endpoints = rel.getAttrs().endpoints;
        return [0, 1].some(function(index) {
          // Check to see if the service names match an existing relation
          if ((endpoints[index][0] === endpointData[0].name) &&
              (endpoints[!index + 0][0] === endpointData[1].name)) {
            // Check to see if the interface names match
            if ((endpoints[index][1].name === endpointData[0].type) &&
                (endpoints[!index + 0][1].name === endpointData[1].type)) {
              relation = rel;
              return true;
            }
          }
        });
      });

      if (relation) {
        // remove the relation from the relation db model list
        var result = this.db.relations.remove(relation);
        // add this change to the delta
        this.changes.relations[relation.get('id')] = [relation, false];
        return result;
      } else {
        return {error: 'Relationship does not exist'};
      }
    },

    /**
     * Helper method to determine where to log annotation
     * changes relative to a given entity.
     *
     * @method _getAnnotationGroup
     * @param {Object} entity to track.
     * @return {String} Annotation group name (index into this.annotations).
     */
    _getAnnotationGroup: function(entity) {
      var annotationGroup = {
        serviceUnit: 'units',
        environment: 'annotations'
      }[entity.name];
      if (!annotationGroup) {
        annotationGroup = entity.name + 's';
      }
      return annotationGroup;
    },

    /**
     * Update annotations for a given entity. This performs a merge of existing
     * annotations with any new data.
     *
     * @method updateAnnotations
     * @param {String} entityName to update.
     * @param {Object} annotations key/value map.
     * @return {Object} either result or error property.
     */
    updateAnnotations: function(entityName, annotations) {
      if (!this.get('authenticated')) {
        return UNAUTHENTICATED_ERROR;
      }
      var entity = this.db.resolveModelByName(entityName);
      var existing;
      if (!entity) {
        return {error: 'Unable to resolve entity: ' + entityName};
      }

      existing = models.getAnnotations(entity);
      if (existing === undefined) {
        existing = {};
      }

      annotations = Y.merge(existing, annotations, true, 0, null, true);
      models.setAnnotations(entity, annotations);

      // Arrange delta stream updates.
      var annotationGroup = this._getAnnotationGroup(entity);
      this.annotations[annotationGroup][entityName] = entity;
      return {result: true};
    },

    /**
     * getAnnotations from an object. This uses standard name resolution (see
     * db.resolveModelByName) to determine which object to return annotations
     * for.
     *
     * @method getAnnotations
     * @param {String} entityName to get annotations for.
     * @return {Object} annotations as key/value map.
     */
    getAnnotations: function(entityName) {
      if (!this.get('authenticated')) {
        return UNAUTHENTICATED_ERROR;
      }
      var entity = this.db.resolveModelByName(entityName);

      if (!entity) {
        return {error: 'Unable to resolve entity: ' + entityName};
      }

      return {result: models.getAnnotations(entity)};
    },

    /**
     * Remove annotations (optional by key) from an entity.
     *
     * @method removeAnnotations
     * @param {String} entityName to remove annotations from.
     * @param {Array} keys (optional) array of {String} keys to remove. If this
     *                is falsey all annotations are removed.
     * @return {undefined} side effects only.
     */
    removeAnnotations: function(entityName, keys) {
      if (!this.get('authenticated')) {
        return UNAUTHENTICATED_ERROR;
      }
      var entity = this.db.resolveModelByName(entityName);
      var annotations;
      if (!entity) {
        return {error: 'Unable to resolve entity: ' + entityName};
      }

      annotations = models.getAnnotations(entity);
      if (annotations === undefined) {
        annotations = {};
      }

      if (keys) {
        Y.each(keys, function(k) {
          if (Y.Object.owns(annotations, k)) {
            delete annotations[k];
          }
        });
      } else {
        annotations = {};
      }

      // Apply merged annotations.
      models.setAnnotations(entity, annotations);

      // Arrange delta stream updates.
      var annotationGroup = this._getAnnotationGroup(entity);
      this.annotations[annotationGroup][entityName] = entity;
      return {result: true};
    },

    /**
      Sets the configuration settings on the supplied service to the supplied
      config object while leaving the settings untouched if they are not in the
      supplied config.

      @method setConfig
      @param {String} serviceName the service id.
      @param {Object} config properties to set.
    */
    setConfig: function(serviceName, config) {
      if (!this.get('authenticated')) {
        return UNAUTHENTICATED_ERROR;
      }
      var service = this.db.services.getById(serviceName);
      if (!service) {
        return {error: 'Service "' + serviceName + '" does not exist.'};
      }

      var existing = service.get('config');
      if (!existing) {
        existing = {};
      }

      if (!config) {
        config = {};
      }
      // Merge new config in.
      existing = Y.mix(existing, config, true, undefined, 0, true);
      //TODO: validate the config.
      // Reassign the attr.
      service.set('config', existing);
      // The callback indicates done, we can pass anything back.
      this.changes.services[service.get('id')] = [service, true];
      return {result: existing};
    },

    /**
      Sets the constraints on a service to restrict the type of machine to be
      used for the service.

      @method setConstraints
      @param {String} serviceName the service id.
      @param {Object | Array} data either an array of strings "foo=bar" or an
      object {foo: 'bar'}.
    */
    setConstraints: function(serviceName, data) {
      var constraints = {};

      if (!this.get('authenticated')) {
        return UNAUTHENTICATED_ERROR;
      }
      var service = this.db.services.getById(serviceName);
      if (!service) {
        return {error: 'Service "' + serviceName + '" does not exist.'};
      }

      var existing = service.get('constraints');
      if (!existing) {
        existing = {};
      }

      if (Y.Lang.isArray(data)) {
        Y.Array.each(data, function(i) {
          var kv = i.split('=');
          constraints[kv[0]] = kv[1];
        });
      } else if (data) {
        constraints = data;
      }
      // Merge new constraints in.
      existing = Y.mix(existing, constraints, true, undefined, 0, true);
      // TODO: Validate the constraints.
      // Reassign the attr.
      service.set('constraints', existing);
      this.changes.services[service.get('id')] = [service, true];
      return {result: true};
    },

    /**
     * Mark a unit or a unit relation as resolved. In the fakebackend
     * this validates arguments but doesn't take any real action.
     *
     * @method resolved
     * @param {String} unitName tp resp;ve.
     * @param {String} (optional) relationName to resolve for unit.
     * @return {Object} with result or error.
     */
    resolved: function(unitName, relationName) {
      if (!this.get('authenticated')) {
        return UNAUTHENTICATED_ERROR;
      }
      var unit = this.db.units.getById(unitName);
      if (!unit) {
        return {error: 'Unit "' + unitName + '" does not exist.'};
      }

      if (relationName) {
        var service = this.db.services.getById(unit.service);
        var relation = this.db.relations.get_relations_for_service(
            service).filter(function(rel) {
          return (rel.endpoints[0].name === relationName ||
                  rel.endpoints[1].name === relationName);
        });
        if (relation.length === 0) {
          return {error: 'Relation ' + relationName +
                ' not found for ' + unitName};
        }
      }

      // No hooks are run in the fakebackend so at this time resolve does
      // nothing. We could make it clear error status but that isn't what
      // resolved actually does. We could additionally push the unit into
      // the change set but no change currently takes place.
      return {result: true};
    },

    /**
     * Utility to promise to load a charm for serviceData.
     * @method _promiseCharmForService
     * @param {Object} serviceData to load charm for. seviceData is the
     *        imported service attributes, so .charm should be the charm
     *        url.
     * @return {Promise} resolving with [charm model, serviceData].
     */
    _promiseCharmForService: function(serviceData) {
      var self = this,
          charmId = serviceData.charm;

      return Y.Promise(function(resolve, reject) {
        self._loadCharm(charmId, {
          /**
           * Callback to return resolved charm
           * as associated serviceData (so it can
           * be updated if version changed).
           *
           * @method success
           */
          success: function(charm) {
            resolve([charm, serviceData]);
          },
          failure: reject
        });
      });
    },


    /**
     * Export environment state
     *
     * @method exportEnvironment
     * @return {String} JSON description of env data.
     */
    exportEnvironment: function() {
      var self = this,
          serviceList = this.db.services,
          relationList = this.db.relations,
          result = {meta: {
            exportFormat: 1.0
          },
          services: [], relations: []},
          blackLists = {
            service: ['id', 'aggregated_status', 'clientId', 'initialized',
              'constraintsStr', 'destroyed', 'pending'],
            relation: ['id', 'relation_id', 'clientId', 'initialized',
              'destroyed', 'pending']
          };

      if (!this.get('authenticated')) {
        return UNAUTHENTICATED_ERROR;
      }

      serviceList.each(function(s) {
        var serviceData = s.getAttrs();
        if (serviceData.pending === true) {
          return;
        }
        Y.each(blackLists.service, function(key) {
          if (key in serviceData) {
            delete serviceData[key];
          }
          // Add in initial unit count.
          serviceData.unit_count = self.db.units
          .get_units_for_service(s).length || 1;
        });
        result.services.push(serviceData);
      });

      relationList.each(function(r) {
        var relationData = r.getAttrs();
        if (relationData.pending === true) {
          return;
        }
        Y.each(blackLists.relation, function(key) {
          if (key in relationData) {
            delete relationData[key];
          }
        });
        result.relations.push(relationData);
      });

      return {result: result};
    },

    /**
   * Import JSON data to populate the fakebackend
   * @method importEnvironment
   * @param {String} JSON data to load.
   * @return {Object} with error or result: true.
   */
    importEnvironment: function(jsonData, callback) {
      if (!this.get('authenticated')) {
        return callback(UNAUTHENTICATED_ERROR);
      }
      var data;
      try {
        data = JSON.parse(jsonData);
      } catch (e) {
        console.log('error parsing environment data');
        return callback(VALUE_ERROR);
      }
      var version = 0;
      var importImpl;
      // Dispatch to the correct version after inspecting the JSON data.
      if (data.meta && data.meta.exportFormat) {
        version = data.meta.exportFormat;
      }

      // Might have to check for float and sub '.' with '_'.
      importImpl = this['importEnvironment_v' + version];
      if (!importImpl) {
        return callback({
          error: 'Unknown or unspported import format: ' + version});
      }
      importImpl.call(this, data, callback);
    },

    /**
     * Import Improv/jitsu styled exports
     * @method importEnvironment_v0
     */
    importEnvironment_v0: function(data, callback) {
      // Rewrite version 0 data to v1 and pass along.
      // - This involves replacing the incoming relation
      //    data with a massaged version.
      var relations = [];
      Y.each(data.relations, function(relationData) {
        var relData = {endpoints: []};
        Y.Array.each(relationData, function(r) {
          var ep = [];
          relData.type = r[1];
          ep.push(r[0]);
          ep.push({name: r[2],
            role: r[3]});
          relData.endpoints.push(ep);
          relData.scope = r[4];
        });
        relations.push(relData);
      });

      // Overwrite relations with our new structure.
      data.relations = relations;
      this.importEnvironment_v1(data, callback);
    },

    /**
     * Import fakebackend exported data
     * @method importEnvironment_v1
     */
    importEnvironment_v1: function(data, callback) {
      var self = this;
      var charms = [];

      // Generate an Array of promises to load charms.
      Y.each(data.services, function(s) {
        charms.push(self._promiseCharmForService(s));
        if (s.name && !s.id) {
          s.id = s.name;
        }
      });

      // Assign relation_ids
      Y.each(data.relations, function(r) {
        r.relation_id = 'relation-' + self._relationCount;
        self._relationCount += 1;
      });

      // Convert all the promises to load charms into resolved
      // charms passing them to the next 'then'.
      // The entire chain of then has an errback returning
      // the failure mode to the user (which becomes a notification).
      Y.batch.apply(self, charms) // resolve all the charms
      .then(function(charms) {
            // Charm version requested from an import will return
            // the current (rather than pinned) version from the store.
            // update the service to include the returned charm version.
            Y.Array.each(charms, function(data) {
              var charm = data[0],
                  serviceData = data[1];
              serviceData.charm = charm.get('id');

              // If this is a subordinate mark the serviceData as such
              if (charm.get('is_subordinate')) {
                serviceData.subordinate = true;
              }
            });
          })
      .then(function() {
            Y.each(data.services, function(serviceData) {
              var s = self.db.services.add(serviceData);
              self.changes.services[s.get('id')] = [s, true];
              if (serviceData.exposed) {
                self.expose(s.get('id'));
              }
              if (serviceData.unit_count) {
                self.addUnit(s.get('id'), serviceData.unit_count);
              }
              var annotations = s.get('annotations');

              if (annotations && !Y.Object.isEmpty(annotations)) {
                self.annotations.services[s.get('id')] = annotations;
              }
            });

            Y.each(data.relations, function(relationData) {
              var r = self.db.relations.add(relationData);
              self.changes.relations[r.get('relation_id')] = [r, true];
            });
          })
      .then(function() {
            return callback({result: true});
          }, function(reason) {
            return callback(reason);
          });
    }

  });

  Y.namespace('juju.environments').FakeBackend = FakeBackend;

}, '0.1.0', {
  requires: [
    'base',
    'js-yaml',
    'juju-models',
    'promise'
  ]
});<|MERGE_RESOLUTION|>--- conflicted
+++ resolved
@@ -378,12 +378,7 @@
         id: options.name,
         name: options.name,
         charm: charm.get('id'),
-<<<<<<< HEAD
-        // fill this bad boy in.
-        constraints: {},
-=======
         constraints: constraints,
->>>>>>> 16c3d6ac
         exposed: false,
         subordinate: charm.get('is_subordinate'),
         config: options.config
