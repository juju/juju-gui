'use strict';

/**
An in-memory fake Juju backend and supporting elements.

@module env
@submodule env.fakebackend
*/

YUI.add('juju-env-fakebackend', function(Y) {

  var models = Y.namespace('juju.models');
  var UNAUTHENTICATEDERROR = {error: 'Please log in.'};

  /**
    Takes a string endpoint and splits it into usable parts.
    @method endpointSplit
    @param {String} endpoint the endpoint to split in the format
      wordpress:db.
  */
  function endpointSplit(endpoint) {
    var epData = endpoint.split(':');
    return { name: epData[0], type: epData[1] };
  }

  /**
    Validates that the requested interfaces match and returns that data.

    @method validateInterface
    @param {Array} charms An array of charm instances.
    @param {Object} sharedInterfaces The shared interface data extracted from
      findSharedInterfaces.
    @param {Array} charmDatas The parsed string data from the supplied relation
      endpoints.
    @return {Object} The interface data or an error object.
  */
  function validateInterface(charms, sharedInterfaces, charmDatas) {
    var interfaces = [
      sharedInterfaces[charmDatas[0].name].provides[charmDatas[0].type],
      sharedInterfaces[charmDatas[1].name].requires[charmDatas[1].type],
      sharedInterfaces[charmDatas[1].name].provides[charmDatas[1].type],
      sharedInterfaces[charmDatas[0].name].requires[charmDatas[0].type]
    ];

    // Check to make sure there are matching interfaces.
    // This was reduced from a more complex method to allow implicit relations
    if ((interfaces[0] !== undefined) && (interfaces[1] !== undefined)) {
      if (interfaces[0]['interface'] !== interfaces[1]['interface']) {
        return {error: 'Specified interfaces do not match.'};
      } else {
        return {
          sharedInterface: interfaces[0]['interface'],
          sharedScope: interfaces[0].scope
        };
      }
    } else if ((interfaces[2] !== undefined) && (interfaces[3] !== undefined)) {
      if (interfaces[2]['interface'] !== interfaces[3]['interface']) {
        return {error: 'Specified interfaces do not match.'};
      } else {
        return {
          sharedInterface: interfaces[2]['interface'],
          sharedScope: interfaces[2].scope
        };
      }
    } else {
      return {error: 'Specified interfaces do not match.'};
    }
  }

  /**
    Find the interfaces that are shared between the supplied charms

    @method findSharedInterfaces
    @param {Array} charms An array of charm instances.
    @param {Array} charmDatas THe parsed string data from the supplied relation
      endpoints.
    @return {Object} The matching provides and requires or an error object.
  */
  function findSharedInterfaces(charms, charmDatas) {
    var charmRelations = [], parsedCharmRelations = {};

    Y.Array.each(charms, function(charm) {
      var provides = charm.get('provides');
      // If the provides array isn't defined in the charm we will simulate an
      // empty provides here for the juju-info interface.
      if (provides === undefined) { provides = {}; }
      if (provides['juju-info'] === undefined) {
        provides['juju-info'] = {'interface': 'juju-info', scope: 'container'};
      }
      charmRelations.push({
        provides: provides,
        requires: charm.get('requires')
      });
    });
    // Strip out the interfaces which don't have a matching interface
    // in the other charm. Caution, there be dragons...
    Y.Array.each(charmRelations, function(charmRelation, index) {
      index = (index > 0) ? 0 : 1;
      Y.Object.each(charmRelation.provides, function(value, key, obj) {
        var match = Y.Object.some(charmRelations[index].requires,
            function(value2, key2, obj2) {
              if (value['interface'] === value2['interface']) {
                return true;
              }
            });
        if (!match) {
          delete obj[key];
        }
      });
      Y.Object.each(charmRelation.requires, function(value, key, obj) {
        var match = Y.Object.some(charmRelations[index].provides,
            function(value2, key2, obj2) {
              if (value['interface'] === value2['interface']) {
                return true;
              }
            });
        if (!match) {
          delete obj[key];
        }
      });
    });

    // Reformat to make the parsing easier later on.
    parsedCharmRelations[charms[0].get('name')] = charmRelations[0];
    parsedCharmRelations[charms[1].get('name')] = charmRelations[1];

    var tests, error;
    Y.Object.some(parsedCharmRelations, function(charmRelation) {
      if ((Y.Object.size(charmRelation.provides) > 1) ||
          (Y.Object.size(charmRelation.requires) > 1)) {
        if ((charmDatas[0].type === undefined) ||
            (charmDatas[1].type === undefined)) {
          error = { error: 'Ambiguous relationship is not allowed.' };
          return true;
        }
      }
      if ((Y.Object.size(charmRelation.provides) === 0) &&
          (Y.Object.size(charmRelation.requires) === 0)) {
        error = { error: 'No shared interfaces.'};
        return true;
      }
    });

    if (error) { return error; }
    return parsedCharmRelations;
  }

  /**
    Loops through the charm endpoint data to determine the interface
    and scope of the relationship.

    @method getCharmInterfaceAndScope
    @param {Array} charms Array of charm objects.
    @param {Array} charmDatas Array of charm data objects from splitting
      endpoint string.
  */
  function getCharmInterfaceAndScope(charms, charmDatas) {
    var cics;
    // We use the charm data from here on so we need to set the charmData to use
    // the charm name instead of the user defined name
    var charmData = [
      Y.merge(charmDatas[0]),
      Y.merge(charmDatas[1])
    ];
    charmData[0].name = charms[0].get('name');
    charmData[1].name = charms[1].get('name');

    var sharedInterfaces = findSharedInterfaces(charms, charmData);

    if (sharedInterfaces.error) {
      return sharedInterfaces;
    }

    cics = validateInterface(charms, sharedInterfaces, charmData);

    if (cics.error) {
      return cics;
    }

    return {
      sharedInterface: cics.sharedInterface,
      sharedScope: cics.sharedScope
    };
  }

  /**
  An in-memory fake Juju backend.

  @class FakeBackend
  */
  function FakeBackend(config) {
    // Invoke Base constructor, passing through arguments.
    FakeBackend.superclass.constructor.apply(this, arguments);
  }

  FakeBackend.NAME = 'fake-backend';
  FakeBackend.ATTRS = {
    authorizedUsers: {value: {'admin': 'password'}},
    authenticated: {value: false},
    charmStore: {}, // Required.
    defaultSeries: {value: 'precise'},
    providerType: {value: 'demonstration'}
  };

  Y.extend(FakeBackend, Y.Base, {

    /**
    Initializes.

    @method initializer
    @return {undefined} Nothing.
    */
    initializer: function() {
      this.db = new models.Database();
      this._resetChanges();
      this._resetAnnotations();
      // used for relation id's
      this._relationCount = 0;
    },

    /**
    Reset the database for reporting object changes.

    @method _resetChanges
    @return {undefined} Nothing.
    */
    _resetChanges: function() {
      this.changes = {
        // These are hashes of identifier: [object, boolean], where a true
        // boolean means added or changed and a false value means removed.
        services: {},
        machines: {},
        units: {},
        relations: {}
      };
    },

    /**
    Return all of the recently changed objects.

    @method nextChanges
    @return {Object} A hash of the keys 'services', 'machines', 'units' and
      'relations'.  Each of those are hashes from entity identifier to
      [entity, boolean] where the boolean means either active (true) or
      removed (false).
    */
    nextChanges: function() {
      if (!this.get('authenticated')) {
        return UNAUTHENTICATEDERROR;
      }
      var result;
      if (Y.Object.isEmpty(this.changes.services) &&
          Y.Object.isEmpty(this.changes.machines) &&
          Y.Object.isEmpty(this.changes.units) &&
          Y.Object.isEmpty(this.changes.relations)) {
        result = null;
      } else {
        result = this.changes;
        this._resetChanges();
      }
      return result;
    },

    /**
    Reset the database for reporting object annotation changes.

    @method _resetAnnotations
    @return {undefined} Nothing.
    */
    _resetAnnotations: function() {
      this.annotations = {
        // These are hashes of identifier: object.
        services: {},
        machines: {},
        units: {},
        relations: {},
        annotations: {}
      };
    },

    /**
      Return all of the recently anotated objects.

      @method nextAnnotations
      @return {Object} A hash of the keys 'services', 'machines', 'units',
      'relations' and 'annotations'.  Each of those are hashes from entity
      identifier to [entity, boolean] where the boolean means either active
      (true) or removed (false).
    */
    nextAnnotations: function() {
      if (!this.get('authenticated')) {
        return UNAUTHENTICATEDERROR;
      }
      var result;
      if (Y.Object.isEmpty(this.annotations.services) &&
          Y.Object.isEmpty(this.annotations.machines) &&
          Y.Object.isEmpty(this.annotations.units) &&
          Y.Object.isEmpty(this.annotations.relations) &&
          Y.Object.isEmpty(this.annotations.annotations)) {
        result = null;
      } else {
        result = this.annotations;
        this._resetAnnotations();
      }
      return result;
    },


    /**
    Attempt to log a user in.

    @method login
    @param {String} username The id of the user.
    @param {String} submittedPassword The user-submitted password.
    @return {Bool} True if the authentication was successful.
    */
    login: function(username, submittedPassword) {
      var password = this.get('authorizedUsers')[username],
          authenticated = password === submittedPassword;
      this.set('authenticated', authenticated);
      return authenticated;
    },

    /**
    Log out.  If already logged out, no error is raised.
    */
    logout: function() {
      this.set('authenticated', false);
    },

    /**
    Deploy a charm.  Uses a callback for response!

    @method deploy
    @param {String} charmUrl The URL of the charm.
    @param {Function} callback A call that will receive an object either
      with an "error" attribute containing a string describing the problem,
      or with a "service" attribute containing the new service, a "charm"
      attribute containing the charm used, and a "units" attribute
      containing a list of the added units.  This is asynchronous because we
      often must go over the network to the charm store.
    @param {Object} options An options object.
      name: The name of the service to be deployed, defaulting to the charm
        name.
      config: The charm configuration options, defaulting to none.
      configYAML: The charm configuration options, expressed as a YAML
        string.  You may provide only one of config or configYAML.
      unitCount: The number of units to be deployed.
    @return {undefined} Get the result from the callback.
    */
    deploy: function(charmId, callback, options) {
      if (!this.get('authenticated')) {
        return callback(UNAUTHENTICATEDERROR);
      }
      if (!options) {
        options = {};
      }
      var self = this;
      this._loadCharm(
          charmId,
          {
            /**
              Deploy the successfully-obtained charm.
            */
            success: function(charm) {
              self._deployFromCharm(charm, callback, options);
            },
            failure: callback
          }
      );
    },

    /**
    Get a charm from a URL, via charmStore and/or db.  Uses callbacks.

    @method _loadCharm
    @param {String} charmUrl The URL of the charm.
    @param {Function} callbacks An optional object with optional success and
      failure callables.  This is asynchronous because we
      often must go over the network to the charm store.  The success
      callable receives the fully loaded charm, and the failure callable
      receives an object with an explanatory "error" attribute.
    @return {undefined} Use the callbacks to handle success or failure.
    */
    _loadCharm: function(charmId, callbacks) {
      var charmIdParts = models.parseCharmId(
          charmId, this.get('defaultSeries'));
      if (!callbacks) {
        callbacks = {};
      }
      if (!charmIdParts) {
        return (
            callbacks.failure &&
            callbacks.failure({error: 'Invalid charm id.'}));
      }
      var charm = this.db.charms.getById(charmId);
      if (charm) {
        callbacks.success(charm);
      } else {
        // Get the charm data.
        var self = this;
        this.get('charmStore').loadByPath(
            charmIdParts.charm_store_path,
            {
              /**
                Convert the charm data to a charm and use the success callback.
              */
              success: function(data) {
                var charm = self._getCharmFromData(data);
                if (callbacks.success) {
                  callbacks.success(charm);
                }
              },
              /**
                Inform the caller of an error using the charm store.
              */
              failure: function(e) {
                if (callbacks.failure) {
                  callbacks.failure({error: 'Could not contact charm store.'});
                }
              }
            }
        );
      }

    },

    /**
    Convert charm data as returned by the charmStore into a charm.
    The charm might be pre-existing or might need to be created, but
    after this method it will be within the db.

    @method _getCharmFromData
    @param {Object} data The raw charm information as delivered by the
      charmStore's loadByPath method.
    @return {Object} A matching charm from the db.
    */
    _getCharmFromData: function(data) {
      var charm = this.db.charms.getById(data.store_url);
      if (!charm) {
        delete data.store_revision;
        delete data.bzr_branch;
        delete data.last_change;
        data.id = data.store_url;
        charm = this.db.charms.add(data);
      }
      return charm;
    },

    /**
    Deploy a charm, given the charm, a callback, and options.

    @param {Object} charm The charm to be deployed, from the db.
    @param {Function} callback A call that will receive an object either
      with an "error" attribute containing a string describing the problem,
      or with a "service" attribute containing the new service, a "charm"
      attribute containing the charm used, and a "units" attribute
      containing a list of the added units.  This is asynchronous because we
      often must go over the network to the charm store.
    @param {Object} options An options object.
      name: The name of the service to be deployed, defaulting to the charm
        name.
      config: The charm configuration options, defaulting to none.
      configYAML: The charm configuration options, expressed as a YAML
        string.  You may provide only one of config or configYAML.
      unitCount: The number of units to be deployed.
    @return {undefined} Get the result from the callback.
    */
    _deployFromCharm: function(charm, callback, options) {
      if (!options.name) {
        options.name = charm.get('package_name');
      }
      if (this.db.services.getById(options.name)) {
        return callback({error: 'A service with this name already exists.'});
      }
      if (options.configYAML) {
        if (!Y.Lang.isString(options.configYAML)) {
          return callback(
              {error: 'Developer error: configYAML is not a string.'});
        }
        try {
          // options.configYAML overrides options.config in Go and Python
          // implementations, so we do that here too.
          options.config = jsyaml.safeLoad(options.configYAML);
        } catch (e) {
          if (e instanceof jsyaml.YAMLException) {
            return callback({error: 'Error parsing YAML.\n' + e});
          }
          throw e;
        }
      }
      var service = this.db.services.add({
        id: options.name,
        name: options.name,
        charm: charm.get('id'),
        constraints: {},
        exposed: false,
        subordinate: charm.get('is_subordinate'),
        config: options.config
      });
      this.changes.services[service.get('id')] = [service, true];
      var response = this.addUnit(options.name, options.unitCount);
      response.service = service;
      callback(response);
    },

    // destroyService: function() {

    // },

    /**
     * Get service attributes.
     *
     * @method getService
     * @param {String} serviceId to get.
     * @return {Object} Service Attributes..
     */
    getService: function(serviceName) {
      if (!this.get('authenticated')) {
        return UNAUTHENTICATEDERROR;
      }
      var service = this.db.services.getById(serviceName);
      if (!service) {
        return {error: 'Invalid service id.'};
      }
      var serviceData = service.getAttrs();
      if (!serviceData.constraints) {
        serviceData.constraints = {};
      }
      var relations = this.db.relations.get_relations_for_service(service);
      var rels = relations.map(function(r) {return r.getAttrs();});
      // TODO: properly map relations to expected format rather
      // than this passthrough. Pending on the add/remove relations
      // branches that will need the same helper code.
      serviceData.rels = rels;
      return {result: serviceData};
    },

    /**
     * Get Charm data.
     *
     * @method getCharm
     * @param {String} charmName to get.
     * @return {Object} charm attrs..
     */
    getCharm: function(charmName, callback) {
      if (!this.get('authenticated')) {
        return callback(UNAUTHENTICATEDERROR);
      }
      var formatCharm = function(charm) {
        callback({result: charm.getAttrs()});
      };
      this._loadCharm(charmName, {
        success: formatCharm,
        failure: callback});
    },

    /**
    Add units to the given service.

    @method addUnit
    @param {String} serviceName The name of the service to be scaled up.
    @param {Integer} numUnits The number of units to be added, defaulting
      to 1.
    @return {Object} Returns an object either with an "error" attribute
      containing a string describing the problem, or with a "units"
      attribute containing a list of the added units.
    */
    addUnit: function(serviceName, numUnits) {
      if (!this.get('authenticated')) {
        return UNAUTHENTICATEDERROR;
      }
      if (Y.Lang.isUndefined(numUnits)) {
        numUnits = 1;
      }
      if (!Y.Lang.isNumber(numUnits) || numUnits < 1) {
        return {error: 'Invalid number of units.'};
      }
      var service = this.db.services.getById(serviceName);
      if (!service) {
        return {error: 'Service "' + serviceName + '" does not exist.'};
      }
      if (!Y.Lang.isValue(service.unitSequence)) {
        service.unitSequence = 0;
      }
      var unit, machine;
      var units = [];
      var machines = this._getUnitMachines(numUnits);

      for (var i = 0; i < numUnits; i += 1) {
        var unitId = service.unitSequence;
        machine = machines[i];
        unit = this.db.units.add({
          'id': serviceName + '/' + unitId,
          'machine': machine.machine_id,
          // The models use underlines, not hyphens (see
          // app/models/models.js in _process_delta.)
          'agent_state': 'started'
        });
        units.push(unit);
        service.unitSequence += 1;
        this.changes.units[unit.id] = [unit, true];
        this.changes.machines[machine.machine_id] = [machine, true];
      }
      return {units: units, machines: machines};
    },

    /**
    Find machines without any units currently assigned.

    @method _getAvailableMachines
    @return {Array} An array of zero or more machines that have been
      previously allocated but that are not currently in use by a unit.
    */
    _getAvailableMachines: function() {
      var machines = [];
      var usedMachineIds = {};
      this.db.units.each(function(unit) {
        if (unit.machine) {
          usedMachineIds[unit.machine] = true;
        }
      });
      this.db.machines.each(function(machine) {
        if (!usedMachineIds[machine.machine_id]) {
          machines.push(machine);
        }
      });
      return machines;
    },

    /**
    Find or allocate machines for the requested number of units.

    @method _getUnitMachines
    @param {Integer} count The number of units that need machines.
    @return {Array} An array of [count] machines.
    */
    _getUnitMachines: function(count) {
      var machines = [];
      var availableMachines = this._getAvailableMachines();
      var machineId;
      if (!Y.Lang.isValue(this.db.machines.sequence)) {
        this.db.machines.sequence = 0;
      }
      for (var i = 0; i < count; i += 1) {
        if (i < availableMachines.length) {
          machines.push(availableMachines[i]);
        } else {
          machineId = this.db.machines.sequence += 1;
          machines.push(
              this.db.machines.add({
                'machine_id': machineId.toString(),
                'public_address':
                    'addr-' + machineId.toString() + '.example.com',
                'agent_state': 'running'}));
        }
      }
      return machines;
    },

    /**
      Removes the supplied units

      @method removeUnits
      @param {Array} unitNames a list of unit names to be removed.
    */
    removeUnits: function(unitNames) {
      var service, removedUnit,
          error = [],
          warning = [];

      Y.Array.each(unitNames, function(unitName) {
        service = this.db.services.getById(unitName.split('/')[0]);
        if (service && service.get('is_subordinate')) {
          error.push(unitName + ' is a subordinate, cannot remove.');
        }
        removedUnit = this.db.units.some(function(unit, index) {
          if (unit.displayName === unitName) {
            this.db.units.remove(index);
            return true;
          }
        }, this);
        if (!removedUnit) {
          warning.push(unitName + ' does not exist, cannot remove.');
        }
      }, this);

      // Return the errors and warnings
      return {
        error: error,
        warning: warning
      };
    },

    /**
      Exposes a service from the supplied string.

      @method expose
      @param {String} serviceName The service name.
      @return {Object} An object containing an `error` and `warning` properties
        which will be undefined if there were no warnings or errors.
    */
    expose: function(serviceName) {
      var service = this.db.services.getById(serviceName),
          warning, error;

      if (!this.get('authenticated')) {
        return UNAUTHENTICATEDERROR;
      }

      if (service) {
        if (!service.get('exposed')) {
          service.set('exposed', true);
          this.changes.services[service.get('id')] = [service, true];
        } else {
          warning = 'Service `' + serviceName + '` was already exposed.';
        }
      } else {
        error = '`' + serviceName + '` is an invalid service name.';
      }

      return {
        error: error,
        warning: warning
      };
    },

    /**
      Unexposes a service from the supplied string.

      @method unexpose
      @param {String} serviceName The service name.
      @return {Object} An object containing an `error` and `warning` properties
        which will be undefined if there were no warnings or errors.
    */
    unexpose: function(serviceName) {
      var service = this.db.services.getById(serviceName),
          warning, error;

      if (!this.get('authenticated')) {
        return UNAUTHENTICATEDERROR;
      }
      if (service) {
        if (service.get('exposed')) {
          service.set('exposed', false);
          this.changes.services[service.get('id')] = [service, true];
        } else {
          warning = 'Service `' + serviceName + '` is not exposed.';
        }
      } else {
        error = '`' + serviceName + '` is an invalid service name.';
      }

      return {
        error: error,
        warning: warning
      };
    },

    /**
      Add a relation between two services.

      @method add_relation
      @param {String} endpointA A string representation of the service name
        and endpoint connection type ie) wordpress:db.
      @param {String} endpointB A string representation of the service name
        and endpoint connection type ie) wordpress:db.
    */
    addRelation: function(endpointA, endpointB) {
      if (!this.get('authenticated')) {
        return UNAUTHENTICATEDERROR;
      }
      if ((typeof endpointA !== 'string') ||
          (typeof endpointB !== 'string')) {
        return {error: 'Two string endpoint names' +
              ' required to establish a relation'};
      }

      var endpointData = Y.Array.map([endpointA, endpointB], endpointSplit);
      // Because the service name and charm name might not match we first need
      // to find the charm that relates to the service name and use that charmid
      var charms = Y.Array.map(endpointData, function(endpoint) {
        var service = this.db.services.getById(endpoint.name);
        if (service) {
          return this.db.charms.getById(service.get('charm'));
        }
      }, this);

      // This error should never be hit but it's here JIC
      if (!charms[0] || !charms[1]) { return {error: 'Charm not loaded.'}; }
      // If there are matching interfaces this will contain an object of the
      // charm interface type and scope (if supplied).
      var cics = getCharmInterfaceAndScope(charms, endpointData);

      // If there is an error fetching a valid interface and scope
      if (cics.error) { return cics; }

      // Assign a unique realtion id which is incremented after every
      // successful relation.
      var relationId = 'relation-' + this._relationCount;
      var endpoints = Y.Array.map(endpointData, function(endpoint) {
<<<<<<< HEAD
        var result = [];
        result.push(endpoint.name);
        result.push({name: endpoint.type});
        return result;
      });

=======
        return [endpoint.name, {name: endpoint.type}];
      });
>>>>>>> 284b6920
      var relation = this.db.relations.create({
        relation_id: relationId,
        type: cics.sharedInterface,
        endpoints: endpoints,
        pending: false,
        scope: cics.sharedScope || 'global',
        display_name: endpointData[0].type
      });

      if (relation) {
        this._relationCount += 1;
        // Add the relation to the change delta
        this.changes.relations[relationId] = [relation, true];
        // Because the sandbox can either be passed a string or an object
        // we need to return as much information as possible to be able
        // to rebuild the expected object for both situations.
        return {
          relationId: relationId,
          type: cics.sharedInterface,
          endpoints: endpoints,
          scope: cics.sharedScope || 'global',
          displayName: endpointData[0].type,
          relation: relation
        };
      }

      // Fallback error If the relation was not able to be created
      // for any reason other than what has already been checked for.
      return false;
    },

    // updateAnnotations: function() {

    // },

    // getAnnotations: function() {

    // },

    // removeAnnotations: function() {

    // },
    /**
     * Helper method to determine where to log annotation
     * changes relative to a given entity.
     *
     * @method _getAnnotationGroup
     * @param {Object} entity to track.
     * @return {String} Annotation group name (index into this.annotations).
     */
    _getAnnotationGroup: function(entity) {
      var annotationGroup = {
        serviceUnit: 'units',
        environment: 'annotations'
      }[entity.name];
      if (!annotationGroup) {
        annotationGroup = entity.name + 's';
      }
      return annotationGroup;
    },

    /**
     * Update annotations for a given entity. This performs a merge of existing
     * annotations with any new data.
     *
     * @method updateAnnotations
     * @param {String} entityName to update.
     * @param {Object} annotations key/value map.
     * @return {Object} either result or error property.
     */
    updateAnnotations: function(entityName, annotations) {
      if (!this.get('authenticated')) {
        return UNAUTHENTICATEDERROR;
      }
      var entity = this.db.resolveModelByName(entityName);
      var existing;
      if (!entity) {
        return {error: 'Unable to resolve entity: ' + entityName};
      }

      existing = models.getAnnotations(entity);
      if (existing === undefined) {
        existing = {};
      }

      annotations = Y.merge(existing, annotations, true, 0, null, true);
      models.setAnnotations(entity, annotations);

      // Arrange delta stream updates.
      var annotationGroup = this._getAnnotationGroup(entity);
      this.annotations[annotationGroup][entityName] = [entity, true];
      return {result: true};
    },

    /**
     * getAnnotations from an object. This uses standard name resolution (see
     * db.resolveModelByName) to determine which object to return annotations
     * for.
     *
     * @method getAnnotations
     * @param {String} entityName to get annotations for.
     * @return {Object} annotations as key/value map.
     */
    getAnnotations: function(entityName) {
      if (!this.get('authenticated')) {
        return UNAUTHENTICATEDERROR;
      }
      var entity = this.db.resolveModelByName(entityName);

      if (!entity) {
        return {error: 'Unable to resolve entity: ' + entityName};
      }

      return {result: models.getAnnotations(entity)};
    },

    /**
     * Remove annotations (optional by key) from an entity.
     *
     * @method removeAnnotations
     * @param {String} entityName to remove annotations from.
     * @param {Array} keys (optional) array of {String} keys to remove. If this
     *                is falsey all annotations are removed.
     * @return {undefined} side effects only.
     */
    removeAnnotations: function(entityName, keys) {
      if (!this.get('authenticated')) {
        return UNAUTHENTICATEDERROR;
      }
      var entity = this.db.resolveModelByName(entityName);
      var annotations;
      if (!entity) {
        return {error: 'Unable to resolve entity: ' + entityName};
      }

      annotations = models.getAnnotations(entity);
      if (annotations === undefined) {
        annotations = {};
      }

      if (keys) {
        Y.each(keys, function(k) {
          if (Y.Object.owns(annotations, k)) {
            delete annotations[k];
          }
        });
      } else {
        annotations = {};
      }

      // Apply merged annotations.
      models.setAnnotations(entity, annotations);

      // Arrange delta stream updates.
      var annotationGroup = this._getAnnotationGroup(entity);
      // Note that we pass true here, even removing an annotation
      // is recorded as an object change/update.
      this.annotations[annotationGroup][entityName] = [entity, true];
      return {result: true};
    },

    // removeRelation: function() {

    // },

    setConfig: function(serviceName, config) {
      if (!this.get('authenticated')) {
        return UNAUTHENTICATEDERROR;
      }
      var service = this.db.services.getById(serviceName);
      if (!service) {
        return {error: 'Service "' + serviceName + '" does not exist.'};
      }

      var existing = service.get('config');
      if (!existing) {
        existing = {};
      }

      if (!config) {
        config = {};
      }
      // Merge new constraints in.
      existing = Y.mix(existing, config, true, undefined, 0, true);
      //TODO: validate the config.
      // Reassign the attr.
      service.set('config', existing);
      // The callback indicates done, we can pass anything back.
      this.changes.services[service.get('id')] = [service, true];
      return {result: existing};
    },

    setConstraints: function(serviceName, data) {
      var constraints = {};

      if (!this.get('authenticated')) {
        return UNAUTHENTICATEDERROR;
      }
      var service = this.db.services.getById(serviceName);
      if (!service) {
        return {error: 'Service "' + serviceName + '" does not exist.'};
      }

      var existing = service.get('constraints');
      if (!existing) {
        existing = {};
      }

      if (Y.Lang.isArray(data)) {
        Y.Array.each(data, function(i) {
          var kv = i.split('=');
          if (kv[1]) {
            constraints[kv[0]] = kv[1];
          }
        });
      } else if (data) {
        constraints = data;
      }
      // Merge new constraints in.
      existing = Y.mix(existing, constraints, true, undefined, 0, true);
      // TODO: Validate the constraints.
      // Reassign the attr.
      service.set('constraints', existing);
      this.changes.services[service.get('id')] = [service, true];
      return {result: true};
    },

    /**
     * Mark a unit or a unit relation as resolved. In the fakebackend
     * this validates arguments but doesn't take any real action.
     *
     * @method resolved
     * @param {String} unitName tp resp;ve.
     * @param {String} (optional) relationName to resolve for unit.
     * @return {Object} with result or error.
     */
    resolved: function(unitName, relationName) {
      if (!this.get('authenticated')) {
        return UNAUTHENTICATEDERROR;
      }
      var unit = this.db.units.getById(unitName);
      if (!unit) {
        return {error: 'Unit "' + unitName + '" does not exist.'};
      }

      if (relationName) {
        var service = this.db.services.getById(unit.service);
        var relation = this.db.relations.get_relations_for_service(
            service).filter(function(rel) {
          return (rel.endpoints[0].name === relationName ||
                  rel.endpoints[1].name === relationName);
        });
        if (relation.length === 0) {
          return {error: 'Relation ' + relationName +
                ' not found for ' + unitName};
        }
      }

      // No hooks are run in the fakebackend so at this time resolve does
      // nothing. We could make it clear error status but that isn't what
      // resolved actually does. We could additionally push the unit into
      // the change set but no change currently takes place.
      return {result: true};
    }


  });

  Y.namespace('juju.environments').FakeBackend = FakeBackend;

}, '0.1.0', {
  requires: [
    'base',
    'js-yaml',
    'juju-models'
  ]
});<|MERGE_RESOLUTION|>--- conflicted
+++ resolved
@@ -799,17 +799,12 @@
       // successful relation.
       var relationId = 'relation-' + this._relationCount;
       var endpoints = Y.Array.map(endpointData, function(endpoint) {
-<<<<<<< HEAD
         var result = [];
         result.push(endpoint.name);
         result.push({name: endpoint.type});
-        return result;
-      });
-
-=======
         return [endpoint.name, {name: endpoint.type}];
       });
->>>>>>> 284b6920
+
       var relation = this.db.relations.create({
         relation_id: relationId,
         type: cics.sharedInterface,
