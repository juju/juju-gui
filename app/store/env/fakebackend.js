--- conflicted
+++ resolved
@@ -115,11 +115,7 @@
   FakeBackend.ATTRS = {
     authorizedUsers: {value: {'admin': 'password'}},
     authenticated: {value: false},
-<<<<<<< HEAD
-    store: { required: true },
-=======
     store: {required: true},
->>>>>>> 957c42fd
     defaultSeries: {value: 'precise'},
     providerType: {value: 'demonstration'}
   };
@@ -387,37 +383,6 @@
       } else {
         // Get the charm data.
         var self = this;
-<<<<<<< HEAD
-        this.get('store').charm(
-          charmIdParts.store_id, {
-            // Convert the charm data to a charm and use the success
-            // callback.
-            success: function(response) {
-              var charm = self._getCharmFromData(response.charm);
-              if (callbacks.success) {
-                callbacks.success(charm);
-              }
-            },
-            // Inform the caller of an error using the charm store.
-            failure: function(e) {
-              // This is most likely an IOError stemming from an
-              // invalid charm pointing to a bad URL and a read of a
-              // 404 giving an error at this level. IOError isn't user
-              // facing so we log the warning.
-              console.warn('error loading charm: ' + e.error);
-              if (callbacks.failure) {
-                callbacks.failure({error:
-                      'Error interacting with the charmworld api.'});
-              }
-            }
-          }
-        );
-      }
-    },
-
-    /**
-    Convert charm data as returned by the API into a charm.
-=======
         this.get('store').charm(charmIdParts.storeId, {
           // Convert the charm data to a charm and use the success
           // callback.
@@ -445,17 +410,12 @@
 
     /**
     Convert charm data as returned by the charmworld API into a charm.
->>>>>>> 957c42fd
     The charm might be pre-existing or might need to be created, but
     after this method it will be within the db.
 
     @method _getCharmFromData
-<<<<<<< HEAD
-    @param {Object} data The raw charm data from the API
-=======
     @param {Object} charmData The raw charm information as delivered by the
       charmworld API.
->>>>>>> 957c42fd
     @return {Object} A matching charm from the db.
     */
     _getCharmFromData: function(charmData) {
