--- conflicted
+++ resolved
@@ -488,8 +488,6 @@
         warning: warning
       };
     },
-<<<<<<< HEAD
-=======
 
     /**
       Exposes a service from the supplied string.
@@ -546,7 +544,6 @@
         warning: warning
       };
     }
->>>>>>> fab4c46a
 
     // updateAnnotations: function() {
 
@@ -565,15 +562,6 @@
     // },
 
     // removeRelation: function() {
-
-    // },
-
-<<<<<<< HEAD
-    // expose: function() {
-
-    // },
-
-    // unexpose: function() {
 
     // },
 
@@ -585,9 +573,6 @@
       if (!service) {
         return {error: 'Service "' + serviceName + '" does not exist.'};
       }
-=======
-    // setConfig: function() {
->>>>>>> fab4c46a
 
       var existing = service.get('config');
       if (!existing) {
@@ -639,7 +624,6 @@
       this.changes.services[service.get('id')] = [service, true];
       return {result: true};
     }
-
     // resolved: function() {
 
     // }
