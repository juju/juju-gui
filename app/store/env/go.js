'use strict';

/**
 * The Go store environment.
 *
 * @module env
 * @submodule env.go
 */

YUI.add('juju-env-go', function(Y) {

  var environments = Y.namespace('juju.environments');

  /**
   * The Go Juju environment.
   *
   * This class handles the websocket connection to the GoJuju API backend.
   *
   * @class GoEnvironment
   */
  function GoEnvironment(config) {
    // Invoke Base constructor, passing through arguments.
    GoEnvironment.superclass.constructor.apply(this, arguments);
  }

  GoEnvironment.NAME = 'go-env';

  Y.extend(GoEnvironment, environments.BaseEnvironment, {

    /**
     * Go environment constructor.
     *
     * @method initializer
     * @return {undefined} Nothing.
     */
    initializer: function() {
      // Define the default user name for this environment. It will appear as
      // predefined value in the login mask.
      this.defaultUser = 'user-admin';
    },

    /**
     * See "app.store.env.base.BaseEnvironment.dispatch_result".
     *
     * @method dispatch_result
     * @param {Object} data The JSON contents returned by the API backend.
     * @return {undefined} Dispatches only.
     */
    dispatch_result: function(data) {
      var tid = data.RequestId;
      if (tid in this._txn_callbacks) {
        this._txn_callbacks[tid].call(this, data);
        delete this._txn_callbacks[tid];
      }
    },

    /**
     * Send a message to the server using the websocket connection.
     *
     * @method _send_rpc
     * @private
     * @param {Object} op The operation to perform (compatible with the
         juju-core format specification, see "/doc/draft/api.txt" in
         lp:~rogpeppe/juju-core/212-api-doc).
     * @param {Function} callback A callable that must be called once the
         backend returns results.
     * @return {undefined} Sends a message to the server only.
     */
    _send_rpc: function(op, callback) {
      var tid = this._counter += 1;
      if (callback) {
        this._txn_callbacks[tid] = callback;
      }
      op.RequestId = tid;
      var msg = Y.JSON.stringify(op);
      this.ws.send(msg);
    },

    /**
     * React to the results of sending a login message to the server.
     *
     * @method handleLoginEvent
     * @param {Object} data The response returned by the server.
     * @return {undefined} Nothing.
     */
    handleLogin: function(data) {
      this.userIsAuthenticated = !data.Error;
      if (this.userIsAuthenticated) {
        // If login succeeded retrieve the environment info.
        this.environmentInfo();
      } else {
        // If the credentials were rejected remove them.
        this.setCredentials(null);
        this.failedAuthentication = true;
      }
      this.fire('login', {data: {result: this.userIsAuthenticated}});
    },

    /**
     * Attempt to log the user in.  Credentials must have been previously
     * stored on the environment.
     *
     * @method login
     * @return {undefined} Nothing.
     */
    login: function() {
      // If the user is already authenticated there is nothing to do.
      if (this.userIsAuthenticated) {
        return;
      }
      var credentials = this.getCredentials();
      if (credentials && credentials.areAvailable) {
        this._send_rpc({
          Type: 'Admin',
          Request: 'Login',
          Params: {
            EntityName: credentials.user,
            Password: credentials.password
          }
        }, this.handleLogin);
      } else {
        console.warn('Attempted login without providing credentials.');
        this.fire('login', {data: {result: false}});
      }
    },

    /**
     * Store the environment info coming from the server.
     *
     * @method handleEnvironmentInfo
     * @param {Object} data The response returned by the server.
     * @return {undefined} Nothing.
     */
    handleEnvironmentInfo: function(data) {
      if (data.Error) {
        console.warn('Error retrieving environment information.');
      } else {
        // Store default series and provider type in the env.
        var response = data.Response;
        this.set('defaultSeries', response.DefaultSeries);
        this.set('providerType', response.ProviderType);
      }
    },

    /**
     * Send a request for details about the current Juju environment: default
     * series and provider type.
     *
     * @method environmentInfo
     * @return {undefined} Nothing.
     */
    environmentInfo: function() {
      this._send_rpc({
        Type: 'Client',
        Request: 'EnvironmentInfo',
        Params: {}
      }, this.handleEnvironmentInfo);
    },

    /**
       Deploy a charm.

       @method deploy
       @param {String} charm_url The URL of the charm.
       @param {String} service_name The name of the service to be deployed.
       @param {Object} config The charm configuration options.
       @param {String} config_raw The YAML representation of the charm
         configuration options. Only one of `config` and `config_raw` should be
         provided, though `config_raw` takes precedence if it is given.
       @param {Integer} num_units The number of units to be deployed.
       @param {Function} callback A callable that must be called once the
         operation is performed.
       @return {undefined} Sends a message to the server only.
     */
    deploy: function(charm_url, service_name, config, config_raw, num_units,
                     callback) {
      var intermediateCallback = null;
      if (callback) {
        intermediateCallback = Y.bind(this.handleDeploy, this,
            callback, service_name, charm_url);
      }
      this._send_rpc(
          { Type: 'Client',
            Request: 'ServiceDeploy',
            Params: {
              ServiceName: service_name,
              Config: config,
              ConfigYAML: config_raw,
              CharmUrl: charm_url,
              NumUnits: num_units
            }
          },
          intermediateCallback
      );
    },

    /**
       Transform the data returned from juju-core 'deploy' into that suitable
       for the user callback.

       @method handleDeploy
       @param {Function} userCallback The callback originally submitted by the
       call site.
       @param {String} service_name The name of the service.  Passed in since
         it is not part of the response.
       @param {String} charm_url The URL of the charm.  Passed in since
         it is not part of the response.
       @param {Object} data The response returned by the server.
       @return {undefined} Nothing.
     */
    handleDeploy: function(userCallback, service_name, charm_url, data) {
      var transformedData = {
        err: data.Error,
        service_name: service_name,
        charm_url: charm_url
      };
      // Call the original user callback.
      userCallback(transformedData);
    },

    /**
     * Expose the given service.
     *
     * @method expose
     * @param {String} service The service name.
     * @param {Function} callback A callable that must be called once the
     *  operation is performed. It will receive an object with an "err"
     *  attribute containing a string describing the problem (if an error
     *  occurred), and with a "service_name" attribute containing the name of
     *  the service.
     * @return {undefined} Sends a message to the server only.
     */
    expose: function(service, callback) {
      var intermediateCallback;
      if (callback) {
        // Curry the callback and service.  No context is passed.
        intermediateCallback = Y.bind(this.handleServiceCalls, null,
            callback, service);
      }
      this._send_rpc({
        Type: 'Client',
        Request: 'ServiceExpose',
        Params: {ServiceName: service}
      }, intermediateCallback);
    },

    /**
     * Unexpose the given service.
     *
     * @method unexpose
     * @param {String} service The service name.
     * @param {Function} callback A callable that must be called once the
     *  operation is performed. It will receive an object with an "err"
     *  attribute containing a string describing the problem (if an error
     *  occurred), and with a "service_name" attribute containing the name of
     *  the service.
     * @return {undefined} Sends a message to the server only.
     */
    unexpose: function(service, callback) {
      var intermediateCallback;
      if (callback) {
        // Curry the callback and service.  No context is passed.
        intermediateCallback = Y.bind(
            this.handleServiceCalls, null, callback, service);
      }
      this._send_rpc({
        Type: 'Client',
        Request: 'ServiceUnexpose',
        Params: {ServiceName: service}
      }, intermediateCallback);
    },

    /**
     * Transform the data returned from juju-core calls related to a service
     * (e.g. 'ServiceExpose', 'ServiceUnexpose') into that suitable for the
     * user callback.
     *
     * @method handleServiceCalls
     * @param {Function} userCallback The callback originally submitted by the
     * call site.
     * @param {String} service The name of the service.  Passed in since it
     * is not part of the response.
     * @param {Object} data The response returned by the server.
     * @return {undefined} Nothing.
     */
    handleServiceCalls: function(userCallback, service, data) {
      var transformedData = {
        err: data.Error,
        service_name: service
      };
      // Call the original user callback.
      userCallback(transformedData);
    },

    /**
     * Update the annotations for an entity by name.
     *
     * @param {Object} entity The name of a machine, unit, service, or
     *   environment, e.g. 'machine-0', 'unit-mysql-0', or 'service-mysql'.
     *   To specify the environment as the entity the magic string
     *   'environment' is used.
     * @param {Object} data A dictionary of key, value pairs.
     * @return {undefined} Nothing.
     * @method update_annotations
     */
    update_annotations: function(entity, data, callback) {
      var intermediateCallback;
      if (callback) {
        // Curry the callback and entity.  No context is passed.
        intermediateCallback = Y.bind(this.handleSetAnnotations, null,
            callback, entity);
      }
      this._send_rpc({
        Type: 'Client',
        Request: 'SetAnnotations',
        Params: {
          EntityId: entity,
          Pairs: data
        }
      }, intermediateCallback);
    },

    /**
     * Remove the annotations for an entity by name.
     *
     * @param {Object} entity The name of a machine, unit, service, or
     *   environment, e.g. 'machine-0', 'unit-mysql-0', or 'service-mysql'.
     *   To specify the environment as the entity the magic string
     *   'environment' is used.
     * @param {Object} keys A list of annotation key names for the
     *   annotations to be deleted.
     * @return {undefined} Nothing.
     * @method remove_annotations
     */
    remove_annotations: function(entity, keys, callback) {
      var intermediateCallback;
      if (callback) {
        // Curry the callback and entity.  No context is passed.
        intermediateCallback = Y.bind(this.handleSetAnnotations, null,
            callback, entity);
      }
      var data = {};
      Y.each(keys, function(key) {
        data[key] = '';
      });
      this._send_rpc({
        Type: 'Client',
        Request: 'SetAnnotations',
        Params: {
          EntityId: entity,
          Pairs: data
        }
      }, intermediateCallback);
    },

    /**
     * Transform the data returned from juju-core 'SetAnnotations' into that
     * suitable for the user callback.
     *
     * @method handleSetAnnotations
     * @param {Function} userCallback The callback originally submitted by the
     * call site.
     * @param {Object} data The response returned by the server.
     * @return {undefined} Nothing.
     */
    handleSetAnnotations: function(userCallback, entity, data) {
      // Call the original user callback.
      userCallback({err: data.Error, entity: entity});
    },

    /**
     * Get the annotations for an entity by name.
     *
     * Note that the annotations are returned as part of the delta stream, so
     * the explicit use of this command should rarely be needed.
     *
     * @param {Object} entity The name of a machine, unit, service, or
     *   environment, e.g. 'machine-0', 'unit-mysql-0', or 'service-mysql'.
     *   To specify the environment as the entity the magic string
     *   'environment' is used.
     * @return {Object} A dictionary of key,value pairs is returned in the
     *   callback.  The invocation of this command returns nothing.
     * @method get_annotations
     */
    get_annotations: function(entity, callback) {
      var intermediateCallback;
      if (callback) {
        // Curry the callback and entity.  No context is passed.
        intermediateCallback = Y.bind(this.handleGetAnnotations, null,
            callback, entity);
      }
      this._send_rpc({
        Type: 'Client',
        Request: 'GetAnnotations',
        Params: {
          EntityId: entity
        }
      }, intermediateCallback);
    },

    /**
     * Transform the data returned from juju-core 'GetAnnotations' into that
     * suitable for the user callback.
     *
     * @method handleGetAnnotations
     * @param {Function} userCallback The callback originally submitted by the
     * call site.
     * @param {Object} data The response returned by the server.
     * @return {undefined} Nothing.
     */
    handleGetAnnotations: function(userCallback, entity, data) {
      // Call the original user callback.
      userCallback({
        err: data.Error,
        entity: entity,
        results: data.Response && data.Response.Annotations
      });
    },

    /**
     * Get the configuration for the given service.
     *
     * @method get_service
     * @param {String} serviceName The service name.
     * @param {Function} callback A callable that must be called once the
     *  operation is performed. It will receive an object containing:
     *    err - a string describing the problem (if an error occurred),
     *    service_name - the name of the service,
     *    results: an object containing all of the configuration data for
     *      the service.
     * @return {undefined} Sends a message to the server only.
     */
    get_service: function(serviceName, callback) {
      var intermediateCallback;
      if (callback) {
        // Curry the callback and serviceName.  No context is passed.
        intermediateCallback = Y.bind(this.handleGetService, null,
            callback, serviceName);
      }
      this._send_rpc({
        Type: 'Client',
        Request: 'ServiceGet',
        Params: {
          ServiceName: serviceName
        }
      }, intermediateCallback);
    },

    /**
     * Transform the data returned from juju-core call to get_service into
     * that suitable for the user callback.
     *
     * @method handleGetService
     * @param {Function} userCallback The callback originally submitted by the
     * call site.
     * @param {String} serviceName The name of the service.  Passed in since it
     * is not part of the response.
     * @param {Object} data The response returned by the server.
     * @return {undefined} Nothing.
     */
    handleGetService: function(userCallback, serviceName, data) {
      userCallback({
        err: data.Error,
        service_name: serviceName,
        result: data.Response
      });
    },

    /**
<<<<<<< HEAD
       Add a relation between two services.

       @method add_relation
       @param {string} endpointA Name of one of the services in the relation.
       @param {string} endpointB Name of the other service in the relation.
       @param {Function} callback A callable that must be called once the
        operation is performed. It will receive an object with an "err"
        attribute containing a string describing the problem (if an error
        occurred), and with a "endpointA" and "endpointB" attributes
        containing the names of the endpoints.
       @return {undefined} Nothing.
       @method add_relation
     */
    add_relation: function(endpointA, endpointB, callback) {
      var intermediateCallback;
      if (callback) {
        intermediateCallback = Y.bind(this.handleAddRelation, null,
            callback, endpointA, endpointB);
      }
      this._send_rpc({
        Type: 'Client',
        Request: 'AddRelation',
        Params: {
          Endpoints: [endpointA, endpointB]
=======
     * Remove the relationship between two services.
     *
     * @param {string} endpoint_a Name of one of the services in the relation.
     * @param {string} endpoint_b Name of the other service in the relation.
     * @param {Function} callback A callable that must be called once the
     *  operation is performed. It will receive an object with an "err"
     *  attribute containing a string describing the problem (if an error
     *  occurred), and with a "endpoint_a" and "endpoint_b" attributes
     *  containing the names of the endpoints.
     * @return {undefined} Nothing.
     * @method remove_relation
     */
    remove_relation: function(endpoint_a, endpoint_b, callback) {
      var intermediateCallback;
      if (callback) {
        // Curry the endpoints.  No context is passed.
        intermediateCallback = Y.bind(this.handleRemoveRelation, null,
                                      callback, endpoint_a, endpoint_b);
      }
      this._send_rpc({
        Type: 'Client',
        Request: 'DestroyRelation',
        Params: {
          Endpoints: [endpoint_a, endpoint_b]
>>>>>>> a09eb068
        }
      }, intermediateCallback);
    },

    /**
<<<<<<< HEAD
       Transform the data returned from juju-core call to AddRelation
       to that suitable for the user callback.

       @method handleAddRelation
       @param {Function} userCallback The callback originally submitted by
         the call site.
       @param {string} endpointA Name of one of the services in the relation.
       @param {string} endpointB Name of the other service in the relation.
       @param {Object} data The response returned by the server.
       @return {undefined} Nothing.
     */
    handleAddRelation: function(userCallback, endpointA, endpointB, data) {
      userCallback({
        endpointA: endpointA,
        endpointB: endpointB,
        err: data.Error
=======
     * Transform the data returned from juju-core call to DestroyRelation
     * to that suitable for the user callback.
     *
     * @method handleRemoveRelation
     * @param {Function} userCallback The callback originally submitted by the
     * call site.
     * @param {string} endpoint_a Name of one of the services in the relation.
     * @param {string} endpoint_b Name of the other service in the relation.
     * @param {Object} data The response returned by the server.
     * @return {undefined} Nothing.
     */
    handleRemoveRelation: function(userCallback, endpoint_a, endpoint_b, data) {
      userCallback({
        err: data.Error,
        endpoint_a: endpoint_a,
        endpoint_b: endpoint_b
>>>>>>> a09eb068
      });
    }

  });

  environments.GoEnvironment = GoEnvironment;

}, '0.1.0', {
  requires: [
    'base',
    'json-parse',
    'json-stringify',
    'juju-env-base'
  ]
});<|MERGE_RESOLUTION|>--- conflicted
+++ resolved
@@ -466,8 +466,8 @@
       });
     },
 
-    /**
-<<<<<<< HEAD
+
+    /**
        Add a relation between two services.
 
        @method add_relation
@@ -492,7 +492,31 @@
         Request: 'AddRelation',
         Params: {
           Endpoints: [endpointA, endpointB]
-=======
+        }
+      }, intermediateCallback);
+    },
+
+    /**
+       Transform the data returned from juju-core call to AddRelation
+       to that suitable for the user callback.
+
+       @method handleAddRelation
+       @param {Function} userCallback The callback originally submitted by
+         the call site.
+       @param {string} endpointA Name of one of the services in the relation.
+       @param {string} endpointB Name of the other service in the relation.
+       @param {Object} data The response returned by the server.
+       @return {undefined} Nothing.
+     */
+    handleAddRelation: function(userCallback, endpointA, endpointB, data) {
+      userCallback({
+        endpointA: endpointA,
+        endpointB: endpointB,
+        err: data.Error
+      });
+    },
+
+    /**
      * Remove the relationship between two services.
      *
      * @param {string} endpoint_a Name of one of the services in the relation.
@@ -517,30 +541,11 @@
         Request: 'DestroyRelation',
         Params: {
           Endpoints: [endpoint_a, endpoint_b]
->>>>>>> a09eb068
         }
       }, intermediateCallback);
     },
 
     /**
-<<<<<<< HEAD
-       Transform the data returned from juju-core call to AddRelation
-       to that suitable for the user callback.
-
-       @method handleAddRelation
-       @param {Function} userCallback The callback originally submitted by
-         the call site.
-       @param {string} endpointA Name of one of the services in the relation.
-       @param {string} endpointB Name of the other service in the relation.
-       @param {Object} data The response returned by the server.
-       @return {undefined} Nothing.
-     */
-    handleAddRelation: function(userCallback, endpointA, endpointB, data) {
-      userCallback({
-        endpointA: endpointA,
-        endpointB: endpointB,
-        err: data.Error
-=======
      * Transform the data returned from juju-core call to DestroyRelation
      * to that suitable for the user callback.
      *
@@ -557,7 +562,6 @@
         err: data.Error,
         endpoint_a: endpoint_a,
         endpoint_b: endpoint_b
->>>>>>> a09eb068
       });
     }
 
