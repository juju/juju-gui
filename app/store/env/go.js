'use strict';

/**
 * The Go store environment.
 *
 * @module env
 * @submodule env.go
 */

YUI.add('juju-env-go', function(Y) {

  var environments = Y.namespace('juju.environments');

  var endpointToName = function(endpoint) {
    return endpoint[0] + ':' + endpoint[1].name;
  };

  /**
     Return an object containing all the key/value pairs of the given "obj",
     turning all the keys to lower case.

     @method lowerObjectKeys
     @static
     @param {Object} obj The input object.
     @return {Object} The output object, containing lowercased keys.
   */
  var lowerObjectKeys = function(obj) {
    var newObj = Object.create(null);
    Y.each(obj, function(value, key) {
      newObj[key.toLowerCase()] = value;
    });
    return newObj;
  };

  /**
   * The Go Juju environment.
   *
   * This class handles the websocket connection to the GoJuju API backend.
   *
   * @class GoEnvironment
   */
  function GoEnvironment(config) {
    // Invoke Base constructor, passing through arguments.
    GoEnvironment.superclass.constructor.apply(this, arguments);
  }

  GoEnvironment.NAME = 'go-env';

  var entityInfoConverters = {
    /**
      Convert a Go style entity info into the expected legacy format.

      @param {Object} entityInfo The JSON entity information from Go.
      @return {Object} The legacy JSON data that the GUI expects.
     */
    service: function(entityInfo) {
      return {
        id: entityInfo.Name,
        exposed: entityInfo.Exposed // XXX and more stuff
      };
    },
    /**
      Convert a Go style entity info into the expected legacy format.

      @param {Object} entityInfo The JSON entity information from Go.
      @return {Object} The legacy JSON data that the GUI expects.
     */
    unit: function(entityInfo) {
      return {
        id: entityInfo.Name,
        service: entityInfo.Service // XXX and more stuff
      };
    },
    /**
      Convert a Go style entity info into the expected legacy format.

      @param {Object} entityInfo The JSON entity information from Go.
      @return {Object} The legacy JSON data that the GUI expects.
     */
    relation: function(entityInfo) {
      return {
        id: entityInfo.Key // XXX and more stuff
      };
    },
    /**
      Convert a Go style entity info into the expected legacy format.

      @param {Object} entityInfo The JSON entity information from Go.
      @return {Object} The legacy JSON data that the GUI expects.
     */
    machine: function(entityInfo) {
      return {
        id: entityInfo.Id,
        instance_id: entityInfo.InstanceId // XXX and more stuff
      };
    }
  };

  Y.extend(GoEnvironment, environments.BaseEnvironment, {

    /**
     * Go environment constructor.
     *
     * @method initializer
     * @return {undefined} Nothing.
     */
    initializer: function() {
      // Define the default user name for this environment. It will appear as
      // predefined value in the login mask.
      this.defaultUser = 'user-admin';
      this.on('_rpc_response', this._handleRpcResponse, this);
    },

    /**
      XXX FAKE FAKE FAKE, does not do anything.

      Get the available endpoints (by interface) for a collection of
      services.

      @method get_endpoints
      @param {Array} services Zero or more currently deployed services for
          which the endpoints should be collected.  Specifying an empty array
          indicates that all deployed services should be analyzed.
      @param {Function} callback A callable that must be called once the
         operation is performed.
      @return {undefined} Sends a message to the server only.
     */
    get_endpoints: function(services, callback) {
    },


    /**
     * See "app.store.env.base.BaseEnvironment.dispatch_result".
     *
     * @method dispatch_result
     * @param {Object} data The JSON contents returned by the API backend.
     * @return {undefined} Dispatches only.
     */
    dispatch_result: function(data) {
      var tid = data.RequestId;
      if (tid in this._txn_callbacks) {
        this._txn_callbacks[tid].call(this, data);
        delete this._txn_callbacks[tid];
      }
    },

    /**
     * Send a message to the server using the websocket connection.
     *
     * @method _send_rpc
     * @private
     * @param {Object} op The operation to perform (compatible with the
         juju-core format specification, see "/doc/draft/api.txt" in
         lp:~rogpeppe/juju-core/212-api-doc).
     * @param {Function} callback A callable that must be called once the
         backend returns results.
     * @return {undefined} Sends a message to the server only.
     */
    _send_rpc: function(op, callback) {
      var tid = this._counter += 1;
      if (callback) {
        this._txn_callbacks[tid] = callback;
      }
      op.RequestId = tid;
      if (!op.Params) {
        op.Params = {};
      }
      var msg = Y.JSON.stringify(op);
      this.ws.send(msg);
    },

    /**
      Begin watching all Juju status.

      @method _watchAll
      @private
      @return {undefined} Sends a message to the server only.
     */
    _watchAll: function() {
      this._send_rpc(
          {
            Type: 'Client',
            Request: 'WatchAll'
          },
          function(data) {
            if (data.Error) {
              console.log('aiiiiie!'); // retry and eventually alert user XXX
            } else {
              this._allWatcherId = data.Response.AllWatcherId;
              this._next();
            }
          }
      );
    },

    /**
      Process an incoming response to an RPC request.

      @method _handleRpcResponse
      @param {Object} data The data returned by the server.
      @return {undefined} Nothing.
     */
    _handleRpcResponse: function(data) {
      // We do this early to get a response back fast.  Might be a bad
      // idea. :-)
      this._next();
      // data.Deltas has our stuff.  We need to translate delta
      // events based on the deltas we got.
      var deltas = [];
      data.Response.Deltas.forEach(function(delta) {
        var kind = delta[0], operation = delta[1], entityInfo = delta[2];
        var converter = entityInfoConverters[kind];
        deltas.push([kind, operation, converter(entityInfo)]);
      });
      this.fire('delta', {data: {result: deltas}});
    },

    /**
      Get the next batch of deltas from the Juju status.

      @method _next
      @private
      @return {undefined} Sends a message to the server only.
     */
    _next: function() {
      this._send_rpc({
        Type: 'AllWatcher',
        Request: 'Next',
        Params: {
          Id: this._allWatcherId
        }
      }, function(data) {
        if (data.Error) {
          console.log('aiiiiie!'); // XXX
        } else {
          this.fire('_rpc_response', data);
        }
      });
    },

    /**
     * React to the results of sending a login message to the server.
     *
     * @method handleLoginEvent
     * @param {Object} data The response returned by the server.
     * @return {undefined} Nothing.
     */
    handleLogin: function(data) {
      this.pendingLoginResponse = false;
      this.userIsAuthenticated = !data.Error;
      if (this.userIsAuthenticated) {
        // If login succeeded retrieve the environment info.
        this.environmentInfo();
        this._watchAll();
      } else {
        // If the credentials were rejected remove them.
        this.setCredentials(null);
        this.failedAuthentication = true;
      }
      this.fire('login', {data: {result: this.userIsAuthenticated}});
    },

    /**
     * Attempt to log the user in.  Credentials must have been previously
     * stored on the environment.
     *
     * @method login
     * @return {undefined} Nothing.
     */
    login: function() {
      // If the user is already authenticated there is nothing to do.
      if (this.userIsAuthenticated || this.pendingLoginResponse) {
        return;
      }
      var credentials = this.getCredentials();
      if (credentials && credentials.areAvailable) {
        this._send_rpc({
          Type: 'Admin',
          Request: 'Login',
          Params: {
            EntityName: credentials.user,
            Password: credentials.password
          }
        }, this.handleLogin);
        this.pendingLoginResponse = true;
      } else {
        console.warn('Attempted login without providing credentials.');
        this.fire('login', {data: {result: false}});
      }
    },

    /**
     * Store the environment info coming from the server.
     *
     * @method handleEnvironmentInfo
     * @param {Object} data The response returned by the server.
     * @return {undefined} Nothing.
     */
    handleEnvironmentInfo: function(data) {
      if (data.Error) {
        console.warn('Error retrieving environment information.');
      } else {
        // Store default series and provider type in the env.
        var response = data.Response;
        this.set('defaultSeries', response.DefaultSeries);
        this.set('providerType', response.ProviderType);
      }
    },

    /**
     * Send a request for details about the current Juju environment: default
     * series and provider type.
     *
     * @method environmentInfo
     * @return {undefined} Nothing.
     */
    environmentInfo: function() {
      this._send_rpc({
        Type: 'Client',
        Request: 'EnvironmentInfo'
      }, this.handleEnvironmentInfo);
    },

    /**
       Deploy a charm.

       @method deploy
       @param {String} charm_url The URL of the charm.
       @param {String} service_name The name of the service to be deployed.
       @param {Object} config The charm configuration options.
       @param {String} config_raw The YAML representation of the charm
         configuration options. Only one of `config` and `config_raw` should be
         provided, though `config_raw` takes precedence if it is given.
       @param {Integer} num_units The number of units to be deployed.
       @param {Function} callback A callable that must be called once the
         operation is performed.
       @return {undefined} Sends a message to the server only.
     */
    deploy: function(charm_url, service_name, config, config_raw, num_units,
                     callback) {
      var intermediateCallback = null;
      if (callback) {
        intermediateCallback = Y.bind(this.handleDeploy, this,
            callback, service_name, charm_url);
      }
      this._send_rpc(
          { Type: 'Client',
            Request: 'ServiceDeploy',
            Params: {
              ServiceName: service_name,
              Config: config,
              ConfigYAML: config_raw,
              CharmUrl: charm_url,
              NumUnits: num_units
            }
          },
          intermediateCallback
      );
    },

    /**
       Transform the data returned from juju-core 'deploy' into that suitable
       for the user callback.

       @method handleDeploy
       @param {Function} userCallback The callback originally submitted by the
       call site.
       @param {String} service_name The name of the service.  Passed in since
         it is not part of the response.
       @param {String} charm_url The URL of the charm.  Passed in since
         it is not part of the response.
       @param {Object} data The response returned by the server.
       @return {undefined} Nothing.
     */
    handleDeploy: function(userCallback, service_name, charm_url, data) {
      var transformedData = {
        err: data.Error,
        service_name: service_name,
        charm_url: charm_url
      };
      // Call the original user callback.
      userCallback(transformedData);
    },

    /**
     * Expose the given service.
     *
     * @method expose
     * @param {String} service The service name.
     * @param {Function} callback A callable that must be called once the
     *  operation is performed. It will receive an object with an "err"
     *  attribute containing a string describing the problem (if an error
     *  occurred), and with a "service_name" attribute containing the name of
     *  the service.
     * @return {undefined} Sends a message to the server only.
     */
    expose: function(service, callback) {
      var intermediateCallback;
      if (callback) {
        // Curry the callback and service.  No context is passed.
        intermediateCallback = Y.bind(this.handleServiceCalls, null,
            callback, service);
      }
      this._send_rpc({
        Type: 'Client',
        Request: 'ServiceExpose',
        Params: {ServiceName: service}
      }, intermediateCallback);
    },

    /**
     * Unexpose the given service.
     *
     * @method unexpose
     * @param {String} service The service name.
     * @param {Function} callback A callable that must be called once the
     *  operation is performed. It will receive an object with an "err"
     *  attribute containing a string describing the problem (if an error
     *  occurred), and with a "service_name" attribute containing the name of
     *  the service.
     * @return {undefined} Sends a message to the server only.
     */
    unexpose: function(service, callback) {
      var intermediateCallback;
      if (callback) {
        // Curry the callback and service.  No context is passed.
        intermediateCallback = Y.bind(
            this.handleServiceCalls, null, callback, service);
      }
      this._send_rpc({
        Type: 'Client',
        Request: 'ServiceUnexpose',
        Params: {ServiceName: service}
      }, intermediateCallback);
    },

    /**
     * Transform the data returned from juju-core calls related to a service
     * (e.g. 'ServiceExpose', 'ServiceUnexpose') into that suitable for the
     * user callback.
     *
     * @method handleServiceCalls
     * @param {Function} userCallback The callback originally submitted by the
     * call site.
     * @param {String} service The name of the service.  Passed in since it
     * is not part of the response.
     * @param {Object} data The response returned by the server.
     * @return {undefined} Nothing.
     */
    handleServiceCalls: function(userCallback, service, data) {
      var transformedData = {
        err: data.Error,
        service_name: service
      };
      // Call the original user callback.
      userCallback(transformedData);
    },

    /**
     * Update the annotations for an entity by name.
     *
     * @param {Object} entity The name of a machine, unit, service, or
     *   environment, e.g. 'machine-0', 'unit-mysql-0', or 'service-mysql'.
     *   To specify the environment as the entity the magic string
     *   'environment' is used.
     * @param {Object} data A dictionary of key, value pairs.
     * @return {undefined} Nothing.
     * @method update_annotations
     */
    update_annotations: function(entity, data, callback) {
      var intermediateCallback;
      if (callback) {
        // Curry the callback and entity.  No context is passed.
        intermediateCallback = Y.bind(this.handleSetAnnotations, null,
            callback, entity);
      }
      this._send_rpc({
        Type: 'Client',
        Request: 'SetAnnotations',
        Params: {
          EntityId: entity,
          Pairs: data
        }
      }, intermediateCallback);
    },

    /**
     * Remove the annotations for an entity by name.
     *
     * @param {Object} entity The name of a machine, unit, service, or
     *   environment, e.g. 'machine-0', 'unit-mysql-0', or 'service-mysql'.
     *   To specify the environment as the entity the magic string
     *   'environment' is used.
     * @param {Object} keys A list of annotation key names for the
     *   annotations to be deleted.
     * @return {undefined} Nothing.
     * @method remove_annotations
     */
    remove_annotations: function(entity, keys, callback) {
      var intermediateCallback;
      if (callback) {
        // Curry the callback and entity.  No context is passed.
        intermediateCallback = Y.bind(this.handleSetAnnotations, null,
            callback, entity);
      }
      var data = {};
      Y.each(keys, function(key) {
        data[key] = '';
      });
      this._send_rpc({
        Type: 'Client',
        Request: 'SetAnnotations',
        Params: {
          EntityId: entity,
          Pairs: data
        }
      }, intermediateCallback);
    },

    /**
     * Transform the data returned from juju-core 'SetAnnotations' into that
     * suitable for the user callback.
     *
     * @method handleSetAnnotations
     * @param {Function} userCallback The callback originally submitted by the
     * call site.
     * @param {Object} data The response returned by the server.
     * @return {undefined} Nothing.
     */
    handleSetAnnotations: function(userCallback, entity, data) {
      // Call the original user callback.
      userCallback({err: data.Error, entity: entity});
    },

    /**
     * Get the annotations for an entity by name.
     *
     * Note that the annotations are returned as part of the delta stream, so
     * the explicit use of this command should rarely be needed.
     *
     * @param {Object} entity The name of a machine, unit, service, or
     *   environment, e.g. 'machine-0', 'unit-mysql-0', or 'service-mysql'.
     *   To specify the environment as the entity the magic string
     *   'environment' is used.
     * @return {Object} A dictionary of key,value pairs is returned in the
     *   callback.  The invocation of this command returns nothing.
     * @method get_annotations
     */
    get_annotations: function(entity, callback) {
      var intermediateCallback;
      if (callback) {
        // Curry the callback and entity.  No context is passed.
        intermediateCallback = Y.bind(this.handleGetAnnotations, null,
            callback, entity);
      }
      this._send_rpc({
        Type: 'Client',
        Request: 'GetAnnotations',
        Params: {
          EntityId: entity
        }
      }, intermediateCallback);
    },

    /**
     * Transform the data returned from juju-core 'GetAnnotations' into that
     * suitable for the user callback.
     *
     * @method handleGetAnnotations
     * @param {Function} userCallback The callback originally submitted by the
     * call site.
     * @param {Object} data The response returned by the server.
     * @return {undefined} Nothing.
     */
    handleGetAnnotations: function(userCallback, entity, data) {
      // Call the original user callback.
      userCallback({
        err: data.Error,
        entity: entity,
        results: data.Response && data.Response.Annotations
      });
    },

    /**
     * Get the configuration for the given service.
     *
     * @method get_service
     * @param {String} serviceName The service name.
     * @param {Function} callback A callable that must be called once the
     *  operation is performed. It will receive an object containing:
     *    err - a string describing the problem (if an error occurred),
     *    service_name - the name of the service,
     *    results: an object containing all of the configuration data for
     *      the service.
     * @return {undefined} Sends a message to the server only.
     */
    get_service: function(serviceName, callback) {
      var intermediateCallback;
      if (callback) {
        // Curry the callback and serviceName.  No context is passed.
        intermediateCallback = Y.bind(this.handleGetService, null,
            callback, serviceName);
      }
      this._send_rpc({
        Type: 'Client',
        Request: 'ServiceGet',
        Params: {
          ServiceName: serviceName
        }
      }, intermediateCallback);
    },

    /**
     * Transform the data returned from juju-core call to get_service into
     * that suitable for the user callback.
     *
     * @method handleGetService
     * @param {Function} userCallback The callback originally submitted by the
     * call site.
     * @param {String} serviceName The name of the service.  Passed in since it
     * is not part of the response.
     * @param {Object} data The response returned by the server.
     * @return {undefined} Nothing.
     */
    handleGetService: function(userCallback, serviceName, data) {
      userCallback({
        err: data.Error,
        service_name: serviceName,
        result: data.Response
      });
    },


    /**
       Add a relation between two services.

       @method add_relation
       @param {Object} endpointA An array of [service, interface]
         representing one of the endpoints to connect.
       @param {Object} endpointB An array of [service, interface]
         representing the other endpoint to connect.
       @param {Function} callback A callable that must be called once the
        operation is performed. It will receive an object with an "err"
        attribute containing a string describing the problem (if an error
        occurred), and with a "endpoint_a" and "endpoint_b" attributes
        containing the names of the endpoints.
       @return {undefined} Nothing.
     */
    add_relation: function(endpointA, endpointB, callback) {
      var endpoint_a = endpointToName(endpointA);
      var endpoint_b = endpointToName(endpointB);
      var intermediateCallback;
      if (callback) {
        intermediateCallback = Y.bind(this.handleAddRelation, null,
            callback, endpoint_a, endpoint_b);
      }
      this._send_rpc({
        Type: 'Client',
        Request: 'AddRelation',
        Params: {
          Endpoints: [endpoint_a, endpoint_b]
        }
      }, intermediateCallback);
    },

    /**
       Transform the data returned from juju-core call to AddRelation
       to that suitable for the user callback.

       @method handleAddRelation
       @param {Function} userCallback The callback originally submitted by
         the call site.
       @param {string} endpoint_a Name of one of the services in the relation.
       @param {string} endpoint_b Name of the other service in the relation.
       @param {Object} data The response returned by the server.
       @return {undefined} Nothing.
     */
    handleAddRelation: function(userCallback, endpoint_a, endpoint_b, data) {
      var response = data.Response || {};
      userCallback({
        request_id: data.RequestId,
        endpoint_a: endpoint_a,
        endpoint_b: endpoint_b,
        err: data.Error,
        result: {
          id: response.Id,
          'interface': response.Interface,
          scope: response.Scope,
          endpoints: response.Endpoints
        }
      });
    },

    /**
     * Remove the relationship between two services.
     *
     * @param {Object} endpointA An array of [service, interface]
     *   representing one of the endpoints to connect.
     * @param {Object} endpointB An array of [service, interface]
     *   representing the other endpoint to connect.
     * @param {Function} callback A callable that must be called once the
     *  operation is performed. It will receive an object with an "err"
     *  attribute containing a string describing the problem (if an error
     *  occurred), and with a "endpoint_a" and "endpoint_b" attributes
     *  containing the names of the endpoints.
     * @return {undefined} Nothing.
     * @method remove_relation
     */
    remove_relation: function(endpointA, endpointB, callback) {
      var endpoint_a = endpointToName(endpointA);
      var endpoint_b = endpointToName(endpointB);
      var intermediateCallback;
      if (callback) {
        // Curry the endpoints.  No context is passed.
        intermediateCallback = Y.bind(this.handleRemoveRelation, null,
                                      callback, endpoint_a, endpoint_b);
      }
      this._send_rpc({
        Type: 'Client',
        Request: 'DestroyRelation',
        Params: {
          Endpoints: [endpoint_a, endpoint_b]
        }
      }, intermediateCallback);
    },

    /**
     * Transform the data returned from juju-core call to DestroyRelation
     * to that suitable for the user callback.
     *
     * @method handleRemoveRelation
     * @param {Function} userCallback The callback originally submitted by the
     * call site.
     * @param {string} endpoint_a Name of one of the services in the relation.
     * @param {string} endpoint_b Name of the other service in the relation.
     * @param {Object} data The response returned by the server.
     * @return {undefined} Nothing.
     */
    handleRemoveRelation: function(userCallback, endpoint_a, endpoint_b, data) {
      userCallback({
        err: data.Error,
        endpoint_a: endpoint_a,
        endpoint_b: endpoint_b
      });
    },

    /**
       Retrieve charm info.

       @method get_charm
       @param {String} charmURL The URL of the charm.
       @param {Function} callback A callable that must be called once the
        operation is performed. It will receive an object with an "err"
        attribute containing a string describing the problem (if an error
        occurred), and with a "result" attribute containing information
        about the charm. The "result" object includes "config" options, a list
        of "peers", "provides" and "requires", and the charm URL.
       @return {undefined} Sends a message to the server only.
     */
    get_charm: function(charmURL, callback) {
      // Since the callback argument of this._send_rpc is optional, if a
      // callback is not provided, we can leave intermediateCallback undefined.
      var intermediateCallback;
      if (callback) {
        // Curry the callback and service.  No context is passed.
        intermediateCallback = Y.bind(this.handleCharmInfo, null, callback);
      }
      this._send_rpc({
        Type: 'Client',
        Request: 'CharmInfo',
        Params: {CharmURL: charmURL}
      }, intermediateCallback);
    },

    /**
       Transform the data returned from juju-core 'CharmInfo' into that
       suitable for the user callback.

       @method handleCharmInfo
       @param {Function} userCallback The callback originally submitted by the
       call site.
       @param {Object} data The response returned by the server. An example of
        the "data.Response" returned by juju-core follows:
          {
            'Config': {
              'Options': {
                'debug': {
                  'Default': 'no',
                  'Description': 'Setting this option to "yes" will ...',
                  'Title': '',
                  'Type': 'string'
                },
                'engine': {
                  'Default': 'nginx',
                  'Description': 'Two web server engines are supported...',
                  'Title': '',
                  'Type': 'string'
                }
              }
            },
            'Meta': {
              'Categories': null,
              'Description': 'This will install and setup WordPress...',
              'Format': 1,
              'Name': 'wordpress',
              'OldRevision': 0,
              'Peers': {
                'loadbalancer': {
                  'Interface': 'reversenginx',
                  'Limit': 1,
                  'Optional': false,
                  'Scope': 'global'
                }
              },
              'Provides': {
                'website': {
                  'Interface': 'http',
                  'Limit': 0,
                  'Optional': false,
                  'Scope': 'global'
                }
              },
              'Requires': {
                'cache': {
                  'Interface': 'memcache',
                  'Limit': 1,
                  'Optional': false,
                  'Scope': 'global'
                },
                'db': {
                  'Interface': 'mysql',
                  'Limit': 1,
                  'Optional': false,
                  'Scope': 'global'
                }
              },
              'Subordinate': false,
              'Summary': 'WordPress is a full featured web blogging tool...'
            },
            'Revision': 10,
            'URL': 'cs:precise/wordpress-10'
          }
        This data will be parsed and transformed before sending the final
        result to the callback.
       @return {undefined} Nothing.
     */
    handleCharmInfo: function(userCallback, data) {
      // Transform subsets of data (config options, peers, provides, requires)
      // returned by juju-core into that suitable for the user callback.
      var parseItems = function(items) {
        var result = {};
        Y.each(items, function(value, key) {
          result[key] = lowerObjectKeys(value);
        });
        return result;
      };
      // Build the transformed data structure.
      var result,
          response = data.Response;
      if (!Y.Object.isEmpty(response)) {
        var meta = response.Meta;
        result = {
          config: {options: parseItems(response.Config.Options)},
          peers: parseItems(meta.Peers),
          provides: parseItems(meta.Provides),
          requires: parseItems(meta.Requires),
          url: response.URL,
          revision: response.Revision,
          description: meta.Description,
          format: meta.Format,
          name: meta.Name,
          subordinate: meta.Subordinate,
          summary: meta.Summary
        };
      }
      var transformedData = {
        err: data.Error,
        result: result
      };
      // Call the original user callback.
      userCallback(transformedData);
    }

  });

  environments.GoEnvironment = GoEnvironment;
<<<<<<< HEAD
  environments.lowerObjectKeys = lowerObjectKeys;
=======
  environments.entityInfoConverters = entityInfoConverters;
>>>>>>> 81e27b3e

}, '0.1.0', {
  requires: [
    'base',
    'json-parse',
    'json-stringify',
    'juju-env-base'
  ]
});<|MERGE_RESOLUTION|>--- conflicted
+++ resolved
@@ -884,11 +884,8 @@
   });
 
   environments.GoEnvironment = GoEnvironment;
-<<<<<<< HEAD
   environments.lowerObjectKeys = lowerObjectKeys;
-=======
   environments.entityInfoConverters = entityInfoConverters;
->>>>>>> 81e27b3e
 
 }, '0.1.0', {
   requires: [
