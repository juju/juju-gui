--- conflicted
+++ resolved
@@ -175,14 +175,6 @@
     deploy: function(charm_url, service_name, config, config_raw, num_units,
                      callback) {
       this._send_rpc(
-<<<<<<< HEAD
-          { op: 'deploy',
-            serviceName: service_name,
-            config: config,
-            configYAML: config_raw,
-            charmUrl: charm_url,
-            numUnits: num_units},
-=======
         { Type: 'Client',
           Request: 'ServiceDeploy',
           Params: {
@@ -192,7 +184,6 @@
             CharmUrl: charm_url,
             NumUnits: num_units
           }},
->>>>>>> 43d06976
           callback, true);
     },
 
