--- conflicted
+++ resolved
@@ -9,7 +9,6 @@
 
 YUI.add('juju-env-sandbox', function(Y) {
 
-<<<<<<< HEAD
   /**
     Takes a string endpoint and splits it into usable parts.
     @method endpointToName
@@ -64,9 +63,7 @@
     return [eptA, eptB];
   }
 
-=======
   var environments = Y.namespace('juju.environments');
->>>>>>> 1a697bd9
   var sandboxModule = Y.namespace('juju.environments.sandbox');
   var CLOSEDERROR = 'INVALID_STATE_ERR : Connection is closed.';
 
@@ -600,7 +597,6 @@
       data.result = (res.error === undefined);
 
       this.get('client').receiveNow(data);
-<<<<<<< HEAD
     },
 
     /**
@@ -646,8 +642,6 @@
       };
 
       this.get('client').receive(data);
-=======
->>>>>>> 1a697bd9
     }
   });
 
