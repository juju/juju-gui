--- conflicted
+++ resolved
@@ -412,7 +412,6 @@
       this.get('client').receiveNow(data);
     },
 
-<<<<<<< HEAD
     performOp_get_service: function(data) {
       OP(this, 'getService', ['service_name'], data);
     },
@@ -420,7 +419,15 @@
     performOp_get_charm: function(data) {
       ASYNC_OP(this, 'getCharm', ['charm_url'])(data);
     },
-=======
+
+    performOp_set_constraints: function(data) {
+      OP(this, 'setConstraints', ['service_name', 'constraints'], data);
+    },
+
+    performOp_set_config: function(data) {
+      ASYNC_OP(this, 'set_config', ['service_name', 'config'])(data);
+    },
+
     /**
       Handles the remove unit operations from the client
 
@@ -435,21 +442,10 @@
       } else {
         data.result = true;
       }
-
       // respond with the new data or error
       this.get('client').receiveNow(data);
-    }
->>>>>>> 59149947
-
-    performOp_set_constraints: function(data) {
-      OP(this, 'setConstraints', ['service_name', 'constraints'], data);
-    },
-
-    performOp_set_config: function(data) {
-      ASYNC_OP(this, 'set_config', ['service_name', 'config'])(data);
-    }
+  }
   });
-
 
   sandboxModule.PyJujuAPI = PyJujuAPI;
 }, '0.1.0', {
