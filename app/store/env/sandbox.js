/*
This file is part of the Juju GUI, which lets users view and manage Juju
environments within a graphical interface (https://launchpad.net/juju-gui).
Copyright (C) 2012-2013 Canonical Ltd.

This program is free software: you can redistribute it and/or modify it under
the terms of the GNU Affero General Public License version 3, as published by
the Free Software Foundation.

This program is distributed in the hope that it will be useful, but WITHOUT
ANY WARRANTY; without even the implied warranties of MERCHANTABILITY,
SATISFACTORY QUALITY, or FITNESS FOR A PARTICULAR PURPOSE.  See the GNU Affero
General Public License for more details.

You should have received a copy of the GNU Affero General Public License along
with this program.  If not, see <http://www.gnu.org/licenses/>.
*/

'use strict';

/**
Sandbox APIs mimicking communications with the Go and Python backends.
@module env
@submodule env.sandbox
*/

YUI.add('juju-env-sandbox', function(Y) {

  var sandboxModule = Y.namespace('juju.environments.sandbox');
  var models = Y.namespace('juju.models');
  var CLOSEDERROR = 'INVALID_STATE_ERR : Connection is closed.';

  /**
  A client connection for interacting with a sandbox environment.

  @class ClientConnection
  */
  function ClientConnection(config) {
    ClientConnection.superclass.constructor.apply(this, arguments);
  }

  ClientConnection.NAME = 'sandbox-client-connection';
  ClientConnection.ATTRS = {
    juju: {}, // Required.
    socket_url: {}
  };

  Y.extend(ClientConnection, Y.Base, {

    /**
    Initialize.

    @method initializer
    @return {undefined} Nothing.
    */
    initializer: function() {
      this.connected = false;
    },

    /**
    React to a new message from Juju.
    You are expected to monkeypatch this method, as with websockets.

    @method onmessage
    @param {Object} event An object with a JSON string on the "data"
      attribute.
    @return {undefined} Nothing.
    */
    onmessage: function(event) {},

    /**
    Immediately give message to listener (contrast with receive).
    Uses onmessage to deliver message, as with websockets.

    @method receiveNow
    @param {Object} data An object to be sent as JSON to the listener.
    @param {Boolean} failSilently A flag to turn off the error when the
      connection is closed.  This exists to handle a race condition between
      receiveNow and receive, when the connection closes between the two.
    @return {undefined} Nothing.
    */
    receiveNow: function(data, failSilently) {
      if (this.connected) {
        this.onmessage({data: Y.JSON.stringify(data)});
      } else if (!failSilently) {
        throw CLOSEDERROR;
      }
    },

    /**
    Give message to listener asynchronously (contrast with receiveNow).
    Uses onmessage to deliver message, as with websockets.

    @method receive
    @param {Object} data An object to be sent as JSON to the listener.
    @return {undefined} Nothing.
    */
    receive: function(data) {
      if (this.connected) {
        Y.soon(this.receiveNow.bind(this, data, true));
      } else {
        throw CLOSEDERROR;
      }
    },

    /**
    Send a JSON string to the API.

    @method send
    @param {String} data A JSON string of the data to be sent.
    @return {undefined} Nothing.
    */
    send: function(data) {
      if (this.connected) {
        this.get('juju').receive(Y.JSON.parse(data));
      } else {
        throw CLOSEDERROR;
      }
    },

    /**
    React to an opening connection.
    You are expected to monkeypatch this method, as with websockets.

    @method onopen
    @return {undefined} Nothing.
    */
    onopen: function() {},

    /**
    Explicitly open the connection.
    This does not have an analog with websockets, but requiring an explicit
    "open" means less magic is necessary.  It is responsible for changing
    the "connected" state, for calling the onopen hook, and for calling
    the sandbox juju.open with itself.

    @method open
    @return {undefined} Nothing.
    */
    open: function() {
      if (!this.connected) {
        this.connected = true;
        this.get('juju').open(this);
        this.onopen();
      }
    },

    /**
    React to a closing connection.
    You are expected to monkeypatch this method, as with websockets.

    @method onclose
    @return {undefined} Nothing.
    */
    onclose: function() {},

    /**
    Close the connection.
    This is responsible for changing the "connected" state, for calling the
    onclosed hook, and for calling the sandbox juju.close.

    @method close
    @return {undefined} Nothing.
    */
    close: function() {
      if (this.connected) {
        this.connected = false;
        this.get('juju').close();
        this.onclose();
      }
    }

  });

  sandboxModule.ClientConnection = ClientConnection;

<<<<<<< HEAD
=======
  /** Helper function method for generating operation methods
     * with a callback. Returns a method with a callback wired
     * in to continue the operation when done. The returned
     * method should be passed the data mapping to invoke.
     *
     * @method ASYNC_OP
     * @param {Object} context PyJujuAPI Instance.
     * @param {String} rpcName Name of method on fakebackend.
     * @param {Array} args String list of arguments to extract
     *                     from passed data. Used in order
     *                     listed as arguments to the RPC call.
     * @return {undefined} sends to client implicitly.
    */
  var ASYNC_OP = function(context, rpcName, args) {
    return Y.bind(function(data) {
      var state = this.get('state');
      var client = this.get('client');
      var vargs = Y.Array.map(args, function(i) {
        return data[i];
      });
      var callback = function(reply) {
        if (reply.error) {
          data.error = reply.error;
          data.err = reply.error;
        } else {
          data.result = reply.result;
        }
        client.receiveNow(data);
      };
      // Add our generated callback to arguments.
      vargs.push(callback);
      state[rpcName].apply(state, vargs);
    }, context);
  };

  /** Helper method for normalizing error handling
   * around sync operations with the fakebackend.
   * Returned method can directly return to the caller.
   *
   * @method OP
   * @param {Object} context PyJujuAPI instance.
   * @param {String} rpcName name of method on fakebackend to invoke.
   * @param {Array} args String Array of arguments to pass from
   *                data to fakebackend.
   * @param {Object} data Operational data to be munged into a fakebackend call.
   * @return {Object} result depends on underlying rpc method.
   */
  var OP = function(context, rpcName, args, data) {
    var state = context.get('state');
    var client = context.get('client');
    var vargs = Y.Array.map(args, function(i) {
      return data[i];
    });
    var reply = state[rpcName].apply(state, vargs);
    if (reply.error) {
      data.error = reply.error;
      data.err = reply.error;
    } else {
      data.result = reply.result;
    }
    client.receiveNow(data);
  };

  /**
  A sandbox Juju environment using the Python API.

  @class PyJujuAPI
  */
  function PyJujuAPI(config) {
    PyJujuAPI.superclass.constructor.apply(this, arguments);
  }

  PyJujuAPI.NAME = 'sandbox-py-juju-api';
  PyJujuAPI.ATTRS = {
    state: {}, // Required.
    client: {}, // Set in the "open" method.
    deltaInterval: {value: 1000} // In milliseconds.
  };

  Y.extend(PyJujuAPI, Y.Base, {

    /**
    Initializes.

    @method initializer
    @return {undefined} Nothing.
    */
    initializer: function() {
      this.connected = false;
    },


    /**
    Opens the connection to the sandbox Juju environment.
    Called by ClientConnection, which sends itself.

    @method open
    @param {Object} client A ClientConnection.
    @return {undefined} Nothing.
    */
    open: function(client) {
      if (!this.connected) {
        this.connected = true;
        this.set('client', client);
        var state = this.get('state');
        client.receive({
          ready: true,
          provider_type: state.get('providerType'),
          default_series: state.get('defaultSeries')
        });
        this.deltaIntervalId = setInterval(
            this.sendDelta.bind(this), this.get('deltaInterval'));
      } else if (this.get('client') !== client) {
        throw 'INVALID_STATE_ERR : Connection is open to another client.';
      }
    },

    /**
    A white-list for model attributes.  This translates them from the raw ATTRS
    to the format expected by the environment's delta handling.

    @property _deltaWhitelist
    @type {Object}
    */
    _deltaWhitelist: {
      service: ['charm', 'config', 'constraints', 'exposed', 'id', 'name',
                'subordinate', 'annotations'],
      machine: ['agent_state', 'public_address', 'machine_id', 'id',
                'annotations'],
      unit: ['agent_state', 'machine', 'number', 'service', 'id',
             'annotations'],
      relation: ['relation_id', 'type', 'endpoints', 'scope', 'id'],
      annotation: ['annotations']
    },

    /**
    Given attrs or a model object and a whitelist of desired attributes,
    return an attrs hash of only the desired attributes.

    @method _getDeltaAttrs
    @private
    @param {Object} attrs A model or attrs hash.
    @param {Array} whitelist A list of desired attributes.
    @return {Object} A hash of the whitelisted attributes of the attrs object.
    */
    _getDeltaAttrs: function(attrs, whitelist) {
      if (attrs.getAttrs) {
        attrs = attrs.getAttrs();
      }
      // For fuller verisimilitude, we could convert some of the
      // underlines in the attribute names to dashes.  That is currently
      // unnecessary.
      var filtered = {};
      Y.each(whitelist, function(name) {
        filtered[name] = attrs[name];
      });
      return filtered;
    },

    /**
      Prepare a delta of events to send to the client since the last time they
      asked.  The deltas list is prepared nearly the same way depending on Py
      or Go implentation, but the data within the individual deltas must be
      structured dependent on the backend.  This method is called using `apply`
      from within the appropriate sandbox so that `this._deltaWhitelist` and
      `self._getDeltaAttrs` can structure the delta according to the juju type.

      @method _prepareDelta
      @return {Array} An array of deltas events.
      */
    _prepareDelta: function() {
      var self = this;
      var state = this.get('state');
      var deltas = [];
      var changes = state.nextChanges();
      if (changes && changes.error) {
        changes = null;
      }
      var annotations = state.nextAnnotations();
      if (annotations && annotations.error) {
        annotations = null;
      }
      if (changes || annotations) {
        Y.each(this._deltaWhitelist, function(whitelist, changeType) {
          var collectionName = changeType + 's';
          if (changes) {
            Y.each(changes[collectionName], function(change) {
              var attrs = self._getDeltaAttrs(change[0], whitelist);
              var action = change[1] ? 'change' : 'remove';
              // The unit changeType is actually "serviceUnit" in the Python
              // stream.  Our model code handles either, so we're not modifying
              // it for now.
              var delta = [changeType, action, attrs];
              deltas.push(delta);
            });
          }
          if (annotations) {
            Y.each(annotations[changeType + 's'], function(attrs, key) {
              if (!changes || !changes[key]) {
                attrs = self._getDeltaAttrs(attrs, whitelist);
                // Special case environment handling.
                if (changeType === 'annotation') {
                  changeType = 'annotations';
                  attrs = attrs.annotations;
                }
                deltas.push([changeType, 'change', attrs]);
              }
            });
          }
        });
      }
      return deltas;
    },

    /**
    Send a delta of events to the client from since the last time they asked.

    @method sendDelta
    @return {undefined} Nothing.
    */
    sendDelta: function() {
      var deltas = this._prepareDelta();
      if (deltas.length) {
        this.get('client').receiveNow({op: 'delta', result: deltas});
      }
    },

    /**
    Closes the connection to the sandbox Juju environment.
    Called by ClientConnection.

    @method close
    @return {undefined} Nothing.
    */
    close: function() {
      if (this.connected) {
        this.connected = false;
        clearInterval(this.deltaIntervalId);
        delete this.deltaIntervalId;
        this.set('client', undefined);
      }
    },

    /**
    Do any extra work to destroy the object.

    @method destructor
    @return {undefined} Nothing.
    */
    destructor: function() {
      this.close(); // Make sure the setInterval is cleared!
    },

    /**
    Receives messages from the client and dispatches them.

    @method receive
    @param {Object} data A hash of data sent from the client.
    @return {undefined} Nothing.
    */
    receive: function(data) {
      // Make a shallow copy of the received data because handlers will mutate
      // it to add an "err" or "result".
      if (this.connected) {
        this['performOp_' + data.op](Y.merge(data));
      } else {
        throw CLOSEDERROR;
      }
    },

    /**
    Handles login operations from the client.  Called by "receive".
    client.receive will receive all sent values back, transparently,
    plus a "result" value that will be true or false, representing whether
    the authentication succeeded or failed.

    @method performOp_login
    @param {Object} data A hash minimally of user and password.
    @return {undefined} Nothing.
    */
    performOp_login: function(data) {
      data.result = this.get('state').login(data.user, data.password);
      this.get('client').receive(data);
    },

    /**
    Handles deploy operations from client.  Called by receive.
    client.receive will receive all sent values back, transparently.
    If there is an error, the reply will also have an "err" with a string
    describing the error.

    @method performOp_deploy
    @param {Object} data A hash minimally of charm_url, and optionally also
      service_name, config, config_raw, and num_units.
    @return {undefined} Nothing.
    */
    performOp_deploy: function(data) {
      var client = this.get('client');
      var callback = function(result) {
        if (result.error) {
          data.err = result.error;
        }
        client.receiveNow(data);
      };
      this.get('state').deploy(data.charm_url, callback, {
        name: data.service_name,
        config: data.config,
        configYAML: data.config_raw,
        constraints: data.constraints,
        unitCount: data.num_units
      });
    },

    /**
      Handles add unit operations from the client.

      @method performOp_add_unit
      @param {Object} data Contains service_name and num_units required for
        adding additional units.
    */
    performOp_add_unit: function(data) {
      var res = this.get('state').addUnit(data.service_name, data.num_units);
      if (res.error) {
        data.err = res.error;
      } else {
        data.result = Y.Array.map(res.units, function(unit) {
          return unit.id;
        });
      }
      // respond with the new data or error
      this.get('client').receiveNow(data);
    },

    /**
      get_service from the client.

      @method performOp_get_service
      @param {Object} data contains service_name.
    */
    performOp_get_service: function(data) {
      OP(this, 'getService', ['service_name'], data);
    },

    /**
      destroy_service from the client.

      @method performOp_destroy_service
      @param {Object} data contains service_name.
    */
    performOp_destroy_service: function(data) {
      OP(this, 'destroyService', ['service_name'], data);
    },

    /**
      get_charm from the client.

      @method performOp_get_charm
      @param {Object} data contains service_name.
    */
    performOp_get_charm: function(data) {
      ASYNC_OP(this, 'getCharm', ['charm_url'])(data);
    },

    /**
      set_constraints from the client.

      @method performOp_set_constraints
      @param {Object} data contains service_name and constraints as either a
                      key/value map or an array of "key=value" strings..
    */
    performOp_set_constraints: function(data) {
      OP(this, 'setConstraints', ['service_name', 'constraints'], data);
    },

    /**
      set_config from the client.

      @method performOp_set_config
      @param {Object} data contains service_name and a config mapping
                      of key/value pairs.
    */
    performOp_set_config: function(data) {
      OP(this, 'setConfig', ['service_name', 'config'], data);
    },

    /**
     * Update annotations rpc
     *
     * @method performOp_update_annotations
     * @param {Object} data with entity name and payload.
     */
    performOp_update_annotations: function(data) {
      OP(this, 'updateAnnotations', ['entity', 'data'], data);
    },

    /**
     * Perform 'resolved' operation.
     * @method performOp_resolved
     * @param {Object} data with unitName and optional relation name.
     */
    performOp_resolved: function(data) {
      OP(this, 'resolved', ['unit_name', 'relation_name'], data);
    },

    /**
     * Perform 'export' operation.
     * @method performOp_export
     */
    performOp_exportEnvironment: function(data) {
      OP(this, 'exportEnvironment', [], data);
    },

    /**
     * Perform 'import' operation.
     * @method performOp_importEnvironment
     */
    performOp_importEnvironment: function(data) {
      ASYNC_OP(this, 'importEnvironment', ['envData'])(data);
    },

    /**
     * Perform 'importDeployer' operation.
     * @method performOp_importDeployer
     */
    performOp_importDeployer: function(data) {
      ASYNC_OP(this, 'importDeployer', ['YAMLData', 'name'])(data);
      // Explicitly trigger a delta after an import.
      this.sendDelta();
    },


    /**
      Handles the remove unit operations from the client

      @method performOp_remove_unit
      @param {Object} data Contains unit_names to remove and a calback.
    */
    performOp_remove_units: function(data) {
      var res = this.get('state').removeUnits(data.unit_names);
      if (res.error && res.error.length > 0) {
        data.err = res.error;
        data.result = false;
      } else {
        data.result = true;
      }
      // respond with the new data or error
      this.get('client').receiveNow(data);
    },

    /**
      Handles exposing a service request from the client.

      @method performOp_expose
      @param {Object} data Contains service_name to expose and a callback.
    */
    performOp_expose: function(data) {
      var res = this.get('state').expose(data.service_name);

      data.err = res.error;
      data.result = (res.error === undefined);

      this.get('client').receiveNow(data);
    },

    /**
      Handles unexposing a service request from the client.

      @method performOp_unexpose
      @param {Object} data contains service_name to unexpose and a callback.
    */
    performOp_unexpose: function(data) {
      var res = this.get('state').unexpose(data.service_name);

      data.err = res.error;
      data.result = (res.error === undefined);

      this.get('client').receiveNow(data);
    },

    /**
      Handles adding a relation between two supplied services from the client

      @method performOp_add_relation
      @param {Object} data Object contains the operation, two endpoint strings
        and request id.
    */
    performOp_add_relation: function(data) {
      var relation = this.get('state').addRelation(
          data.endpoint_a, data.endpoint_b, true);

      if (relation === false) {
        // If everything checks out but could not create a new relation model
        data.err = 'Unable to create relation';
        this.get('client').receiveNow(data);
        return;
      }

      if (relation.error) {
        data.err = relation.error;
        this.get('client').receive(data);
        return;
      }
      // Normalize endpoints so that they are in the format
      // serviceName: { name: 'interface-name' }
      var epA = {}, epB = {};
      epA[relation.endpoints[0][0]] = relation.endpoints[0][1];
      epB[relation.endpoints[1][0]] = relation.endpoints[1][1];

      data.result = {
        endpoints: [epA, epB],
        id: relation.relationId,
        // interface is a reserved word
        'interface': relation.type,
        scope: relation.scope,
        request_id: data.request_id
      };

      this.get('client').receive(data);
    },

    /**
      Handles removing a relation between two supplied services from the client

      @method performOp_remove_relation
      @param {Object} data Object contains the operation, two endpoint strings
        and request id.
    */
    performOp_remove_relation: function(data) {
      var relation = this.get('state').removeRelation(
          data.endpoint_a, data.endpoint_b);

      if (relation.error) {
        data.err = relation.error;
      } else {
        data.result = true;
      }

      this.get('client').receive(data);
    }

  });

  sandboxModule.PyJujuAPI = PyJujuAPI;

>>>>>>> 19f2936f
  /**
  A sandbox Juju environment using the Go API.

  @class GoJujuAPI
  */
  function GoJujuAPI(config) {
    GoJujuAPI.superclass.constructor.apply(this, arguments);
  }

  GoJujuAPI.NAME = 'sandbox-go-juju-api';
  GoJujuAPI.ATTRS = {
    state: {},
    socket_url: {},
    client: {},
    nextRequestId: {}, // The current outstanding "Next" RPC call ID.
    deltaInterval: {value: 1000} // In milliseconds.
  };

  Y.extend(GoJujuAPI, Y.Base, {

    /**
    Initializes.

    @method initializer
    @return {undefined} Nothing.
    */
    initializer: function() {
      this.connected = false;
      this.wsFailureCount = 0;
    },

    /**
    Opens the connection to the sandbox Juju environment.
    Called by ClientConnection, which sends itself.

    @method open
    @param {Object} client A ClientConnection.
    @return {undefined} Nothing.
    */
    open: function(client) {
      if (!this.connected) {
        this.connected = true;
        this.set('client', client);
      } else if (this.get('client') !== client) {
        throw 'INVALID_STATE_ERR : Connection is open to another client.';
      }
    },

    /**
    Closes the connection to the sandbox Juju environment.
    Called by ClientConnection.

    @method close
    @return {undefined} Nothing.
    */
    close: function() {
      if (this.connected) {
        this.connected = false;
        this.set('client', undefined);
      }
    },

    /**
    Do any extra work to destroy the object.

    @method destructor
    @return {undefined} Nothing.
    */
    destructor: function() {
      this.close();
    },

    /**
    Receives messages from the client and dispatches them.

    @method receive
    @param {Object} data A hash of data sent from the client.
    @return {undefined} Nothing.
    */
    receive: function(data) {
      if (this.connected) {
        var client = this.get('client');
        this['handle' + data.Type + data.Request](data,
            client, this.get('state'));
      } else {
        throw CLOSEDERROR;
      }
    },


    /**
    Handle Login messages to the state object.

    @method handleAdminLogin
    @param {Object} data The contents of the API arguments.
    @param {Object} client The active ClientConnection.
    @param {Object} state An instance of FakeBackend.
    @return {undefined} Side effects only.
    */
    handleAdminLogin: function(data, client, state) {
      data.Error = !state.login(data.Params.AuthTag, data.Params.Password);
      client.receive(data);
    },

    /**
    Handle GUIToken Login messages to the state object.

    @method handleGUITokenLogin
    @param {Object} data The contents of the API arguments.
    @param {Object} client The active ClientConnection.
    @param {Object} state An instance of FakeBackend.
    @return {undefined} Side effects only.
    */
    handleGUITokenLogin: function(data, client, state) {
      var response = state.tokenlogin(data.Params.Token);
      if (response) {
        client.receive({
          RequestId: data.RequestId,
          Response: {AuthTag: response[0], Password: response[1]}
        });
      } else {
        client.receive({
          RequestId: data.RequestId,
          Error: 'unknown, fulfilled, or expired token',
          ErrorCode: 'unauthorized access',
          Response: {}
        });
      }
    },

    /**
    Handle EnvironmentInfo messages.

    @method handleClientEnvironmentInfo
    @param {Object} data The contents of the API arguments.
    @param {Object} client The active ClientConnection.
    @param {Object} state An instance of FakeBackend.
    @return {undefined} Side effects only.
    */
    handleClientEnvironmentInfo: function(data, client, state) {
      client.receive({
        RequestId: data.RequestId,
        Response: {
          ProviderType: state.get('providerType'),
          DefaultSeries: state.get('defaultSeries'),
          Name: 'Sandbox'
        }
      });
    },

    /**
    Handle EnvironmentGet messages.

    @method handleClientEnvironmentGet
    @param {Object} data The contents of the API arguments.
    @param {Object} client The active ClientConnection.
    @param {Object} state An instance of FakeBackend.
    */
    handleClientEnvironmentGet: function(data, client, state) {
      client.receive({
        RequestId: data.RequestId,
        Response: {
          // For now only the MAAS server is required by the GUI.
          Config: {'maas-server': state.get('maasServer')}
        }
      });
    },

    /**
    A white-list for model attributes.  This translates them from the raw ATTRS
    to the format expected by the environment's delta handling.

    @property _deltaWhitelist
    @type {Object}
    */
    _deltaWhitelist: {
      service: {
        Name: 'id',
        Exposed: 'exposed',
        CharmURL: 'charm',
        Life: 'life',
        'Constraints': function(attrs) {
          var constraints = attrs.constraints || {};
          // Since juju-core sends the tags constraint as a list of strings,
          // we need to convert the value to an array.
          var tags = constraints.tags;
          if (tags) {
            constraints.tags = tags.split(',');
          }
          return constraints;
        },
        Config: 'config',
        Subordinate: 'subordinate'
      },
      machine: {
        Id: 'id',
        Addresses: 'addresses',
        InstanceId: 'instance_id',
        Status: 'agent_state',
        StateInfo: 'agent_status_info',
        StatusData: 'agent_state_data',
        'HardwareCharacteristics': function(attrs) {
          var hardware = attrs.hardware || {};
          return {
            Arch: hardware.arch,
            CpuCores: hardware.cpuCores,
            CpuPower: hardware.cpuPower,
            Mem: hardware.mem,
            RootDisk: hardware.disk
          };
        },
        Jobs: 'jobs',
        Life: 'life',
        Series: 'series',
        SupportedContainers: 'supportedContainers',
        'SupportedContainersKnown': function() {
          return true;
        }
      },
      unit: {
        Name: 'id',
        'Service': 'service',
        'Series': function(attrs, self) {
          var db = self.get('state').db;
          var service = db.services.getById(attrs.service);
          if (service) {
            var charm = db.charms.getById(service.get('charm'));
            return charm.get('series');
          } else {
            return null; // Probably unit/service was deleted.
          }
        },
        'CharmURL': function(attrs, self) {
          var db = self.get('state').db;
          var service = db.services.getById(attrs.service);
          if (service) {
            return service.get('charm');
          } else {
            return null; // Probably unit/service was deleted.
          }
        },
        PublicAddress: 'public_address',
        PrivateAddress: 'private_address',
        MachineId: 'machine',
        Ports: 'open_ports',
        Status: 'agent_state',
        StatusInfo: 'agent_state_info',
        StatusData: 'agent_state_data',
        Subordinate: 'subordinate'
      },
      relation: {
        Key: 'relation_id',
        'Endpoints': function(relation, goAPI) {
          var result = [];
          if (relation.endpoints.length === 1) {
            return;
          }
          relation.endpoints.forEach(function(endpoint, index) {
            result.push({
              Relation: {
                Name: endpoint[1].name,
                Role: (index) ? 'server' : 'client',
                Interface: relation.type,
                Scope: relation.scope
              },
              ServiceName: endpoint[0]
            });
          });
          return result;
        }
      },
      annotation: {
        'Tag': function(entity) {
          return entity.id;
        },
        'Annotations': function(entity) {
          return entity.annotations;
        }
      }
    },

    /**
    Given attrs or a model object and a whitelist of desired attributes,
    return an attrs hash of only the desired attributes.

    @method _getDeltaAttrs
    @private
    @param {Object} attrs A models or attrs hash.
    @param {Object} whitelist A list of desired attributes and means for
      generating them.
    @return {Object} A hash of the whitelisted attributes of the attrs object.
    */
    _getDeltaAttrs: function(attrs, whitelist) {
      if (attrs.getAttrs) {
        attrs = attrs.getAttrs();
      }
      var filtered = {},
          self = this;
      Y.each(whitelist, function(value, key) {
        if (typeof value === 'string') {
          filtered[key] = attrs[value];
        } else if (typeof value === 'function') {
          filtered[key] = value(attrs, self);
        }
      });
      return filtered;
    },

    /**
      Prepare a delta of events to send to the client since the last time they
      asked.  The deltas list is prepared nearly the same way depending on Py
      or Go implentation, but the data within the individual deltas must be
      structured dependent on the backend.  This method is called using `apply`
      from within the appropriate sandbox so that `this._deltaWhitelist` and
      `self._getDeltaAttrs` can structure the delta according to the juju type.

      @method _prepareDelta
      @return {Array} An array of deltas events.
      */
    _prepareDelta: function() {
      var self = this;
      var state = this.get('state');
      var deltas = [];
      var changes = state.nextChanges();
      if (changes && changes.error) {
        changes = null;
      }
      if (changes) {
        Y.each(this._deltaWhitelist, function(whitelist, changeType) {
          var collectionName = changeType + 's';
          if (changes) {
            Y.each(changes[collectionName], function(change) {
              var attrs = self._getDeltaAttrs(change[0], whitelist);
              var action = change[1] ? 'change' : 'remove';
              // The unit changeType is actually "serviceUnit" in the Python
              // stream.  Our model code handles either, so we're not modifying
              // it for now.
              var delta = [changeType, action, attrs];
              deltas.push(delta);
            });
          }
        });
      }
      return deltas;
    },

    /**

      Prepare the juju-core specific version of annotation information.
      This has its own (core styled) formatting. This is different from
      the Python version which includes annotations in the normal object
      change stream.

      @method _prepareAnnotations
      @return [ {Object} ] Array of annotation deltas.
    */
    _prepareAnnotations: function() {
      var state = this.get('state');
      var deltas = [];
      var annotations = state.nextAnnotations();
      if (annotations && annotations.error) {
        annotations = null;
      }
      if (annotations) {
        Y.each(this._deltaWhitelist, function(whitelist, changeType) {
          Y.each(annotations[changeType + 's'], function(model, key) {
            var attrs = models.getAnnotations(model);
            var tag = this.modelToTag(model);
            // This form will trigger the annotationInfo handler.
            deltas.push(['annotation', 'change', {
              Tag: tag, Annotations: attrs}]);
          }, this);
        }, this);
      }
      return deltas;
    },

    /**
     Map from a model to a Tag name as used in juju-core

     @method modelToTag
     @param {Object} model
     @return {String} tag.
    */
    modelToTag: function(model) {
      var name = model.name;
      if (name === 'serviceUnit') {
        name = 'unit';
      } else if (name === 'environment') {
        return 'env';
      }
      return name + '-' + (model.id || model.get('id'));
    },



    /**
    Send a delta of events to the client from since the last time they asked.

    @method sendDelta
    @return {undefined} Nothing.
    */
    sendDelta: function() {
      var nextRequestId = this.get('nextRequestId');
      if (nextRequestId) {
        var deltas = this._prepareDelta();
        var annotations = this._prepareAnnotations();
        if (deltas.length || annotations.length) {
          this.get('client').receive({
            RequestId: this.get('nextRequestId'),
            Response: {Deltas: deltas.concat(annotations)}
          });
          // Prevent sending additional deltas until the Go environment is
          // ready for them (when the next `Next` message is sent).
          this.set('nextRequestId', undefined);
        }
      }
    },

    /**
    Handle WatchAll messages.

    @method handleClientWatchAll
    @param {Object} data The contents of the API arguments.
    @param {Object} client The active ClientConnection.
    @param {Object} state An instance of FakeBackend.
    @return {undefined} Side effects only.
    */
    handleClientWatchAll: function(data, client, state) {
      // AllWatcherId can be hard-coded because we will only ever have one
      // client listening to the environment with the sandbox environment.
      client.receive({
        RequestId: data.RequestId,
        Response: {AllWatcherId: 42}
      });
    },

    /**
    Handle AllWatcher Next messages.

    @method handleAllWatcherNext
    @param {Object} data The contents of the API arguments.
    @param {Object} client The active ClientConnection.
    @param {Object} state An instance of FakeBackend.
    */
    handleAllWatcherNext: function(data, client, state) {
      this.set('nextRequestId', data.RequestId);
      clearInterval(this.deltaIntervalId);
      this.deltaIntervalId = setInterval(
          this.sendDelta.bind(this), this.get('deltaInterval'));
    },

    /**
    Receive a basic response. Several API calls simply return a request ID
    and an error (if there is one); this utility method handles those cases.

    @method _basicReceive
    @private
    @param {Object} client The active ClientConnection.
    @param {Object} request The initial request with a RequestId.
    @param {Object} result The result of the call with an optional error.
    */
    _basicReceive: function(request, client, result) {
      var response = {
        RequestId: request.RequestId,
        Response: {}
      };
      if (result.error) {
        response.Error = result.error;
      }
      client.receive(response);
    },

    /**
    Handle ServiceDeploy messages

    @method handleClientServiceDeploy
    @param {Object} data The contents of the API arguments.
    @param {Object} client The active ClientConnection.
    @param {Object} state An instance of FakeBackend.
    @return {undefined} Side effects only.
    */
    handleClientServiceDeploy: function(data, client, state) {
      var callback = Y.bind(function(result) {
        this._basicReceive(data, client, result);
      }, this);

      state.deploy(data.Params.CharmUrl, callback, {
        name: data.Params.ServiceName,
        config: data.Params.Config,
        configYAML: data.Params.ConfigYAML,
        constraints: data.Params.Constraints,
        unitCount: data.Params.NumUnits,
        toMachine: data.Params.ToMachineSpec
      });
    },

    /**
      Handle AddMachines messages.

      @method handleClientAddMachines
      @param {Object} data The contents of the API arguments.
      @param {Object} client The active ClientConnection.
      @param {Object} state An instance of FakeBackend.
    */
    handleClientAddMachines: function(data, client, state) {
      var params = data.Params.MachineParams.map(function(machineParam) {
        return {
          jobs: machineParam.Jobs,
          series: machineParam.Series,
          parentId: machineParam.ParentId,
          containerType: machineParam.ContainerType,
          constraints: machineParam.Constraints
        };
      });
      var response = state.addMachines(params);
      var machines = response.machines.map(function(data) {
        var error = null;
        if (data.error) {
          // There is no need for the sandbox to simulate the juju-core error
          // code machinery. Most of the times this is an empty string in real
          // environments. The message can always be found in Error.Message.
          error = {Code: '', Message: data.error};
        }
        return {Machine: data.name || '', Error: error};
      });
      client.receive({
        RequestId: data.RequestId,
        Error: response.error,
        Response: {Machines: machines}
      });
    },

    /**
      Handle DestroyMachines messages.

      @method handleClientDestroyMachines
      @param {Object} data The contents of the API arguments.
      @param {Object} client The active ClientConnection.
      @param {Object} state An instance of FakeBackend.
    */
    handleClientDestroyMachines: function(data, client, state) {
      var params = data.Params;
      var response = state.destroyMachines(params.MachineNames, params.Force);
      this._basicReceive(data, client, response);
    },

    /**
    Handle ServiceDestroy messages

    @method handleClientServiceDestroy
    @param {Object} data The contents of the API arguments.
    @param {Object} client The active ClientConnection.
    @param {Object} state An instance of FakeBackend.
    @return {undefined} Side effects only.
    */
    handleClientServiceDestroy: function(data, client, state) {
      var result = state.destroyService(data.Params.ServiceName);
      this._basicReceive(data, client, result);
    },

    /**
      Handle DestroyServiceUnits messages

      @method handleClientDestroyServiceUnits
      @param {Object} data The contents of the API arguments.
      @param {Object} client The active ClientConnection.
      @param {Object} state An instance of FakeBackend.
      @return {undefined} Side effects only.
     */
    handleClientDestroyServiceUnits: function(data, client, state) {
      var res = state.removeUnits(data.Params.UnitNames);
      this._basicReceive(data, client, res);
    },

    /**
    Handle CharmInfo messages

    @method handleClientCharmInfo
    @param {Object} data The contents of the API arguments.
    @param {Object} client The active ClientConnection.
    @param {Object} state An instance of FakeBackend.
    @return {undefined} Side effects only.
    */
    handleClientCharmInfo: function(data, client, state) {
      state.getCharm(data.Params.CharmURL, Y.bind(function(result) {
        if (result.error) {
          this._basicReceive(data, client, result);
        } else {
          result = result.result;
          // Convert the charm into the Go format, so it can be converted
          // back into the provided format.
          var convertedData = {
            RequestId: data.RequestId,
            Response: {
              Config: {
                Options: result.options
              },
              Meta: {
                Description: result.description,
                Format: result.format,
                Name: result.name,
                Peers: result.peers,
                Provides: result.provides,
                Requires: result.requires,
                Subordinate: result.is_subordinate,
                Summary: result.summary
              },
              URL: result.url,
              Revision: result.revision
            }
          };
          client.receive(convertedData);
        }
      }, this));
    },

    /**
    Handle SetServiceConstraints messages

    @method handleClientSetServiceConstraints
    @param {Object} data The contents of the API arguments.
    @param {Object} client The active ClientConnection.
    @param {Object} state An instance of FakeBackend.
    @return {undefined} Side effects only.
    */
    handleClientSetServiceConstraints: function(data, client, state) {
      var result = state.setConstraints(data.Params.ServiceName,
          data.Params.Constraints);
      this._basicReceive(data, client, result);
    },

    /**
    Handle ServiceSet messages

    @method handleClientServiceSet
    @param {Object} data The contents of the API arguments.
    @param {Object} client The active ClientConnection.
    @param {Object} state An instance of FakeBackend.
    @return {undefined} Side effects only.
    */
    handleClientServiceSet: function(data, client, state) {
      var result = state.setConfig(
          data.Params.ServiceName, data.Params.Options);
      this._basicReceive(data, client, result);
    },

    /**
    Handle ServiceSetYAML messages

    @method handleClientServiceSetYAML
    @param {Object} data The contents of the API arguments.
    @param {Object} client The active ClientConnection.
    @param {Object} state An instance of FakeBackend.
    @return {undefined} Side effects only.
    */
    handleClientServiceSetYAML: function(data, client, state) {
      var config = {};
      try {
        config = jsyaml.safeLoad(data.Params.Config);
      } catch (e) {
        if (e instanceof jsyaml.YAMLException) {
          this._basicReceive(data, client,
              {error: 'Error parsing YAML.\n' + e});
          return;
        }
        throw e;
      }
      var serviceName = data.Params.ServiceName;
      var result = state.setConfig(serviceName, config[serviceName]);
      this._basicReceive(data, client, result);
    },

    /**
    Handle Resolved messages

    @method handleClientResolved
    @param {Object} data The contents of the API arguments.
    @param {Object} client The active ClientConnection.
    @param {Object} state An instance of FakeBackend.
    @return {undefined} Side effects only.
    */
    handleClientResolved: function(data, client, state) {
      // Resolving a unit/relation pair is not supported by the Go back-end,
      // so relationName is ignored.
      var result = state.resolved(data.Params.UnitName);
      this._basicReceive(data, client, result);
    },

    /**
    Handle ServiceSetCharm messages

    @method handleClientServiceSetCharm
    @param {Object} data The contents of the API arguments.
    @param {Object} client The active ClientConnection.
    @param {Object} state An instance of FakeBackend.
    @return {undefined} Side effects only.
    */
    handleClientServiceSetCharm: function(data, client, state) {
      var callback = Y.bind(function(result) {
        this._basicReceive(data, client, result);
      }, this);
      state.setCharm(data.Params.ServiceName, data.Params.CharmUrl,
          data.Params.Force, callback);
    },

    /**
    Handle DeployerStatus messages.

    @method handleDeployerStatus
    @param {Object} data The contents of the API arguments.
    @param {Object} client The active ClientConnection.
    @param {Object} state An instance of FakeBackend.
    @return {undefined} Side effects only.
    */
    handleDeployerStatus: function(data, client, state) {
      var request = data;
      var callback = function(reply) {
        var response = {
          RequestId: request.RequestId,
          Error: reply.Error,
          Response: {
            LastChanges: reply.LastChanges
          }
        };
        client.receive(response);
      };
      state.statusDeployer(Y.bind(callback, this));
    },

    /**
     * *no op* Handle the response from a deployerWatch call from the backend.
     *
     * @method handleDeployerWatch
     * @param {Object} data The contents of the API arguments.
     * @param {Object} client The active ClientConnection.
     * @param {Object} state An instance of FakeBackend.
     * @return {undefined} Side effects only.
     *
     */
    handleDeployerWatch: function(data, client, state) {
      return;
    },

    /**
     * *no op* Handle the response from a deployerNext call from the
     * backend.
     *
     * @method handleDeployerNext
     * @param {Object} data The contents of the API arguments.
     * @param {Object} client The active ClientConnection.
     * @param {Object} state An instance of FakeBackend.
     * @return {undefined} Side effects only.
     *
     */
    handleDeployerNext: function(data, client, state) {
      return;
    },

    /**
    Handle SetAnnotations messages

    @method handleClientSetAnnotations
    @param {Object} data The contents of the API arguments.
    @param {Object} client The active ClientConnection.
    @param {Object} state An instance of FakeBackend.
    @return {undefined} Side effects only.
    */
    handleClientSetAnnotations: function(data, client, state) {
      var entityId = /^(service|unit|machine|environment)-([^ ]*)$/.
          exec(data.Params.Tag)[2];
      var result = state.updateAnnotations(entityId, data.Params.Pairs);
      this._basicReceive(data, client, result);
    },

    /**
    Handle ServiceGet messages

    @method handleClientServiceGet
    @param {Object} data The contents of the API arguments.
    @param {Object} client The active ClientConnection.
    @param {Object} state An instance of FakeBackend.
    @return {undefined} Side effects only.
    */
    handleClientServiceGet: function(data, client, state) {
      var reply = state.getService(data.Params.ServiceName);
      var response = {
        RequestId: data.RequestId
      };
      if (reply.error) {
        response.Error = reply.error;
        client.receive(response);
      } else {
        var charmName = reply.result.charm;

        // Get the charm to load the full options data as the service config
        // format.
        state.getCharm(charmName, function(payload) {
          var charmData = payload.result;
          var formattedConfig = {};
          var backendConfig = reply.result.options || reply.result.config;

          Y.Object.each(charmData.options, function(value, key) {
            formattedConfig[key] = charmData.options[key];
            if (backendConfig[key]) {
              formattedConfig[key].value = backendConfig[key];
            } else {
              formattedConfig[key].value = charmData.options[key]['default'];
            }
          });

          response.Response = {
            Service: data.Params.ServiceName,
            Charm: charmName,
            Config: formattedConfig,
            Constraints: reply.result.constraints
          };
          client.receiveNow(response);
        });
      }

    },

    /**
    Handle AddServiceUnits messages

    @method handleClientAddServiceUnits
    @param {Object} data The contents of the API arguments.
    @param {Object} client The active ClientConnection.
    @param {Object} state An instance of FakeBackend.
    @return {undefined} Side effects only.
    */
    handleClientAddServiceUnits: function(data, client, state) {
      var reply = state.addUnit(data.Params.ServiceName, data.Params.NumUnits,
          data.Params.ToMachineSpec);
      var units = [];
      if (!reply.error) {
        units = reply.units.map(function(u) {return u.id;});
      }
      client.receive({
        RequestId: data.RequestId,
        Error: reply.error,
        Response: {Units: units}
      });
    },

    /**
    Handle ServiceExpose messages

    @method handleClientServiceExpose
    @param {Object} data The contents of the API arguments.
    @param {Object} client The active ClientConnection.
    @param {Object} state An instance of FakeBackend.
    @return {undefined} Side effects only.
    */
    handleClientServiceExpose: function(data, client, state) {
      var result = state.expose(data.Params.ServiceName);
      this._basicReceive(data, client, result);
    },

    /**
    Handle ServiceUnexpose messages

    @method handleClientServiceUnexpose
    @param {Object} data The contents of the API arguments.
    @param {Object} client The active ClientConnection.
    @param {Object} state An instance of FakeBackend.
    @return {undefined} Side effects only.
    */
    handleClientServiceUnexpose: function(data, client, state) {
      var result = state.unexpose(data.Params.ServiceName);
      this._basicReceive(data, client, result);
    },

    /**
    Handle AddRelation messages

    @method handleClientAddRelation
    @param {Object} data The contents of the API arguments.
    @param {Object} client The active ClientConnection.
    @param {Object} state An instance of FakeBackend.
    @return {undefined} Side effects only.
    */
    handleClientAddRelation: function(data, client, state) {
      var stateData = state.addRelation(
          data.Params.Endpoints[0], data.Params.Endpoints[1], false);
      var resp = {RequestId: data.RequestId};
      if (stateData === false) {
        // Everything checks out but could not create a new relation model.
        resp.Error = 'Unable to create relation';
        client.receive(resp);
        return;
      }
      if (stateData.error) {
        resp.Error = stateData.error;
        client.receive(resp);
        return;
      }
      var respEndpoints = {},
          stateEpA = stateData.endpoints[0],
          stateEpB = stateData.endpoints[1],
          epA = {
            Name: stateEpA[1].name,
            Role: 'requirer',
            Scope: stateData.scope,
            Interface: stateData['interface']
          },
          epB = {
            Name: stateEpB[1].name,
            Role: 'provider',
            Scope: stateData.scope,
            Interface: stateData['interface']
          };
      respEndpoints[stateEpA[0]] = epA;
      respEndpoints[stateEpB[0]] = epB;
      resp.Response = {
        Endpoints: respEndpoints
      };
      client.receive(resp);
    },

    /**
    Handle DestroyRelation messages

    @method handleClientDestroyRelation
    @param {Object} data The contents of the API arguments.
    @param {Object} client The active ClientConnection.
    @param {Object} state An instance of FakeBackend.
    @return {undefined} Side effects only.
    */
    handleClientDestroyRelation: function(data, client, state) {
      var result = state.removeRelation(data.Params.Endpoints[0],
          data.Params.Endpoints[1]);
      this._basicReceive(data, client, result);
    },

    /**
      Makes a request using a real websocket to get the bundle changeSet data.

      @method handleChangeSetGetChanges
      @param {Object} data The contents of the API arguments.
      @param {Object} client The active ClientConnection.
      @param {Object} state An instance of FakeBackend.
    */
    handleChangeSetGetChanges: function(data, client, state) {
      // The getChangeSet functionality still needs to be possible when
      // deployed via charm and in sandbox mode.
      var ws = new Y.ReconnectingWebSocket(this.get('socket_url'));
      ws.onopen = this._changeSetWsOnOpen.bind(this, ws, data);
      ws.onmessage = this._changeSetWsOnMessage.bind(this, data, client);
      // Because it's possible (and likely) that a user will drop a charm while
      // the GUI is not deployed with a reference to the bundle lib we need to
      // bail and throw an error after trying a few times. We try a few times
      // in the event of a poor connection.
      ws.onerror = this._changeSetWsOnError.bind(this, data, client);
    },

    /**
      Websocket on open handler.

      @method _changeSetWsOnOpen
      @param {Object} ws Reference to the websocket instance.
      @param {Object} data The contents of the API arguments.
    */
    _changeSetWsOnOpen: function(ws, data) {
      ws.send(JSON.stringify(data));
    },

    /**
      Track the failure times so that we can notify to the user that we cannot
      connect to the charm or bundle lib.

      @method _changeSetWsOnError
      @param {Object} data The contents of the API arguments.
      @param {Object} client The active ClientConnection.
      @param {Object} response The websocket response.
    */
    _changeSetWsOnError: function(data, client, response) {
      this.wsFailureCount += 1;
      if (this.wsFailureCount === 3) {
        // Disconnect and bail if we have had three failures.
        response.currentTarget.close();
        this._basicReceive(data, client, {
          error: 'Unable to connect to bundle processor.'
        });
      }
    },

    /**
      Websocket on message handler.

      @method _changeSetWsOnMessage
      @param {Object} data The contents of the API arguments.
      @param {Object} client The active ClientConnection.
      @param {Object} response The websocket response.
    */
    _changeSetWsOnMessage: function(data, client, response) {
      client.receive({
        RequestId: data.RequestId,
        Response: JSON.parse(response.data).Response
      });
      response.currentTarget.close();
    }

  });

  sandboxModule.GoJujuAPI = GoJujuAPI;
}, '0.1.0', {
  requires: [
    'base',
    'js-yaml',
    'json-parse',
    'juju-env-go',
    'reconnecting-websocket',
    'timers'
  ]
});<|MERGE_RESOLUTION|>--- conflicted
+++ resolved
@@ -174,553 +174,6 @@
 
   sandboxModule.ClientConnection = ClientConnection;
 
-<<<<<<< HEAD
-=======
-  /** Helper function method for generating operation methods
-     * with a callback. Returns a method with a callback wired
-     * in to continue the operation when done. The returned
-     * method should be passed the data mapping to invoke.
-     *
-     * @method ASYNC_OP
-     * @param {Object} context PyJujuAPI Instance.
-     * @param {String} rpcName Name of method on fakebackend.
-     * @param {Array} args String list of arguments to extract
-     *                     from passed data. Used in order
-     *                     listed as arguments to the RPC call.
-     * @return {undefined} sends to client implicitly.
-    */
-  var ASYNC_OP = function(context, rpcName, args) {
-    return Y.bind(function(data) {
-      var state = this.get('state');
-      var client = this.get('client');
-      var vargs = Y.Array.map(args, function(i) {
-        return data[i];
-      });
-      var callback = function(reply) {
-        if (reply.error) {
-          data.error = reply.error;
-          data.err = reply.error;
-        } else {
-          data.result = reply.result;
-        }
-        client.receiveNow(data);
-      };
-      // Add our generated callback to arguments.
-      vargs.push(callback);
-      state[rpcName].apply(state, vargs);
-    }, context);
-  };
-
-  /** Helper method for normalizing error handling
-   * around sync operations with the fakebackend.
-   * Returned method can directly return to the caller.
-   *
-   * @method OP
-   * @param {Object} context PyJujuAPI instance.
-   * @param {String} rpcName name of method on fakebackend to invoke.
-   * @param {Array} args String Array of arguments to pass from
-   *                data to fakebackend.
-   * @param {Object} data Operational data to be munged into a fakebackend call.
-   * @return {Object} result depends on underlying rpc method.
-   */
-  var OP = function(context, rpcName, args, data) {
-    var state = context.get('state');
-    var client = context.get('client');
-    var vargs = Y.Array.map(args, function(i) {
-      return data[i];
-    });
-    var reply = state[rpcName].apply(state, vargs);
-    if (reply.error) {
-      data.error = reply.error;
-      data.err = reply.error;
-    } else {
-      data.result = reply.result;
-    }
-    client.receiveNow(data);
-  };
-
-  /**
-  A sandbox Juju environment using the Python API.
-
-  @class PyJujuAPI
-  */
-  function PyJujuAPI(config) {
-    PyJujuAPI.superclass.constructor.apply(this, arguments);
-  }
-
-  PyJujuAPI.NAME = 'sandbox-py-juju-api';
-  PyJujuAPI.ATTRS = {
-    state: {}, // Required.
-    client: {}, // Set in the "open" method.
-    deltaInterval: {value: 1000} // In milliseconds.
-  };
-
-  Y.extend(PyJujuAPI, Y.Base, {
-
-    /**
-    Initializes.
-
-    @method initializer
-    @return {undefined} Nothing.
-    */
-    initializer: function() {
-      this.connected = false;
-    },
-
-
-    /**
-    Opens the connection to the sandbox Juju environment.
-    Called by ClientConnection, which sends itself.
-
-    @method open
-    @param {Object} client A ClientConnection.
-    @return {undefined} Nothing.
-    */
-    open: function(client) {
-      if (!this.connected) {
-        this.connected = true;
-        this.set('client', client);
-        var state = this.get('state');
-        client.receive({
-          ready: true,
-          provider_type: state.get('providerType'),
-          default_series: state.get('defaultSeries')
-        });
-        this.deltaIntervalId = setInterval(
-            this.sendDelta.bind(this), this.get('deltaInterval'));
-      } else if (this.get('client') !== client) {
-        throw 'INVALID_STATE_ERR : Connection is open to another client.';
-      }
-    },
-
-    /**
-    A white-list for model attributes.  This translates them from the raw ATTRS
-    to the format expected by the environment's delta handling.
-
-    @property _deltaWhitelist
-    @type {Object}
-    */
-    _deltaWhitelist: {
-      service: ['charm', 'config', 'constraints', 'exposed', 'id', 'name',
-                'subordinate', 'annotations'],
-      machine: ['agent_state', 'public_address', 'machine_id', 'id',
-                'annotations'],
-      unit: ['agent_state', 'machine', 'number', 'service', 'id',
-             'annotations'],
-      relation: ['relation_id', 'type', 'endpoints', 'scope', 'id'],
-      annotation: ['annotations']
-    },
-
-    /**
-    Given attrs or a model object and a whitelist of desired attributes,
-    return an attrs hash of only the desired attributes.
-
-    @method _getDeltaAttrs
-    @private
-    @param {Object} attrs A model or attrs hash.
-    @param {Array} whitelist A list of desired attributes.
-    @return {Object} A hash of the whitelisted attributes of the attrs object.
-    */
-    _getDeltaAttrs: function(attrs, whitelist) {
-      if (attrs.getAttrs) {
-        attrs = attrs.getAttrs();
-      }
-      // For fuller verisimilitude, we could convert some of the
-      // underlines in the attribute names to dashes.  That is currently
-      // unnecessary.
-      var filtered = {};
-      Y.each(whitelist, function(name) {
-        filtered[name] = attrs[name];
-      });
-      return filtered;
-    },
-
-    /**
-      Prepare a delta of events to send to the client since the last time they
-      asked.  The deltas list is prepared nearly the same way depending on Py
-      or Go implentation, but the data within the individual deltas must be
-      structured dependent on the backend.  This method is called using `apply`
-      from within the appropriate sandbox so that `this._deltaWhitelist` and
-      `self._getDeltaAttrs` can structure the delta according to the juju type.
-
-      @method _prepareDelta
-      @return {Array} An array of deltas events.
-      */
-    _prepareDelta: function() {
-      var self = this;
-      var state = this.get('state');
-      var deltas = [];
-      var changes = state.nextChanges();
-      if (changes && changes.error) {
-        changes = null;
-      }
-      var annotations = state.nextAnnotations();
-      if (annotations && annotations.error) {
-        annotations = null;
-      }
-      if (changes || annotations) {
-        Y.each(this._deltaWhitelist, function(whitelist, changeType) {
-          var collectionName = changeType + 's';
-          if (changes) {
-            Y.each(changes[collectionName], function(change) {
-              var attrs = self._getDeltaAttrs(change[0], whitelist);
-              var action = change[1] ? 'change' : 'remove';
-              // The unit changeType is actually "serviceUnit" in the Python
-              // stream.  Our model code handles either, so we're not modifying
-              // it for now.
-              var delta = [changeType, action, attrs];
-              deltas.push(delta);
-            });
-          }
-          if (annotations) {
-            Y.each(annotations[changeType + 's'], function(attrs, key) {
-              if (!changes || !changes[key]) {
-                attrs = self._getDeltaAttrs(attrs, whitelist);
-                // Special case environment handling.
-                if (changeType === 'annotation') {
-                  changeType = 'annotations';
-                  attrs = attrs.annotations;
-                }
-                deltas.push([changeType, 'change', attrs]);
-              }
-            });
-          }
-        });
-      }
-      return deltas;
-    },
-
-    /**
-    Send a delta of events to the client from since the last time they asked.
-
-    @method sendDelta
-    @return {undefined} Nothing.
-    */
-    sendDelta: function() {
-      var deltas = this._prepareDelta();
-      if (deltas.length) {
-        this.get('client').receiveNow({op: 'delta', result: deltas});
-      }
-    },
-
-    /**
-    Closes the connection to the sandbox Juju environment.
-    Called by ClientConnection.
-
-    @method close
-    @return {undefined} Nothing.
-    */
-    close: function() {
-      if (this.connected) {
-        this.connected = false;
-        clearInterval(this.deltaIntervalId);
-        delete this.deltaIntervalId;
-        this.set('client', undefined);
-      }
-    },
-
-    /**
-    Do any extra work to destroy the object.
-
-    @method destructor
-    @return {undefined} Nothing.
-    */
-    destructor: function() {
-      this.close(); // Make sure the setInterval is cleared!
-    },
-
-    /**
-    Receives messages from the client and dispatches them.
-
-    @method receive
-    @param {Object} data A hash of data sent from the client.
-    @return {undefined} Nothing.
-    */
-    receive: function(data) {
-      // Make a shallow copy of the received data because handlers will mutate
-      // it to add an "err" or "result".
-      if (this.connected) {
-        this['performOp_' + data.op](Y.merge(data));
-      } else {
-        throw CLOSEDERROR;
-      }
-    },
-
-    /**
-    Handles login operations from the client.  Called by "receive".
-    client.receive will receive all sent values back, transparently,
-    plus a "result" value that will be true or false, representing whether
-    the authentication succeeded or failed.
-
-    @method performOp_login
-    @param {Object} data A hash minimally of user and password.
-    @return {undefined} Nothing.
-    */
-    performOp_login: function(data) {
-      data.result = this.get('state').login(data.user, data.password);
-      this.get('client').receive(data);
-    },
-
-    /**
-    Handles deploy operations from client.  Called by receive.
-    client.receive will receive all sent values back, transparently.
-    If there is an error, the reply will also have an "err" with a string
-    describing the error.
-
-    @method performOp_deploy
-    @param {Object} data A hash minimally of charm_url, and optionally also
-      service_name, config, config_raw, and num_units.
-    @return {undefined} Nothing.
-    */
-    performOp_deploy: function(data) {
-      var client = this.get('client');
-      var callback = function(result) {
-        if (result.error) {
-          data.err = result.error;
-        }
-        client.receiveNow(data);
-      };
-      this.get('state').deploy(data.charm_url, callback, {
-        name: data.service_name,
-        config: data.config,
-        configYAML: data.config_raw,
-        constraints: data.constraints,
-        unitCount: data.num_units
-      });
-    },
-
-    /**
-      Handles add unit operations from the client.
-
-      @method performOp_add_unit
-      @param {Object} data Contains service_name and num_units required for
-        adding additional units.
-    */
-    performOp_add_unit: function(data) {
-      var res = this.get('state').addUnit(data.service_name, data.num_units);
-      if (res.error) {
-        data.err = res.error;
-      } else {
-        data.result = Y.Array.map(res.units, function(unit) {
-          return unit.id;
-        });
-      }
-      // respond with the new data or error
-      this.get('client').receiveNow(data);
-    },
-
-    /**
-      get_service from the client.
-
-      @method performOp_get_service
-      @param {Object} data contains service_name.
-    */
-    performOp_get_service: function(data) {
-      OP(this, 'getService', ['service_name'], data);
-    },
-
-    /**
-      destroy_service from the client.
-
-      @method performOp_destroy_service
-      @param {Object} data contains service_name.
-    */
-    performOp_destroy_service: function(data) {
-      OP(this, 'destroyService', ['service_name'], data);
-    },
-
-    /**
-      get_charm from the client.
-
-      @method performOp_get_charm
-      @param {Object} data contains service_name.
-    */
-    performOp_get_charm: function(data) {
-      ASYNC_OP(this, 'getCharm', ['charm_url'])(data);
-    },
-
-    /**
-      set_constraints from the client.
-
-      @method performOp_set_constraints
-      @param {Object} data contains service_name and constraints as either a
-                      key/value map or an array of "key=value" strings..
-    */
-    performOp_set_constraints: function(data) {
-      OP(this, 'setConstraints', ['service_name', 'constraints'], data);
-    },
-
-    /**
-      set_config from the client.
-
-      @method performOp_set_config
-      @param {Object} data contains service_name and a config mapping
-                      of key/value pairs.
-    */
-    performOp_set_config: function(data) {
-      OP(this, 'setConfig', ['service_name', 'config'], data);
-    },
-
-    /**
-     * Update annotations rpc
-     *
-     * @method performOp_update_annotations
-     * @param {Object} data with entity name and payload.
-     */
-    performOp_update_annotations: function(data) {
-      OP(this, 'updateAnnotations', ['entity', 'data'], data);
-    },
-
-    /**
-     * Perform 'resolved' operation.
-     * @method performOp_resolved
-     * @param {Object} data with unitName and optional relation name.
-     */
-    performOp_resolved: function(data) {
-      OP(this, 'resolved', ['unit_name', 'relation_name'], data);
-    },
-
-    /**
-     * Perform 'export' operation.
-     * @method performOp_export
-     */
-    performOp_exportEnvironment: function(data) {
-      OP(this, 'exportEnvironment', [], data);
-    },
-
-    /**
-     * Perform 'import' operation.
-     * @method performOp_importEnvironment
-     */
-    performOp_importEnvironment: function(data) {
-      ASYNC_OP(this, 'importEnvironment', ['envData'])(data);
-    },
-
-    /**
-     * Perform 'importDeployer' operation.
-     * @method performOp_importDeployer
-     */
-    performOp_importDeployer: function(data) {
-      ASYNC_OP(this, 'importDeployer', ['YAMLData', 'name'])(data);
-      // Explicitly trigger a delta after an import.
-      this.sendDelta();
-    },
-
-
-    /**
-      Handles the remove unit operations from the client
-
-      @method performOp_remove_unit
-      @param {Object} data Contains unit_names to remove and a calback.
-    */
-    performOp_remove_units: function(data) {
-      var res = this.get('state').removeUnits(data.unit_names);
-      if (res.error && res.error.length > 0) {
-        data.err = res.error;
-        data.result = false;
-      } else {
-        data.result = true;
-      }
-      // respond with the new data or error
-      this.get('client').receiveNow(data);
-    },
-
-    /**
-      Handles exposing a service request from the client.
-
-      @method performOp_expose
-      @param {Object} data Contains service_name to expose and a callback.
-    */
-    performOp_expose: function(data) {
-      var res = this.get('state').expose(data.service_name);
-
-      data.err = res.error;
-      data.result = (res.error === undefined);
-
-      this.get('client').receiveNow(data);
-    },
-
-    /**
-      Handles unexposing a service request from the client.
-
-      @method performOp_unexpose
-      @param {Object} data contains service_name to unexpose and a callback.
-    */
-    performOp_unexpose: function(data) {
-      var res = this.get('state').unexpose(data.service_name);
-
-      data.err = res.error;
-      data.result = (res.error === undefined);
-
-      this.get('client').receiveNow(data);
-    },
-
-    /**
-      Handles adding a relation between two supplied services from the client
-
-      @method performOp_add_relation
-      @param {Object} data Object contains the operation, two endpoint strings
-        and request id.
-    */
-    performOp_add_relation: function(data) {
-      var relation = this.get('state').addRelation(
-          data.endpoint_a, data.endpoint_b, true);
-
-      if (relation === false) {
-        // If everything checks out but could not create a new relation model
-        data.err = 'Unable to create relation';
-        this.get('client').receiveNow(data);
-        return;
-      }
-
-      if (relation.error) {
-        data.err = relation.error;
-        this.get('client').receive(data);
-        return;
-      }
-      // Normalize endpoints so that they are in the format
-      // serviceName: { name: 'interface-name' }
-      var epA = {}, epB = {};
-      epA[relation.endpoints[0][0]] = relation.endpoints[0][1];
-      epB[relation.endpoints[1][0]] = relation.endpoints[1][1];
-
-      data.result = {
-        endpoints: [epA, epB],
-        id: relation.relationId,
-        // interface is a reserved word
-        'interface': relation.type,
-        scope: relation.scope,
-        request_id: data.request_id
-      };
-
-      this.get('client').receive(data);
-    },
-
-    /**
-      Handles removing a relation between two supplied services from the client
-
-      @method performOp_remove_relation
-      @param {Object} data Object contains the operation, two endpoint strings
-        and request id.
-    */
-    performOp_remove_relation: function(data) {
-      var relation = this.get('state').removeRelation(
-          data.endpoint_a, data.endpoint_b);
-
-      if (relation.error) {
-        data.err = relation.error;
-      } else {
-        data.result = true;
-      }
-
-      this.get('client').receive(data);
-    }
-
-  });
-
-  sandboxModule.PyJujuAPI = PyJujuAPI;
-
->>>>>>> 19f2936f
   /**
   A sandbox Juju environment using the Go API.
 
