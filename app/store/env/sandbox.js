--- conflicted
+++ resolved
@@ -276,19 +276,13 @@
 
     _deltaWhitelist: {
       service: ['charm', 'config', 'constraints', 'exposed', 'id', 'name',
-<<<<<<< HEAD
                 'subordinate', 'annotations'],
-      machine: ['agent_state', 'public_address', 'machine_id', 'annotations'],
+      machine: ['agent_state', 'public_address', 'machine_id', 'id',
+                'annotations'],
       unit: ['agent_state', 'machine', 'number', 'service', 'id',
              'annotations'],
-      relation: ['relation_id', 'type', 'endpoints', 'scope'],
+      relation: ['relation_id', 'type', 'endpoints', 'scope', 'id'],
       annotation: ['annotations']
-=======
-                'subordinate'],
-      machine: ['agent_state', 'public_address', 'machine_id', 'id'],
-      unit: ['agent_state', 'machine', 'number', 'service', 'id'],
-      relation: ['relation_id', 'type', 'endpoints', 'scope', 'id']
->>>>>>> f4ca01f8
     },
 
     /**
