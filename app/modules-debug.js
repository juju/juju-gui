// This file is used for development only. In order to use it you should call
// one of the "make debug" and "make devel" commands.
//
// If you add a new module here that is in the assets/javascripts path, there's
// a good chance that you will need to add the file in bin/merge-files in order
// for the fully compressed version (used by our release and "make prod," among
// others) to work.
//
// This file declares which files implement modules, using the
// "fullpath" property; and declares the membership of rollup modules, using
// the "use" property to specify what the module name aliases.
//
// The "requires" property should not be used here because the javascript
// minimizer will not parse it.
var GlobalConfig = {
  filter: 'debug',
  // Set "true" for verbose logging of YUI
  debug: false,

  base: '/juju-ui/assets/javascripts/yui/',
  // Use Rollups
  combine: false,

  groups: {
    gallery: {
      modules: {
        'gallery-ellipsis': {
          fullpath: '/juju-ui/assets/javascripts/gallery-ellipsis-debug.js'
        },
        'gallery-markdown': {
          fullpath: '/juju-ui/assets/javascripts/gallery-markdown-debug.js'
        },
        'gallery-timer': {
          fullpath: '/juju-ui/assets/javascripts/gallery-timer-debug.js'
        }
      }
    },
    d3: {
      modules: {
        'd3': {
          'fullpath': '/juju-ui/assets/javascripts/d3.v2.min.js'
        },
        'd3-components': {
          fullpath: '/juju-ui/assets/javascripts/d3-components.js'
        }
      }
    },
<<<<<<< HEAD
    prettify: {
      modules: {
        'prettify': {
          fullpath: '/juju-ui/assets/javascripts/prettify.js'
=======
    jsyaml: {
      modules: {
        'js-yaml': {
          fullpath: '/juju-ui/assets/javascripts/js-yaml.min.js'
>>>>>>> 2dbc7096
        }
      }
    },
    juju: {
      modules: {
        // Primitives

        'notifier': {
          fullpath: '/juju-ui/widgets/notifier.js'
        },

        'browser-charm-small': {
          fullpath: '/juju-ui/widgets/charm-small.js'
        },

        'browser-charm-slider': {
          fullpath: '/juju-ui/widgets/charm-slider.js'
        },

<<<<<<< HEAD
        'browser-fileviewer-widget': {
          fullpath: '/juju-ui/widgets/fileviewer.js'
=======
        'browser-search-widget': {
          fullpath: '/juju-ui/widgets/charm-search.js'
>>>>>>> 2dbc7096
        },

        'reconnecting-websocket': {
          fullpath: '/juju-ui/assets/javascripts/reconnecting-websocket.js'
        },

        'juju-routing': {
          fullpath: '/juju-ui/assets/javascripts/routing.js'
        },

        'app-subapp-extension': {
          fullpath: '/juju-ui/assets/javascripts/app-subapp-extension.js'
        },

        'sub-app': {
          fullpath: '/juju-ui/assets/javascripts/sub-app.js'
        },

        // Views
        'juju-landscape': {
          fullpath: '/juju-ui/views/landscape.js'
        },

        'juju-topology-relation': {
          fullpath: '/juju-ui/views/topology/relation.js'
        },

        'juju-topology-panzoom': {
          fullpath: '/juju-ui/views/topology/panzoom.js'
        },

        'juju-topology-viewport': {
          fullpath: '/juju-ui/views/topology/viewport.js'
        },

        'juju-topology-service': {
          fullpath: '/juju-ui/views/topology/service.js'
        },

        'juju-topology-landscape': {
          fullpath: '/juju-ui/views/topology/landscape.js'
        },

        'juju-topology': {
          fullpath: '/juju-ui/views/topology/topology.js'
        },

        'juju-view-utils': {
          fullpath: '/juju-ui/views/utils.js'
        },

        'juju-charm-panel': {
          fullpath: '/juju-ui/views/charm-panel.js'
        },

        'juju-notifications': {
          fullpath: '/juju-ui/views/notifications.js'
        },

        'juju-view-environment': {
          fullpath: '/juju-ui/views/environment.js'
        },

        'juju-view-login': {
          fullpath: '/juju-ui/views/login.js'
        },

        'juju-view-service': {
          fullpath: '/juju-ui/views/service.js'
        },

        'juju-view-unit': {
          fullpath: '/juju-ui/views/unit.js'
        },

        'juju-view-charm-collection': {
          fullpath: '/juju-ui/views/charm.js'
        },

        'juju-view-charm': {
          fullpath: '/juju-ui/views/charm.js'
        },

        'juju-templates': {
          fullpath: '/juju-ui/templates.js'
        },

        'juju-views': {
          use: [
            'handlebars',
            'd3-components',
            'juju-templates',
            'juju-notifications',
            'juju-view-utils',
            'juju-topology',
            'juju-view-environment',
            'juju-view-login',
            'juju-view-service',
            'juju-view-unit',
            'juju-view-charm',
            'juju-view-charm-collection',
            'juju-landscape'
          ]
        },

        // Models
        'juju-endpoints': {
          fullpath: '/juju-ui/models/endpoints.js'
        },

        'juju-charm-models': {
          fullpath: '/juju-ui/models/charm.js'
        },

        'juju-models': {
          fullpath: '/juju-ui/models/models.js'
        },

        // Connectivity
        'juju-env': {
          fullpath: '/juju-ui/store/env/env.js'
        },

        'juju-env-base': {
          fullpath: '/juju-ui/store/env/base.js'
        },

        'juju-env-go': {
          fullpath: '/juju-ui/store/env/go.js'
        },

        'juju-env-python': {
          fullpath: '/juju-ui/store/env/python.js'
        },

        'juju-env-fakebackend': {
          fullpath: '/juju-ui/store/env/fakebackend.js'
        },

        'juju-notification-controller': {
          fullpath: '/juju-ui/store/notifications.js'
        },

        'juju-charm-store': {
          fullpath: '/juju-ui/store/charm.js'
        },

        'juju-controllers': {
          use: [
            'juju-env',
            'juju-env-base',
            'juju-env-go',
            'juju-env-python',
            'juju-charm-store',
            'juju-notification-controller']
        },

        // App
        'juju-gui': {
          fullpath: '/juju-ui/app.js'
        },

        // Sub Apps

        // Browser
        'subapp-browser': {
          fullpath: '/juju-ui/subapps/browser/browser.js',
          requires: ['subapp-browser-fullscreen']
        },

        // Browser Views
        'subapp-browser-fullscreen': {
          fullpath: '/juju-ui/subapps/browser/views/fullscreen.js'
        },

        'subapp-browser-sidebar': {
          fullpath: '/juju-ui/subapps/browser/views/sidebar.js',
          requires: ['subapp-browser-sidebar']
        },

        //Browser Models
        'juju-browser-models': {
          fullpath: '/juju-ui/models/browser.js'
        }
      }
    }
  }
};<|MERGE_RESOLUTION|>--- conflicted
+++ resolved
@@ -45,18 +45,16 @@
         }
       }
     },
-<<<<<<< HEAD
     prettify: {
       modules: {
         'prettify': {
           fullpath: '/juju-ui/assets/javascripts/prettify.js'
-=======
+        }
+      }
+    },
     jsyaml: {
-      modules: {
-        'js-yaml': {
-          fullpath: '/juju-ui/assets/javascripts/js-yaml.min.js'
->>>>>>> 2dbc7096
-        }
+      'js-yaml': {
+        fullpath: '/juju-ui/assets/javascripts/js-yaml.min.js'
       }
     },
     juju: {
@@ -75,13 +73,12 @@
           fullpath: '/juju-ui/widgets/charm-slider.js'
         },
 
-<<<<<<< HEAD
         'browser-fileviewer-widget': {
           fullpath: '/juju-ui/widgets/fileviewer.js'
-=======
+        },
+
         'browser-search-widget': {
           fullpath: '/juju-ui/widgets/charm-search.js'
->>>>>>> 2dbc7096
         },
 
         'reconnecting-websocket': {
