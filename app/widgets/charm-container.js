'use strict';


/**
 * browser-charm-container provides a container used for categorizing charm
 * tokens.
 *
 * @namespace juju
 * @module widgets
 * @submodule browser
 */
YUI.add('browser-charm-container', function(Y) {
  var ns = Y.namespace('juju.widgets.browser');

  /**
   * A container for charm tokens, used to control how many are
   * displayed and provide categorization.
   *
   * @class CharmContainer
   * @extends {Y.Widget}
   */
  ns.CharmContainer = Y.Base.create('CharmContainer', Y.Widget, [
    Y.Event.EventTracker,
    Y.WidgetParent
  ], {

    TEMPLATE: Y.namespace('juju.views').Templates['charm-container'],

    /**
     * Sets up some attributes that are needed before render, but can only be
     * calculated after initialization completes.
     *
     * @method _afterInit
     */
    _afterInit: function() {
      var cutoff = this.get('cutoff'),
          total = this.size(),
          extra = total - cutoff;
      this.set('extra', extra);
    },

    /**
     * Hides all but the children before the designated cutoff. e.g. if cutoff
     * is three, hides all but the first three items.
     *
     * @method _hideSomeChildren
     */
    _hideSomeChildren: function() {
      var cutItems = this._items.slice(this.get('cutoff'));
      Y.Array.each(cutItems, function(item) {
        item.hide();
      });
    },

    /**
     * Show all items.
     *
     * @method _showAll
     */
    _showAll: function() {
      Y.Array.each(this._items, function(item) {
        item.show();
      });
    },

    /**
     * Toggles between the _showAll condition and the _hideSomeChildern
     * condition.
     *
     * @method _toggleExpand
     */
    _toggleExpand: function(e) {
      e.halt();
      var invisible = this.get('contentBox').one('.yui3-charmtoken-hidden'),
          expander = e.currentTarget,
          more = expander.one('.more'),
          less = expander.one('.less');
      if (invisible) {
        this._showAll();
        more.addClass('hidden');
        less.removeClass('hidden');
      } else {
        this._hideSomeChildren();
        less.addClass('hidden');
        more.removeClass('hidden');
      }
    },

    /**
     * Sets up events and binds them to listeners.
     *
     * @method bindUI
     */
    bindUI: function() {
      if (this.get('extra') > 0) {
<<<<<<< HEAD
        var expander = this.get('contentBox').one('.expand');
        this.addEvent(expander.on('click', this._toggleExpand, this));
=======
        var expander = this.get('contentBox').one('a');
        this._events.push(expander.on('click', this._toggleExpand, this));
>>>>>>> 1bf8ddf5
      }
    },

    /**
     * Initializer
     *
     * @method initializer
     */
    initializer: function(cfg) {
      this.addEvent(
          this.after('initializedChange', this._afterInit, this)
      );
    },

    /**
     * Sets up the DOM nodes and renders them to the DOM.
     *
     * @method renderUI
     */
    renderUI: function() {
      var data = {
        name: this.get('name'),
        hasExtra: this.get('extra') > 0,
        total: this.size()
      };
      var content = this.TEMPLATE(data);
      var cb = this.get('contentBox');
      cb.setHTML(content);
      this._childrenContainer = cb.one('.charms');
      this._hideSomeChildren();
    }
  }, {
    ATTRS: {
      /**
       * @attribute cutoff
       * @default 3
       * @type {Integer}
       */
      cutoff: {
        value: 3,
        /**
         * Verify the cutoff is non-negative.
         *
         * @method validator
         * @param {Number} val The cutoff value being validated.
         */
        validator: function(val) {
          return (val >= 0);
        }
      },

      /**
       * @attribute defaultChildType
       * @default Y.juju.widgets.browser.CharmToken
       * @type {Function}
       */
      defaultChildType: {
        value: ns.CharmToken
      },

      /**
       * @attribute extra
       * @default undefined
       * @type {Integer}
       */
      extra: {},

      /**
       * @attribute name
       * @default ''
       * @type {String}
       */
      name: {
        value: ''
      }
    }
  });

}, '0.1.0', {
  requires: [
    'array',
    'base-build',
    'browser-charm-token',
    'event-tracker',
    'handlebars',
    'juju-templates',
    'juju-view-utils',
    'widget',
    'widget-parent'
  ]
});<|MERGE_RESOLUTION|>--- conflicted
+++ resolved
@@ -93,13 +93,8 @@
      */
     bindUI: function() {
       if (this.get('extra') > 0) {
-<<<<<<< HEAD
-        var expander = this.get('contentBox').one('.expand');
+        var expander = this.get('contentBox').one('a');
         this.addEvent(expander.on('click', this._toggleExpand, this));
-=======
-        var expander = this.get('contentBox').one('a');
-        this._events.push(expander.on('click', this._toggleExpand, this));
->>>>>>> 1bf8ddf5
       }
     },
 
