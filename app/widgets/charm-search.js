/*
This file is part of the Juju GUI, which lets users view and manage Juju
environments within a graphical interface (https://launchpad.net/juju-gui).
Copyright (C) 2012-2013 Canonical Ltd.

This program is free software: you can redistribute it and/or modify it under
the terms of the GNU Affero General Public License version 3, as published by
the Free Software Foundation.

This program is distributed in the hope that it will be useful, but WITHOUT
ANY WARRANTY; without even the implied warranties of MERCHANTABILITY,
SATISFACTORY QUALITY, or FITNESS FOR A PARTICULAR PURPOSE.  See the GNU Affero
General Public License for more details.

You should have received a copy of the GNU Affero General Public License along
with this program.  If not, see <http://www.gnu.org/licenses/>.
*/

'use strict';


/**
 * The widget used across Browser view to manage the search box and the
 * controls for selecting which view you're in.
 *
 * @module widgets
 * @submodule browser
 *
 */
YUI.add('browser-search-widget', function(Y) {
  var ns = Y.namespace('juju.widgets.browser'),
      templates = Y.namespace('juju.views').Templates;


  /**
   * Search widget present in the Charm browser across both fullscreen and
   * sidebar views.
   *
   * @class Search
   * @extends {Y.Widget}
   * @event EV_CLEAR_SEARCH the widget requests all search reset.
   * @event EV_SEARCH_CHANGED the widgets notifies that the search input has
    changed.
   * @event EV_SEARCH_GOHOME Signal that the user clicked the home button.
   *
   */
  ns.Search = Y.Base.create('search-widget', Y.Widget, [
    Y.Event.EventTracker
  ], {
    EVT_CLEAR_SEARCH: 'clear_search',
    EVT_SEARCH_CHANGED: 'search_changed',
    EVT_SEARCH_GOHOME: 'go_home',

    TEMPLATE: templates['browser-search'],

    /**
     * Fetch, from the store, suggested options for the search autocomplete
     * widget.
     *
     * @method _fetchSuggestions
     * @param {String} query the search query terms.
     * @param {Function} callback the callback to the AC widget.
     *
     */
    _fetchSuggestions: function(query, callback) {
      var filters = this.get('filters');
      filters.text = query;
      this.get('autocompleteSource')(
          filters, {
            'success': callback,
            'failure': function() {
              // Autocomplete should not throw errors at the user or break the
              // application. Just silently fail to find results.
            }
          },
          this
      );
    },

    /**
     * Halt page reload from form submit and let the app know we have a new
     * search.
     *
     * @method _handleSubmit
     * @param {Event} ev the submit event.
     */
    _handleSubmit: function(ev) {
      ev.halt();
      var form = this.get('boundingBox').one('form'),
          value = form.one('input').get('value');

      this.fire(this.EVT_SEARCH_CHANGED, {
        newVal: value
      });
    },

    /**
     * When home is selected the event needs to be fired up to listeners.
     *
     * @method _onHome
     * @param {Event} ev The click event for the home button.
     *
     */
    _onHome: function(ev) {
      var form = this.get('boundingBox').one('form');
      form.one('input').set('value', '');
      ev.halt();
      this.fire(this.EVT_SEARCH_GOHOME);
    },

    /**
     * Set the form to active so that we can change the search appearance.
     *
     * @method _setActive
     * @private
     *
     */
    _setActive: function() {
      var form = this.get('boundingBox').one('form').addClass('active');
    },

    /**
     * Format the html that will be used in the AC widget results.
     *
     * Results need to be processed as charm tokens to get them to render
     * correctly with the right visual logic for reviewed/icons/etc.
     *
     * @method _suggestFormatter
     * @param {String} query the searched for query term.
     * @param {Array} results the list of objects from the AC processing of
     * the api results. Note: this is not the api json, but objects from the
     * AC processing.
     *
     */
    _suggestFormatter: function(query, results) {
      var dataprocessor = this.get('autocompleteDataFormatter');
      var charmlist = dataprocessor(Y.Array.map(results, function(res) {
        return res.raw;
      }));
      return charmlist.map(function(charm) {
        var container = Y.Node.create('<div class="yui3-charmtoken"/>');
        var tokenAttrs = Y.merge(charm.getAttrs(), {
          size: 'tiny'
        });
        var token = new ns.CharmToken(tokenAttrs);
        return container.append(token.TEMPLATE(token.getAttrs()));
      });
    },

    /**
     * Setup an autocomplete widget around the search form's input control.
     *
     * @method _setupAutocomplete
     * @private
     *
     */
    _setupAutocomplete: function() {
      // Bind out helpers to the current objects context, not the auto
      // complete widget context..
      var fetchSuggestions = Y.bind(this._fetchSuggestions, this);
      var suggestFormatter = Y.bind(this._suggestFormatter, this);

      // Create our autocomplete instance with all the config and handlers it
      // needs to function properly.
      this.ac = new Y.AutoComplete({
        inputNode: this.get('boundingBox').one('input[name=bws-search]'),
        queryDelay: 150,
        resultFormatter: suggestFormatter,
        resultListLocator: 'result',
        'resultTextLocator': function(result) {
          return result.charm.name;
        },
        source: fetchSuggestions
      });
      this.ac.render();
    },

    /**
     * Handle selecting an AC suggestion and firing the correct events to
     * update the UI.
     *
     * @method _suggestionSelected
     * @param {Y.Event} ev The 'select' event from the AC widget.
     *
     */
    _suggestionSelected: function(ev) {
      // Make sure the input box is updated.
      var form = this.get('boundingBox').one('form');
      form.one('input').set('value', ev.result.text);

      var charm = ev.itemNode.one('a');
      var charmID = charm.getData('charmid');
      var change = {
        charmID: charmID
      };

      this.fire(this.EVT_SEARCH_CHANGED, {
        change: change,
        newVal: ev.result.text
      });
    },

    /**
     * Toggle the active state depending on the content in the search box.
     *
     * @method _toggleActive
     * @private
     *
     */
    _toggleActive: function() {
      var form = this.get('boundingBox').one('form'),
          value = form.one('input').get('value');

      if (value === '') {
        form.removeClass('active');
      }
      else {
        form.addClass('active');
      }
    },

    /**
     * bind the UI events to the DOM making up the widget control.
     *
     * @method bindUI
     *
     */
    bindUI: function() {
      var container = this.get('boundingBox');

      this.addEvent(
          container.one('form').on(
              'submit', this._handleSubmit, this)
      );
      this.addEvent(
          container.one('input').on(
              'focus', this._setActive, this)
      );
      this.addEvent(
          container.one('input').on(
              'blur', this._toggleActive, this)
      );
<<<<<<< HEAD

      // Make sure the UI around the autocomplete search input is setup.
      this._setupAutocomplete();

      // Override a couple of autocomplete events to help perform our
      // navigation correctly.
      // Block the links from the charm token from taking effect.
      this.addEvent(
          this.ac.get('boundingBox').delegate(
              'click',
              function(ev) {
                ev.halt();
              },
              '.yui3-charmtoken a'
          )
      );
      this.addEvent(
          this.ac.on('select', this._suggestionSelected, this)
      );
    },

    /**
     * Clean up instances of objects we create
     *
     * @method destroy
     *
     */
    destroy: function() {
      if (this.ac) {
        this.ac.destroy();
      }
=======
      this.addEvent(
          container.one('.browser-nav').delegate(
              'click',
              this._onHome,
              '.home',
              this)
      );
      this.addEvent(
          container.one('i').on(
              'mouseenter',
              function(ev) {
                // Change the icon to hover on mounseenter.
                ev.target.removeClass('home-icon');
                ev.target.addClass('home-icon-hover');
              }, this)
      );
      this.addEvent(
          container.one('i').on(
              'mouseleave',
              function(ev) {
                // Change the icon to back on mouseleave.
                ev.target.removeClass('home-icon-hover');
                ev.target.addClass('home-icon');
              }, this)
      );
>>>>>>> 4a51d110
    },

    /**
     * Generic initializer for the widget. Publish events we expose for
     * outside use.
     *
     * @method initializer
     * @param {Object} cfg configuration override object.
     *
     */
    initializer: function(cfg) {
      /*
       * Fires when the "Charm Browser" link is checked. Needs to communicate
       * with the parent view so that it can handle filters and the like. This
       * widget only needs to clear the search input box.
       *
       */
      this.publish(this.EVT_SEARCH_CHANGED);
      this.publish(this.EVT_SEARCH_GOHOME);
    },

    /**
     * Render all the things!
     *
     * @method renderUI
     *
     */
    renderUI: function() {
      var data = this.getAttrs();
      this.get('contentBox').setHTML(
          this.TEMPLATE(data)
      );

      // If there's an existing search term, make sure we toggle active.
      if (data.filters.text) {
        this._toggleActive();
      }
    },

    /**
     * Update the search input to contain the string passed. This is meant to
     * be used by outside links that want to perform a pre-canned search and
     * display results.
     *
     * @method update_search
     * @param {String} newval the sting to update the input to.
     *
     */
    updateSearch: function(newval) {
      var input = this.get('contentBox').one('input');
      input.focus();
      input.set('value', newval);
    },

    /**
     * Show the home icons to the user.
     *
     * @method showHome
     *
     */
    showHome: function() {
      var homeNode = this.get('contentBox').one('.browser-nav');
      homeNode.removeClass('hidden');
    },

    /**
     * Hide the home links from the user.
     *
     * @method hideHome
     *
     */
    hideHome: function() {
      var homeNode = this.get('contentBox').one('.browser-nav');
      homeNode.addClass('hidden');
    }

  }, {
    ATTRS: {
      /**
        @attribute autocompleteSource
        @default {undefined} The api point for fetching the suggestions.
        @type {Charmworld2}

      */
      autocompleteSource: {

      },

      autocompleteDataFormatter: {

      },

      /**
         @attribute filters
         @default {Object} text: ''
         @type {Object}

       */
      filters: {
        value: {
          text: ''
        }
      },

      /**
       * @attribute withHome
       * @default false
       * @type {Boolean}
       *
       */
      withHome: {
        value: false
      }
    }
  });

}, '0.1.0', {
  requires: [
    'autocomplete',
    'base',
    'browser-charm-token',
    'browser-filter-widget',
    'event',
    'event-delegate',
    'event-tracker',
    'event-mouseenter',
    'event-valuechange',
    'juju-templates',
    'juju-views',
    'widget'
  ]
});<|MERGE_RESOLUTION|>--- conflicted
+++ resolved
@@ -240,7 +240,32 @@
           container.one('input').on(
               'blur', this._toggleActive, this)
       );
-<<<<<<< HEAD
+
+      this.addEvent(
+          container.one('.browser-nav').delegate(
+              'click',
+              this._onHome,
+              '.home',
+              this)
+      );
+      this.addEvent(
+          container.one('i').on(
+              'mouseenter',
+              function(ev) {
+                // Change the icon to hover on mounseenter.
+                ev.target.removeClass('home-icon');
+                ev.target.addClass('home-icon-hover');
+              }, this)
+      );
+      this.addEvent(
+          container.one('i').on(
+              'mouseleave',
+              function(ev) {
+                // Change the icon to back on mouseleave.
+                ev.target.removeClass('home-icon-hover');
+                ev.target.addClass('home-icon');
+              }, this)
+      );
 
       // Make sure the UI around the autocomplete search input is setup.
       this._setupAutocomplete();
@@ -260,6 +285,7 @@
       this.addEvent(
           this.ac.on('select', this._suggestionSelected, this)
       );
+
     },
 
     /**
@@ -272,33 +298,6 @@
       if (this.ac) {
         this.ac.destroy();
       }
-=======
-      this.addEvent(
-          container.one('.browser-nav').delegate(
-              'click',
-              this._onHome,
-              '.home',
-              this)
-      );
-      this.addEvent(
-          container.one('i').on(
-              'mouseenter',
-              function(ev) {
-                // Change the icon to hover on mounseenter.
-                ev.target.removeClass('home-icon');
-                ev.target.addClass('home-icon-hover');
-              }, this)
-      );
-      this.addEvent(
-          container.one('i').on(
-              'mouseleave',
-              function(ev) {
-                // Change the icon to back on mouseleave.
-                ev.target.removeClass('home-icon-hover');
-                ev.target.addClass('home-icon');
-              }, this)
-      );
->>>>>>> 4a51d110
     },
 
     /**
