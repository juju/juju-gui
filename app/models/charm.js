--- conflicted
+++ resolved
@@ -181,29 +181,6 @@
       }
       if (Y.Lang.isValue(options.get_charm)) {
         // This is an env.
-<<<<<<< HEAD
-        options.get_charm(
-            this.get('id'),
-            function(response) {
-              if (response.err) {
-                callback(true, response);
-              } else if (response.result) {
-                callback(false, response.result);
-              } else {
-                // What's going on?  This does not look like either of our
-                // expected signatures.  Declare a loading error.
-                callback(true, response);
-              }
-            }
-        );
-      } else if (Y.Lang.isValue(options.charm)) {
-        // This is the charmworld API.
-        options.charm(this.get('store_id'), {
-          success: function(response) {
-            callback(false, response);
-          },
-          failure: function(response) {
-=======
         options.get_charm(this.get('id'), function(response) {
           if (response.err) {
             callback(true, response);
@@ -212,7 +189,6 @@
           } else {
             // What's going on?  This does not look like either of our
             // expected signatures.  Declare a loading error.
->>>>>>> 1173bf1a
             callback(true, response);
           }
         });
