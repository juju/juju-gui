'use strict';

/**
 * Provide the Charm and CharmList classes.
 *
 * @module models
 * @submodule models.charm
 */

YUI.add('juju-charm-models', function(Y) {

  var models = Y.namespace('juju.models');
  var charmIdRe = /^(?:(\w+):)?(?:~(\S+)\/)?(\w+)\/(\S+?)-(\d+)$/;
  var idElements = ['scheme', 'owner', 'series', 'package_name', 'revision'];
  var simpleCharmIdRe = /^(?:(\w+):)?(?!:~)(\w+)$/;
  var simpleIdElements = ['scheme', 'package_name'];
  var parseCharmId = models.parseCharmId = function(charmId, defaultSeries) {
    if (typeof charmId === 'string') {
      var parts = charmIdRe.exec(charmId);
      var pairs;
      if (parts) {
        parts.shift(); // Get rid of the first, full string.
        pairs = Y.Array.zip(idElements, parts);
      } else if (defaultSeries) {
        parts = simpleCharmIdRe.exec(charmId);
        if (parts) {
          parts.shift(); // Get rid of the first, full string.
          pairs = Y.Array.zip(simpleIdElements, parts);
          pairs.push(['series', defaultSeries]);
        }
      }
      if (parts) {
        var result = {};
        Y.Array.map(pairs, function(pair) { result[pair[0]] = pair[1]; });
        result.charm_store_path = [
          (result.owner ? '~' + result.owner : 'charms'),
          result.series,
          result.package_name + (
              result.revision ? '-' + result.revision : ''),
          'json'
        ].join('/');
        return result;
      }
    }
  };

  /**
   * Charms, once instantiated and loaded with data from their respective
   * sources, are immutable and read-only. This reflects the reality of how
   * we interact with them.
   *
   * Charm instances can represent both environment charms and charm store
   * charms.  A charm id is reliably and uniquely associated with a given
   * charm only within a given context: the environment or the charm store.
   *
   * Charms begin their lives with full charm ids, as provided by
   * services in the environment and the charm store:
   *
   *   `[SCHEME]:(~[OWNER]/)?[SERIES]/[PACKAGE NAME]-[REVISION]`
   *
   * With an id, we can instantiate a charm: typically we use
   * `db.charms.add({id: [ID]})`.  Finally, we load the charm's data over the
   * network using the standard YUI Model method `load`, providing an object
   * with a get_charm callable, and an optional callback (see YUI docs).  Both
   * the env and the charm store have a `get_charm` method, so, by design, it
   * works easily: `charm.load(env, optionalCallback)` or
   * `charm.load(charm_store, optionalCallback)`.  The `get_charm` method must
   * either callback using the default YUI approach for this code, a boolean
   * indicating failure, and a result; or it must return what the env version
   * does: an object with a `result` object containing the charm data, or an
   * object with an `err` attribute.
   *
   * In both cases, environment charms and charm store charms, a charm's
   * `loaded` attribute is set to true once it has all the data from its
   * environment.
   *
   * @class Charm
   */
  var Charm = Y.Base.create('charm', Y.Model, [], {

    initializer: function() {
      var id = this.get('id'),
          parts = parseCharmId(id),
          self = this;
      if (!parts) {
        throw 'Developers must initialize charms with a well-formed id.';
      }
      this.loaded = false;
      this.on('load', function() { this.loaded = true; });
      Y.Object.each(
          parts,
          function(value, key) { self.set(key, value); });
    },

    sync: function(action, options, callback) {
      if (action !== 'read') {
        throw (
            'Only use the "read" action; "' + action + '" not supported.');
      }
      if (Y.Lang.isValue(options.get_charm)) {
        // This is an env.
        options.get_charm(
            this.get('id'),
            function(response) {
              if (response.err) {
                callback(true, response);
              } else if (response.result) {
                callback(false, response.result);
              } else {
                // What's going on?  This does not look like either of our
                // expected signatures.  Declare a loading error.
                callback(true, response);
              }
            }
        );
      } else if (Y.Lang.isValue(options.loadByPath)) {
        // This is a charm store.
        options.loadByPath(
            this.get('charm_store_path'),
            { success: function(response) {
              callback(false, response);
            },
            failure: function(response) {
              callback(true, response);
            }
            });
      } else {
        throw 'You must supply a get_charm or loadByPath function.';
      }
    },

    parse: function() {
      var data = Charm.superclass.parse.apply(this, arguments),
          self = this;
      data.is_subordinate = data.subordinate;
      Y.each(data, function(value, key) {
        if (!value ||
            !self.attrAdded(key) ||
            Y.Lang.isValue(self.get(key))) {
          delete data[key];
        }
      });
      if (data.owner === 'charmers') {
        delete data.owner;
      }
      return data;
    },

    compare: function(other, relevance, otherRelevance) {
      // Official charms sort before owned charms.
      // If !X.owner, that means it is owned by charmers.
      var owner = this.get('owner'),
          otherOwner = other.get('owner');
      if (!owner && otherOwner) {
        return -1;
      } else if (owner && !otherOwner) {
        return 1;
      // Relevance is next most important.
      } else if (relevance && (relevance !== otherRelevance)) {
        // Higher relevance comes first.
        return otherRelevance - relevance;
      // Otherwise sort by package name, then by owner, then by revision.
      } else {
        return (
                (this.get('package_name').localeCompare(
                other.get('package_name'))) ||
                (owner ? owner.localeCompare(otherOwner) : 0) ||
                (this.get('revision') - other.get('revision')));
      }
    }
  }, {
    ATTRS: {
      id: {
        validator: function(val) {
          return Y.Lang.isString(val) && !!charmIdRe.exec(val);
        }
      },
      bzr_branch: {},
      charm_store_path: {
        /**
         * Generate the charm store path from the attributes of the charm.
         *
         * @method getter
         *
         */
        getter: function() {
          // charm_store_path
          var owner = this.get('owner');
          return [
            (owner ? '~' + owner : 'charms'),
            this.get('series'),
            (this.get('package_name') + '-' + this.get('revision')),
            'json'
          ].join('/');
        }
      },
      config: {},
      description: {},
      full_name: {
        /**
         * Generate the full name of the charm from its attributes.
         *
         * @method geetter
         *
         */
        getter: function() {
          // full_name
          var tmp = [this.get('series'), this.get('package_name')],
              owner = this.get('owner');
          if (owner) {
            tmp.unshift('~' + owner);
          }
          return tmp.join('/');
        }
      },
      is_subordinate: {},
      last_change: {
        /**
         * Normalize created value from float to date object.
         *
         * @method last_change.writeOnce.setter
         */
        setter: function(val) {
          if (val && val.created) {
            // Mutating in place should be fine since this should only
            // come from loading over the wire.
            val.created = new Date(val.created * 1000);
          }
          return val;
        }
      },
      maintainer: {},
      metadata: {},
      owner: {},
      package_name: {},
      peers: {},
      proof: {},
      provides: {},
      requires: {},
      revision: {
        /**
         * Parse the revision number out of a string.
         *
         * @method revision.setter
         */
        setter: function(val) {
          return parseInt(val, 10);
        }
      },
      scheme: {
        value: 'cs',
        /**
         * If no value is given, "cs" is used as the default.
         *
         * @method scheme.setter
         */
        setter: function(val) {
          if (!Y.Lang.isValue(val)) {
            val = 'cs';
          }
          return val;
        }
      },
      series: {},
      summary: {},
      url: {}
    }
  });

  models.Charm = Charm;
  models.charmIdRe = charmIdRe;

  /**
   * The database keeps the charms separate in two different CharmList
   * instances.  One is `db.charms`, representing the environment charms.
   * The other, from the charm store, is maintained by and within the
   * persistent charm panel instance. As you would expect, environment
   * charms are what to use when viewing or manipulating the environment.
   * Charm store charms are what we can browse to select and deploy new
   * charms to the environment.
   *
   * @class CharmList
   */
  var CharmList = Y.Base.create('charmList', Y.ModelList, [], {
    model: Charm
  }, {
    ATTRS: {}
  });
  models.CharmList = CharmList;


  /**
   * Model to represent the Charms from the Charmworld0 Api.
   *
   * @class BrowserCharm
   * @extends {Charm}
   *
   */
  models.BrowserCharm = Y.Base.create('browser-charm', Charm, [], {
    /**
     * Initializer
     *
     * @method initializer
     * @param {Object} cfg The configuration object.
     */
    initializer: function(cfg) {
      if (cfg) {
        if (cfg.downloads_in_last_30_days) {
          this.set('recent_downloads', cfg.downloads_in_last_30_days);
        }

<<<<<<< HEAD
        if (cfg.commits_in_last_30_days) {
          this.set('recent_commits', cfg.commits_in_last_30_days);
        }
      }
    }
  }, {
=======
    /**
     * Options is an object but we sometimes need an array of objects in order
     * to loop through them for display. This method is a helper to transform
     * the options data into a more handlebars friendly format.
     *
     * @method getOptionsAsArray
     *
     */
    getOptionsAsArray: function() {
      var options = this.get('options');
      if (options) {
        var handlebarsFriendly = [];
        Y.Object.each(options, function(value, key) {
          // value is the dict of default, description, type. Add the key as
          // the name for the template.
          value.name = key;
          handlebarsFriendly.push(value);
        });
        return handlebarsFriendly;
      } else {
        return undefined;
      }
    }
  } , {
>>>>>>> 6fd6304c
    ATTRS: {
      id: {
        validator: function(val) {
          return Y.Lang.isString(val) && !!charmIdRe.exec(val);
        }
      },
      bzr_branch: {},
      categories: {
        value: []
      },
      changelog: {
        value: {}
      },
      charm_store_path: {},
      code_source: {},
      date_created: {},
      description: {},
      files: {
        value: {}
      },
      full_name: {
        /**
         * Generate the full name of the charm from its attributes.
         *
         * @method getter
         *
         */
        getter: function() {
          // full_name
          var tmp = [this.get('series'), this.get('package_name')],
              owner = this.get('owner');
          if (owner) {
            tmp.unshift('~' + owner);
          }
          return tmp.join('/');
        }
      },
      is_approved: {},
      is_new: {},
      is_popular: {},
      is_subordinate: {},
      last_change: {
        /**
         * Normalize created value from float to date object.
         *
         * @method last_change.setter
         */
        setter: function(val) {
          if (val && val.created) {
            // Mutating in place should be fine since this should only
            // come from loading over the wire.
            val.created = new Date(val.created * 1000);
          }
          return val;
        }
      },
      maintainer: {},
      metadata: {},
      name: {},
      icon: {},
      /**
       * options is the parsed YAML object from config.yaml in a charm.
       *
       * @attribute options
       * @default undefined
       * @type {Object}
       *
       */
      options: {},
      owner: {},
      peers: {},
      proof: {},
      provides: {},
      rating_numerator: {},
      rating_denominator: {},
      recent_downloads: {},
      recent_commits: {},
      relations: {},
      requires: {},
      revision: {
        /**
         * Parse the revision number out of a string.
         *
         * @method revision.setter
         */
        setter: function(val) {
          return parseInt(val, 10);
        }
      },
      scheme: {
        value: 'cs',
        /**
         * If no value is given, "cs" is used as the default.
         *
         * @method scheme.setter
         */
        setter: function(val) {
          if (!Y.Lang.isValue(val)) {
            val = 'cs';
          }
          return val;
        }
      },
      series: {},
      summary: {},
      tested_providers: {},
      url: {}
    }
  });


  /**
   * BrowserCharmList is set of BrowserCharms.
   *
   * @class BrowserCharmList
   */
  models.BrowserCharmList = Y.Base.create('browserCharmList', Y.ModelList, [], {
    model: models.BrowserCharm
  }, {
    ATTRS: {}
  });

}, '0.1.0', {
  requires: [
    'model',
    'model-list',
    'juju-charm-id'
  ]
});<|MERGE_RESOLUTION|>--- conflicted
+++ resolved
@@ -309,14 +309,11 @@
           this.set('recent_downloads', cfg.downloads_in_last_30_days);
         }
 
-<<<<<<< HEAD
         if (cfg.commits_in_last_30_days) {
           this.set('recent_commits', cfg.commits_in_last_30_days);
         }
       }
-    }
-  }, {
-=======
+    },
     /**
      * Options is an object but we sometimes need an array of objects in order
      * to loop through them for display. This method is a helper to transform
@@ -340,8 +337,7 @@
         return undefined;
       }
     }
-  } , {
->>>>>>> 6fd6304c
+  }, {
     ATTRS: {
       id: {
         validator: function(val) {
