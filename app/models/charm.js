/*
This file is part of the Juju GUI, which lets users view and manage Juju
environments within a graphical interface (https://launchpad.net/juju-gui).
Copyright (C) 2012-2013 Canonical Ltd.

This program is free software: you can redistribute it and/or modify it under
the terms of the GNU Affero General Public License version 3, as published by
the Free Software Foundation.

This program is distributed in the hope that it will be useful, but WITHOUT
ANY WARRANTY; without even the implied warranties of MERCHANTABILITY,
SATISFACTORY QUALITY, or FITNESS FOR A PARTICULAR PURPOSE.  See the GNU Affero
General Public License for more details.

You should have received a copy of the GNU Affero General Public License along
with this program.  If not, see <http://www.gnu.org/licenses/>.
*/

'use strict';

/**
 * Provide the Charm and CharmList classes.
 *
 * @module models
 * @submodule models.charm
 */

YUI.add('juju-charm-models', function(Y) {

  var RECENT_DAYS = 30;

  var models = Y.namespace('juju.models');
  var charmIdRe = /^(?:(\w+):)?(?:~(\S+)\/)?(\w+)\/(\S+?)-(\d+)$/;
  var idElements = ['scheme', 'owner', 'series', 'package_name', 'revision'];
  var simpleCharmIdRe = /^(?:(\w+):)?(?!:~)(\w+)$/;
  var simpleIdElements = ['scheme', 'package_name'];
  var parseCharmId = models.parseCharmId = function(charmId, defaultSeries) {
    if (typeof charmId === 'string') {
      var parts = charmIdRe.exec(charmId);
      var pairs;
      if (parts) {
        parts.shift(); // Get rid of the first, full string.
        pairs = Y.Array.zip(idElements, parts);
      } else if (defaultSeries) {
        parts = simpleCharmIdRe.exec(charmId);
        if (parts) {
          parts.shift(); // Get rid of the first, full string.
          pairs = Y.Array.zip(simpleIdElements, parts);
          pairs.push(['series', defaultSeries]);
        }
      }
      if (parts) {
        var result = {},
            storeId;
        Y.Array.map(pairs, function(pair) { result[pair[0]] = pair[1]; });
        storeId = [
          result.series,
<<<<<<< HEAD
          result.package_name + (
              result.revision ? '-' + result.revision : ''),
          'json'
        ].join('/');
        result.store_id = result.charm_store_path.replace(
            'charms/', '').replace('/json', '');
=======
          result.package_name + (result.revision ? '-' + result.revision : ''),
        ];
        if (result.owner) {
          storeId.unshift('~' + result.owner);
        }
        result.storeId = storeId.join('/');
>>>>>>> 957c42fd
        return result;
      }
    }
  };
  /**
   * Helper to use a setter so that we can set null when the api returns an
   * empty object.
   *
   * @method unsetIfNoValue
   * @param {Object} val the Object to check if it's empty.
   *
   */
  var unsetIfNoValue = function(val) {
    if (Y.Object.keys(val).length === 0) {
      return null;
    } else {
      return val;
    }
  };

  /**
   * Charms, once instantiated and loaded with data from their respective
   * sources, are immutable and read-only. This reflects the reality of how
   * we interact with them.
   *
   * Charm instances can represent both environment charms and charm store
   * charms.  A charm id is reliably and uniquely associated with a given
   * charm only within a given context: the environment or the charm store.
   *
   * Charms begin their lives with full charm ids, as provided by
   * services in the environment and the charm store:
   *
   *   `[SCHEME]:(~[OWNER]/)?[SERIES]/[PACKAGE NAME]-[REVISION]`
   *
   * With an id, we can instantiate a charm: typically we use
   * `db.charms.add({id: [ID]})`.  Finally, we load the charm's data over the
   * network using the standard YUI Model method `load`, providing an object
   * with a get_charm callable, and an optional callback (see YUI docs).  Both
   * the env and the charm store have a `get_charm` method, so, by design, it
   * works easily: `charm.load(env, optionalCallback)` or
   * `charm.load(charm_store, optionalCallback)`.  The `get_charm` method must
   * either callback using the default YUI approach for this code, a boolean
   * indicating failure, and a result; or it must return what the env version
   * does: an object with a `result` object containing the charm data, or an
   * object with an `err` attribute.
   *
   * In both cases, environment charms and charm store charms, a charm's
   * `loaded` attribute is set to true once it has all the data from its
   * environment.
   *
   * @class Charm
   */
  var Charm = Y.Base.create('charm', Y.Model, [], {

    /**

      Load the recent commits into a format we can use nicely.

      @method _loadRecentCommits

     */
    _loadRecentCommits: function() {
      var source = this.get('code_source'),
          commits = [];

      if (source && source.revisions) {
        Y.Array.each(source.revisions, function(commit) {
          commits.push({
            author: {
              name: commit.authors[0].name,
              email: commit.authors[0].email
            },
            date: new Date(commit.date),
            message: commit.message,
            revno: commit.revno
          });
        });
      }

      return commits;
    },

    /**
     * Initializer for Charm.
     *
     * @method initializer
     * @param {Object} cfg The configuration object.
     */
    initializer: function(cfg) {
      //XXX j.c.sackett July 19 2013 This is temporary while resolving Charm and
      //BrowserCharm; Charm wants a fully qualified url as it's ID.
      if(cfg && cfg.url) {
        this.set('id', cfg.url);
      }
      var id = this.get('id'),
          parts = parseCharmId(id),
          self = this;
      if (!parts) {
        throw 'Developers must initialize charms with a well-formed id.';
      }
      this.loaded = false;
      this.on('load', function() { this.loaded = true; });
      Y.Object.each(
          parts,
          function(value, key) { self.set(key, value); });
      // XXX j.c.sackett July 16 2013 There are a raft of bits and bobs of
      // differences between the two charm models that need to be resolved for
      // the new API to work with the old model. These will no longer be needed
      // when we switch over to BrowserCharm everywhere.
      if (cfg) {
        if (cfg.config) {
          this.set('options', cfg.config.options);
        }
        if (cfg.relations) {
          if(!this.get('provides') && cfg.relations.provides) {
            this.set('provides', cfg.relations.provides);
          }
          if(!this.get('requires')) {
            this.set('requires', cfg.relations.requires);
          }
        }
      }
    },

    sync: function(action, options, callback) {
      if (action !== 'read') {
        throw (
            'Only use the "read" action; "' + action + '" not supported.');
      }
      if (Y.Lang.isValue(options.get_charm)) {
        // This is an env.
        options.get_charm(this.get('id'), function(response) {
          if (response.err) {
            callback(true, response);
          } else if (response.result) {
            callback(false, response.result);
          } else {
            // What's going on?  This does not look like either of our
            // expected signatures.  Declare a loading error.
            callback(true, response);
          }
        });
      } else {
        throw 'You must supply a get_charm function.';
      }
    },

    parse: function(response) {
      var data = Charm.superclass.parse.apply(this, arguments),
          self = this;

      // TODO (gary): verify whether is_subordinate is ever passed by pyjuju
      // or juju core.  If not, remove the "|| data.is_subordinate" and change
      // in the fakebackend and/or sandbox to send the expected thing there.
      data.is_subordinate = data.subordinate || data.is_subordinate;
      // Because the old and new charm models have different places for
      // the options data, this handles the normalization.
      if (data.config && data.config.options && ! data.options) {
        data.options = data.config.options;
        delete data.config;
      }
      Y.each(data, function(value, key) {
        if (!Y.Lang.isValue(value) ||
            !self.attrAdded(key) ||
            Y.Lang.isValue(self.get(key))) {
          delete data[key];
        }
      });
      if (data.owner === 'charmers') {
        delete data.owner;
      }
      return data;
    },

    compare: function(other, relevance, otherRelevance) {
      // Official charms sort before owned charms.
      // If !X.owner, that means it is owned by charmers.
      var owner = this.get('owner'),
          otherOwner = other.get('owner');
      if (!owner && otherOwner) {
        return -1;
      } else if (owner && !otherOwner) {
        return 1;
      // Relevance is next most important.
      } else if (relevance && (relevance !== otherRelevance)) {
        // Higher relevance comes first.
        return otherRelevance - relevance;
      // Otherwise sort by package name, then by owner, then by revision.
      } else {
        return (
                (this.get('package_name').localeCompare(
                other.get('package_name'))) ||
                (owner ? owner.localeCompare(otherOwner) : 0) ||
                (this.get('revision') - other.get('revision')));
      }
    }
  }, {
    ATTRS: {
      id: {
        validator: function(val) {
          return Y.Lang.isString(val) && !!charmIdRe.exec(val);
        }
      },
      bzr_branch: {},
      charm_store_path: {
        /**
         * Generate the charm store path from the attributes of the charm.
         *
         * @method getter
         *
         */
        getter: function() {
          // charm_store_path
          var owner = this.get('owner');
          return [
            (owner ? '~' + owner : 'charms'),
            this.get('series'),
            (this.get('package_name') + '-' + this.get('revision')),
            'json'
          ].join('/');
        }
      },
      code_source: {},
      options: {
        setter: 'unsetIfNoValue'
      },
      description: {},
      full_name: {
        /**
         * Generate the full name of the charm from its attributes.
         *
         * @method getter
         */
        getter: function() {
          // full_name
          var tmp = [this.get('series'), this.get('package_name')],
              owner = this.get('owner');
          if (owner) {
            tmp.unshift('~' + owner);
          }
          return tmp.join('/');
        }
      },
      is_subordinate: {},
      maintainer: {},
      metadata: {},
      owner: {},
      package_name: {},
      peers: {},
      proof: {},
      provides: {},
      requires: {},
      /**
       * @attribute recent_commits
       * @default undefined
       * @type {Array} list of objects for each commit.
       *
       */
      'recent_commits': {
        /**
         * Return the commits of the charm in a format we can live with from
         * the source code data provided by the api.
         *
         * @method recent_commits.valueFn
         *
         */
        valueFn: function() {
          return this._loadRecentCommits();
        }
      },
      revision: {
        /**
         * Parse the revision number out of a string.
         *
         * @method revision.setter
         */
        setter: function(val) {
          return parseInt(val, 10);
        }
      },
      scheme: {
        value: 'cs',
        /**
         * If no value is given, "cs" is used as the default.
         *
         * @method scheme.setter
         */
        setter: function(val) {
          if (!Y.Lang.isValue(val)) {
            val = 'cs';
          }
          return val;
        }
      },
      series: {},
      storeId: {
        /**
         * Return the charm's URL minus the schema as an ID for the store.
         *
         * @method storeId.getter
         * @return {string} The charm ID.
         */
        getter: function() {
          return this.get('id').replace(/^[^:]+:/, '');
        }
      },
      summary: {},
      url: {}
    }
  });

  models.Charm = Charm;
  models.charmIdRe = charmIdRe;

  /**
   * The database keeps the charms separate in two different CharmList
   * instances.  One is `db.charms`, representing the environment charms.
   * The other, from the charm store, is maintained by and within the
   * persistent charm panel instance. As you would expect, environment
   * charms are what to use when viewing or manipulating the environment.
   * Charm store charms are what we can browse to select and deploy new
   * charms to the environment.
   *
   * @class CharmList
   */
  var CharmList = Y.Base.create('charmList', Y.ModelList, [], {
    model: Charm
  });
  models.CharmList = CharmList;


  /**
   * Model to represent the Charms from the Charmworld2 Api.
   *
   * @class BrowserCharm
   * @extends {Charm}
   *
   */
  models.BrowserCharm = Y.Base.create('browser-charm', Charm, [], {
    // Only care about at most, this number of related charms per interface.
    maxRelatedCharms: 5,

    /**

      Load the recent commits into a format we can use nicely.

      @method _loadRecentCommits

     */
    _loadRecentCommits: function() {
      var source = this.get('code_source'),
          commits = [];

      if (source && source.revisions) {
        Y.Array.each(source.revisions, function(commit) {
          commits.push({
            author: {
              name: commit.authors[0].name,
              email: commit.authors[0].email
            },
            date: new Date(commit.date),
            message: commit.message,
            revno: commit.revno
          });
        });
      }

      return commits;
    },

    /**
     * Parse the relations ATTR from the api into specific provides/requires
     * information.
     *
     * @method _parseRelations
     * @param {String} attr the attribute to load from the relations object.
     *
     */
    _parseRelations: function(attr) {
      var relations = this.get('relations');
      if (relations && relations[attr]) {
        return relations[attr];
      } else {
        return null;
      }
    },

    /**
      Given the set of data for relatedCharms, make it compatible with the
      model api to be used in the charm-token widget, for example.

      @method _convertRelatedData
      @param {Object} data a related charm object.

     */
    _convertRelatedData: function(data) {
      return {
        // Only show the icon if it has one and the charm has been reviewed to
        // have a safe icon.
        shouldShowIcon: data.has_icon && data.is_approved,
        storeId: data.id,
        is_approved: data.is_approved,
        name: data.name,
        commitCount: parseInt(data.code_source.revision, 10),
        downloads: data.downloads,
        recent_commit_count: data.commits_in_past_30_days,
        recent_download_count: data.downloads_in_past_30_days,
        weight: data.weight
      };
    },

    /**
     * Initializer
     *
     * @method initializer
     * @param {Object} cfg The configuration object.
     */
    initializer: function(cfg) {
      if (cfg) {
        if (cfg.downloads_in_past_30_days) {
          this.set('recent_download_count', cfg.downloads_in_past_30_days);
        }
        if (cfg.id) {
          this.set('storeId', cfg.id);
          this.set('id', this.get('scheme') + ':' + cfg.id);
        }
      }
    },

    /**
      Build the relatedCharms attribute from api data

      @method buildRelatedCharms
      @param {Object} provides the list of provides interfaces/charms.
      @param {Object} requires the list of requires interfaces/charms.

    */
    buildRelatedCharms: function(provides, requires) {
      var charms = {
        all: {},
        provides: {},
        requires: {}
      };

      var buildWeightedList = function(relationName, relationData, scope) {
        Y.Object.each(relationData, function(face, key) {
          // The relations are in the order of score, so we can limit them right
          // off the bat.
          charms[relationName][key] = face.slice(0, this.maxRelatedCharms);
          charms[relationName][key].forEach(function(relation, idx) {
            // Update the related object with the converted version so that it's
            // follows the model ATTRS
            charms[relationName][key][idx] = this._convertRelatedData(relation);
            // Then track the highest provides charm to be in the running for
            // overall most weighted related charm.
            charms.all[relation.id] = charms[relationName][key][idx];
          }, scope);
        }, scope);
      };

      buildWeightedList('provides', provides, this);
      buildWeightedList('requires', requires, this);

      // Find the highest weight charms, but make sure there are no
      // duplicates. We build the object to index on key and remove dupes,
      // then we get a list of results and sort them by weight, grabbing the
      // top set.
      var allCharmsList = Y.Object.values(charms.all);

      allCharmsList.sort(function(charm1, charm2) {
        return charm2.weight - charm1.weight;
      });

      this.set('relatedCharms', {
        overall: allCharmsList.slice(0, this.maxRelatedCharms),
        provides: charms.provides,
        requires: charms.requires
      });
    }
  }, {
    ATTRS: {
      /**
       * "id" for use with the charmworld datastore
       *
       * @attribute storeId
       * @default Undefined
       * @type {String}
       */
      storeId: {
        validator: function(val) {
          return Y.Lang.isString(val) && !!charmIdRe.exec(val);
        }
      },
      bzr_branch: {},
      categories: {
        value: []
      },
      changelog: {
        value: {}
      },
      charm_store_path: {},
      /**
       * Object of data about the source for this charm including bugs link,
       * log, revisions, etc.
       *
       * @attribute code_source
       * @default undefined
       * @type {Object}
       *
       */
      code_source: {},
      commitCount: {
        /**
         * @method commitCount.valueFn
         * @return {Integer} the revno of the branch.
         *
         */
        valueFn: function() {
          var source = this.get('code_source');
          if (source) {
            return parseInt(this.get('code_source').revision, 10);
          } else {
            return undefined;
          }
        }
      },
      date_created: {},
      description: {},
      'providers': {
        /**
         * @method providers.valueFn
         * @return {Array} the list of failing provider names.
         *
         */
        valueFn: function() {
          var failures = [],
              successes = [],
              providers = this.get('tested_providers');
          Y.Object.each(providers, function(value, key) {
            if (value !== 'SUCCESS') {
              failures.push(key);

              // We test openstack on HP. If it fails on openstack, it's
              // failing on HP as well so add that.
              if (key === 'openstack') {
                failures.push('hp');
              }
            }
            else {
              successes.push(key);
            }
          });

          if (failures.length > 0 || successes.length > 0) {

            return {successes: successes, failures: failures};
          } else {
            return null;
          }
        }
      },
      files: {
        value: []
      },
      full_name: {
        /**
         * Generate the full name of the charm from its attributes.
         *
         * @method full_name.getter
         *
         */
        getter: function() {
          // full_name
          var tmp = [this.get('series'), this.get('package_name')],
              owner = this.get('owner');
          if (owner) {
            tmp.unshift('~' + owner);
          }
          return tmp.join('/');
        }
      },
      shouldShowIcon: {
        /**
          Should this charm display its icon. Helper used for template
          rendering decisions.

          @method shouldShowIcon.valueFn
          @return {Boolean} Does the charm have an icon that should be shown?

         */
        valueFn: function() {
          if (this.get('files').indexOf('icon.svg') !== -1 &&
              this.get('is_approved')) {
            return true;
          } else {
            return false;
          }
        }
      },
      is_approved: {},
      is_subordinate: {},
      maintainer: {},
      /*
        API related metdata information for this charm object.

        This includes information such as related charms calculated by the
        back end, but are not directly part of the charms representation.

      */
      metadata: {},
      name: {},
      /**
       * options is the parsed YAML object from config.yaml in a charm. Do not
       * set a value if there are no options to be had.
       *
       * @attribute options
       * @default undefined
       * @type {Object}
       *
       */
      options: {
        setter: 'unsetIfNoValue'
      },
      owner: {},
      peers: {},
      proof: {},
      /**
       * This attr is a mapper to the relations ATTR in the new API. It's
       * provided for backwards compatibility with the original Charm model.
       * This can be removed when Charmworld2 is the one true model used in
       * all Juju Gui code.
       *
       * @attribute provides
       * @default undefined
       * @type {Object}
       *
       */
      provides: {
        /**
         * provides is a subcomponent of relations in the new api.
         *
         * @method provides.getter
         *
         */
        getter: function(value, key) {
          return this._parseRelations(key);
        }
      },
      rating_numerator: {},
      rating_denominator: {},
      /**
       * @attribute recent_commit_count
       * @default 0
       * @type {Int}
       *
       */
      'recent_commit_count': {
        /**
         * @method recent_commit_count.getter
         * @return {Int} count of the commits in 'recent' time.
         *
         */
        getter: function() {
          var count = 0,
              commits = this.get('recent_commits'),
              today = new Date(),
              recentAgo = new Date();
          recentAgo.setDate(today.getDate() - RECENT_DAYS);

          Y.Array.each(commits, function(commit) {
            if (commit.date > recentAgo) {
              count += 1;
            }
          });
          return count;
        }
      },
      /**
       * @attribute recent_commits
       * @default undefined
       * @type {Array} list of objects for each commit.
       *
       */
      'recent_commits': {
        /**
         * Return the commits of the charm in a format we can live with from
         * the source code data provided by the api.
         *
         * @method recent_commits.valueFn
         *
         */
        valueFn: function() {
          return this._loadRecentCommits();
        }
      },
      /**
       * Mapped from the downloads_in_past_30_days in the API.
       *
       * @attribute recent_download_count
       * @default undefined
       * @type {Int} number of downloads in 'recent' time.
       *
       */
      recent_download_count: {
        /**
         * @method recent_download_count.valueFn
         * @return {Int} the number of downloads in the 'recent' time frame.
         *
         */
        valueFn: function() {
          return 0;
        }
      },
      /**
        The related charms object is three parts for use in our situations.
        The keys are
        - overall: the top scored related charms regardless of interface or
                   provide/requires
        - provides: a nested object of the related charms for each provide
                    interface
        - requires: a nested object of the related charms for each require
                    interface
        @attribute relatedCharms
        @default undefined
        @type {Object}

       */
      relatedCharms: {},
      relations: {},

      /**
       * This attr is a mapper to the relations ATTR in the new API. It's
       * provided for backwards compatibility with the original Charm model.
       *
       * This can be removed when Charmworld2 is the one true model used in
       * all Juju Gui code.
       *
       * @attribute requires
       * @default undefined
       * @type {Object}
       *
       */
      requires: {
        /**
         * requires is a subcomponent of relations in the new api.
         *
         * @method requires.getter
         *
         */
        getter: function(value, key) {
          return this._parseRelations(key);
        }
      },
      revision: {
        /**
         * Parse the revision number out of a string.
         *
         * @method revision.setter
         */
        setter: function(val) {
          return parseInt(val, 10);
        }
      },
      scheme: {
        value: 'cs',
        /**
         * If no value is given, "cs" is used as the default.
         *
         * @method scheme.setter
         */
        setter: function(val) {
          if (!Y.Lang.isValue(val)) {
            val = 'cs';
          }
          return val;
        }
      },
      series: {},

      summary: {},
      tested_providers: {},
      url: {}
    }
  });


  /**
   * BrowserCharmList is set of BrowserCharms.
   *
   * @class BrowserCharmList
   */
  models.BrowserCharmList = Y.Base.create('browserCharmList', Y.ModelList, [], {
    model: models.BrowserCharm
  }, {
    ATTRS: {}
  });

}, '0.1.0', {
  requires: [
    'model',
    'model-list',
    'juju-charm-id'
  ]
});<|MERGE_RESOLUTION|>--- conflicted
+++ resolved
@@ -55,21 +55,12 @@
         Y.Array.map(pairs, function(pair) { result[pair[0]] = pair[1]; });
         storeId = [
           result.series,
-<<<<<<< HEAD
-          result.package_name + (
-              result.revision ? '-' + result.revision : ''),
-          'json'
-        ].join('/');
-        result.store_id = result.charm_store_path.replace(
-            'charms/', '').replace('/json', '');
-=======
-          result.package_name + (result.revision ? '-' + result.revision : ''),
+          result.package_name + (result.revision ? '-' + result.revision : '')
         ];
         if (result.owner) {
           storeId.unshift('~' + result.owner);
         }
         result.storeId = storeId.join('/');
->>>>>>> 957c42fd
         return result;
       }
     }
