--- conflicted
+++ resolved
@@ -21,7 +21,7 @@
   var models = Y.namespace('juju.models');
   models.getEndpoints = function(svc, ep_map, db) {
     var targets = {},
-            requires = [],
+        requires = [],
         provides = [],
         sid = svc.get('id');
 
@@ -105,11 +105,10 @@
                 addTarget(sid, ep);
               }
             });
-<<<<<<< HEAD
           });
 
       Y.each(
-          ep_map[tid].provides,
+          ep_map[tid]['provides'],
           function(pdata) {
             var ep = epic(tid, pdata);
             //console.log(" checking provided", ep);
@@ -120,28 +119,15 @@
                  }
                });
           });
-=======
-       });
-
-      Y.each(
-         ep_map[tid]['provides'],
-         function(pdata) {
-           var ep = epic(tid, pdata);
-           //console.log(" checking provided", ep);
-           Y.Array.each(requires,
-             function(oep) {
-               if (oep.type === ep.type) {
-                 addTarget(tid, ep);
-               }
-           });
-      });
->>>>>>> db5a7db6
 
       // Check if we're a subordinate matching to other services.
       // TODO: Think through again with more sleep.
       // TODO: we need to match on name for ep, else we'll end up not allowing
       //       more than one subordinate relation.
-<<<<<<< HEAD
+      //if (tgt.get('subordinate')) {
+      //  return;
+      //}
+
       var ep = epic(tid, {'interface': 'juju-info', 'name': 'juju-info'});
       Y.Array.each(requires,
           function(oep) {
@@ -153,27 +139,10 @@
               addTarget(tid, ep);
             }
           });
-=======
-      //if (tgt.get('subordinate')) {
-      //  return;
-      //}
-
-      var ep = epic(tid, {'interface': 'juju-info', 'name': 'juju-info'});
-      Y.Array.each(requires,
-        function(oep) {
-          if (oep.type === ep.type) {
-            // Filter existing subordinates
-            if (db.relations.has_relation_for_endpoint(ep, sid)) {
-               return;
-            }
-            addTarget(tid, ep);
-          }
-      });
->>>>>>> db5a7db6
 
     });
     console.timeEnd('Endpoint Match');
     console.groupEnd();
     return targets;
-  };
+  }
 });
