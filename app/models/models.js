'use strict';

YUI.add('juju-models', function (Y) {

    var models = Y.namespace('juju.models');

    var Charm = Y.Base.create('charm', Y.Model, [], {
        idAttribute: 'charm_id',
        charm_id_re: /((\w+):)?(\w+)\/(\S+)-(\d+)/,
        parse_charm_id: function (id) {
            if (!id) {
                id = this.get('id');
            }
            return this.charm_id_re.exec(id);
        }
    }, {
        ATTRS: {
            charm_id: {},
            name: {
                valueFn: function (name) {
                    var match = this.parse_charm_id();
                    if (match) {
                        return match[3] + '/' + match[4];
                    }
                    return undefined;
                }
            },
            url: {},
            description: {},
            config: {},
            metadata: {},
            sha256: {}
        }
    });
    models.Charm = Charm;

    var CharmList = Y.Base.create('charmList', Y.ModelList, [], {
        model: Charm
    }, {
        ATTRS: {}
    });
    models.CharmList = CharmList;



    var Service = Y.Base.create('service', Y.Model, [], {
        ATTRS: {
            name: {},
            charm: {},
            config: {},
            constraints: {},
            exposed: {
                value: false
            },
            relations: {},
            unit_count: {},
            aggregated_status: {}
        }
    });
    models.Service = Service;

    var ServiceList = Y.Base.create('serviceList', Y.ModelList, [], {
        model: Service
    }, {
        ATTRS: {}
    });
    models.ServiceList = ServiceList;

    var ServiceUnit = Y.Base.create('serviceUnit', Y.Model, [], {},
    {
        ATTRS: {
            service: {
                valueFn: function (name) {
                    var unit_name = this.get('id');
                    return unit_name.split('/', 1)[0];
                }
            },
            urlName: {
                valueFn: function() {return this.get('id').replace("/", "-");}
            },
            machine: {},
            agent_state: {},
            // relations to unit relation state.
            relations: {},

            config: {},
            is_subordinate: {
                value: false // default
            },
            open_ports: {},
            public_address: {},
            private_address: {}
        }
    });
    models.ServiceUnit = ServiceUnit;

    var ServiceUnitList = Y.Base.create('serviceUnitList', Y.ModelList, [], {
        model: ServiceUnit,
        get_units_for_service: function (service, asList) {
            var options = {},
            sid = service.get('id');

            if (asList !== undefined) {
                options.asList = true;
            }

            var units = this.filter(options, function (m) {
                return m.get('service') == sid;
            });
            return units;
        },
<<<<<<< HEAD
        /*
         *  Return information about the state of the set of units for a
         *  given service in the form of a map of agent states:
         *  state => number of units in that state
         */
        get_informative_states_for_service: function (service) {
            var aggregate_map = {}, aggregate_list = [],
                units_for_service = this.get_units_for_service(service);

            units_for_service.forEach(function (unit) {
                var state = unit.get('agent_state');
                if (aggregate_map[state] === undefined) {
                    aggregate_map[state] = 1;
                }
                else {
                    aggregate_map[state]++;
                }

            });

            return aggregate_map;
=======
        number: {
            valueFn: function(name) {
                var unit_name = this.get('id');
                return parseInt(unit_name.split('/')[1], 10);
            }
        },
        machine: {},
        agent_state: {},
        // relations to unit relation state.
        relations: {},

        config: {},
        is_subordinate: {
            value: false // default
>>>>>>> 139ceef5
        },

        /*
         * Updates a service's unit count and aggregate state map during a
         * delta, ensuring that they're up to date.
         */
        update_service_unit_aggregates: function (service) {
            var aggregate = this.get_informative_states_for_service(service);
            var sum = 0;
            for (var agent_state in aggregate) {
                sum += aggregate[agent_state];
            }
            service.set('unit_count', sum);
            service.set('aggregated_status', aggregate);
        },
        ATTRS: {}
    });
    models.ServiceUnitList = ServiceUnitList;

    var Machine = Y.Base.create('machine', Y.Model, [], {
        idAttribute: 'machine_id'
    }, {
        ATTRS: {
            machine_id: {},
            public_address: {},
            instance_id: {},
            instance_state: {},
            agent_state: {}
        }
    });
    models.Machine = Machine;

    var MachineList = Y.Base.create('machineList', Y.ModelList, [], {
        model: Machine
    }, {
        ATTRS: {}
    });
    models.MachineList = MachineList;

    var Relation = Y.Base.create('relation', Y.Model, [], {
        idAttribute: 'relation_id'
    }, {
        ATTRS: {
            relation_id: {},
            type: {},
            endpoints: {}
        }
    });
    models.Relation = Relation;

    var RelationList = Y.Base.create('relationList', Y.ModelList, [], {}, {
        ATTRS: {}
    });
    models.RelationList = RelationList;


    var Notification = Y.Base.create('notification', Y.Model, [], {}, {
        ATTRS: {
            title: {},
            message: {},
            level: {
                value: 'info'
            },
            kind: {},
            seen: {value: false},
            timestamp: {
                valueFn: function () {
                    return Y.Lang.now();
                }
            },

            // when a model id is set we can infer link (but only in the 
            // context of app's routing table)
            modelId: {
                setter: function(model) {
                    return Y.mix([model.name, model.get('id')]);
            }},
            link: {},
            link_title: {
                value: 'View Details'
            }
        }
    });
    models.Notification = Notification;

    var NotificationList = Y.Base.create('notificationList', Y.ModelList, [], {
        initializer: function () {
            NotificationList.superclass.constructor.apply(this, arguments);
            this.on('add', this.enforce_max_size);
        },
        model: Notification,
        comparator: function (model) {
            // timestamp desc
            return -model.get('timestamp');
        },

        enforce_max_size: function (e) {
            if (this.size() == this.get('max_size')) {
                this.remove_oldest_notification();
            }
        },

        remove_oldest_notification: function () {
            // The list is maintained in sorted order due to this.comparator
            // handle zero based index
            this.remove(this.size() - 1);
        },

        /*
         * Get Notifications relative to a given model.
         * Currenly this depends on a mapping between the model 
         * class as encoded by its clientId (see Database.getByModelId)
         * 
         * [model_list_name, id]
         */
        getNotificationsForModel: function (model) {
            var modelKey = model.get('id');
            return this.filter(function (notification) {
                var modelId = notification.get('modelId'),
                    modelList, modelId;
                    if (modelId) {
                        modelList = modelId[0],
                        modelId = modelId[1];                        
                        return (modelList == model.name) && (
                                modelId == modelKey);
                    }
                    return false;
            });
        }

    }, {
<<<<<<< HEAD
        ATTRS: {
            max_size: {
                value: 150,
                writeOnce: 'initOnly'
            }
        }
    });
    models.NotificationList = NotificationList;


    var Database = Y.Base.create('database', Y.Base, [], {
        initializer: function () {
            this.services = new ServiceList();
            this.machines = new MachineList();
            this.charms = new CharmList();
            this.relations = new RelationList();
            this.notifications = new NotificationList();

            // This one is dangerous.. we very well may not have capacity
            // to store a 1-1 representation of units in js.
            // At least we should never assume the collection is complete, and
            // have usage of some ephemeral slice/cursor of the collection.
            // Indexed db might be interesting to explore here, with object delta
            // and bulk transfer feeding directly into indexedb.
            // Needs some experimentation with a large data set.
            this.units = new ServiceUnitList();

            // For model syncing by type. Charms aren't currently sync'd, only 
            // fetched on demand (their static).
            this.model_map = {
                'unit': ServiceUnit,
                'machine': Machine,
                'service': Service,
                'relation': Relation,
                'charm': Charm
            };
        },

        /* 
         * Model Id is a [db[model_list_name], model.get('id')] 
         * sequence that can be used to lookup models relative 
         * to the Database.
         */
        getByModelId: function (modelId) {
            var modelList = modelId[0],
                id = modelId[1];

            //Normalize the name and resolve the list
            if (modelList == 'serviceUnit') {
                modelList = 'unit';
            }
            modelList = this[modelList + 's'];

            return modelList.getById(id);
        },

        getModelListForType: function(model_type) {
            return this[model_type + 's'];
        },

        getModelById: function (model_type, model_id) {
            var model_list = this.getModelListForType(model_type);
            if (!model_list) {
                console.error("No model list found for", model_type);
            }
            return model_list.getById(model_id);
        },

        getModelFromChange: function(change) {
            var change_type = change[0],
                change_kind = change[1],
                data = change[2],
                model_id = change_kind == 'delete' &&
                               data || data.id;
            return this.getModelById(change_type, model_id);
        },

        reset: function () {
            this.services.reset();
            this.machines.reset();
            this.charms.reset();
            this.relations.reset();
            this.units.reset();
        },

        on_delta: function (delta_evt) {
            var changes = delta_evt.data.result;
            console.groupCollapsed("Delta");
            console.log('Delta', this, changes);
            var change_type, model_class = null,
                self = this;

            changes.forEach(
            Y.bind(function (change) {
=======
    ATTRS: {
        relation_id: {},
        type: {},
        endpoints: {}
    }
});
models.Relation = Relation;

var RelationList = Y.Base.create('relationList', Y.ModelList, [], {}, {
    ATTRS: {
    }
});
models.RelationList = RelationList;


var Database = Y.Base.create('database', Y.Base, [], {
    initializer: function() {
        this.services = new ServiceList();
        this.machines = new MachineList();
        this.charms = new CharmList();
        this.relations = new RelationList();

        // This one is dangerous.. we very well may not have capacity
        // to store a 1-1 representation of units in js.
        // At least we should never assume the collection is complete, and
        // have usage of some ephemeral slice/cursor of the collection.
        // Indexed db might be interesting to explore here, with object delta
        // and bulk transfer feeding directly into indexedb.
        // Needs some experimentation with a large data set.
        this.units = new ServiceUnitList();

        // For model syncing by type. Charms aren't currently sync'd, only fetched
        // on demand (they are static).
        this.model_map = {
            'unit': ServiceUnit,
            'machine': Machine,
            'service': Service,
            'relation': Relation,
            'charm': Charm
        };
    },

    reset: function() {
        this.services.reset();
        this.machines.reset();
        this.charms.reset();
        this.relations.reset();
        this.units.reset();
    },

    on_delta: function(delta_evt) {
        var changes = delta_evt.data.result;
        console.log('Delta', this, changes);
        var change_type, model_class = null, self = this;

        changes.forEach(
            Y.bind(function(change) {
>>>>>>> 139ceef5
                change_type = change[0];
                model_class = this.model_map[change_type];

                if (!model_class) {
                    console.log('Unknown Change', change);
                }
                console.log('change', this, change);
                var model_list = this.getModelListForType(change_type);
                this.process_model_delta(change, model_class, model_list);
            }, this));
            this.services.each(function (service) {
                self.units.update_service_unit_aggregates(service);
            });
            this.fire('update');
            console.groupEnd();
        },

        // utility method to sync a data object and a model object.
        _sync_bag: function (bag, model) {
            // TODO: need to bulk mutate and then send mutation event,
            // as is this is doing per attribute events.
            var existing = model.getAttrs();
            var incoming = {};
            Y.each(bag, function(value, aid) {
                incoming[aid.replace('-', '_')] = value;
            });
            // Combine the attr space
            incoming = Y.merge(existing, incoming);
            model.setAttrs(incoming);
        },

        process_model_delta: function (change, ModelClass, model_list) {
            // console.log('model change', change);
            var change_kind = change[1],
                data = change[2],
                o = this.getModelFromChange(change);
            
            if (change_kind == 'add') {
                o = new ModelClass({id: data.id});
                this._sync_bag(data, o);
                model_list.add(o);
            }
            else if (change_kind == 'delete') {
                model_list.remove(o);
            }
            else if (change_kind == 'change') {
                this._sync_bag(data, o);
            }
        }
<<<<<<< HEAD
=======
    },

    process_model_delta: function(change, ModelClass, model_list) {
        // console.log('model change', change);
        var change_kind = change[1];
        var data = change[2];
        var o;
        if (change_kind == 'add' || change_kind == 'change') {
            // Client-side requests may create temporary objects in the
            // database in order to give the user more immediate feedback.
            // The temporary objects are created after the ACK message from
            // the server that contains their actual names.  When the delta
            // arrives for those objects, they already exist in a skeleton
            // form that needs to be fleshed out.  So, the existing objects
            // are kept and re-used.
            o = model_list.getById(data.id);
            if (Y.Lang.isNull(o)) {
                o = new ModelClass({id: data.id});
                this._sync_bag(data, o);
                model_list.add(o);
            } else {
                this._sync_bag(data, o);
            }
        } else if (change_kind == 'remove') {
            o = model_list.getById(data);
            // This should only be necessary while we are waiting on server
            // side changes to have deltas aware of client requests.
            if (!Y.Lang.isNull(o)) {
                model_list.remove(o);
            }
        } else {
            console.log('Unknown change kind in process_model_delta: ',
                        change_kind);
        }
    }
>>>>>>> 139ceef5

    });

    models.Database = Database;

    Y.namespace('juju').db = new Database({});

}, '0.1.0', {
    requires: [
        'model',
        'model-list',
        'lazy-model-list'
        ]
});<|MERGE_RESOLUTION|>--- conflicted
+++ resolved
@@ -75,6 +75,12 @@
                     return unit_name.split('/', 1)[0];
                 }
             },
+            number: {
+                valueFn: function(name) {
+                    var unit_name = this.get('id');
+                    return parseInt(unit_name.split('/')[1], 10);
+                }
+            },
             urlName: {
                 valueFn: function() {return this.get('id').replace("/", "-");}
             },
@@ -109,7 +115,6 @@
             });
             return units;
         },
-<<<<<<< HEAD
         /*
          *  Return information about the state of the set of units for a
          *  given service in the form of a map of agent states:
@@ -131,22 +136,6 @@
             });
 
             return aggregate_map;
-=======
-        number: {
-            valueFn: function(name) {
-                var unit_name = this.get('id');
-                return parseInt(unit_name.split('/')[1], 10);
-            }
-        },
-        machine: {},
-        agent_state: {},
-        // relations to unit relation state.
-        relations: {},
-
-        config: {},
-        is_subordinate: {
-            value: false // default
->>>>>>> 139ceef5
         },
 
         /*
@@ -278,7 +267,6 @@
         }
 
     }, {
-<<<<<<< HEAD
         ATTRS: {
             max_size: {
                 value: 150,
@@ -351,7 +339,7 @@
             var change_type = change[0],
                 change_kind = change[1],
                 data = change[2],
-                model_id = change_kind == 'delete' &&
+                model_id = change_kind == 'remove' &&
                                data || data.id;
             return this.getModelById(change_type, model_id);
         },
@@ -362,6 +350,7 @@
             this.charms.reset();
             this.relations.reset();
             this.units.reset();
+            this.notifications.reset();
         },
 
         on_delta: function (delta_evt) {
@@ -373,74 +362,10 @@
 
             changes.forEach(
             Y.bind(function (change) {
-=======
-    ATTRS: {
-        relation_id: {},
-        type: {},
-        endpoints: {}
-    }
-});
-models.Relation = Relation;
-
-var RelationList = Y.Base.create('relationList', Y.ModelList, [], {}, {
-    ATTRS: {
-    }
-});
-models.RelationList = RelationList;
-
-
-var Database = Y.Base.create('database', Y.Base, [], {
-    initializer: function() {
-        this.services = new ServiceList();
-        this.machines = new MachineList();
-        this.charms = new CharmList();
-        this.relations = new RelationList();
-
-        // This one is dangerous.. we very well may not have capacity
-        // to store a 1-1 representation of units in js.
-        // At least we should never assume the collection is complete, and
-        // have usage of some ephemeral slice/cursor of the collection.
-        // Indexed db might be interesting to explore here, with object delta
-        // and bulk transfer feeding directly into indexedb.
-        // Needs some experimentation with a large data set.
-        this.units = new ServiceUnitList();
-
-        // For model syncing by type. Charms aren't currently sync'd, only fetched
-        // on demand (they are static).
-        this.model_map = {
-            'unit': ServiceUnit,
-            'machine': Machine,
-            'service': Service,
-            'relation': Relation,
-            'charm': Charm
-        };
-    },
-
-    reset: function() {
-        this.services.reset();
-        this.machines.reset();
-        this.charms.reset();
-        this.relations.reset();
-        this.units.reset();
-    },
-
-    on_delta: function(delta_evt) {
-        var changes = delta_evt.data.result;
-        console.log('Delta', this, changes);
-        var change_type, model_class = null, self = this;
-
-        changes.forEach(
-            Y.bind(function(change) {
->>>>>>> 139ceef5
                 change_type = change[0];
-                model_class = this.model_map[change_type];
-
-                if (!model_class) {
-                    console.log('Unknown Change', change);
-                }
                 console.log('change', this, change);
                 var model_list = this.getModelListForType(change_type);
-                this.process_model_delta(change, model_class, model_list);
+                this.process_model_delta(change, model_list);
             }, this));
             this.services.each(function (service) {
                 self.units.update_service_unit_aggregates(service);
@@ -450,75 +375,44 @@
         },
 
         // utility method to sync a data object and a model object.
-        _sync_bag: function (bag, model) {
-            // TODO: need to bulk mutate and then send mutation event,
-            // as is this is doing per attribute events.
-            var existing = model.getAttrs();
+        _get_bag: function (data) {
             var incoming = {};
-            Y.each(bag, function(value, aid) {
+            Y.each(data, function(value, aid) {
                 incoming[aid.replace('-', '_')] = value;
             });
-            // Combine the attr space
-            incoming = Y.merge(existing, incoming);
-            model.setAttrs(incoming);
-        },
-
-        process_model_delta: function (change, ModelClass, model_list) {
+            return incoming;
+        },
+
+        process_model_delta: function (change, model_list) {
             // console.log('model change', change);
             var change_kind = change[1],
                 data = change[2],
                 o = this.getModelFromChange(change);
             
-            if (change_kind == 'add') {
-                o = new ModelClass({id: data.id});
-                this._sync_bag(data, o);
-                model_list.add(o);
-            }
-            else if (change_kind == 'delete') {
-                model_list.remove(o);
-            }
-            else if (change_kind == 'change') {
-                this._sync_bag(data, o);
-            }
-        }
-<<<<<<< HEAD
-=======
-    },
-
-    process_model_delta: function(change, ModelClass, model_list) {
-        // console.log('model change', change);
-        var change_kind = change[1];
-        var data = change[2];
-        var o;
-        if (change_kind == 'add' || change_kind == 'change') {
-            // Client-side requests may create temporary objects in the
-            // database in order to give the user more immediate feedback.
-            // The temporary objects are created after the ACK message from
-            // the server that contains their actual names.  When the delta
-            // arrives for those objects, they already exist in a skeleton
-            // form that needs to be fleshed out.  So, the existing objects
-            // are kept and re-used.
-            o = model_list.getById(data.id);
-            if (Y.Lang.isNull(o)) {
-                o = new ModelClass({id: data.id});
-                this._sync_bag(data, o);
-                model_list.add(o);
+            if (change_kind == 'add' || change_kind == 'change') {
+                // Client-side requests may create temporary objects in the
+                // database in order to give the user more immediate feedback.
+                // The temporary objects are created after the ACK message from
+                // the server that contains their actual names.  When the delta
+                // arrives for those objects, they already exist in a skeleton
+                // form that needs to be fleshed out.  So, the existing objects
+                // are kept and re-used.
+                if (!Y.Lang.isValue(o)) {
+                    bag = this._get_bag(data);
+                    o = model_list.add(bag);
+                } else {
+                    o.setAttrs(this._get_bag(data));
+                }
+            }
+            else if (change_kind == 'remove') {
+                if (Y.Lang.isValue(o)) {
+                    model_list.remove(o);
+                }
             } else {
-                this._sync_bag(data, o);
-            }
-        } else if (change_kind == 'remove') {
-            o = model_list.getById(data);
-            // This should only be necessary while we are waiting on server
-            // side changes to have deltas aware of client requests.
-            if (!Y.Lang.isNull(o)) {
-                model_list.remove(o);
-            }
-        } else {
-            console.log('Unknown change kind in process_model_delta: ',
-                        change_kind);
-        }
-    }
->>>>>>> 139ceef5
+                console.warn('Unknown change kind in process_model_delta:',
+                            change_kind);
+            }
+        }
 
     });
 
