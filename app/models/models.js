'use strict';

YUI.add('juju-models', function(Y) {

  var models = Y.namespace('juju.models');

  var Charm = Y.Base.create('charm', Y.Model, [], {
    idAttribute: 'charm_id',
    charm_id_re: /((\w+):)?(\w+)\/(\S+)-(\d+)/,
    parse_charm_id: function(id) {
      if (!id) {
        id = this.get('id');
      }
      return this.charm_id_re.exec(id);
    }
  }, {
    ATTRS: {
      charm_id: {},
      name: {
        valueFn: function(name) {
          var match = this.parse_charm_id();
          if (match) {
                        return match[3] + '/' + match[4];
          }
          return undefined;
        }
      },
      url: {},
      description: {},
      config: {},
      metadata: {},
      sha256: {}
    }
  });
  models.Charm = Charm;

  var CharmList = Y.Base.create('charmList', Y.ModelList, [], {
    model: Charm
  }, {
    ATTRS: {}
  });
  models.CharmList = CharmList;



  var Service = Y.Base.create('service', Y.Model, [], {
    ATTRS: {
      name: {},
      charm: {},
      config: {},
      constraints: {},
      exposed: {
        value: false
      },
      relations: {},
      unit_count: {},
      aggregated_status: {}
    }
  });
  models.Service = Service;

  var ServiceList = Y.Base.create('serviceList', Y.ModelList, [], {
    model: Service
<<<<<<< HEAD
    }, {
    ATTRS: {
    }
});
models.ServiceList = ServiceList;

var ServiceUnit = Y.Base.create('serviceUnit', Y.Model, [], {},
//    idAttribute: 'name',
    {
    ATTRS: {
        machine: {},
        agent_state: {},
        // relations to unit relation state.
        relations: {},

        config: {},
        is_subordinate: {},
        open_ports: {},
        public_address: {},
        private_address: {}
    }
});
models.ServiceUnit = ServiceUnit;

var ServiceUnitList = Y.Base.create('serviceUnitList', Y.LazyModelList, [], {
=======
  }, {
    ATTRS: {}
  });
  models.ServiceList = ServiceList;

  var ServiceUnit = Y.Base.create('serviceUnit', Y.Model, [], {},
      {
        ATTRS: {
          service: {
                valueFn: function(name) {
              var unit_name = this.get('id');
              return unit_name.split('/', 1)[0];
                }
          },
          number: {
                valueFn: function(name) {
              var unit_name = this.get('id');
              return parseInt(unit_name.split('/')[1], 10);
                }
          },
          urlName: {
                valueFn: function() {return this.get('id')
                                     .replace('/', '-');}
          },
          machine: {},
          agent_state: {},
          // relations to unit relation state.
          relations: {},

          config: {},
          is_subordinate: {
                value: false // default
          },
          open_ports: {},
          public_address: {},
          private_address: {}
        }
      });
  models.ServiceUnit = ServiceUnit;

  var ServiceUnitList = Y.Base.create('serviceUnitList', Y.ModelList, [], {
>>>>>>> 60224e65
    model: ServiceUnit,

    _setDefaultsAndCalculatedValues: function (obj) {
        var raw = obj.id.split('/');
        obj.service = raw[0];
        obj.number = parseInt(raw[1], 10);
    },

    add: function() {
        var result = ServiceUnitList.superclass.add.apply(this, arguments);
        if (Y.Lang.isArray(result)) {
            Y.Array.each(result, this._setDefaultsAndCalculatedValues);
        } else {
            this._setDefaultsAndCalculatedValues(result);
        }
        return result;
    },

    get_units_for_service: function(service, asList) {
      var options = {},
          sid = service.get('id');

      if (asList !== undefined) {
        options.asList = true;
      }

<<<<<<< HEAD
        var units = this.filter(options, function(m) {
            return m.service == sid;
        });
        return units;
    },
    /*
     *  Return information about the state of all units focused on the
     * 'worst' status information available. In this way if any unit is in
     *  an error state we can report that for the whole list.
     *
     * KT - Should return an aggregate count by state (map), so proproptional
     * representation can be done in various renderings.
     */
    get_informative_state: function() {
=======
      var units = this.filter(options, function(m) {
        return m.get('service') === sid;
      });
      return units;
>>>>>>> 60224e65
    },
    /*
         *  Return information about the state of the set of units for a
         *  given service in the form of a map of agent states:
         *  state => number of units in that state
         */
    get_informative_states_for_service: function(service) {
      var aggregate_map = {}, aggregate_list = [],
          units_for_service = this.get_units_for_service(service);

<<<<<<< HEAD
        units_for_service.forEach(function(unit) {
            var state = unit.agent_state;
            if (aggregate_map[state] === undefined) {
                aggregate_map[state] = 1;
            } else {
                aggregate_map[state]++;
            }
=======
      units_for_service.forEach(function(unit) {
        var state = unit.get('agent_state');
        if (aggregate_map[state] === undefined) {
          aggregate_map[state] = 1;
        }
        else {
          aggregate_map[state] += 1;
        }
>>>>>>> 60224e65

      });

      return aggregate_map;
    },

    /*
         * Updates a service's unit count and aggregate state map during a
         * delta, ensuring that they're up to date.
         */
    update_service_unit_aggregates: function(service) {
      var aggregate = this.get_informative_states_for_service(service);
      var sum = Y.Array.reduce(
          Y.Object.values(aggregate), 0, function(a, b) {return a + b;});
      service.set('unit_count', sum);
      service.set('aggregated_status', aggregate);
    },
    ATTRS: {}
  });
  models.ServiceUnitList = ServiceUnitList;

  var Machine = Y.Base.create('machine', Y.Model, [], {
    idAttribute: 'machine_id'
  }, {
    ATTRS: {
      machine_id: {},
      public_address: {},
      instance_id: {},
      instance_state: {},
      agent_state: {}
    }
  });
  models.Machine = Machine;

  var MachineList = Y.Base.create('machineList', Y.ModelList, [], {
    model: Machine
  }, {
    ATTRS: {}
  });
  models.MachineList = MachineList;

  var Relation = Y.Base.create('relation', Y.Model, [], {
    idAttribute: 'relation_id'
  }, {
    ATTRS: {
      relation_id: {},
      type: {},
      endpoints: {}
    }
  });
  models.Relation = Relation;

  var RelationList = Y.Base.create('relationList', Y.ModelList, [], {}, {
    ATTRS: {}
  });
  models.RelationList = RelationList;


  var Notification = Y.Base.create('notification', Y.Model, [], {}, {
    ATTRS: {
      title: {},
      message: {},
      level: {
        value: 'info'
      },
      kind: {},
      seen: {value: false},
      timestamp: {
        valueFn: function() {
          return Y.Lang.now();
        }
      },

      // when a model id is set we can infer link (but only in the
      // context of app's routing table)
      modelId: {
        setter: function(model) {
          if (Y.Lang.isArray(model)) {return model;}
          return Y.mix([model.name, model.get('id')]);
        }},
      link: {},
      link_title: {
        value: 'View Details'
      }
    }
  });
  models.Notification = Notification;

  var NotificationList = Y.Base.create('notificationList', Y.ModelList, [], {
    model: Notification,

    add: function() {
      this.trim();
      return NotificationList.superclass.add.apply(this, arguments);
    },

    comparator: function(model) {
      // timestamp desc
      return -model.get('timestamp');
    },

    /*
         * Trim the list removing oldest elements till we are
         * below max_size
         */
    trim: function(e) {
      while (this.size() >= this.get('max_size')) {
        this.removeOldest();
      }
    },

    removeOldest: function() {
      // The list is maintained in sorted order due to this.comparator
      // handle zero based index
      this.remove(this.size() - 1);
    },

    /*
         * Get Notifications relative to a given model.
         * Currenly this depends on a mapping between the model
         * class as encoded by its clientId (see Database.getByModelId)
         *
         * [model_list_name, id]
         */
    getNotificationsForModel: function(model) {
      var modelKey = model.get('id');
      return this.filter(function(notification) {
        var modelId = notification.get('modelId'),
            modelList;
        if (modelId) {
          modelList = modelId[0],
          modelId = modelId[1];
          return (modelList === model.name) && (
              modelId === modelKey);
        }
        return false;
      });
    }

  }, {
    ATTRS: {
      max_size: {
        value: 150,
        writeOnce: 'initOnly'
      }
    }
  });
  models.NotificationList = NotificationList;


  var Database = Y.Base.create('database', Y.Base, [], {
    initializer: function() {
      this.services = new ServiceList();
      this.machines = new MachineList();
      this.charms = new CharmList();
      this.relations = new RelationList();
      this.notifications = new NotificationList();

      // This one is dangerous.. we very well may not have capacity
      // to store a 1-1 representation of units in js.
      // At least we should never assume the collection is complete, and
      // have usage of some ephemeral slice/cursor of the collection.
      // Indexed db might be interesting to explore here, with object delta
      // and bulk transfer feeding directly into indexedb.
      // Needs some experimentation with a large data set.
      this.units = new ServiceUnitList();

      // For model syncing by type. Charms aren't currently sync'd, only
      // fetched on demand (their static).
      this.model_map = {
        'unit': ServiceUnit,
        'machine': Machine,
        'service': Service,
        'relation': Relation,
        'charm': Charm
      };
    },

    /*
         * Model Id is a [db[model_list_name], model.get('id')]
         * sequence that can be used to lookup models relative
         * to the Database.
         *
         * getModelById can be called with either a modelId
         * or model_type, model_id as individual parameters
         */
    getModelById: function(modelList, id) {
      if (!Y.Lang.isValue(id)) {
        id = modelList[1];
        modelList = modelList[0];
      }
      modelList = this.getModelListByModelName(modelList);
      return modelList.getById(id);
    },

    getModelListByModelName: function(modelName) {
      if (modelName === 'serviceUnit') {
        modelName = 'unit';
      }
      return this[modelName + 's'];

    },

    getModelFromChange: function(change) {
      var change_type = change[0],
          change_kind = change[1],
          data = change[2],
          model_id = change_kind === 'remove' &&
          data || data.id;
      return this.getModelById(change_type, model_id);
    },

    reset: function() {
      this.services.reset();
      this.machines.reset();
      this.charms.reset();
      this.relations.reset();
      this.units.reset();
      this.notifications.reset();
    },

    on_delta: function(delta_evt) {
      var changes = delta_evt.data.result;
      console.groupCollapsed('Delta');
      console.log('Delta', this, changes);
      var change_type, model_class = null,
          self = this;

      changes.forEach(
          Y.bind(function(change) {
            change_type = change[0];
            console.log('change', this, change);
            var model_list = this.getModelListByModelName(change_type);
            this.process_model_delta(change, model_list);
          }, this));
      this.services.each(function(service) {
        self.units.update_service_unit_aggregates(service);
      });
      this.fire('update');
      console.groupEnd();
    },

    // utility method to sync a data object and a model object.
<<<<<<< HEAD
    _sync_bag: function(bag, model) {
        // TODO: need to bulk mutate and then send mutation event,
        // as is this is doing per attribute events.
        for (var vid in bag) {
            var value = bag[vid];
            var aid = vid.replace('-', '_');
            if (model instanceof Y.Model) {
                if (model.get(aid) != value) {
                    model.set(aid, value);
                }
            } else {
                if (model[aid] != value) {
                    model[aid] = value;
                }
            }
        }
    },

    process_model_delta: function(change, ModelClass, model_list) {
        // console.log('model change', change);
        var change_kind = change[1];
        var data = change[2];
        var o;
        if (change_kind == 'add' || change_kind == 'change') {
            // Client-side requests may create temporary objects in the
            // database in order to give the user more immediate feedback.
            // The temporary objects are created after the ACK message from
            // the server that contains their actual names.  When the delta
            // arrives for those objects, they already exist in a skeleton
            // form that needs to be fleshed out.  So, the existing objects
            // are kept and re-used.
            o = model_list.getById(data.id);
            if (Y.Lang.isNull(o)) {
                o = {id: data.id};
                this._sync_bag(data, o);
                model_list.add(o);
            } else {
                this._sync_bag(data, o);
            }
        } else if (change_kind == 'remove') {
            o = model_list.getById(data);
            // This should only be necessary while we are waiting on server
            // side changes to have deltas aware of client requests.
            if (!Y.Lang.isNull(o)) {
                model_list.remove(o);
            }
=======
    _get_bag: function(data) {
      var incoming = {};
      Y.each(data, function(value, aid) {
        incoming[aid.replace('-', '_')] = value;
      });
      return incoming;
    },

    process_model_delta: function(change, model_list) {
      // console.log('model change', change);
      var change_kind = change[1],
          data = change[2],
          o = this.getModelFromChange(change);

      if (change_kind === 'add' || change_kind === 'change') {
        // Client-side requests may create temporary objects in the
        // database in order to give the user more immediate feedback.
        // The temporary objects are created after the ACK message from
        // the server that contains their actual names.  When the delta
        // arrives for those objects, they already exist in a skeleton
        // form that needs to be fleshed out.  So, the existing objects
        // are kept and re-used.
        if (!Y.Lang.isValue(o)) {
          o = model_list.add(this._get_bag(data));
>>>>>>> 60224e65
        } else {
          o.setAttrs(this._get_bag(data));
        }
      }
      else if (change_kind === 'remove') {
        if (Y.Lang.isValue(o)) {
          model_list.remove(o);
        }
      } else {
        console.warn('Unknown change kind in process_model_delta:',
            change_kind);
      }
    }

  });

  models.Database = Database;

  Y.namespace('juju').db = new Database({});

}, '0.1.0', {
  requires: [
    'model',
    'model-list',
    'lazy-model-list'
  ]
});<|MERGE_RESOLUTION|>--- conflicted
+++ resolved
@@ -40,8 +40,6 @@
     ATTRS: {}
   });
   models.CharmList = CharmList;
-
-
 
   var Service = Y.Base.create('service', Y.Model, [], {
     ATTRS: {
@@ -61,66 +59,23 @@
 
   var ServiceList = Y.Base.create('serviceList', Y.ModelList, [], {
     model: Service
-<<<<<<< HEAD
-    }, {
-    ATTRS: {
-    }
-});
-models.ServiceList = ServiceList;
-
-var ServiceUnit = Y.Base.create('serviceUnit', Y.Model, [], {},
-//    idAttribute: 'name',
-    {
-    ATTRS: {
-        machine: {},
-        agent_state: {},
-        // relations to unit relation state.
-        relations: {},
-
-        config: {},
-        is_subordinate: {},
-        open_ports: {},
-        public_address: {},
-        private_address: {}
-    }
-});
-models.ServiceUnit = ServiceUnit;
-
-var ServiceUnitList = Y.Base.create('serviceUnitList', Y.LazyModelList, [], {
-=======
-  }, {
-    ATTRS: {}
+  }, {
+    ATTRS: {
+    }
   });
   models.ServiceList = ServiceList;
 
   var ServiceUnit = Y.Base.create('serviceUnit', Y.Model, [], {},
+      //    idAttribute: 'name',
       {
         ATTRS: {
-          service: {
-                valueFn: function(name) {
-              var unit_name = this.get('id');
-              return unit_name.split('/', 1)[0];
-                }
-          },
-          number: {
-                valueFn: function(name) {
-              var unit_name = this.get('id');
-              return parseInt(unit_name.split('/')[1], 10);
-                }
-          },
-          urlName: {
-                valueFn: function() {return this.get('id')
-                                     .replace('/', '-');}
-          },
           machine: {},
           agent_state: {},
           // relations to unit relation state.
           relations: {},
 
           config: {},
-          is_subordinate: {
-                value: false // default
-          },
+          is_subordinate: {},
           open_ports: {},
           public_address: {},
           private_address: {}
@@ -128,24 +83,24 @@
       });
   models.ServiceUnit = ServiceUnit;
 
-  var ServiceUnitList = Y.Base.create('serviceUnitList', Y.ModelList, [], {
->>>>>>> 60224e65
+  var ServiceUnitList = Y.Base.create('serviceUnitList', Y.LazyModelList, [], {
     model: ServiceUnit,
 
-    _setDefaultsAndCalculatedValues: function (obj) {
-        var raw = obj.id.split('/');
-        obj.service = raw[0];
-        obj.number = parseInt(raw[1], 10);
+    _setDefaultsAndCalculatedValues: function(obj) {
+      var raw = obj.id.split('/');
+      obj.service = raw[0];
+      obj.number = parseInt(raw[1], 10);
+      obj.urlName = obj.id.replace('/', '-');
     },
 
     add: function() {
-        var result = ServiceUnitList.superclass.add.apply(this, arguments);
-        if (Y.Lang.isArray(result)) {
-            Y.Array.each(result, this._setDefaultsAndCalculatedValues);
-        } else {
-            this._setDefaultsAndCalculatedValues(result);
-        }
-        return result;
+      var result = ServiceUnitList.superclass.add.apply(this, arguments);
+      if (Y.Lang.isArray(result)) {
+        Y.Array.each(result, this._setDefaultsAndCalculatedValues);
+      } else {
+        this._setDefaultsAndCalculatedValues(result);
+      }
+      return result;
     },
 
     get_units_for_service: function(service, asList) {
@@ -156,55 +111,29 @@
         options.asList = true;
       }
 
-<<<<<<< HEAD
-        var units = this.filter(options, function(m) {
-            return m.service == sid;
-        });
-        return units;
-    },
-    /*
-     *  Return information about the state of all units focused on the
-     * 'worst' status information available. In this way if any unit is in
-     *  an error state we can report that for the whole list.
-     *
-     * KT - Should return an aggregate count by state (map), so proproptional
-     * representation can be done in various renderings.
-     */
-    get_informative_state: function() {
-=======
       var units = this.filter(options, function(m) {
-        return m.get('service') === sid;
+        return m.service === sid;
       });
       return units;
->>>>>>> 60224e65
-    },
+    },
+
     /*
-         *  Return information about the state of the set of units for a
-         *  given service in the form of a map of agent states:
-         *  state => number of units in that state
-         */
+     *  Return information about the state of the set of units for a
+     *  given service in the form of a map of agent states:
+     *  state => number of units in that state
+     */
     get_informative_states_for_service: function(service) {
       var aggregate_map = {}, aggregate_list = [],
           units_for_service = this.get_units_for_service(service);
 
-<<<<<<< HEAD
-        units_for_service.forEach(function(unit) {
-            var state = unit.agent_state;
-            if (aggregate_map[state] === undefined) {
-                aggregate_map[state] = 1;
-            } else {
-                aggregate_map[state]++;
-            }
-=======
       units_for_service.forEach(function(unit) {
-        var state = unit.get('agent_state');
+        var state = unit.agent_state;
         if (aggregate_map[state] === undefined) {
           aggregate_map[state] = 1;
         }
         else {
           aggregate_map[state] += 1;
         }
->>>>>>> 60224e65
 
       });
 
@@ -212,9 +141,9 @@
     },
 
     /*
-         * Updates a service's unit count and aggregate state map during a
-         * delta, ensuring that they're up to date.
-         */
+     * Updates a service's unit count and aggregate state map during a
+     * delta, ensuring that they're up to date.
+     */
     update_service_unit_aggregates: function(service) {
       var aggregate = this.get_informative_states_for_service(service);
       var sum = Y.Array.reduce(
@@ -323,12 +252,12 @@
     },
 
     /*
-         * Get Notifications relative to a given model.
-         * Currenly this depends on a mapping between the model
-         * class as encoded by its clientId (see Database.getByModelId)
-         *
-         * [model_list_name, id]
-         */
+     * Get Notifications relative to a given model.
+     * Currenly this depends on a mapping between the model
+     * class as encoded by its clientId (see Database.getByModelId)
+     *
+     * [model_list_name, id]
+     */
     getNotificationsForModel: function(model) {
       var modelKey = model.get('id');
       return this.filter(function(notification) {
@@ -384,13 +313,13 @@
     },
 
     /*
-         * Model Id is a [db[model_list_name], model.get('id')]
-         * sequence that can be used to lookup models relative
-         * to the Database.
-         *
-         * getModelById can be called with either a modelId
-         * or model_type, model_id as individual parameters
-         */
+     * Model Id is a [db[model_list_name], model.get('id')]
+     * sequence that can be used to lookup models relative
+     * to the Database.
+     *
+     * getModelById can be called with either a modelId
+     * or model_type, model_id as individual parameters
+     */
     getModelById: function(modelList, id) {
       if (!Y.Lang.isValue(id)) {
         id = modelList[1];
@@ -447,67 +376,9 @@
       console.groupEnd();
     },
 
-    // utility method to sync a data object and a model object.
-<<<<<<< HEAD
-    _sync_bag: function(bag, model) {
-        // TODO: need to bulk mutate and then send mutation event,
-        // as is this is doing per attribute events.
-        for (var vid in bag) {
-            var value = bag[vid];
-            var aid = vid.replace('-', '_');
-            if (model instanceof Y.Model) {
-                if (model.get(aid) != value) {
-                    model.set(aid, value);
-                }
-            } else {
-                if (model[aid] != value) {
-                    model[aid] = value;
-                }
-            }
-        }
-    },
-
-    process_model_delta: function(change, ModelClass, model_list) {
-        // console.log('model change', change);
-        var change_kind = change[1];
-        var data = change[2];
-        var o;
-        if (change_kind == 'add' || change_kind == 'change') {
-            // Client-side requests may create temporary objects in the
-            // database in order to give the user more immediate feedback.
-            // The temporary objects are created after the ACK message from
-            // the server that contains their actual names.  When the delta
-            // arrives for those objects, they already exist in a skeleton
-            // form that needs to be fleshed out.  So, the existing objects
-            // are kept and re-used.
-            o = model_list.getById(data.id);
-            if (Y.Lang.isNull(o)) {
-                o = {id: data.id};
-                this._sync_bag(data, o);
-                model_list.add(o);
-            } else {
-                this._sync_bag(data, o);
-            }
-        } else if (change_kind == 'remove') {
-            o = model_list.getById(data);
-            // This should only be necessary while we are waiting on server
-            // side changes to have deltas aware of client requests.
-            if (!Y.Lang.isNull(o)) {
-                model_list.remove(o);
-            }
-=======
-    _get_bag: function(data) {
-      var incoming = {};
-      Y.each(data, function(value, aid) {
-        incoming[aid.replace('-', '_')] = value;
-      });
-      return incoming;
-    },
-
     process_model_delta: function(change, model_list) {
       // console.log('model change', change);
       var change_kind = change[1],
-          data = change[2],
           o = this.getModelFromChange(change);
 
       if (change_kind === 'add' || change_kind === 'change') {
@@ -518,11 +389,22 @@
         // arrives for those objects, they already exist in a skeleton
         // form that needs to be fleshed out.  So, the existing objects
         // are kept and re-used.
+        var data = {};
+        Y.each(change[2], function(value, name) {
+          data[name.replace('-', '_')] = value;
+        });
         if (!Y.Lang.isValue(o)) {
-          o = model_list.add(this._get_bag(data));
->>>>>>> 60224e65
+          o = model_list.add(data);
         } else {
-          o.setAttrs(this._get_bag(data));
+          if (o instanceof Y.Model) {
+            o.setAttrs(data);
+          } else {
+            // This must be from a LazyModelList.
+            Y.each(data, function(value, key) {
+              o[key] = value;
+            });
+            // XXX Fire model changed event manually if we need it later?
+          }
         }
       }
       else if (change_kind === 'remove') {
