--- conflicted
+++ resolved
@@ -48,14 +48,9 @@
   // There is also a hotkey to toggle the simulator.
   simulateEvents: true,
   readOnly: false,
-<<<<<<< HEAD
-  login_help: 'For this demonstration, use the password "admin" to connect.',
   // Enable Google Analytics usage and calls. Also implies using cookies.
-  useAnalytics: true
-=======
-  // For the debug configuration analytics should generally be false to
+  // For the debug configuration, analytics should generally be false to
   // prevent muddying the gathered statistics.
   useAnalytics: false,
   login_help: 'For this demonstration, use the password "admin" to connect.'
->>>>>>> d922dd2f
 };