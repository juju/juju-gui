'use strict';
/**
 * Provides the main app class.
 *
 * @module app
 */

// Create a global for debug console access to YUI context.
var yui;

YUI.add('juju-gui', function(Y) {

  // Assign the global for console access.
  yui = Y;

  var juju = Y.namespace('juju'),
      models = Y.namespace('juju.models'),
      views = Y.namespace('juju.views');

  /**
   * The main app class.
   *
   * @class App
   */
  var JujuGUI = Y.Base.create('juju-gui', Y.App, [], {
    views: {
      environment: {
        type: 'juju.views.environment',
        preserve: true
      },

      login: {
        type: 'juju.views.login',
        preserve: false
      },

      service: {
        type: 'juju.views.service',
        preserve: false,
        parent: 'environment'
      },

      service_config: {
        type: 'juju.views.service_config',
        preserve: false,
        parent: 'service'
      },

      service_constraints: {
        type: 'juju.views.service_constraints',
        preserve: false,
        parent: 'service'
      },

      service_relations: {
        type: 'juju.views.service_relations',
        preserve: false,
        parent: 'service'
      },

      unit: {
        type: 'juju.views.unit',
        preserve: false,
        parent: 'service'
      },

      charm_collection: {
        type: 'juju.views.charm_collection',
        preserve: false,
        parent: 'environment'
      },

      charm: {
        type: 'juju.views.charm',
        preserve: false,
        parent: 'charm_collection'
      },

      notifications: {
        type: 'juju.views.NotificationsView',
        preserve: true
      },

      notifications_overview: {
        type: 'juju.views.NotificationsOverview'
      }

    },

    /*
     * Data driven behaviors
     *
     * This is a placeholder for real behaviors associated with DOM Node data-*
     * attributes.
     *
     *  @attribute behaviors
     */
    behaviors: {
      timestamp: {
        callback: function() {
          var self = this;
          Y.later(6000, this, function(o) {
            Y.one('body')
              .all('[data-timestamp]')
              .each(function(node) {
                  node.setHTML(views.humanizeTimestamp(
                      node.getAttribute('data-timestamp')));
                });
          }, [], true);}
      }
    },

    /**
     * This method activates the keyboard listeners.
     */
    activateHotkeys: function() {
      Y.one(window).on('keydown', function(ev) {
        var key = [],
            keyStr = null,
            data = { preventDefault: false };
        if (ev.altKey) {
          key.push('alt');
        } else if (ev.ctrlKey) {
          key.push('ctrl');
        } else if (ev.shiftKey) {
          key.push('shift');
        }
        if (key.length === 0 &&
            // If we have no modifier, check if this is a function or the esc
            // key. It it is not one of these keys, just do nothing.
            !(ev.keyCode >= 112 && ev.keyCode <= 123 || ev.keyCode === 27)) {
          return; //nothing to do
        }
        keyStr = keyCodeToString(ev.keyCode);
        if (!keyStr) {
          keyStr = ev.keyCode;
        }
        key.push(keyStr);
        Y.fire('window-' + key.join('-') + '-pressed', data);
        if (data.preventDefault) {
          ev.preventDefault();
        }
      });

      Y.detachAll('window-alt-E-pressed');
      Y.on('window-alt-E-pressed', function(data) {
        this.fire('navigateTo', { url: '/' });
        data.preventDefault = true;
      }, this);

      Y.detachAll('window-alt-S-pressed');
      Y.on('window-alt-S-pressed', function(data) {
        var field = Y.one('#charm-search-field');
        if (field) {
          field.focus();
        }
        data.preventDefault = true;
      }, this);

      /**
       * It transforms a numeric keyCode value to its string version. Example:
       * 16 returns 'shift'.
       * @param {number} keyCode The numeric value of a key.
       * @return {string} The string version of the given keyCode.
       */
      function keyCodeToString(keyCode) {
        if (keyCode === 16) {
          return 'shift';
        }
        if (keyCode === 17) {
          return 'control';
        }
        if (keyCode === 18) {
          return 'alt';
        }
        if (keyCode === 27) {
          return 'esc';
        }
        // Numbers or Letters
        if (keyCode >= 48 && keyCode <= 57 || //Numbers
            keyCode >= 65 && keyCode <= 90) { //Letters
          return String.fromCharCode(keyCode);
        }
        //F1 -> F12
        if (keyCode >= 112 && keyCode <= 123) {
          return 'F' + (keyCode - 111);
        }
        return null;
      }
    },

    /**
     * @method initializer
     */
    initializer: function() {
      // If this flag is true, start the application with the console activated
      if (this.get('consoleEnabled')) {
        consoleManager.native();
      } else {
        consoleManager.noop();
      }
      // Create a client side database to store state.
      this.db = new models.Database();
      this.serviceEndpoints = {};

      // Update the on-screen environment name provided in the configuration or
      // a default if none is configured.
      var environment_name = this.get('environment_name') || 'Environment',
          environment_node = Y.one('#environment-name');
      // Some tests do not fully populate the DOM, so we check to be sure.
      if (Y.Lang.isValue(environment_node)) {
        environment_node.set('text', environment_name);
      }
      // Create an environment facade to interact with.
      // allow env as an attr/option to ease testing
      if (this.get('env')) {
        this.env = this.get('env');
      } else {
<<<<<<< HEAD
        this.env = new juju.Environment({
          'socket_url': this.get('socket_url'),
          'readOnly': this.get('readOnly') || false});
=======
        this.env = new juju.Environment(
            { socket_url: this.get('socket_url'),
              user: this.get('user'),
              password: this.get('password')});
>>>>>>> d317d735
      }
      // Create a charm store.
      if (this.get('charm_store')) {
        // This path is for tests.
        this.charm_store = this.get('charm_store');
      } else {
        this.charm_store = new juju.CharmStore({
          datasource: this.get('charm_store_url')});
      }
      // Create notifications controller
      this.notifications = new juju.NotificationController({
        app: this,
        env: this.env,
        notifications: this.db.notifications});

      // Event subscriptions

      this.on('*:navigateTo', function(e) {
        console.log('navigateTo', e);
        this.navigate(e.url);
      }, this);

      // Notify user attempts to modify the environment without permission.
      this.env.on('permissionDenied', this.onEnvPermissionDenied, this);

      // When the provider type becomes available, display it.
      this.env.after('providerTypeChange', this.onProviderTypeChange);

      // Once the user logs in we need to redraw.
      this.env.after('login', this.onLogin, this);

      // Feed environment changes directly into the database.
      this.env.on('delta', this.db.on_delta, this.db);

      // Feed delta changes to the notifications system
      this.env.on('delta', this.notifications.generate_notices,
          this.notifications);

      // When the connection resets, reset the db.
      this.env.on('connectedChange', function(ev) {
        if (ev.newVal === true) {
          this.db.reset();
        }
      }, this);

      // If the database updates redraw the view (distinct from model updates)
      // TODO - Bound views will automatically update this on individual models
      this.db.on('update', this.on_database_changed, this);

      this.on('navigate', function(e) {
        console.log('app navigate', e);
      });

      this.enableBehaviors();

      this.once('ready', function(e) {
        if (this.get('socket_url')) {
          // Connect to the environment.
          console.log('App: Connecting to environment');
          this.env.connect();
        }

        console.log(
            'App: Re-rendering current view', this.getPath(), 'info');

        if (this.get('activeView')) {
          this.get('activeView').render();
        } else {
          this.dispatch();
        }
      }, this);

      // Create the CharmPanel instance once the app.js is initialized
      var popup = views.CharmPanel.getInstance({
        charm_store: this.charm_store,
        env: this.env,
        app: this
      });
      popup.setDefaultSeries(this.env.get('defaultSeries'));
      this.env.after('defaultSeriesChange', function(ev) {
        popup.setDefaultSeries(ev.newVal);
      });
    },

    /**
     * Hook up all of the declared behaviors.
     *
     * @method enableBehaviors
     */
    enableBehaviors: function() {
      Y.each(this.behaviors, function(behavior) {
        behavior.callback.call(this);
      }, this);

    },

    /**
     * @method on_database_changed
     */
    on_database_changed: function(evt) {
      Y.log(evt, 'debug', 'App: Database changed');

      var self = this;

      // Compare endpoints map against db to see if it needs to be changed.
      var updateNeeded = this.db.services.some(function(service) {
        return (self.serviceEndpoints[service.get('id')] === undefined);
      });

      // If there are new services in the DB, pull an updated endpoints map.
      if (updateNeeded) {
        this.updateEndpoints();
      } else {
        // Check to see if any services have been removed (if there are, and
        // new ones also, updateEndpoints will replace the whole map, so only
        // do this if needed).
        Y.Object.each(this.serviceEndpoints, function(key, value, obj) {
          if (self.db.services.getById(key) === null) {
            delete(self.serviceEndpoints[key]);
          }
        });
      }

      // Redispatch to current view to update.
      this.dispatch();
    },

    /**
     * When services are added we update endpoints here.
     *
     * @method updateEndpoints
     */
    updateEndpoints: function(callback) {
      var self = this;

      // Defensive code to aid tests. Other systems
      // don't have to mock enough to get_endpoints below.
      if (!this.env.get('connected')) {
        return;
      }
      self.env.get_endpoints([], function(evt) {
        self.serviceEndpoints = evt.result;
        if (Y.Lang.isFunction(callback)) {
          callback(self.serviceEndpoints);
        }
      });
    },

    // Route handlers

    /**
     * @method show_unit
     */
    show_unit: function(req) {
      console.log(
          'App: Route: Unit', req.params.id, req.path, req.pendingRoutes);
      // This replacement honors service names that have a hyphen in them.
      var unit_id = req.params.id.replace(/^(\S+)-(\d+)$/, '$1/$2');
      var unit = this.db.units.getById(unit_id);
      if (unit) {
        // Once the unit is loaded we need to get the full details of the
        // service.  Otherwise the relations data will not be available.
        var service = this.db.services.getById(unit.service);
        this._prefetch_service(service);
      }
      this.showView(
          'unit',
          // The querystring is used to handle highlighting relation rows in
          // links from notifications about errors.
          { getModelURL: Y.bind(this.getModelURL, this),
            unit: unit, db: this.db, env: this.env,
            querystring: req.query });
    },

    /**
     * @method _prefetch_service
     * @private
     */
    _prefetch_service: function(service) {
      // only prefetch once
      // we redispatch to the service view after we have status
      if (!service || service.get('prefetch')) { return; }
      service.set('prefetch', true);

      // Prefetch service details for service subviews.
      if (Y.Lang.isValue(service)) {
        if (!service.get('loaded')) {
          this.env.get_service(
              service.get('id'), Y.bind(this.loadService, this));
        }
        var charm_id = service.get('charm'),
            self = this;
        if (!Y.Lang.isValue(this.db.charms.getById(charm_id))) {
          this.db.charms.add({id: charm_id}).load(this.env,
              // If views are bound to the charm model, firing "update" is
              // unnecessary, and potentially even mildly harmful.
              function(err, result) { self.db.fire('update'); });
        }
      }
    },

    /**
     * @method _buildServiceView
     * @private
     */
    _buildServiceView: function(req, viewName) {
      console.log('App: Route: Service',
          viewName, req.params.id, req.path, req.pendingRoutes);

      var service = this.db.services.getById(req.params.id);
      this._prefetch_service(service);
      this.showView(viewName, {
        model: service,
        db: this.db,
        env: this.env,
        getModelURL: Y.bind(this.getModelURL, this),
        querystring: req.query
      }, {}, function(view) {
        // If the view contains a method call fitToWindow,
        // we will execute it after getting the view rendered
        if (view.fitToWindow) {
          view.fitToWindow();
        }
      });
    },

    /**
     * @method show_service
     */
    show_service: function(req) {
      this._buildServiceView(req, 'service');
    },

    /**
     * @method show_service_config
     */
    show_service_config: function(req) {
      this._buildServiceView(req, 'service_config');
    },

    /**
     * @method show_service_relations
     */
    show_service_relations: function(req) {
      this._buildServiceView(req, 'service_relations');
    },

    /**
     * @method show_service_constraints
     */
    show_service_constraints: function(req) {
      this._buildServiceView(req, 'service_constraints');
    },

    /**
     * @method show_charm_collection
     */
    show_charm_collection: function(req) {
      console.log('App: Route: Charm Collection', req.path, req.query);
      this.showView('charm_collection', {
        query: req.query.q,
        charm_store: this.charm_store
      });
    },

    /**
     * @method show_charm
     */
    show_charm: function(req) {
      console.log('App: Route: Charm', req.path, req.params);
      var charm_url = req.params.charm_store_path;
      this.showView('charm', {
        charm_data_url: charm_url,
        charm_store: this.charm_store,
        env: this.env
      });
    },

    /**
     * @method show_notifications_overview
     */
    show_notifications_overview: function(req) {
      this.showView('notifications_overview', {
        env: this.env,
        notifications: this.db.notifications});
    },

    /**
     * Persistent Views
     *
     * 'notifications' is a preserved views that remains rendered on all main
     * views.  we manually create an instance of this view and insert it into
     * the App's view metadata.
     *
     * @method show_notifications_view
     */
    show_notifications_view: function(req, res, next) {
      var view = this.getViewInfo('notifications'),
          instance = view.instance;
      if (!instance) {
        view.instance = new views.NotificationsView(
            {container: Y.one('#notifications'),
              env: this.env,
              notifications: this.db.notifications});
        view.instance.render();
      }
      next();
    },

    /**
     * Ensure that the current user has authenticated.
     *
     * @method check_user_credentials
     * @param {Object} req The request.
     * @param {Object} res ???
     * @param {Object} next The next route handler.
     *
     */
    check_user_credentials: function(req, res, next) {
      if (!this.get('container').getDOMNode()) {
        // We are probably after a test tear down, in a handler for a
        // setTimeout in the YUI router.  Ugh, setTimeout is the source of
        // so many fun race conditions and fragilities. :-/  Let's just bail.
        return;
      }
      // If there are no stored credentials, the user is prompted for some.
      var user = this.env.get('user');
      var password = this.env.get('password');
      if (!Y.Lang.isValue(user) || !Y.Lang.isValue(password)) {
        this.showView('login', {
          env: this.env,
          help_text: this.get('login_help')
        });
      }
      // If there are credentials available and there has not been
      // a successful login attempt, try to log in.
      if (Y.Lang.isValue(user) && Y.Lang.isValue(password) &&
          !this.env.userIsAuthenticated) {
        this.env.login();
        return;
      }
      // If there has not been a successful login attempt,
      // do not let the route dispatch proceed.
      if (!this.env.userIsAuthenticated) {
        return;
      }
      next();
    },

    /**
     * Notify with an error when the user tries to change the environment
     * without permission.
     *
     * @method onEnvPermissionDenied
     * @private
     * @param {Object} evt An event object (with "title" and "message"
         attributes).
     * @return {undefined} Mutates only.
     */
    onEnvPermissionDenied: function(evt) {
      this.db.notifications.add(
          new models.Notification({
            title: evt.title,
            message: evt.message,
            level: 'error'
          })
      );
    },

    /**
     * Hide the login mask and redispatch the router.
     *
     * When the environment gets a response from a login attempt,
     * it fires a login event, to which this responds.
     *
     * @method onLogin
     * @private
     */
    onLogin: function() {
      Y.one('body > #login-mask').hide();
      this.dispatch();
    },

    /**
     * Display the provider type.
     *
     * The provider type arrives asynchronously.  Instead of updating the
     * display from the environment code (a separation of concerns violation)
     * we update it here.
     *
     * @method onProviderTypeChange
     */
    onProviderTypeChange: function(evt) {
      var providerType = evt.newVal;
      Y.all('.provider-type').set('text', 'on ' + providerType);
    },

    /**
     * @method show_environment
     */
    show_environment: function(req, res, next) {
      var self = this,
          view = this.getViewInfo('environment'),
          options = {
            getModelURL: Y.bind(this.getModelURL, this),
            /** A simple closure so changes to the value are available.*/
            getServiceEndpoints: function() {
              return self.serviceEndpoints;},
            loadService: this.loadService,
            db: this.db,
            env: this.env};

      this.showView('environment', options, {
        callback: function() {
          this.views.environment.instance.rendered();
        },
        render: true});
    },

    /**
     * Model interactions -> move to db layer
     *
     * @method load_service
     */
    loadService: function(evt) {
      console.log('load service', evt);
      if (evt.err) {
        this.db.notifications.add(
            new models.Notification({
              title: 'Error loading service',
              message: 'Service name: ' + evt.service_name,
              level: 'error'
            })
        );
        return;
      }
      var svc_data = evt.result;
      var svc = this.db.services.getById(svc_data.name);
      if (!svc) {
        console.warn('Could not load service data for',
            evt.service_name, evt);
        return;
      }
      // We intentionally ignore svc_data.rels.  We rely on the delta stream
      // for relation data instead.
      svc.setAttrs({'config': svc_data.config,
        'constraints': svc_data.constraints,
        'loaded': true,
        'prefetch': false});
      this.dispatch();
    },

    /**
     * Object routing support
     *
     * This is a utility that helps map from model objects to routes
     * defined on the App object.
     *
     * To support this we supplement our routing information with
     * additional attributes as follows:
     *
     * model: model.name (required)
     * reverse_map: (optional) A reverse mapping of route_path_key to the
     *   name of the attribute on the model.  If no value is provided its
     *   used directly as attribute name.
     * intent: (optional) A string named intent for which this route should
     *   be used. This can be used to select which subview is selected to
     *   resolve a models route.
     *
     * @method getModelURL
     * @param {object} model The model to determine a route url for.
     * @param {object} [intent] the name of an intent associated with a route.
     *   When more than one route can match a model the route w/o an intent is
     *   matched when this attribute is missing.  If intent is provided as a
     *   string it is matched to the 'intent' attribute specified on the route.
     *   This is effectively a tag.
     *
     */
    getModelURL: function(model, intent) {
      var matches = [],
          attrs = (model instanceof Y.Model) ? model.getAttrs() : model,
          routes = this.get('routes'),
          regexPathParam = /([:*])([\w\-]+)?/g,
          idx = 0;

      routes.forEach(function(route) {
        var path = route.path,
            required_model = route.model,
            reverse_map = route.reverse_map;

        // Fail fast on wildcard paths, routes w/o models
        // and when the model doesn't match the route type
        if (path === '*' ||
            required_model === undefined ||
            model.name !== required_model) {
          return;
        }

        // Replace the path params with items from the
        // models attrs
        path = path.replace(regexPathParam,
            function(match, operator, key) {
              if (reverse_map !== undefined && reverse_map[key]) {
                key = reverse_map[key];
              }
              return attrs[key];
            });
        matches.push(Y.mix({path: path,
          route: route,
          attrs: attrs,
          intent: route.intent}));
      });

      // See if intent is in the match. Because the default is
      // to match routes without intent (undefined) this test
      // can always be applied.
      matches = Y.Array.filter(matches, function(match) {
        return match.intent === intent;
      });

      if (matches.length > 1) {
        console.warn('Ambiguous routeModel', attrs.id, matches);
        // Default to the last route in this configuration
        // error case.
        idx = matches.length - 1;
      }
      return matches[idx] && matches[idx].path;
    },

    /**
     * Override Y.Router.route (and setter) to allow inclusion of additional
     * routing params
     *
     * @method _setRoutes
     * @private
     */
    _setRoutes: function(routes) {
      this._routes = [];
      Y.Array.each(routes, function(route) {
        // additionally pass route as options
        // needed to pass through the attribute setter
        this.route(route.path, route.callback, route);
      }, this);
      return this._routes.concat();
    },

    /**
     * @method route
     */
    route: function(path, callback, options) {
      JujuGUI.superclass.route.call(this, path, callback);

      // This is a whitelist to spare the extra juggling
      if (options.model) {
        var r = this._routes,
                idx = r.length - 1;
        if (r[idx].path === path) {
          // Combine our options with the default
          // computed route information
          r[idx] = Y.mix(r[idx], options);
        } else {
          console.error(
              'Underlying Y.Router not behaving as expected. ' +
              'Press the red button.');
        }
      }
    }

  }, {
    ATTRS: {
      charm_store: {},
      routes: {
        value: [
          { path: '*', callback: 'check_user_credentials'},
          { path: '*', callback: 'show_notifications_view'},
          { path: '/charms/', callback: 'show_charm_collection'},
          { path: '/charms/*charm_store_path',
            callback: 'show_charm',
            model: 'charm'},
          { path: '/notifications/',
            callback: 'show_notifications_overview'},
          { path: '/service/:id/config',
            callback: 'show_service_config',
            intent: 'config',
            model: 'service'},
          { path: '/service/:id/constraints',
            callback: 'show_service_constraints',
            intent: 'constraints',
            model: 'service'},
          { path: '/service/:id/relations',
            callback: 'show_service_relations',
            intent: 'relations',
            model: 'service'},
          { path: '/service/:id/',
            callback: 'show_service',
            model: 'service'},
          { path: '/unit/:id/',
            callback: 'show_unit',
            reverse_map: {id: 'urlName'},
            model: 'serviceUnit'},
          { path: '/', callback: 'show_environment'}
        ]
      }
    }
  });

  Y.namespace('juju').App = JujuGUI;

}, '0.5.2', {
  requires: [
    'juju-charm-models',
    'juju-charm-panel',
    'juju-charm-store',
    'juju-models',
    'juju-notifications',
    // This alias doesn't seem to work, including refs by hand.
    'juju-controllers',
    'juju-notification-controller',
    'juju-env',
    'juju-charm-models',
    'juju-views',
    'juju-view-login',
    'io',
    'json-parse',
    'app-base',
    'app-transitions',
    'base',
    'node',
    'model']
});<|MERGE_RESOLUTION|>--- conflicted
+++ resolved
@@ -216,16 +216,14 @@
       if (this.get('env')) {
         this.env = this.get('env');
       } else {
-<<<<<<< HEAD
         this.env = new juju.Environment({
           'socket_url': this.get('socket_url'),
           'readOnly': this.get('readOnly') || false});
-=======
         this.env = new juju.Environment(
             { socket_url: this.get('socket_url'),
               user: this.get('user'),
-              password: this.get('password')});
->>>>>>> d317d735
+              password: this.get('password'),
+              readOnly: this.get('readOnly')});
       }
       // Create a charm store.
       if (this.get('charm_store')) {
