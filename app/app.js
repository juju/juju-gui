'use strict';

// Create a global for debug console access to YUI context.
var yui;

YUI.add('juju-gui', function(Y) {

// Assign the global for console access.
yui = Y;

var juju = Y.namespace('juju');
var models = Y.namespace('juju.models');

var JujuGUI = Y.Base.create('juju-gui', Y.App, [], {
    views: {
        environment: {
            type: 'juju.views.environment',
            preserve: true
        },

        service: {
            type: 'juju.views.service',
            preserve: false,
            parent: 'environment'
        },

        service_config: {
            type: 'juju.views.service_config',
            preserve: false,
            parent: 'service'
        },

        service_constraints: {
            type: 'juju.views.service_constraints',
            preserve: false,
            parent: 'service'
        },

        service_relations: {
            type: 'juju.views.service_relations',
            preserve: false,
            parent: 'service'
        },

        unit: {
            type: 'juju.views.unit',
            preserve: false,
            parent: 'service'
        },

        charm_collection: {
            type: 'juju.views.charm_collection',
            preserve: false,
            parent: 'environment'
        },

        charm: {
            type: 'juju.views.charm',
            preserve: false,
            parent: 'charm_collection'
        },

        charm_search: {
            type: 'juju.views.charm_search',
            preserve: true
        }
    },

    initializer: function () {
        // Create a client side database to store state.
        this.db = new models.Database();

        // Create an environment facade to interact with.
        this.env = new juju.Environment({'socket_url': this.get('socket_url')});

        // Create a charm store.
        this.charm_store = new Y.DataSource.IO({
            source: this.get('charm_store_url')});

        // Event subscriptions

        // TODO: refactor per event views into a generic show view event.
        this.on('*:showService', this.navigate_to_service);
        this.on('*:showUnit', this.navigate_to_unit);
        this.on('*:showCharmCollection', this.navigate_to_charm_collection);
        this.on('*:showCharm', this.navigate_to_charm);
        this.on('*:showEnvironment', this.navigate_to_environment);

        // Feed environment changes directly into the database.
        this.env.on('delta', this.db.on_delta, this.db);


        // If the database updates redraw the view (distinct from model updates)
        // TODO - Bound views will automatically update this on individual models
        this.db.on('update', this.on_database_changed, this);

        this.on('navigate', function(e) {
            console.log('app navigate', e);
        });

        this.once('ready', function (e) {
            if (this.get('socket_url')) {
                // Connect to the environment.
                Y.log('App: Connecting to environment');
                this.env.connect();
            }

            Y.log('App: Rerendering current view ' + this.getPath(), 'info');
            if (this.get('activeView')) {
                this.get('activeView').render();
            } else {
                this.dispatch();
            }
        }, this);

    },

    on_database_changed: function(evt) {
        Y.log(evt, 'debug', 'App: Database changed');
        // Redispatch to current view to update.
        this.dispatch();
    },

    // Event handlers
    navigate_to_unit: function(e) {
        console.log('Evt.Nav.Router unit target', e.unit_id);
        this.navigate('/unit/' + e.unit_id.replace('/', '-') + '/');
    },

    navigate_to_service: function(e) {
        console.log(e.service.get('id'), 'debug', 'Evt.Nav.Router service target');
        var service = e.service;
        this.navigate('/service/' + service.get('id') + '/');
    },

    navigate_to_charm_collection: function(e) {
        console.log('Evt.Nav.Router charm collection');
        var query = Y.one('#charm-search').get('value');
        this.navigate('/charms/?q=' + query);
    },

    navigate_to_charm: function(e) {
        console.log('Evt.Nav.Router charm');
        var charm_url = e.charm_data_url;
        this.navigate('/charms/' + charm_url);
    },

    navigate_to_environment: function(e) {
        console.log('Evt.Nav.Router environment');
        this.navigate('/');
    },

    // Route handlers
    show_unit: function(req) {
        console.log(
            'App: Route: Unit', req.params.id, req.path, req.pendingRoutes);
        var unit_id = req.params.id.replace('-', '/');
        var unit = this.db.units.getById(unit_id);
        if (unit) {
            // Once the unit is loaded we need to get the full details of the
            // service.  Otherwise the relations data will not be available.
            var service = this.db.services.getById(unit.get('service'));
            this._prefetch_service(service);
        }
        this.showView('unit', {unit: unit, db: this.db});
    },

    _prefetch_service: function(service) {
        // only prefetch once
        // we redispatch to the service view after we have status
        if (!service || service.get('prefetch'))
            return;

        service.set('prefetch', true);

        // Prefetch service details for service subviews.
        if (service && !service.get('loaded')) {
            this.env.get_service(
                service.get('id'), Y.bind(this.load_service, this));
        }

        if (service) {
            // TODO service charm reference should be by id.
            var charm_id = service.get('charm');
            var charm = this.db.charms.getById(charm_id);
            console.log('prefetching charm', charm_id, charm);
            if (!charm) {
                charm = new models.Charm({id: charm_id});
                this.db.charms.add(charm);
            }
            if (!charm.get('loaded')) {
                console.log('Get charm', charm_id);
                this.env.get_charm(charm_id, Y.bind(this.load_charm, this));
            }
        }
    },

    /* As alternative to this initialization being done by each service view,
    a common view that matched on the entire service subpath could annotate
    the request with the svc object and perform the prefetch */

    show_service: function(req) {
        console.log(
            'App: Route: Service', req.params.id, req.path, req.pendingRoutes);
        var service = this.db.services.getById(req.params.id);
        this._prefetch_service(service);
        this.showView('service', {model: service, domain_models: this.db});
    },

    show_service_config: function(req) {
        console.log('App: Route: Svc Config', req.path, req.pendingRoutes);
        var service = this.db.services.getById(req.params.id);
        this._prefetch_service(service);
        this.showView('service_config', {model: service, domain_models: this.db});
    },

    show_service_relations: function(req) {
        console.log('App: Route: Svc Relations', req.path, req.pendingRoutes);
        var service = this.db.services.getById(req.params.id);
        this._prefetch_service(service);
        this.showView('service_relations', {model: service, domain_models: this.db});
    },

    show_service_constraints: function(req) {
        console.log('App: Route: Svc Constraints', req.path, req.pendingRoutes);
        var service = this.db.services.getById(req.params.id);
        this._prefetch_service(service);
        this.showView('service_constraints', {model: service, domain_models: this.db});
    },

    show_environment: function (req) {
<<<<<<< HEAD
        console.log("App: Route: Environment", req.path, req.pendingRoutes);
        this.showView('environment', {domain_models: this.db, env: this.env});
=======
        console.log('App: Route: Environment', req.path, req.pendingRoutes);
        this.showView('environment', {domain_models: this.db}, {render: true});
>>>>>>> d8dc0e36
    },

    show_charm_collection: function(req) {
        console.log('App: Route: Charm Collection', req.path, req.query);
        this.showView('charm_collection', {
            query: req.query.q,
            charm_store: this.charm_store
        });
    },

    show_charm: function(req) {
        console.log('App: Route: Charm', req.path, req.params);
        var charm_url = req.params.charm_url;
        this.showView('charm', {
            charm_data_url: charm_url,
            charm_store: this.charm_store,
            env: this.env
        });
    },

    /* Present on all views */
    show_charm_search: function(req, res, next) {
        var charm_search = this.get('charm_search');
        if (!charm_search) {
            charm_search = this.createView(
                'charm_search', {'app': this});
            this.set('charm_search', charm_search.render());
        }
        next();
    },

    // Model interactions -> move to db layer
    load_service: function(evt) {
        console.log('load service', evt);
        var svc_data = evt.result;
        var svc = this.db.services.getById(svc_data.name);
        if (!svc) {
            console.warn('Could not load service data for',
                evt.service_name, evt);
            return;
        }
        // TODO: need to unify with .relations from delta stream.
        svc.setAttrs({'config': svc_data.config,
                     'constraints': svc_data.constraints,
                     'rels': svc_data.rels,
                     'loaded': true,
                     'prefetch': false});
        this.dispatch();
    },

    load_charm: function (evt) {
        console.log('load charm', evt);
        var charm_data = evt.result;
        var charm = this.db.charms.getById(evt.charm_url);
        if (!charm) {
            console.warn('Could not load charm data for', evt.charm_url, evt);
            return;
        }
        charm.setAttrs({'provides': charm_data.provides,
                        'peers': charm_data.peers,
                        'requires': charm_data.requires,
                        'config': charm_data.config,
                        'is_subordinate': charm_data.subordinate,
                        'revision': charm_data.revision,
                        'loaded': true});
        this.dispatch();
    }

}, {
    ATTRS: {
        routes: {
            value: [
                {path: '*', callback: 'show_charm_search'},

                {path: '/charms/', callback: 'show_charm_collection'},
                {path: '/charms/*charm_url', callback: 'show_charm'},
                {path: '/service/:id/config', callback: 'show_service_config'},
                {path: '/service/:id/constraints', callback: 'show_service_constraints'},
                {path: '/service/:id/relations', callback: 'show_service_relations'},
                {path: '/service/:id/', callback: 'show_service'},
                {path: '/unit/:id/', callback: 'show_unit'},
                {path: '/', callback: 'show_environment'}
                ]
            }
    }
});

Y.namespace('juju').App = JujuGUI;

}, '0.5.2', {
    requires: [
        'juju-models',
        'juju-views',
        'juju-controllers',
        'io',
        'json-parse',
        'app-base',
        'app-transitions',
        'base',
        'node']
});<|MERGE_RESOLUTION|>--- conflicted
+++ resolved
@@ -229,13 +229,8 @@
     },
 
     show_environment: function (req) {
-<<<<<<< HEAD
         console.log("App: Route: Environment", req.path, req.pendingRoutes);
-        this.showView('environment', {domain_models: this.db, env: this.env});
-=======
-        console.log('App: Route: Environment', req.path, req.pendingRoutes);
-        this.showView('environment', {domain_models: this.db}, {render: true});
->>>>>>> d8dc0e36
+        this.showView('environment', {domain_models: this.db, env: this.env}, {render: true});
     },
 
     show_charm_collection: function(req) {
