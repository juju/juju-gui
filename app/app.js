YUI.add("juju-gui", function(Y) {

// Debug console access to YUI context.
yui = Y;

var juju = Y.namespace('juju');
var models = Y.namespace("juju.models");

JujuGUI = Y.Base.create("juju-gui", Y.App, [], {
    views: {
        environment: {
            type: "juju.views.environment",
            preserve: false
        },

        service: {
            type: "juju.views.service",
            preserve: false,
            parent: "environment"
        },

	charm_search: {
            type: "juju.views.charm_search",
            preserve: true
	},
	
	charm_collection: {
	    type: "juju.views.charm_collection",
	    preserve: false,
	    parent: "environment"
	}
    },

    initializer: function () {

        var service_list = new models.ServiceList(),
            machine_list = new models.MachineList(),
            charm_list = new models.CharmList(),
            relation_list = new models.RelationList(),
            unit_list = new models.ServiceUnitList();
        
        this.db = {
            services: service_list,
            machines: machine_list,
            charms: charm_list,
            relations: relation_list,
            units: unit_list
        };

	// Create an environment facade to interact with.
        this.env = new juju.Environment({'socket_url': this.get('socket_url')});

	// Event subscriptions
        this.on("*:showService", this.navigate_to_service);
	// this.on("*:showUnit", this.navigate_to_unit);
	this.on("*:showCharmCollection", this.navigate_to_charm_collection);

	this.env.on('status', this.on_status_changed, this);
        this.on("navigate", function(req, resp) {
                    console.log("App Navigate:", 
                    req.path, req.pendingRoutes);
        });

        this.once('ready', function (e) {

	    if (this.get("socket_url")) {
		// Connect to the environment.
		console.log("App: Connecting to environment");
		this.env.connect();
	    }
	    
	    var current_path = this.getPath();
	    console.log("App: Dispatching view route", current_path);
	    this.dispatch();
<<<<<<< HEAD

	    /*
	    console.log("App: Dispatch", this.get('activeView'))
            if (this.hasRoute(this.getPath())) {
            } else {
		console.log("App: Route default Overview");
                this.show_overview();
            } */

=======
>>>>>>> 1ce28af6
        }, this);

    },

         
    on_status_changed: function(evt) {
	console.log('App: Status changed', evt);
	this.parse_status(evt.data.result);
	// Redispatch to current view to update.
	this.dispatch();
    },

    get_sample_data: function() {
        var self = this;
        Y.io("status.json", {
                 context: this, 
                 on: {
                     complete: function(id, response) {
                         var status = Y.JSON.parse(response.responseText);
                         this.status = this.parse_status(status);
                     }}
             });

    },
        
    parse_status: function(status_json) {
	console.log("App: Parse status");
        var d = this.db,
            relations = {};

        // for now we reset the lists rather than sync/update
        d.services.reset();
        d.machines.reset();
        d.charms.reset();
        d.relations.reset();
        d.units.reset();

        Y.each(status_json.machines, 
            function(machine_data, machine_name) {
            var machine = new models.Machine({
                machine_id: machine_name,
                public_address: machine_data["dns-name"]});
            d.machines.add(machine);
        }, this);
	
        
        Y.each(status_json.services, 
            function(service_data, service_name) {
		var charm = new models.Charm({
                        charm_id: service_data.charm});
		var service = new models.Service({
                    name: service_name,
                    charm: charm
		});
		d.services.add(service);
		d.charms.add(charm);
                
                Y.each(service_data.units, function(unit_data, unit_name) {
                    var unit = new models.ServiceUnit({
                            name: unit_name,
                            service: service,
                            machine: d.machines.getById(unit_data.machine),
                            agent_state: unit_data["agent-state"],
                            is_subordinate: (service_data.subordinate || false),
                            public_address: unit_data["public-address"]
                            });
                    d.units.add(unit);
                }, this);

                Y.each(service_data.relations,
                    function(relation_data, relation_name) {
                        // XXX: only preocessing 1st element for now
                        relations[service_name] = relation_data[0];
                        // XXX: fixiing this will alter the build
                        // in the relations block below
                }, this);

            }, this);

        Y.each(relations, function(source, target) {
                   var s = d.services.getById(source);
                   var t = d.services.getById(target);
                   var relation = new models.Relation({
                           endpoints: {source: s, target: t}
                           });
                   d.relations.add(relation);
               });

    },
        
    // Event handlers
    /*
    navigate_to_unit: function(e) {
	console.log("Evt.Nav.Router unit target", e.unit.get('id'));
        var unit = e.unit;
        this.navigate("/unit/" + unit.get("id") + "/");
    },
    */

    navigate_to_service: function(e) {
	console.log("Evt.Nav.Router service target", e.service.get('id'));
        var service = e.service;
        this.navigate("/service/" + service.get("id") + "/");
    },

    navigate_to_charm_collection: function(e) {
	console.log("Evt.Nav.Router charm collection");
        this.navigate("/charm-collection/");
    },

    // Route handlers
    show_service: function(req) {
	console.log(
	    "App: Route: Service", req.params.id, req.path, req.pendingRoutes);
        var service = this.db.services.getById(req.params.id);
        this.showView("service", {service: service, domain_models: this.db});

    },

    show_environment: function (req) {
	console.log("App: Route: Environment", req.path, req.pendingRoutes);
        this.showView('environment', {domain_models: this.db});
    },

    show_charm_collection: function(req) {
	console.log("App: Route: Charm Collection", req.path, req.pendingRoutes);
	this.showView('charm_collection');
    },

    /* Present on all views */
    show_charm_search: function(req, res, next) {
	var charm_search = this.get('charm_search');
	if (!charm_search) {
	    charm_search = this.createView(
		'charm_search', {'app': this});
	    this.set('charm_search', charm_search.render());
	}
	next();
    }

}, {
    ATTRS: {
        routes: {
            value: [
		{path: "*", callback: 'show_charm_search'},
                {path: "/charm-collection/", callback: 'charm_collection'},
                {path: "/service/:id/", callback: 'show_service'},
<<<<<<< HEAD
                {path: "/", callback: 'show_environment'},

=======
                {path: "/", callback: 'show_overview'}
>>>>>>> 1ce28af6
                ]
            }
    }
});

Y.namespace("juju").App = JujuGUI;

}, "0.5.2", {
    requires: [
	"juju-models",
	"juju-views",
	"juju-controllers",
	"io",
	"json-parse",
	'app-base',
	'app-transitions',
	'base',
	'node',
       ]
});<|MERGE_RESOLUTION|>--- conflicted
+++ resolved
@@ -72,18 +72,6 @@
 	    var current_path = this.getPath();
 	    console.log("App: Dispatching view route", current_path);
 	    this.dispatch();
-<<<<<<< HEAD
-
-	    /*
-	    console.log("App: Dispatch", this.get('activeView'))
-            if (this.hasRoute(this.getPath())) {
-            } else {
-		console.log("App: Route default Overview");
-                this.show_overview();
-            } */
-
-=======
->>>>>>> 1ce28af6
         }, this);
 
     },
@@ -231,12 +219,7 @@
 		{path: "*", callback: 'show_charm_search'},
                 {path: "/charm-collection/", callback: 'charm_collection'},
                 {path: "/service/:id/", callback: 'show_service'},
-<<<<<<< HEAD
                 {path: "/", callback: 'show_environment'},
-
-=======
-                {path: "/", callback: 'show_overview'}
->>>>>>> 1ce28af6
                 ]
             }
     }
