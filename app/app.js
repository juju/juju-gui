'use strict';

// Create a global for debug console access to YUI context.
var yui;

YUI.add('juju-gui', function(Y) {

  // Assign the global for console access.
  yui = Y;

  var juju = Y.namespace('juju'),
      models = Y.namespace('juju.models'),
      views = Y.namespace('juju.views');

  var JujuGUI = Y.Base.create('juju-gui', Y.App, [], {
    views: {
      environment: {
        type: 'juju.views.environment',
        preserve: true
      },

      service: {
        type: 'juju.views.service',
        preserve: false,
        parent: 'environment'
      },

      service_config: {
        type: 'juju.views.service_config',
        preserve: false,
        parent: 'service'
      },

      service_constraints: {
        type: 'juju.views.service_constraints',
        preserve: false,
        parent: 'service'
      },

      service_relations: {
        type: 'juju.views.service_relations',
        preserve: false,
        parent: 'service'
      },

      unit: {
        type: 'juju.views.unit',
        preserve: false,
        parent: 'service'
      },

      charm_collection: {
        type: 'juju.views.charm_collection',
        preserve: false,
        parent: 'environment'
      },

      charm: {
        type: 'juju.views.charm',
        preserve: false,
        parent: 'charm_collection'
      },

      notifications: {
        type: 'juju.views.NotificationsView',
        preserve: true
      },

      notifications_overview: {
        type: 'juju.views.NotificationsOverview'
      }

    },

    /*
     * Data driven behaviors
     *  This is a placehold for real behaviors associated with
     *  DOM Node  data-* attributes.
     */
    behaviors: {
      timestamp: {
        callback: function() {
          var self = this;
          Y.later(6000, this, function(o) {
            Y.one('body')
              .all('[data-timestamp]')
              .each(function(node) {
                  node.setHTML(views.humanizeTimestamp(
                      node.getAttribute('data-timestamp')));
                });
          }, [], true);}
      }
    },

    initializer: function() {
<<<<<<< HEAD
      // If this flag is true, start the application with the console activated
      if (this.get('consoleEnabled')) {
        consoleManager.enable();
      } else {
        consoleManager.disable();
      }
=======
      // Create a client side database to store state.
      this.db = new models.Database();
>>>>>>> c6a32117
      // Update the on-screen environment name provided in the configuration or
      // a default if none is configured.
      var environment_name = this.get('environment_name') || 'Environment',
          environment_node = Y.one('#environment-name');
      // Some tests do not fully populate the DOM, so we check to be sure.
      if (Y.Lang.isValue(environment_node)) {
        environment_node.set('text', environment_name);
      }
      // Create an environment facade to interact with.
      // allow env as an attr/option to ease testing
      if (this.get('env')) {
        this.env = this.get('env');
      } else {
        this.env = new juju.Environment({
          'socket_url': this.get('socket_url')});
      }
      // Create a charm store.
      if (this.get('charm_store')) {
        this.charm_store = this.get('charm_store');
      } else {
        this.charm_store = new Y.DataSource.IO({
          source: this.get('charm_store_url')});
      }
      // Create notifications controller
      this.notifications = new juju.NotificationController({
        app: this,
        env: this.env,
        notifications: this.db.notifications});

      // Event subscriptions

      // When the provider type becomes available, display it.
      this.env.after('providerTypeChange', this.onProviderTypeChange);

      // TODO: refactor per event views into a generic show view event.
      this.on('*:showService', this.navigate_to_service);
      this.on('*:showUnit', this.navigate_to_unit);
      this.on('*:showCharm', this.navigate_to_charm);
      this.on('*:showEnvironment', this.navigate_to_environment);

      // Feed environment changes directly into the database.
      this.env.on('delta', this.db.on_delta, this.db);

      // Feed delta changes to the notifications system
      this.env.on('delta', this.notifications.generate_notices,
          this.notifications);

      // When the connection resets, reset the db.
      this.env.on('connectedChange', function(ev) {
        if (ev.newVal === true) {
          this.db.reset();
        }
      }, this);

      // If the database updates redraw the view (distinct from model updates)
      // TODO - Bound views will automatically update this on individual models
      this.db.on('update', this.on_database_changed, this);

      this.on('navigate', function(e) {
        console.log('app navigate', e);
      });

      this.enableBehaviors();

      this.once('ready', function(e) {
        if (this.get('socket_url')) {
          // Connect to the environment.
          console.log('App: Connecting to environment');
          this.env.connect();
        }

        console.log(
            'App: Re-rendering current view', this.getPath(), 'info');

        if (this.get('activeView')) {
          this.get('activeView').render();
        } else {
          this.dispatch();
        }
      }, this);

      // Create the CharmSearchPopup instance once the app.js is initialized
      views.CharmSearchPopup.getInstance({
        charm_store: this.charm_store,
        env: this.env,
        app: this
      });
    },

    enableBehaviors: function() {
      Y.each(this.behaviors, function(behavior) {
        behavior.callback.call(this);
      }, this);

    },

    on_database_changed: function(evt) {
      Y.log(evt, 'debug', 'App: Database changed');
      // Redispatch to current view to update.
      this.dispatch();
    },

    // Event handlers
    navigate_to_unit: function(e) {
      console.log('Evt.Nav.Router unit target', e.unit_id);
      this.navigate('/unit/' + e.unit_id.replace('/', '-') + '/');
    },

    navigate_to_service: function(e) {
      var service = e.service;
      console.log(service.get('id'), 'Evt.Nav.Router service target');
      this.navigate('/service/' + service.get('id') + '/');
    },

    navigate_to_charm: function(e) {
      console.log('Evt.Nav.Router charm');
      var charm_url = e.charm_data_url;
      this.navigate('/charms/' + charm_url);
    },

    navigate_to_environment: function(e) {
      console.log('Evt.Nav.Router environment');
      this.navigate('/');
    },

    // Route handlers
    show_unit: function(req) {
      console.log(
          'App: Route: Unit', req.params.id, req.path, req.pendingRoutes);
      var unit_id = req.params.id.replace('-', '/');
      var unit = this.db.units.getById(unit_id);
      if (unit) {
        // Once the unit is loaded we need to get the full details of the
        // service.  Otherwise the relations data will not be available.
        var service = this.db.services.getById(unit.service);
        this._prefetch_service(service);
      }
      this.showView(
          'unit',
          // The querystring is used to handle highlighting relation rows in
          // links from notifications about errors.
          { unit: unit, db: this.db, env: this.env, app: this,
            querystring: req.query });
    },

    _prefetch_service: function(service) {
      // only prefetch once
      // we redispatch to the service view after we have status
      if (!service || service.get('prefetch')) { return; }
      service.set('prefetch', true);

      // Prefetch service details for service subviews.
      if (Y.Lang.isValue(service)) {
        if (!service.get('loaded')) {
          this.env.get_service(
              service.get('id'), Y.bind(this.load_service, this));
        }
        var charm_id = service.get('charm'),
            self = this;
        if (!Y.Lang.isValue(this.db.charms.getById(charm_id))) {
          this.db.charms.add({id: charm_id}).load(
              {env: this.env, charm_store: this.charm_store},
              // If views are bound to the charm model, firing "update" is
              // unnecessary, and potentially even mildly harmful.
              function(err, result) { self.db.fire('update'); });
        }
      }
    },

    _buildServiceView: function(req, viewName) {
      console.log('App: Route: Service',
          viewName, req.params.id, req.path, req.pendingRoutes);

      var service = this.db.services.getById(req.params.id);
      this._prefetch_service(service);
      this.showView(viewName, {
        model: service,
        app: this,
        querystring: req.query
      });
    },

    show_service: function(req) {
      this._buildServiceView(req, 'service');
    },

    show_service_config: function(req) {
      this._buildServiceView(req, 'service_config');
    },

    show_service_relations: function(req) {
      this._buildServiceView(req, 'service_relations');
    },

    show_service_constraints: function(req) {
      this._buildServiceView(req, 'service_constraints');
    },

    show_charm_collection: function(req) {
      console.log('App: Route: Charm Collection', req.path, req.query);
      this.showView('charm_collection', {
        query: req.query.q,
        charm_store: this.charm_store
      });
    },

    show_charm: function(req) {
      console.log('App: Route: Charm', req.path, req.params);
      var charm_url = req.params.charm_store_path;
      this.showView('charm', {
        charm_data_url: charm_url,
        charm_store: this.charm_store,
        env: this.env
      });
    },

    show_notifications_overview: function(req) {
      this.showView('notifications_overview', {
        app: this,
        env: this.env,
        notifications: this.db.notifications});
    },

    /*
     * Persistent Views
     *
     * 'notifications' is a preserved views that remains rendered on all main
     * views.  we manually create an instance of this view and insert it into
     * the App's view metadata.
     */
    show_notifications_view: function(req, res, next) {
      var view = this.getViewInfo('notifications'),
          instance = view.instance;
      if (!instance) {
        view.instance = new views.NotificationsView(
            {container: Y.one('#notifications'),
              app: this,
              env: this.env,
              notifications: this.db.notifications});
        view.instance.render();
      }
      next();
    },

    /* Display the provider type.
     *
     * The provider type arrives asynchronously.  Instead of updating the
     * display from the environment code (a separation of concerns violation)
     * we update it here.
     */
    onProviderTypeChange: function(evt) {
      var providerType = evt.newVal,
          providerNode = Y.one('#provider-type');
      if (Y.Lang.isValue(providerType)) {
        providerNode.set('text', 'on ' + providerType);
      }
    },

    show_environment: function(req, res, next) {
      var view = this.getViewInfo('environment'),
          instance = view.instance;
      if (!instance) {
        console.log('new env view');
        this.showView('environment', {
          app: this,
          db: this.db,
          env: this.env},
        {render: true});
      } else {
        /* The current impl makes extensive use of
         * event handlers which are not being properly rebound
         * when the view is attached.  There is a workable pattern
         * to enable this but we have to land the basics of this branch
         * first.
         */
        this.showView('environment', {db: this.db, env: this.env}, {
          update: false,
          render: true,
          callback: function(view) {
            //view.attachView();
            view.postRender();
            //view.updateCanvas();
          }
        });
      }
      next();
    },

    // Model interactions -> move to db layer
    load_service: function(evt) {
      console.log('load service', evt);
      if (evt.err) {
        this.db.notifications.add(
            new models.Notification({
              title: 'Error loading service',
              message: 'Service name: ' + evt.service_name,
              level: 'error'
            })
        );
        return;
      }
      var svc_data = evt.result;
      var svc = this.db.services.getById(svc_data.name);
      if (!svc) {
        console.warn('Could not load service data for',
            evt.service_name, evt);
        return;
      }
      // We intentionally ignore svc_data.rels.  We rely on the delta stream
      // for relation data instead.
      svc.setAttrs({'config': svc_data.config,
        'constraints': svc_data.constraints,
        'loaded': true,
        'prefetch': false});
      this.dispatch();
    },

    /*
     *  Object routing support
     *  This is a utility that helps map from model objects to routes
     *  defined on the App object.
     *
     * getModelURL(model, [intent])
     *    :model: the model to determine a route url for
     *    :intent: (optional) the name of an intent associated with
     *             a route. When more than one route can match a model
     *             the route w/o an intent is matched when this attribute
     *             is missing. If intent is provided as a string it
     *             is matched to the 'intent' attribute specified on the
     *             route. This is effectively a tag.
     *
     * To support this we supplement our routing information with
     * additional attributes as follows:
     *
     *   :model: model.name (required)
     *   :reverse_map: (optional) route_path_key: str
     *          reverse map can map :id  to the name of attr on model
     *          if no value is provided its used directly as attribute name
     *   :intent: (optional) A string named intent for which this route
     *           should be used. This can be used to select which subview
     *           is selected to resolve a models route.
     */
    getModelURL: function(model, intent) {
      var matches = [],
          attrs = (model instanceof Y.Model) ? model.getAttrs() : model,
          routes = this.get('routes'),
          regexPathParam = /([:*])([\w\-]+)?/g,
          idx = 0;

      routes.forEach(function(route) {
        var path = route.path,
            required_model = route.model,
            reverse_map = route.reverse_map;

        // Fail fast on wildcard paths, routes w/o models
        // and when the model doesn't match the route type
        if (path === '*' ||
            required_model === undefined ||
            model.name !== required_model) {
          return;
        }

        // Replace the path params with items from the
        // models attrs
        path = path.replace(regexPathParam,
            function(match, operator, key) {
              if (reverse_map !== undefined && reverse_map[key]) {
                key = reverse_map[key];
              }
              return attrs[key];
            });
        matches.push(Y.mix({path: path,
          route: route,
          attrs: attrs,
          intent: route.intent}));
      });

      // See if intent is in the match. Because the default is
      // to match routes without intent (undefined) this test
      // can always be applied.
      matches = Y.Array.filter(matches, function(match) {
        return match.intent === intent;
      });

      if (matches.length > 1) {
        console.warn('Ambiguous routeModel', attrs.id, matches);
        // Default to the last route in this configuration
        // error case.
        idx = matches.length - 1;
      }
      return matches[idx] && matches[idx].path;
    },

    // Override Y.Router.route (and setter) to allow inclusion
    // of additional routing params
    _setRoutes: function(routes) {
      this._routes = [];
      Y.Array.each(routes, function(route) {
        // additionally pass route as options
        // needed to pass through the attribute setter
        this.route(route.path, route.callback, route);
      }, this);
      return this._routes.concat();
    },
    route: function(path, callback, options) {
      JujuGUI.superclass.route.call(this, path, callback);

      // This is a whitelist to spare the extra juggling
      if (options.model) {
        var r = this._routes,
                idx = r.length - 1;
        if (r[idx].path === path) {
          // Combine our options with the default
          // computed route information
          r[idx] = Y.mix(r[idx], options);
        } else {
          console.error(
              'Underlying Y.Router not behaving as expected. ' +
              'Press the red button.');
        }
      }
    }

  }, {
    ATTRS: {
      charm_store: {},
      routes: {
        value: [
          { path: '*', callback: 'show_notifications_view'},
          { path: '/charms/', callback: 'show_charm_collection'},
          { path: '/charms/*charm_store_path',
            callback: 'show_charm',
            model: 'charm'},
          { path: '/notifications/',
            callback: 'show_notifications_overview'},
          { path: '/service/:id/config',
            callback: 'show_service_config',
            intent: 'config',
            model: 'service'},
          { path: '/service/:id/constraints',
            callback: 'show_service_constraints',
            intent: 'constraints',
            model: 'service'},
          { path: '/service/:id/relations',
            callback: 'show_service_relations',
            intent: 'relations',
            model: 'service'},
          { path: '/service/:id/',
            callback: 'show_service',
            model: 'service'},
          { path: '/unit/:id/',
            callback: 'show_unit',
            reverse_map: {id: 'urlName'},
            model: 'serviceUnit'},
          { path: '/', callback: 'show_environment'}
        ]
      }
    }
  });

  Y.namespace('juju').App = JujuGUI;

}, '0.5.2', {
  requires: [
    'juju-models',
    'juju-views',
    'juju-controllers',
    'io',
    'json-parse',
    'app-base',
    'app-transitions',
    'base',
    'node',
    'model',
    'juju-charm-search']
});<|MERGE_RESOLUTION|>--- conflicted
+++ resolved
@@ -93,17 +93,14 @@
     },
 
     initializer: function() {
-<<<<<<< HEAD
       // If this flag is true, start the application with the console activated
       if (this.get('consoleEnabled')) {
         consoleManager.enable();
       } else {
         consoleManager.disable();
       }
-=======
       // Create a client side database to store state.
       this.db = new models.Database();
->>>>>>> c6a32117
       // Update the on-screen environment name provided in the configuration or
       // a default if none is configured.
       var environment_name = this.get('environment_name') || 'Environment',
