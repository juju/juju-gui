/*
This file is part of the Juju GUI, which lets users view and manage Juju
environments within a graphical interface (https://launchpad.net/juju-gui).
Copyright (C) 2012-2013 Canonical Ltd.

This program is free software: you can redistribute it and/or modify it under
the terms of the GNU Affero General Public License version 3, as published by
the Free Software Foundation.

This program is distributed in the hope that it will be useful, but WITHOUT
ANY WARRANTY; without even the implied warranties of MERCHANTABILITY,
SATISFACTORY QUALITY, or FITNESS FOR A PARTICULAR PURPOSE.  See the GNU Affero
General Public License for more details.

You should have received a copy of the GNU Affero General Public License along
with this program.  If not, see <http://www.gnu.org/licenses/>.
*/

'use strict';

var spinner;

/**
 * Provide the main App class, based on the YUI App framework. Also provide
 * the routing definitions, which map the request paths to the top-level
 * views defined by the App class.
 *
 * @module app
 */

// Create a global for debug console access to YUI context.
var yui;

YUI.add('juju-gui', function(Y) {

  // Assign the global for console access.
  yui = Y;

  var juju = Y.namespace('juju'),
      models = Y.namespace('juju.models'),
      views = Y.namespace('juju.views'),
      utils = views.utils,
      widgets = Y.namespace('juju.widgets');

  /**
   * The main app class.
   *
   * @class App
   */
  var JujuGUI = Y.Base.create('juju-gui', Y.App, [
                                                  Y.juju.SubAppRegistration,
                                                  Y.juju.NSRouter,
                                                  Y.juju.Cookies,
                                                  Y.juju.GhostDeployer], {

    /*
      Extension properties
    */
    subApplications: [{
      type: Y.juju.subapps.Browser,
      config: {}
    }],

    defaultNamespace: 'charmbrowser',
    /*
      End extension properties
    */

    /**
     * Views
     *
     * The views encapsulate the functionality blocks that output
     * the GUI pages. The "parent" attribute defines the hierarchy.
     *
     * @attribute views
     */
    views: {

      login: {
        type: 'juju.views.login',
        preserve: false
      },

      environment: {
        type: 'juju.views.environment',
        preserve: true
      },

      service: {
        type: 'juju.views.service',
        preserve: false,
        parent: 'environment'
      },

      service_config: {
        type: 'juju.views.service_config',
        preserve: false,
        parent: 'service'
      },

      service_constraints: {
        type: 'juju.views.service_constraints',
        preserve: false,
        parent: 'service'
      },

      service_relations: {
        type: 'juju.views.service_relations',
        preserve: false,
        parent: 'service'
      },

      unit: {
        type: 'juju.views.unit',
        preserve: false,
        parent: 'service'
      },

      charm: {
        type: 'juju.views.charm',
        preserve: false
      },

      notifications: {
        type: 'juju.views.NotificationsView',
        preserve: true
      },

      notifications_overview: {
        type: 'juju.views.NotificationsOverview'
      }

    },

    /*
     * Declarative keybindings on the window object.
     *
     * Prefix supported are:
     *   C - Control
     *   A - Alt
     *   S - Shift
     *
     * Followed by a lowercase letter. For example
     *
     * A-s is the 'Alt + s' keybinding.
     *
     * This maps to an object which has the following behavior.
     *
     * target: {String} CSS selector of one element
     * focus: {Boolean} Focus the element.
     * toggle: {Boolean} Toggle element visibility.
     * fire: {String} Event to fire when triggered. (XXX: Target is topology)
     * condition: {Function} returns Boolean, should method be added to
     *            keybindings.
     * callback: {Function} Taking (event, target).
     * help: {String} Help text to display in popup.
     *
     * All are optional.
     */
    keybindings: {
      'A-s': {
        target: '#charm-search-field',
        focus: true,
        help: 'Select the charm Search'
      },
      '/': {
        target: '#charm-search-field',
        focus: true,
        help: 'Select the charm Search'
      },
      'S-/': {
        target: '#shortcut-help',
        toggle: true,
        callback: function(evt, target) {
          // This could be its own view.
          if (target && !target.getHTML().length) {
            var bindings = [];
            Y.each(this.keybindings, function(v, k) {
              if (v.help && (v.condition === undefined ||
                             v.condition.call(this) === true)) {
                // TODO: translate keybindings to
                // human <Alt> m
                // <Control> <Shift> N (note caps)
                // also 'g then i' style
                bindings.push({key: k, help: v.help});
              }
            }, this);
            target.setHTML(
                views.Templates.shortcuts({bindings: bindings}));
          }
        },
        help: 'Display this help'
      },
      'A-e': {
        callback: function(evt) {
          this.fire('navigateTo', { url: '/:gui:/' });
        },
        help: 'Navigate to the Environment overview.'
      },
      'S-+': {
        fire: 'zoom_in',
        help: 'Zoom In'
      },
      'S--': {
        fire: 'zoom_out',
        help: 'Zoom Out'
      },
      'S-0': {
        fire: 'panToCenter',
        help: 'Center the Environment overview'
      },
      'esc': {
        fire: 'clearState',
        callback: function() {
          // Explicitly hide anything we might care about.
          Y.one('#shortcut-help').hide();
        },
        help: 'Cancel current action'
      },

      'C-s': {
        'condition': function() {
          return this._simulator !== undefined;
        },
        callback: function() {
          this._simulator.toggle();
        },
        help: 'Toggle the simulator'
      },

      'S-d': {
        callback: function(evt) {
          this.exportYAML();
        },
        help: 'Export the environment'
      },

      'C-S-d': {
        callback: function(evt) {
          Y.fire('saveWebsocketLog');
        },
        help: 'Save the websocket log to a file'
      }


    },

    /**
     * Data driven behaviors.
     *
     * Placeholder for real behaviors associated with DOM Node data-*
     * attributes.
     *
     * @attribute behaviors
     */
    behaviors: {
      timestamp: {
        /**
         * Wait for the DOM to be built before rendering timestamps.
         *
         * @method behaviors.timestamp.callback
         */
        callback: function() {
          Y.later(6000, this, function(o) {
            Y.one('body')
              .all('[data-timestamp]')
              .each(function(node) {
                  node.setHTML(views.humanizeTimestamp(
                      node.getAttribute('data-timestamp')));
                });
          }, [], true);}
      }
    },

    /**
     * Activate the keyboard listeners. Only called by the main index.html,
     * not by the tests' one.
     *
     * @method activateHotkeys
     */
    activateHotkeys: function() {
      var key_map = {
        '/': 191, '?': 63, '+': 187, '-': 189,
        enter: 13, esc: 27, backspace: 8,
        tab: 9, pageup: 33, pagedown: 34};
      var code_map = {};
      Y.each(key_map, function(v, k) {
        code_map[v] = k;
      });
      this._keybindings = Y.one(window).on('keydown', function(evt) {
        //Normalize key-code
        var source = evt.target.getDOMNode();
        // Target filtering, we want to listen on window
        // but not honor hotkeys when focused on
        // text oriented input fields
        if (['INPUT', 'TEXTAREA'].indexOf(source.tagName) !== -1) {
          return;
        }
        var symbolic = [];
        if (evt.ctrlKey) { symbolic.push('C');}
        if (evt.altKey) { symbolic.push('A');}
        if (evt.shiftKey) { symbolic.push('S');}
        if (code_map[evt.keyCode]) {
          symbolic.push(code_map[evt.which]);
        } else {
          symbolic.push(String.fromCharCode(evt.which).toLowerCase());
        }
        var trigger = symbolic.join('-');
        var spec = this.keybindings[trigger];
        if (spec) {
          if (spec.condition && !spec.condition.call(this)) {
            // Note that when a condition check fails,
            // the event still propagates.
            return;
          }
          var target = Y.one(spec.target);
          if (target) {
            if (spec.toggle) {
              if (target.getStyle('display') !== 'none') {
                target.hide();
              } else {
                target.show();
              }
            }
            if (spec.focus) { target.focus(); }
          }
          if (spec.callback) { spec.callback.call(this, evt, target); }
          // HACK w/o context/view restriction but right direction
          if (spec.fire) {
            this.views.environment.instance.topo.fire(spec.fire);
          }
          // If we handled the event nothing else has to.
          evt.stopPropagation();
          evt.preventDefault();
        }
      }, this);
    },

    /**
     * @method initializer
     * @param {Object} cfg Application configuration data.
     */
    initializer: function(cfg) {
      // If no cfg is passed in, use a default empty object so we don't blow up
      // getting at things.
      cfg = cfg || {};
      window.flags = window.flags || {};

      // If this flag is true, start the application with the console activated.
      var consoleEnabled = this.get('consoleEnabled');

      // Concession to testing, they need muck with console, we cannot as well.
      if (window.mochaPhantomJS === undefined) {
        if (consoleEnabled) {
          consoleManager.native();
        } else {
          consoleManager.noop();
        }
      }

      if (window.flags && window.flags.websocket_capture) {
        this.websocketLogging = new Y.juju.WebsocketLogging();
      }

      /**
        Reference to the juju.Cookies instance.

        @property cookieHandler
        @type {juju.Cookies}
        @default null
      */
      this.cookieHandler = null;

      this.renderEnvironment = true;

      // If this property has a value other than '/' then
      // navigate to it after logging in.
      this.redirectPath = '/';

      // This attribute is used by the namespaced URL tracker.
      // _routeSeen is part of a mechanism to prevent non-namespaced routes
      // from being processed multiple times when multiple namespaces are
      // present in the URL.  The data structure is reset for each URL (in
      // _dispatch).  It holds a mapping between route callback uids and a
      // flag to indicate that the callback has been used.
      this._routeSeen = {};

      // Create a client side database to store state.
      this.db = new models.Database();

      // Set up a new modelController instance.
      this.modelController = new juju.ModelController({
        db: this.db,
        store: this.get('store')
      });

      // Update the on-screen environment name provided in the configuration,
      // or a default if none is configured.
      var environment_name = this.get('environment_name') || 'Environment',
          environment_node = Y.one('#environment-name');

      // Some tests do not fully populate the DOM, so we check to be sure.
      if (Y.Lang.isValue(environment_node)) {
        environment_node.set('text', environment_name);
      }
      // Create an environment facade to interact with.
      // Allow "env" as an attribute/option to ease testing.
      if (this.get('env')) {
        this.env = this.get('env');
      } else {
        // Calculate the socket_url.
        var socketUrl = this.get('socket_url');
        var socketPort = this.get('socket_port');
        var socketProtocol = this.get('socket_protocol');
        if (socketPort || socketProtocol) {
          // Assemble a socket URL from the Location.
          var loc = Y.getLocation();
          socketPort = socketPort || loc.port;
          socketProtocol = socketProtocol || 'wss';
          socketUrl = socketProtocol + '://' + loc.hostname;
          if (socketPort) {
            socketUrl += ':' + socketPort;
          }
          socketUrl += '/ws';
          this.set('socket_url', socketUrl);
        }
        // Instantiate the environment specified in the configuration, choosing
        // between the available implementations, currently Go and Python.
        var envOptions = {
          socket_url: socketUrl,
          user: this.get('user'),
          password: this.get('password'),
          readOnly: this.get('readOnly'),
          conn: this.get('conn')
        };
        var apiBackend = this.get('apiBackend');
        if (this.get('sandbox')) {
          var sandboxModule = Y.namespace('juju.environments.sandbox');
          var State = Y.namespace('juju.environments').FakeBackend;
          var state = new State({store: this.get('store')});
          if (envOptions.user && envOptions.password) {
            var credentials = {};
            credentials[envOptions.user] = envOptions.password;
            state.set('authorizedUsers', credentials);
          }
          if (apiBackend === 'python') {
            envOptions.conn = new sandboxModule.ClientConnection(
                {juju: new sandboxModule.PyJujuAPI({state: state})});
          } else if (apiBackend === 'go') {
            envOptions.conn = new sandboxModule.ClientConnection(
                {juju: new sandboxModule.GoJujuAPI({state: state})});
          } else {
            // Clean ourselves up before giving up the ghost, for tests' sake.
            this.destroy();
            throw 'unrecognized backend type: ' + apiBackend;
          }

        }
        this.env = juju.newEnvironment(envOptions, apiBackend);
      }

      // Create an event simulator where possible.
      // Starting the simulator is handled by hotkeys
      // and/or the config setting 'simulateEvents'.
      this.simulateEvents();

      // Set the env in the model controller here so
      // that we know that it's been setup.
      this.modelController.set('env', this.env);

      // Create notifications controller
      this.notifications = new juju.NotificationController({
        app: this,
        env: this.env,
        notifications: this.db.notifications});

      this.on('*:navigateTo', function(e) {
        this.navigate(e.url);
      }, this);

      // Notify user attempts to modify the environment without permission.
      this.env.on('permissionDenied', this.onEnvPermissionDenied, this);

      // When the provider type and environment names become available,
      // display them.
      this.env.after('providerTypeChange', this.onProviderTypeChange, this);
      this.env.after('environmentNameChange',
          this.onEnvironmentNameChange, this);
      this.env.after('defaultSeriesChange', this.onDefaultSeriesChange, this);

      // Once the user logs in, we need to redraw.
      this.env.after('login', this.onLogin, this);

      // Feed environment changes directly into the database.
      this.env.on('delta', this.db.onDelta, this.db);

      // Feed delta changes to the notifications system.
      this.env.on('delta', this.notifications.generate_notices,
          this.notifications);

      // Handlers for adding and removing services to the service list.
      this.endpointsController = new juju.EndpointsController({
        db: this.db,
        modelController: this.modelController
      });
      this.endpointsController.bind();

      // When the connection resets, reset the db, re-login (a delta will
      // arrive with successful authentication), and redispatch.
      this.env.after('connectedChange', function(ev) {
        if (ev.newVal === true) {
          this.db.reset();
          this.env.userIsAuthenticated = false;
          // Do not attempt environment login without credentials.
          var credentials = this.env.getCredentials();
          if (credentials && credentials.areAvailable) {
            this.env.login();
          } else {
            this.checkUserCredentials();
          }
        }
      }, this);

      // If the database updates, redraw the view (distinct from model updates).
      // TODO: bound views will automatically update this on individual models.
      this.db.on('update', this.on_database_changed, this);

      this.enableBehaviors();

      this.once('ready', function(e) {
        if (this.get('socket_url') || this.get('sandbox')) {
          // Connect to the environment.
          this.env.connect();
        }
        if (this.get('activeView')) {
          this.get('activeView').render();
        } else {
          this.dispatch();
        }
      }, this);

      // Halt the default navigation on the juju logo to allow us to show
      // the real root view without namespaces
      var navNode = Y.one('#nav-brand-env');
      // Tests won't have this node.
      if (navNode) {
        navNode.on('click', function(e) {
          e.halt();
          this.showRootView();
        }, this);
      }

      Y.one('#logout-trigger').on('click', function(e) {
        // If this is not a Get Juju link then allow it to work as normal.
        if (!this.get('showGetJujuButton')) {
          e.halt();
          this.logout();
        }
      }, this);

      var exportNode = Y.one('#export-trigger');
      // Tests won't have this node.
      if (exportNode) {
        exportNode.on('click', function(e) {
          e.halt();
          this.exportYAML();
        }, this);
      }

      // Attach SubApplications. The subapps should share the same db.
      cfg.db = this.db;

      // To use the new service Inspector use the deploy method
      // from the Y.juju.GhostDeployer extension
      cfg.deploy = Y.bind(this.deployService, this);

      cfg.deployBundle = this.deployBundle.bind(this);

      // Watch specific things, (add units), remove db.update above
      // Note: This hides under the flag as tests don't properly clean
      // up sometimes and this binding creates spooky interaction
      // at a distance and strange failures.
      this.db.services.after(
          ['add', 'remove', '*:change'],
          this.on_database_changed, this);
      this.db.relations.after(
          ['add', 'remove', '*:change'],
          this.on_database_changed, this);

      // Share the store instance with subapps.
      cfg.store = this.get('store');
      cfg.envSeries = this.env.get('defaultSeries');
      this.addSubApplications(cfg);

      // When someone wants a charm to be deployed they fire an event and we
      // show the charm panel to configure/deploy the service.
      Y.on('initiateDeploy', function(charm, ghostAttributes) {
        cfg.deploy(charm, ghostAttributes);
      }, this);
    },

    /**
      Calls the deployer import method with the bundle data
      to deploy the bundle to the environment.

      @method deployBundle
      @param {Object} bundle Bundle data.
    */
    deployBundle: function(bundle) {
      var notifications = this.db.notifications;
      this.env.deployerImport(
          Y.JSON.stringify({
            bundle: bundle
          }), null, Y.bind(utils.deployBundleCallback, null, notifications));
    },

    /**
    Export the YAML for this environment.

    @method exportYAML
    */
    exportYAML: function() {
      var result = this.db.exportDeployer();
      var exportData = jsyaml.dump(result);
      var exportBlob = new Blob([exportData],
          {type: 'application/yaml;charset=utf-8'});
      saveAs(exportBlob, 'export.yaml');
    },

    /**
    Start the simulator if it can start and it has not already been started.

    @method simulateEvents
    */
    simulateEvents: function() {
      if (!this._simulator && this.env) {
        // Try/Catch this to allow mocks in tests.
        try {
          var conn = this.env.get('conn');
          var juju = conn && conn.get('juju');
          var state = juju && juju.get('state');
          if (state) {
            var Simulator = Y.namespace('juju.environments').Simulator;
            this._simulator = new Simulator({state: state});
            if (this.get('simulateEvents')) {
              this._simulator.start();
            }
          }
        }
        catch (err) {
          // Unable to create simulator, usually due to mocks or an
          // unsupported environment
          console.log('Unable to create simulator: ');
        }
      }
    },

    /**
    Release resources and inform subcomponents to do the same.

    @method destructor
    */
    destructor: function() {
      if (this._keybindings) {
        this._keybindings.detach();
      }
      if (this._simulator) {
        this._simulator.stop();
      }
      Y.each(
          [this.env, this.db, this.notifications,
           this.endpointsController],
          function(o) {
            if (o && o.destroy) {
              o.detachAll();
              o.destroy();
            }
          }
      );
    },

    /**
     * Hook up all of the declared behaviors.
     *
     * @method enableBehaviors
     */
    enableBehaviors: function() {
      Y.each(this.behaviors, function(behavior) {
        behavior.callback.call(this);
      }, this);

    },

    /**
     * On database changes update the view.
     *
     * @method on_database_changed
     */
    on_database_changed: function(evt) {
      Y.log(evt, 'debug', 'App: Database changed');
      // Database changed event is fired when the user logs-in but we deal with
      // that case manually so we don't need to dispatch the whole application.
      // This whole handler can be removed once we go to model bound views.
      if (window.location.pathname.match(/login/)) {
        return;
      }

      // This timeout helps to reduce the number of needless dispatches from
      // upwards of 8 to 2. At least until we can move to the model bound views.
      if (this.dbChangedTimer) {
        this.dbChangedTimer.cancel();
      }
      this.dbChangedTimer = Y.later(100, this, this._dbChangedHandler);
      return;
    },

    /**
      After the db has changed and the timer has timed out to reduce repeat
      calls then this is called to handle the db updates.

      @method _dbChangedHandler
      @private
    */
    _dbChangedHandler: function() {
      var active = this.get('activeView');

      // Regardless of which view we are rendering,
      // update the env view on db change.
      if (this.views.environment.instance) {
        this.views.environment.instance.topo.update();
      }
      // Redispatch to current view to update.
      if (active && active.name === 'EnvironmentView') {
        active.rendered();
      } else {
        this.dispatch();
      }
    },

    // Route handlers

    /**
     * @method show_notifications_overview
     */
    show_notifications_overview: function(req) {
      this.showView('notifications_overview', {
        env: this.env,
        notifications: this.db.notifications,
        nsRouter: this.nsRouter
      });
    },

    /**
     * Show the login screen.
     *
     * @method showLogin
     * @return {undefined} Nothing.
     */
    showLogin: function() {
      this.showView('login', {
        env: this.env,
        help_text: this.get('login_help')
      });
      var passwordField = this.get('container').one('input[type=password]');
      // The password field may not be present in testing context.
      if (passwordField) {
        passwordField.focus();
      }
    },

    /**
     * Log the current user out and show the login screen again.
     *
     * @method logout
     * @param {Object} req The request.
     * @return {undefined} Nothing.
     */
    logout: function(req) {
      // If the environment view is instantiated, clear out the topology local
      // database on log out, because we clear out the environment database as
      // well. The order of these is important because we need to tell
      // the env to log out after it has navigated to make sure that
      // it always shows the login screen.
      var environmentInstance = this.views.environment.instance;
      if (environmentInstance) {
        environmentInstance.topo.update();
      }
      this.env.logout();
      return;
    },

    // Persistent Views

    /**
     * `notifications` is a preserved view that remains rendered on all main
     * views.  We manually create an instance of this view and insert it into
     * the App's view metadata.
     *
     * @method show_notifications_view
     */
    show_notifications_view: function(req, res, next) {
      var view = this.getViewInfo('notifications'),
          instance = view.instance;
      if (!instance) {
        view.instance = new views.NotificationsView(
            {container: Y.one('#notifications'),
              env: this.env,
              notifications: this.db.notifications,
              nsRouter: this.nsRouter
            });
        view.instance.render();
      }
      next();
    },

    /**
     * Ensure that the current user has authenticated.
     *
     * @method checkUserCredentials
     * @param {Object} req The request.
     * @param {Object} res ???
     * @param {Object} next The next route handler.
     *
     */
    checkUserCredentials: function(req, res, next) {
      // If the Juju environment is not connected, exit without letting the
      // route dispatch proceed. On env connection change, the app will
      // re-dispatch and this route callback will be executed again.
      if (!this.env || !this.env.get('connected')) {
        return;
      }
      var credentials = this.env.getCredentials();
      // After re-arranging the execution order of our routes to support the
      // new :gui: namespace we were unable to log out on prod build in Ubuntu
      // chrome. It appeared to be because credentials was null so the log in
      // form was never shown - this handles that edge case.
      var noCredentials = !(credentials && credentials.areAvailable);
      if (noCredentials) {
        // If there are no stored credentials redirect to the login page
        if (!req || req.path !== '/login/') {
          // Set the original requested path in the event the user has
          // to log in before continuing.
          this.redirectPath = this.get('currentUrl');
          this.navigate('/login/', { overrideAllNamespaces: true });
          return;
        }
      }
      next();
    },

    /**
     * Notify with an error when the user tries to change the environment
     * without permission.
     *
     * @method onEnvPermissionDenied
     * @private
     * @param {Object} evt An event object (with "title" and "message"
         attributes).
     * @return {undefined} Mutates only.
     */
    onEnvPermissionDenied: function(evt) {
      this.db.notifications.add(
          new models.Notification({
            title: evt.title,
            message: evt.message,
            level: 'error'
          })
      );
    },

    /**
     * Hide the login mask and redispatch the router.
     *
     * When the environment gets a response from a login attempt,
     * it fires a login event, to which this responds.
     *
     * @method onLogin
     * @param {Object} e An event object (with a "data.result" attribute).
     * @private
     */
    onLogin: function(e) {
      if (e.data.result) {
        // We need to save the url to continue on to without redirecting
        // to root if there are extra path details.
        this.hideMask();
        var originalPath = this.get('currentUrl');
        if (originalPath !== '/' && !originalPath.match(/\/login\//)) {
          this.redirectPath = originalPath;
        }
        if (originalPath.match(/login/) && this.redirectPath === '/') {
          setTimeout(
              Y.bind(this.showRootView, this), 0);
          return;
        } else {
          var nsRouter = this.nsRouter;

          this.navigate(
              nsRouter.url(nsRouter.parse(this.redirectPath)),
              {overrideAllNamespaces: true});
          this.redirectPath = null;
          return;
        }
      } else {
        this.showLogin();
      }
    },

    /**
      Hides the fullscreen mask and stops the spinner.

      @method hideMask
    */
    hideMask: function() {
      var mask = Y.one('#full-screen-mask');
      if (mask) {
        mask.hide();
        // Stop the animated loading spinner.
        if (spinner) {
          spinner.stop();
        }
      }
    },

    /**
     * Display the provider type.
     *
     * The provider type arrives asynchronously.  Instead of updating the
     * display from the environment code (a separation of concerns violation),
     * we update it here.
     *
     * @method onProviderTypeChange
     */
    onProviderTypeChange: function(evt) {
      var providerType = evt.newVal;
      this.db.environment.set('provider', providerType);
      Y.all('.provider-type').set('text', 'on ' + providerType);
    },

    /**
     * Record environment default series changes in our model.
     *
     * The provider type arrives asynchronously.  Instead of updating the
     * display from the environment code (a separation of concerns violation),
     * we update it here.
     *
     * @method onDefaultSeriesChange
     */
    onDefaultSeriesChange: function(evt) {
      this.db.environment.set('defaultSeries', evt.newVal);
    },

    /**
      Display the Environment Name.

      The environment name can arrive asynchronously.  Instead of updating
      the display from the environment view (a separtion of concerns violation),
      we update it here.

      @method onEnvironmentNameChange
    */
    onEnvironmentNameChange: function(evt) {
      var environmentName = evt.newValue;
      this.db.environment.set('name', environmentName);
      Y.all('.environment-name').set('text', environmentName);
    },

    /**
       Determine if the browser or environment should be rendered or not.

       When hitting internal :gui: views, the browser needs to disappear
       entirely from the UX for users. However, when we pop back it needs to
       appear back in the previous state.

       The environment only needs to render when another full page view isn't
       visible.

       @method toggleStaticViews
       @param {Request} req current request object.
       @param {Response} res current response object.
       @param {function} next callable for the next route in the chain.
     */
    toggleStaticViews: function(req, res, next) {
      var url = req.url,
          match = /(logout|:gui:\/(charms|service|unit))/;
      var subapps = this.get('subApps');

      if (subapps && subapps.charmbrowser) {
        var charmbrowser = subapps.charmbrowser;
        if (url.match(match)) {
          charmbrowser.hidden = true;
          // XXX At some point in the near future we will add the ability to
          // route on root namespaced paths and this check will no longer
          // be needed
          this.renderEnvironment = false;

          // XXX bug:1217383
          // We're hiding the subapp from view, but people want to be able to
          // click on the viewmode controls. We handle that here as a temp
          // hack until the old :gui: views are gone and we've moved to the
          // serviceInspector. Then the browser will always be around and can
          // handle this widget for us. This is horrible and we know it. When
          // the idea of 'hidden' is removed with the old views this hack will
          // go away with it.
          if (!this._controlEvents || this._controlEvents.length === 0) {
            this._controls = new widgets.ViewmodeControls({
              currentViewmode: subapps.charmbrowser._viewState.viewmode
            });
            this._controls.render();
            this._controlEvents = [];
            this._controlEvents.push(
                this._controls.on(
                    this._controls.EVT_FULLSCREEN,
                    function(ev) {
                      // Navigate away from anything in :gui: and to the
                      // /fullscreen in :charmbrowser:
                      this._controls._updateActiveNav('fullscreen');
                      this.navigate(this.nsRouter.url({
                        gui: '/',
                        charmbrowser: '/fullscreen'
                      }), { overrideAllNamespaces: true });

                    }, this
                )
            );
            this._controlEvents.push(
                this._controls.on(
                    this._controls.EVT_SIDEBAR,
                    function(ev) {
                      // Navigate away from anything in :gui: and to the
                      // /sidebar in :charmbrowser:
                      this._controls._updateActiveNav('sidebar');
                      this.navigate(this.nsRouter.url({
                        gui: '/',
                        charmbrowser: '/sidebar'
                      }), { overrideAllNamespaces: true });
                    }, this
                )
            );
          }

        } else {
          charmbrowser.hidden = false;
          this.renderEnvironment = true;

          // XXX bug:1217383
          // Destroy the controls widget we might have had around for a bit.
          if (this._controlEvents) {
            this._controlEvents.forEach(function(ev) {
              ev.detach();
            });
            // reset the list to no events.
            this._controlEvents = [];
          }

          if (this._controls) {
            this._controls.destroy();
          }
        }

        charmbrowser.updateVisible();
      }

      next();
    },

    /**
      Shows the root view of the application erasing all namespaces

      @method showRootView
    */
    showRootView: function() {
      this._navigate('/', { overrideAllNamespaces: true });
      // Reset the view state of the subapps.
      var subapps = this.get('subApps');
      if (subapps.charmbrowser) {
        subapps.charmbrowser.initState();
      }
    },

    /**
     * @method show_environment
     */
    show_environment: function(req, res, next) {
      if (!this.renderEnvironment) {
        next(); return;
      }
      this.hideMask();
      var options = {
        getModelURL: Y.bind(this.getModelURL, this),
        nsRouter: this.nsRouter,
        endpointsController: this.endpointsController,
        useDragDropImport: this.get('sandbox'),
        db: this.db,
        env: this.env,
        store: this.get('store')};

      this.showView('environment', options, {
        /**
         * Let the component framework know that the view has been rendered.
         *
         * @method show_environment.callback
         */
        callback: function() {
          this.views.environment.instance.rendered();
        },
        render: true
      });

      next();
    },

    /**
     * Object routing support
     *
     * This utility helps map from model objects to routes
     * defined on the App object. See the routes Attribute
     * for additional information.
     *
     * @param {object} model The model to determine a route URL for.
     * @param {object} [intent] the name of an intent associated with a route.
     *   When more than one route can match a model, the route without an
     *   intent is matched when this attribute is missing.  If intent is
     *   provided as a string, it is matched to the `intent` attribute
     *   specified on the route. This is effectively a tag.
     * @method getModelURL
     */
    getModelURL: function(model, intent) {
      var matches = [],
          attrs = (model instanceof Y.Model) ? model.getAttrs() : model,
          routes = this.get('routes'),
          regexPathParam = /([:*])([\w\-]+)?/g,
          idx = 0,
          finalPath = '';

      routes.forEach(function(route) {
        var path = route.path,
            required_model = route.model,
            reverse_map = route.reverse_map;

        // Fail fast on wildcard paths, on routes without models,
        // and when the model does not match the route type.
        if (path === '*' ||
            required_model === undefined ||
            model.name !== required_model) {
          return;
        }

        // Replace the path params with items from the model's attributes.
        path = path.replace(regexPathParam,
                            function(match, operator, key) {
                              if (reverse_map !== undefined &&
                                  reverse_map[key]) {
                                key = reverse_map[key];
                              }
                              return attrs[key];
                            });
        matches.push(Y.mix({path: path,
          route: route,
          attrs: attrs,
          intent: route.intent,
          namespace: route.namespace}));
      });

      // See if intent is in the match. Because the default is to match routes
      // without intent (undefined), this test can always be applied.
      matches = Y.Array.filter(matches, function(match) {
        return match.intent === intent;
      });

      if (matches.length > 1) {
        console.warn('Ambiguous routeModel', attrs.id, matches);
        // Default to the last route in this configuration error case.
        idx = matches.length - 1;
      }

      if (matches[idx] && matches[idx].path) {
        finalPath = this.nsRouter.url({ gui: matches[idx].path });
      }
      return finalPath;
    },

    /**
     * Make sure the user agrees to cookie usage.
     *
     * @method authorizeCookieUse
     * @param {Object} req The request.
     * @param {Object} res The response.
     * @param {Object} next The next route handler.
     *
     */
    authorizeCookieUse: function(req, res, next) {
      var ga_key = this.get('GA_key');
      if (ga_key) {
        this.cookieHandler = this.cookieHandler || new Y.juju.Cookies();
        this.cookieHandler.check();
      }
      next();
    }

  }, {
    ATTRS: {
      html5: true,
      charmworldURL: {},
      /**
       * @attribute currentUrl
       * @default '/'
       * @type {String}
       *
       */
      currentUrl: {

        /**
         * @attribute currentUrl.getter
         */
        getter: function() {
          return [
            window.location.pathname,
            window.location.search,
            window.location.hash
          ].join('');
        }
      },
      /**
         @attribute store
         @default Y.juju.charmworld.APIv2
         @type {Y.juju.charmworld.APIv2}
       */
      store: {
        /**
           We keep one instance of the store and will work on caching results
           at the app level so that routes can share api calls. However, in
           tests there's no config for talking to the api so we have to watch
           out in test runs and allow the store to be broken.

           @method store.valueFn
        */
        valueFn: function() {
          var cfg = {
            noop: false,
            apiHost: ''
          };
          if (!window.juju_config || !window.juju_config.charmworldURL) {
            console.error('No juju config to fetch charmworld store url');
            cfg.noop = true;
          } else {
            cfg.apiHost = window.juju_config.charmworldURL;
          }
          if (window.flags.charmworldv3) {
            return new Y.juju.charmworld.APIv3(cfg);
          } else {
            return new Y.juju.charmworld.APIv2(cfg);
          }
        }
      },

      /**
       * Routes
       *
       * Each request path is evaluated against all hereby defined routes,
       * and the callbacks for all the ones that match are invoked,
       * without stopping at the first one.
       *
       * To support this we supplement our routing information with
       * additional attributes as follows:
       *
       * `namespace`: (optional) when namespace is specified this route should
       *   only match when the URL fragment occurs in that namespace. The
       *   default namespace (as passed to this.nsRouter) is assumed if no
       *   namespace attribute is specified.
       *
       * `model`: `model.name` (required)
       *
       * `reverse_map`: (optional) A reverse mapping of `route_path_key` to the
       *   name of the attribute on the model.  If no value is provided, it is
       *   used directly as attribute name.
       *
       * `intent`: (optional) A string named `intent` for which this route
       *   should be used. This can be used to select which subview is selected
       *   to resolve a model's route.
       *
       * @attribute routes
       */
      routes: {
        value: [
          // Called on each request.
          { path: '*', callbacks: 'checkUserCredentials'},
          { path: '*', callbacks: 'show_notifications_view'},
          { path: '*', callbacks: 'toggleStaticViews'},
          { path: '*', callbacks: 'show_environment'},
          { path: '*', callbacks: 'authorizeCookieUse'},
          // Charms.
          //XXX jcsackett July 31 2013 This path is only needed until we turn
          //on the service inspector. When we remove the charm view, we can (and
          //should) remove this as well.
          { path: '/charms/*charm_path/',
            callbacks: 'show_charm',
            model: 'browser-charm',
            namespace: 'gui'},
          // Notifications.
          { path: '/notifications/',
            callbacks: 'show_notifications_overview',
            namespace: 'gui'},
          // Authorization
          { path: '/login/', callbacks: 'showLogin' }
        ]
      }
    }
  });

  Y.namespace('juju').App = JujuGUI;

}, '0.5.3', {
  requires: [
    'juju-charm-models',
    'juju-charm-store',
    'juju-models',
    'juju-notifications',
    'ns-routing-app-extension',
    // This alias does not seem to work, including references by hand.
    'juju-controllers',
    'juju-notification-controller',
    'juju-endpoints-controller',
    'juju-env',
    'juju-env-fakebackend',
    'juju-fakebackend-simulator',
    'juju-env-sandbox',
    'juju-charm-models',
    'juju-views',
    'juju-view-environment',
    'juju-view-login',
<<<<<<< HEAD
    'juju-view-onboarding',
=======
    'juju-landscape',
>>>>>>> d6e81ddf
    'juju-websocket-logging',
    'io',
    'json-parse',
    'app-base',
    'app-transitions',
    'base',
    'node',
    'model',
    'app-cookies-extension',
    'cookie',
    'app-subapp-extension',
    'sub-app',
    'subapp-browser',
    'event-key',
    'event-touch',
    'model-controller',
    'FileSaver',
    'juju-inspector-widget',
    'juju-ghost-inspector',
    'juju-view-bundle',
    'viewmode-controls'
  ]
});<|MERGE_RESOLUTION|>--- conflicted
+++ resolved
@@ -1328,11 +1328,7 @@
     'juju-views',
     'juju-view-environment',
     'juju-view-login',
-<<<<<<< HEAD
-    'juju-view-onboarding',
-=======
     'juju-landscape',
->>>>>>> d6e81ddf
     'juju-websocket-logging',
     'io',
     'json-parse',
