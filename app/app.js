'use strict';

// Create a global for debug console access to YUI context.
var yui;

YUI.add('juju-gui', function(Y) {

  // Assign the global for console access.
  yui = Y;

  var juju = Y.namespace('juju'),
      models = Y.namespace('juju.models'),
      views = Y.namespace('juju.views');

  var JujuGUI = Y.Base.create('juju-gui', Y.App, [], {
    views: {
      environment: {
        type: 'juju.views.environment',
        preserve: true
      },

      service: {
        type: 'juju.views.service',
        preserve: false,
        parent: 'environment'
      },

      service_config: {
        type: 'juju.views.service_config',
        preserve: false,
        parent: 'service'
      },

      service_constraints: {
        type: 'juju.views.service_constraints',
        preserve: false,
        parent: 'service'
      },

      service_relations: {
        type: 'juju.views.service_relations',
        preserve: false,
        parent: 'service'
      },

      unit: {
        type: 'juju.views.unit',
        preserve: false,
        parent: 'service'
      },

      charm_collection: {
        type: 'juju.views.charm_collection',
        preserve: false,
        parent: 'environment'
      },

      charm: {
        type: 'juju.views.charm',
        preserve: false,
        parent: 'charm_collection'
      },

      notifications: {
        type: 'juju.views.NotificationsView',
        preserve: true
      },

      notifications_overview: {
        type: 'juju.views.NotificationsOverview'
      }

    },

    /*
     * Data driven behaviors
     *  This is a placehold for real behaviors associated with
     *  DOM Node  data-* attributes.
     */
    behaviors: {
      timestamp: {
        callback: function() {
          var self = this;
          Y.later(6000, this, function(o) {
            Y.one('body')
              .all('[data-timestamp]')
              .each(function(node) {
                  node.setHTML(views.humanizeTimestamp(
                      node.getAttribute('data-timestamp')));
                });
          }, [], true);}
      }
    },

    initializer: function() {
      // Create a client side database to store state.
      this.db = new models.Database();
      // Update the on-screen environment name provided in the configuration or
      // a default if none is configured.
      var environment_name = this.get('environment_name') || 'Environment',
          environment_node = Y.one('#environment-name');
      // Some tests do not fully populate the DOM, so we check to be sure.
      if (Y.Lang.isValue(environment_node)) {
        environment_node.set('text', environment_name);
      }
      // Create an environment facade to interact with.
      // allow env as an attr/option to ease testing
      if (this.get('env')) {
        this.env = this.get('env');
      } else {
        this.env = new juju.Environment({
          'socket_url': this.get('socket_url')});
      }
      // Create a charm store.
      if (this.get('charm_store')) {
        this.charm_store = this.get('charm_store');
      } else {
        this.charm_store = new Y.DataSource.IO({
          source: this.get('charm_store_url')});
      }
      // Create notifications controller
      this.notifications = new juju.NotificationController({
        app: this,
        env: this.env,
        notifications: this.db.notifications});

      // Event subscriptions

      // When the provider type becomes available, display it.
      this.env.after('providerTypeChange', this.onProviderTypeChange);

      // TODO: refactor per event views into a generic show view event.
      this.on('*:showService', this.navigate_to_service);
      this.on('*:showUnit', this.navigate_to_unit);
      this.on('*:showCharm', this.navigate_to_charm);
      this.on('*:showEnvironment', this.navigate_to_environment);

      // Feed environment changes directly into the database.
      this.env.on('delta', this.db.on_delta, this.db);

      // Feed delta changes to the notifications system
      this.env.on('delta', this.notifications.generate_notices,
          this.notifications);

      // When the connection resets, reset the db.
      this.env.on('connectedChange', function(ev) {
        if (ev.newVal === true) {
          this.db.reset();
        }
      }, this);

      // If the database updates redraw the view (distinct from model updates)
      // TODO - Bound views will automatically update this on individual models
      this.db.on('update', this.on_database_changed, this);

      this.on('navigate', function(e) {
        console.log('app navigate', e);
      });

      this.enableBehaviors();

      this.once('ready', function(e) {
        if (this.get('socket_url')) {
          // Connect to the environment.
          console.log('App: Connecting to environment');
          this.env.connect();
        }

        console.log(
            'App: Re-rendering current view', this.getPath(), 'info');

        if (this.get('activeView')) {
          this.get('activeView').render();
        } else {
          this.dispatch();
        }
      }, this);

      // Create the CharmSearchPopup instance once the app.js is initialized
      views.CharmSearchPopup.getInstance({
        charm_store: this.charm_store,
        env: this.env,
        app: this
      });
    },

    enableBehaviors: function() {
      Y.each(this.behaviors, function(behavior) {
        behavior.callback.call(this);
      }, this);

    },

    on_database_changed: function(evt) {
      Y.log(evt, 'debug', 'App: Database changed');
      // Redispatch to current view to update.
      this.dispatch();
    },

    // Event handlers
    navigate_to_unit: function(e) {
      console.log('Evt.Nav.Router unit target', e.unit_id);
      this.navigate('/unit/' + e.unit_id.replace('/', '-') + '/');
    },

    navigate_to_service: function(e) {
      var service = e.service;
      console.log(service.get('id'), 'Evt.Nav.Router service target');
      this.navigate('/service/' + service.get('id') + '/');
    },

    navigate_to_charm: function(e) {
      console.log('Evt.Nav.Router charm');
      var charm_url = e.charm_data_url;
      this.navigate('/charms/' + charm_url);
    },

    navigate_to_environment: function(e) {
      console.log('Evt.Nav.Router environment');
      this.navigate('/');
    },

    // Route handlers
    show_unit: function(req) {
      console.log(
          'App: Route: Unit', req.params.id, req.path, req.pendingRoutes);
      var unit_id = req.params.id.replace('-', '/');
      var unit = this.db.units.getById(unit_id);
      if (unit) {
        // Once the unit is loaded we need to get the full details of the
        // service.  Otherwise the relations data will not be available.
        var service = this.db.services.getById(unit.service);
        this._prefetch_service(service);
      }
      this.showView(
          'unit',
          // The querystring is used to handle highlighting relation rows in
          // links from notifications about errors.
          { unit: unit, db: this.db, env: this.env, app: this,
            querystring: req.query });
    },

    _prefetch_service: function(service) {
      // only prefetch once
      // we redispatch to the service view after we have status
      if (!service || service.get('prefetch')) { return; }
      service.set('prefetch', true);

      // Prefetch service details for service subviews.
      if (Y.Lang.isValue(service)) {
        if (!service.get('loaded')) {
          this.env.get_service(
              service.get('id'), Y.bind(this.load_service, this));
        }
        var charm_id = service.get('charm'),
            self = this;
        if (!Y.Lang.isValue(this.db.charms.getById(charm_id))) {
          this.db.charms.add({id: charm_id}).load(
              {env: this.env, charm_store: this.charm_store},
              // If views are bound to the charm model, firing "update" is
              // unnecessary, and potentially even mildly harmful.
              function(err, result) { self.db.fire('update'); });
        }
      }
    },

    _buildServiceView: function(req, viewName) {
      console.log('App: Route: Service',
          viewName, req.params.id, req.path, req.pendingRoutes);

      var service = this.db.services.getById(req.params.id);
      this._prefetch_service(service);
      this.showView(viewName, {
        model: service,
        app: this,
        querystring: req.query
      });
    },

    show_service: function(req) {
      this._buildServiceView(req, 'service');
    },

    show_service_config: function(req) {
      this._buildServiceView(req, 'service_config');
    },

    show_service_relations: function(req) {
      this._buildServiceView(req, 'service_relations');
    },

    show_service_constraints: function(req) {
      this._buildServiceView(req, 'service_constraints');
    },

    show_charm_collection: function(req) {
      console.log('App: Route: Charm Collection', req.path, req.query);
      this.showView('charm_collection', {
        query: req.query.q,
        charm_store: this.charm_store
      });
    },

    show_charm: function(req) {
      console.log('App: Route: Charm', req.path, req.params);
      var charm_url = req.params.charm_store_path;
      this.showView('charm', {
        charm_data_url: charm_url,
        charm_store: this.charm_store,
        env: this.env
      });
    },

    show_notifications_overview: function(req) {
      this.showView('notifications_overview', {
        app: this,
        env: this.env,
        notifications: this.db.notifications});
    },

    /*
     * Persistent Views
     *
     * 'notifications' is a preserved views that remains rendered on all main
     * views.  we manually create an instance of this view and insert it into
     * the App's view metadata.
     */
    show_notifications_view: function(req, res, next) {
      var view = this.getViewInfo('notifications'),
          instance = view.instance;
      if (!instance) {
        view.instance = new views.NotificationsView(
            {container: Y.one('#notifications'),
              app: this,
              env: this.env,
              notifications: this.db.notifications});
        view.instance.render();
      }
      next();
    },

    /* Display the provider type.
     *
     * The provider type arrives asynchronously.  Instead of updating the
     * display from the environment code (a separation of concerns violation)
     * we update it here.
     */
    onProviderTypeChange: function(evt) {
      var providerType = evt.newVal,
          providerNode = Y.one('#provider-type');
      if (Y.Lang.isValue(providerType)) {
        providerNode.set('text', 'on ' + providerType);
      }
    },

    show_environment: function(req, res, next) {
      var view = this.getViewInfo('environment'),
          instance = view.instance;
      if (!instance) {
        console.log('new env view');
        this.showView('environment', {
          app: this,
          db: this.db,
          env: this.env},
        {render: true});
      } else {
        /* The current impl makes extensive use of
         * event handlers which are not being properly rebound
         * when the view is attached.  There is a workable pattern
         * to enable this but we have to land the basics of this branch
         * first.
         */
        this.showView('environment', {db: this.db, env: this.env}, {
          update: false,
          render: true,
          callback: function(view) {
            //view.attachView();
            view.postRender();
            //view.updateCanvas();
          }
        });
      }
      next();
    },

    // Model interactions -> move to db layer
    load_service: function(evt) {
      console.log('load service', evt);
      if (evt.err) {
        this.db.notifications.add(
            new models.Notification({
              title: 'Error loading service',
              message: 'Service name: ' + evt.service_name,
              level: 'error'
            })
        );
        return;
      }
      var svc_data = evt.result;
      var svc = this.db.services.getById(svc_data.name);
      if (!svc) {
        console.warn('Could not load service data for',
            evt.service_name, evt);
        return;
      }
      // We intentionally ignore svc_data.rels.  We rely on the delta stream
      // for relation data instead.
      svc.setAttrs({'config': svc_data.config,
        'constraints': svc_data.constraints,
        'loaded': true,
        'prefetch': false});
      this.dispatch();
    },

<<<<<<< HEAD
    load_charm: function(evt) {
      console.log('load charm', evt);
      if (evt.err) {
        this.db.notifications.add(
            new models.Notification({
              title: 'Error loading charm',
              message: 'Charm url: ' + evt.charm_url,
              level: 'error'
            })
        );
        return;
      }
      var charm_data = evt.result;
      var charm = this.db.charms.getById(evt.charm_url);
      if (!charm) {
        console.warn('Could not load charm data for', evt.charm_url, evt);
        return;
      }
      charm.setAttrs({'provides': charm_data.provides,
        'peers': charm_data.peers,
        'requires': charm_data.requires,
        'config': charm_data.config,
        'is_subordinate': charm_data.subordinate,
        'revision': charm_data.revision,
        'loaded': true});
      this.dispatch();
    },

=======
>>>>>>> eeaed478
    /*
     *  Object routing support
     *  This is a utility that helps map from model objects to routes
     *  defined on the App object.
     *
     * getModelURL(model, [intent])
     *    :model: the model to determine a route url for
     *    :intent: (optional) the name of an intent associated with
     *             a route. When more than one route can match a model
     *             the route w/o an intent is matched when this attribute
     *             is missing. If intent is provided as a string it
     *             is matched to the 'intent' attribute specified on the
     *             route. This is effectively a tag.
     *
     * To support this we supplement our routing information with
     * additional attributes as follows:
     *
     *   :model: model.name (required)
     *   :reverse_map: (optional) route_path_key: str
     *          reverse map can map :id  to the name of attr on model
     *          if no value is provided its used directly as attribute name
     *   :intent: (optional) A string named intent for which this route
     *           should be used. This can be used to select which subview
     *           is selected to resolve a models route.
     */
    getModelURL: function(model, intent) {
      var matches = [],
          attrs = (model instanceof Y.Model) ? model.getAttrs() : model,
          routes = this.get('routes'),
          regexPathParam = /([:*])([\w\-]+)?/g,
          idx = 0;

      routes.forEach(function(route) {
        var path = route.path,
            required_model = route.model,
            reverse_map = route.reverse_map;

        // Fail fast on wildcard paths, routes w/o models
        // and when the model doesn't match the route type
        if (path === '*' ||
            required_model === undefined ||
            model.name !== required_model) {
          return;
        }

        // Replace the path params with items from the
        // models attrs
        path = path.replace(regexPathParam,
            function(match, operator, key) {
              if (reverse_map !== undefined && reverse_map[key]) {
                key = reverse_map[key];
              }
              return attrs[key];
            });
        matches.push(Y.mix({path: path,
          route: route,
          attrs: attrs,
          intent: route.intent}));
      });

      // See if intent is in the match. Because the default is
      // to match routes without intent (undefined) this test
      // can always be applied.
      matches = Y.Array.filter(matches, function(match) {
        return match.intent === intent;
      });

      if (matches.length > 1) {
        console.warn('Ambiguous routeModel', attrs.id, matches);
        // Default to the last route in this configuration
        // error case.
        idx = matches.length - 1;
      }
      return matches[idx] && matches[idx].path;
    },

    // Override Y.Router.route (and setter) to allow inclusion
    // of additional routing params
    _setRoutes: function(routes) {
      this._routes = [];
      Y.Array.each(routes, function(route) {
        // additionally pass route as options
        // needed to pass through the attribute setter
        this.route(route.path, route.callback, route);
      }, this);
      return this._routes.concat();
    },
    route: function(path, callback, options) {
      JujuGUI.superclass.route.call(this, path, callback);

      // This is a whitelist to spare the extra juggling
      if (options.model) {
        var r = this._routes,
                idx = r.length - 1;
        if (r[idx].path === path) {
          // Combine our options with the default
          // computed route information
          r[idx] = Y.mix(r[idx], options);
        } else {
          console.error(
              'Underlying Y.Router not behaving as expected. ' +
              'Press the red button.');
        }
      }
    }

  }, {
    ATTRS: {
      charm_store: {},
      routes: {
        value: [
          { path: '*', callback: 'show_notifications_view'},
          { path: '/charms/', callback: 'show_charm_collection'},
          { path: '/charms/*charm_store_path',
            callback: 'show_charm',
            model: 'charm'},
          { path: '/notifications/',
            callback: 'show_notifications_overview'},
          { path: '/service/:id/config',
            callback: 'show_service_config',
            intent: 'config',
            model: 'service'},
          { path: '/service/:id/constraints',
            callback: 'show_service_constraints',
            intent: 'constraints',
            model: 'service'},
          { path: '/service/:id/relations',
            callback: 'show_service_relations',
            intent: 'relations',
            model: 'service'},
          { path: '/service/:id/',
            callback: 'show_service',
            model: 'service'},
          { path: '/unit/:id/',
            callback: 'show_unit',
            reverse_map: {id: 'urlName'},
            model: 'serviceUnit'},
          { path: '/', callback: 'show_environment'}
        ]
      }
    }
  });

  Y.namespace('juju').App = JujuGUI;

}, '0.5.2', {
  requires: [
    'juju-models',
    'juju-views',
    'juju-controllers',
    'io',
    'json-parse',
    'app-base',
    'app-transitions',
    'base',
    'node',
    'model',
    'juju-charm-search']
});<|MERGE_RESOLUTION|>--- conflicted
+++ resolved
@@ -412,37 +412,6 @@
       this.dispatch();
     },
 
-<<<<<<< HEAD
-    load_charm: function(evt) {
-      console.log('load charm', evt);
-      if (evt.err) {
-        this.db.notifications.add(
-            new models.Notification({
-              title: 'Error loading charm',
-              message: 'Charm url: ' + evt.charm_url,
-              level: 'error'
-            })
-        );
-        return;
-      }
-      var charm_data = evt.result;
-      var charm = this.db.charms.getById(evt.charm_url);
-      if (!charm) {
-        console.warn('Could not load charm data for', evt.charm_url, evt);
-        return;
-      }
-      charm.setAttrs({'provides': charm_data.provides,
-        'peers': charm_data.peers,
-        'requires': charm_data.requires,
-        'config': charm_data.config,
-        'is_subordinate': charm_data.subordinate,
-        'revision': charm_data.revision,
-        'loaded': true});
-      this.dispatch();
-    },
-
-=======
->>>>>>> eeaed478
     /*
      *  Object routing support
      *  This is a utility that helps map from model objects to routes
