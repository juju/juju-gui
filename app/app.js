/*
This file is part of the Juju GUI, which lets users view and manage Juju
environments within a graphical interface (https://launchpad.net/juju-gui).
Copyright (C) 2012-2013 Canonical Ltd.

This program is free software: you can redistribute it and/or modify it under
the terms of the GNU Affero General Public License version 3, as published by
the Free Software Foundation.

This program is distributed in the hope that it will be useful, but WITHOUT
ANY WARRANTY; without even the implied warranties of MERCHANTABILITY,
SATISFACTORY QUALITY, or FITNESS FOR A PARTICULAR PURPOSE.  See the GNU Affero
General Public License for more details.

You should have received a copy of the GNU Affero General Public License along
with this program.  If not, see <http://www.gnu.org/licenses/>.
*/

'use strict';

var spinner;

/**
 * Provide the main App class, based on the YUI App framework. Also provide
 * the routing definitions, which map the request paths to the top-level
 * views defined by the App class.
 *
 * @module app
 */

// Create a global for debug console access to YUI context.
var yui;

YUI.add('juju-gui', function(Y) {

  // Assign the global for console access.
  yui = Y;

  var juju = Y.namespace('juju'),
      models = Y.namespace('juju.models'),
      views = Y.namespace('juju.views'),
      widgets = Y.namespace('juju.widgets'),
      importHelpers = juju.BundleHelpers;

  /**
   * The main app class.
   *
   * @class App
   */
  var JujuGUI = Y.Base.create('juju-gui', Y.App, [
                                                  Y.juju.SubAppRegistration,
                                                  Y.juju.NSRouter,
                                                  Y.juju.Cookies,
                                                  Y.juju.GhostDeployer], {

    /*
      Extension properties
    */
    subApplications: [{
      type: Y.juju.subapps.Browser,
      config: {}
    }],

    defaultNamespace: 'charmbrowser',
    /*
      End extension properties
    */

    /**
     * Views
     *
     * The views encapsulate the functionality blocks that output
     * the GUI pages. The "parent" attribute defines the hierarchy.
     *
     * @attribute views
     */
    views: {

      login: {
        type: 'juju.views.login',
        preserve: false
      },

      environment: {
        type: 'juju.views.environment',
        preserve: true
      },

      service: {
        type: 'juju.views.service',
        preserve: false,
        parent: 'environment'
      },

      service_config: {
        type: 'juju.views.service_config',
        preserve: false,
        parent: 'service'
      },

      service_constraints: {
        type: 'juju.views.service_constraints',
        preserve: false,
        parent: 'service'
      },

      service_relations: {
        type: 'juju.views.service_relations',
        preserve: false,
        parent: 'service'
      },

      unit: {
        type: 'juju.views.unit',
        preserve: false,
        parent: 'service'
      },

      charm: {
        type: 'juju.views.charm',
        preserve: false
      },

      notifications: {
        type: 'juju.views.NotificationsView',
        preserve: true
      }
    },

    /*
     * Declarative keybindings on the window object.
     *
     * Prefix supported are:
     *   C - Control
     *   A - Alt
     *   S - Shift
     *
     * Followed by a lowercase letter. For example
     *
     * A-s is the 'Alt + s' keybinding.
     *
     * This maps to an object which has the following behavior.
     *
     * target: {String} CSS selector of one element
     * focus: {Boolean} Focus the element.
     * toggle: {Boolean} Toggle element visibility.
     * fire: {String} Event to fire when triggered. (XXX: Target is topology)
     * condition: {Function} returns Boolean, should method be added to
     *            keybindings.
     * callback: {Function} Taking (event, target).
     * help: {String} Help text to display in popup.
     *
     * All are optional.
     */
    keybindings: {
      'A-s': {
        target: '#charm-search-field',
        focus: true,
        help: 'Select the charm Search'
      },
      '/': {
        target: '#charm-search-field',
        focus: true,
        help: 'Select the charm Search'
      },
      'S-/': {
        target: '#shortcut-help',
        toggle: true,
        callback: function(evt, target) {
          // This could be its own view.
          if (target && !target.getHTML().length) {
            var bindings = [];
            Y.each(this.keybindings, function(v, k) {
              if (v.help && (v.condition === undefined ||
                             v.condition.call(this) === true)) {
                // TODO: translate keybindings to
                // human <Alt> m
                // <Control> <Shift> N (note caps)
                // also 'g then i' style
                bindings.push({key: k, help: v.help});
              }
            }, this);
            target.setHTML(
                views.Templates.shortcuts({bindings: bindings}));
          }
        },
        help: 'Display this help'
      },
      'A-e': {
        callback: function(evt) {
          this.fire('navigateTo', { url: '/:gui:/' });
        },
        help: 'Navigate to the Environment overview.'
      },
      'S-+': {
        fire: 'zoom_in',
        help: 'Zoom In'
      },
      'S--': {
        fire: 'zoom_out',
        help: 'Zoom Out'
      },
      'S-0': {
        fire: 'panToCenter',
        help: 'Center the Environment overview'
      },
      'esc': {
        fire: 'clearState',
        callback: function() {
          // Explicitly hide anything we might care about.
          Y.one('#shortcut-help').hide();
        },
        help: 'Cancel current action'
      },

      'C-s': {
        'condition': function() {
          return this._simulator !== undefined;
        },
        callback: function() {
          this._simulator.toggle();
        },
        help: 'Toggle the simulator'
      },

      'S-d': {
        callback: function(evt) {
          this.exportYAML();
        },
        help: 'Export the environment'
      },

      'C-S-d': {
        callback: function(evt) {
          Y.fire('saveWebsocketLog');
        },
        help: 'Save the websocket log to a file'
      }


    },

    /**
     * Data driven behaviors.
     *
     * Placeholder for real behaviors associated with DOM Node data-*
     * attributes.
     *
     * @attribute behaviors
     */
    behaviors: {
      timestamp: {
        /**
         * Wait for the DOM to be built before rendering timestamps.
         *
         * @method behaviors.timestamp.callback
         */
        callback: function() {
          Y.later(6000, this, function(o) {
            Y.one('body')
              .all('[data-timestamp]')
              .each(function(node) {
                  node.setHTML(views.humanizeTimestamp(
                      node.getAttribute('data-timestamp')));
                });
          }, [], true);}
      }
    },

    /**
     * Activate the keyboard listeners. Only called by the main index.html,
     * not by the tests' one.
     *
     * @method activateHotkeys
     */
    activateHotkeys: function() {
      var key_map = {
        '/': 191, '?': 63, '+': 187, '-': 189,
        enter: 13, esc: 27, backspace: 8,
        tab: 9, pageup: 33, pagedown: 34};
      var code_map = {};
      Y.each(key_map, function(v, k) {
        code_map[v] = k;
      });
      this._keybindings = Y.one(window).on('keydown', function(evt) {
        //Normalize key-code
        var source = evt.target.getDOMNode();
        // Target filtering, we want to listen on window
        // but not honor hotkeys when focused on
        // text oriented input fields
        if (['INPUT', 'TEXTAREA'].indexOf(source.tagName) !== -1) {
          return;
        }
        var symbolic = [];
        if (evt.ctrlKey) { symbolic.push('C');}
        if (evt.altKey) { symbolic.push('A');}
        if (evt.shiftKey) { symbolic.push('S');}
        if (code_map[evt.keyCode]) {
          symbolic.push(code_map[evt.which]);
        } else {
          symbolic.push(String.fromCharCode(evt.which).toLowerCase());
        }
        var trigger = symbolic.join('-');
        var spec = this.keybindings[trigger];
        if (spec) {
          if (spec.condition && !spec.condition.call(this)) {
            // Note that when a condition check fails,
            // the event still propagates.
            return;
          }
          var target = Y.one(spec.target);
          if (target) {
            if (spec.toggle) {
              if (target.getStyle('display') !== 'none') {
                target.hide();
              } else {
                target.show();
              }
            }
            if (spec.focus) { target.focus(); }
          }
          if (spec.callback) { spec.callback.call(this, evt, target); }
          // HACK w/o context/view restriction but right direction
          if (spec.fire) {
            this.views.environment.instance.topo.fire(spec.fire);
          }
          // If we handled the event nothing else has to.
          evt.stopPropagation();
          evt.preventDefault();
        }
      }, this);
    },

    /**
     * @method initializer
     * @param {Object} cfg Application configuration data.
     */
    initializer: function(cfg) {
      // If no cfg is passed in, use a default empty object so we don't blow up
      // getting at things.
      cfg = cfg || {};
      window.flags = window.flags || {};

      // If this flag is true, start the application with the console activated.
      var consoleEnabled = this.get('consoleEnabled');

      // Concession to testing, they need muck with console, we cannot as well.
      if (window.mochaPhantomJS === undefined) {
        if (consoleEnabled) {
          consoleManager.native();
        } else {
          consoleManager.noop();
        }
      }

      if (window.flags && window.flags.websocket_capture) {
        this.websocketLogging = new Y.juju.WebsocketLogging();
      }

      /**
        Reference to the juju.Cookies instance.

        @property cookieHandler
        @type {juju.Cookies}
        @default null
      */
      this.cookieHandler = null;

      this.renderEnvironment = true;

      // If this property has a value other than '/' then
      // navigate to it after logging in.
      this.redirectPath = '/';

      // This attribute is used by the namespaced URL tracker.
      // _routeSeen is part of a mechanism to prevent non-namespaced routes
      // from being processed multiple times when multiple namespaces are
      // present in the URL.  The data structure is reset for each URL (in
      // _dispatch).  It holds a mapping between route callback uids and a
      // flag to indicate that the callback has been used.
      this._routeSeen = {};

      // Create a client side database to store state.
      this.db = new models.Database();

      // Set up a new modelController instance.
      this.modelController = new juju.ModelController({
        db: this.db,
        store: this.get('store')
      });

      // Update the on-screen environment name provided in the configuration,
      // or a default if none is configured.
      var environment_name = this.get('environment_name') || 'Environment',
          environment_node = Y.one('#environment-name');

      // Some tests do not fully populate the DOM, so we check to be sure.
      if (Y.Lang.isValue(environment_node)) {
        environment_node.set('text', environment_name);
      }
      // Create an environment facade to interact with.
      // Allow "env" as an attribute/option to ease testing.
      if (this.get('env')) {
        this.env = this.get('env');
      } else {
        // Calculate the socket_url.
        var socketUrl = this.get('socket_url');
        var socketPort = this.get('socket_port');
        var socketProtocol = this.get('socket_protocol');
        if (socketPort || socketProtocol) {
          // Assemble a socket URL from the Location.
          var loc = Y.getLocation();
          socketPort = socketPort || loc.port;
          socketProtocol = socketProtocol || 'wss';
          socketUrl = socketProtocol + '://' + loc.hostname;
          if (socketPort) {
            socketUrl += ':' + socketPort;
          }
          socketUrl += '/ws';
          this.set('socket_url', socketUrl);
        }
        // Instantiate the environment specified in the configuration, choosing
        // between the available implementations, currently Go and Python.
        var envOptions = {
          socket_url: socketUrl,
          user: this.get('user'),
          password: this.get('password'),
          readOnly: this.get('readOnly'),
          conn: this.get('conn')
        };
        var apiBackend = this.get('apiBackend');
        if (this.get('sandbox')) {
          var sandboxModule = Y.namespace('juju.environments.sandbox');
          var State = Y.namespace('juju.environments').FakeBackend;
          var state = new State({store: this.get('store')});
          if (envOptions.user && envOptions.password) {
            var credentials = {};
            credentials[envOptions.user] = envOptions.password;
            state.set('authorizedUsers', credentials);
          }
          if (apiBackend === 'python') {
            envOptions.conn = new sandboxModule.ClientConnection(
                {juju: new sandboxModule.PyJujuAPI({state: state})});
          } else if (apiBackend === 'go') {
            envOptions.conn = new sandboxModule.ClientConnection(
                {juju: new sandboxModule.GoJujuAPI({state: state})});
          } else {
            // Clean ourselves up before giving up the ghost, for tests' sake.
            this.destroy();
            throw 'unrecognized backend type: ' + apiBackend;
          }

        }
        this.env = juju.newEnvironment(envOptions, apiBackend);
      }

      // Create an event simulator where possible.
      // Starting the simulator is handled by hotkeys
      // and/or the config setting 'simulateEvents'.
      this.simulateEvents();

      // Set the env in the model controller here so
      // that we know that it's been setup.
      this.modelController.set('env', this.env);

      // Create notifications controller
      this.notifications = new juju.NotificationController({
        app: this,
        env: this.env,
        notifications: this.db.notifications});

      this.on('*:navigateTo', function(e) {
        this.navigate(e.url);
      }, this);

      // Notify user attempts to modify the environment without permission.
      this.env.on('permissionDenied', this.onEnvPermissionDenied, this);

      // When the provider type and environment names become available,
      // display them.
      this.env.after('providerTypeChange', this.onProviderTypeChange, this);
      this.env.after('environmentNameChange',
          this.onEnvironmentNameChange, this);
      this.env.after('defaultSeriesChange', this.onDefaultSeriesChange, this);

      // Once the user logs in, we need to redraw.
      this.env.after('login', this.onLogin, this);

      // Feed environment changes directly into the database.
      this.env.on('delta', this.db.onDelta, this.db);

      // Feed delta changes to the notifications system.
      this.env.on('delta', this.notifications.generate_notices,
          this.notifications);

      // Handlers for adding and removing services to the service list.
      this.endpointsController = new juju.EndpointsController({
        db: this.db,
        modelController: this.modelController
      });
      this.endpointsController.bind();

      // When the connection resets, reset the db, re-login (a delta will
      // arrive with successful authentication), and redispatch.
      this.env.after('connectedChange', function(ev) {
        if (ev.newVal === true) {
          this.db.reset();
          this.env.userIsAuthenticated = false;
          // Do not attempt environment login without credentials.
          var credentials = this.env.getCredentials();
          if (credentials && credentials.areAvailable) {
            this.env.login();
          } else {
            this.checkUserCredentials();
          }
        }
      }, this);

      // If the database updates, redraw the view (distinct from model updates).
      // TODO: bound views will automatically update this on individual models.
      this.db.on('update', this.on_database_changed, this);

      this.enableBehaviors();

      this.once('ready', function(e) {
        if (this.get('socket_url') || this.get('sandbox')) {
          // Connect to the environment.
          this.env.connect();
        }
        if (this.get('activeView')) {
          this.get('activeView').render();
        } else {
          this.dispatch();
        }
        this._renderHelpDropdownView();
      }, this);

      // Halt the default navigation on the juju logo to allow us to show
      // the real root view without namespaces
      var navNode = Y.one('#nav-brand-env');
      // Tests won't have this node.
      if (navNode) {
        navNode.on('click', function(e) {
          e.halt();
          this.showRootView();
        }, this);
      }

      Y.one('#logout-trigger').on('click', function(e) {
        // If this is not a Get Juju link then allow it to work as normal.
        if (!this.get('showGetJujuButton')) {
          e.halt();
          this.logout();
        }
      }, this);

      var exportNode = Y.one('#export-trigger');
      // Tests won't have this node.
      if (exportNode) {
        exportNode.on('click', function(e) {
          e.halt();
          this.exportYAML();
        }, this);
      }

      var importNode = Y.one('#import-trigger');
      var importFileInput = Y.one('.import-export input[type=file]');

      // Tests won't have this node.
      if (importNode && importFileInput) {
        importNode.on('click', function(e) {
          e.halt();
          e.currentTarget.siblings('input[type=file]')
                                  .item(0).getDOMNode().click();
        });

        importFileInput.on('change', function(e) {
          importHelpers.deployBundleFiles(
              e.currentTarget.get('files')._nodes,
              this.env,
              this.db
          );
        }, this);
      }

      // Attach SubApplications. The subapps should share the same db.
      cfg.db = this.db;

      // To use the new service Inspector use the deploy method
      // from the Y.juju.GhostDeployer extension
      cfg.deployService = Y.bind(this.deployService, this);

      // Provide the bundle deployment helper to the subapps and views to
      // access in case of an UX interaction that triggers a bundle deploy.
      // Grab a reference of these for the nested event calls below.
      var env = this.env;
      var db = this.db;
      cfg.deployBundle = function(bundle) {
        // The other views will hand us an Object vs a YAML string. The import
        // helpers want the yaml string instead.
        importHelpers.deployBundle(
            Y.JSON.stringify({
              bundle: bundle
            }),
            env,
            db
        );
      };

      // Watch specific things, (add units), remove db.update above
      // Note: This hides under the flag as tests don't properly clean
      // up sometimes and this binding creates spooky interaction
      // at a distance and strange failures.
      this.db.services.after(
          ['add', 'remove', '*:change'],
          this.on_database_changed, this);
      this.db.relations.after(
          ['add', 'remove', '*:change'],
          this.on_database_changed, this);

      // Share the store instance with subapps.
      cfg.store = this.get('store');
      cfg.envSeries = this.env.get('defaultSeries');
      this.addSubApplications(cfg);

      // When someone wants a charm to be deployed they fire an event and we
      // show the charm panel to configure/deploy the service.
      Y.on('initiateDeploy', function(charm, ghostAttributes) {
        cfg.deployService(charm, ghostAttributes);
      }, this);
    },

    /**
     * Handles rendering the help dropdown view on application load.
     *
     * @method _renderHelpDropdownView
     */
    _renderHelpDropdownView: function() {
      this.helpDropdown = new views.HelpDropdownView({
        container: Y.one('#help-dropdown'),
        env: this.db.environment
      }).render();
      // pass in onboarding when we no longer need to support
      // fullscreen mode and interact with it directly
      this.helpDropdown.on('navigate', function(e) {
        this.navigate(e.url);
      }, this);
    },

    /**
<<<<<<< HEAD
      Calls the deployer import method with the bundle data
      to deploy the bundle to the environment.

      @method deployBundle
      @param {Object} bundle Bundle data.
    */
    deployBundle: function(bundle, bundle_id) {
      var notifications = this.db.notifications;
      this.env.deployerImport(
          Y.JSON.stringify({bundle: bundle}),
          null, bundle_id,
          Y.bind(utils.deployBundleCallback, null, notifications));
    },

    /**
=======
>>>>>>> c3d3902a
    Export the YAML for this environment.

    @method exportYAML
    */
    exportYAML: function() {
      var result = this.db.exportDeployer();
      var exportData = jsyaml.dump(result);
      var exportBlob = new Blob([exportData],
          {type: 'application/yaml;charset=utf-8'});
      saveAs(exportBlob, 'export.yaml');
    },

    /**
    Start the simulator if it can start and it has not already been started.

    @method simulateEvents
    */
    simulateEvents: function() {
      if (!this._simulator && this.env) {
        // Try/Catch this to allow mocks in tests.
        try {
          var conn = this.env.get('conn');
          var juju = conn && conn.get('juju');
          var state = juju && juju.get('state');
          if (state) {
            var Simulator = Y.namespace('juju.environments').Simulator;
            this._simulator = new Simulator({state: state});
            if (this.get('simulateEvents')) {
              this._simulator.start();
            }
          }
        }
        catch (err) {
          // Unable to create simulator, usually due to mocks or an
          // unsupported environment
          console.log('Unable to create simulator: ');
        }
      }
    },

    /**
    Release resources and inform subcomponents to do the same.

    @method destructor
    */
    destructor: function() {
      if (this.helpDropdown) {
        this.helpDropdown.destroy();
      }
      if (this._keybindings) {
        this._keybindings.detach();
      }
      if (this._simulator) {
        this._simulator.stop();
      }
      Y.each(
          [this.env, this.db, this.notifications,
           this.endpointsController],
          function(o) {
            if (o && o.destroy) {
              o.detachAll();
              o.destroy();
            }
          }
      );
    },

    /**
     * Hook up all of the declared behaviors.
     *
     * @method enableBehaviors
     */
    enableBehaviors: function() {
      Y.each(this.behaviors, function(behavior) {
        behavior.callback.call(this);
      }, this);

    },

    /**
     * On database changes update the view.
     *
     * @method on_database_changed
     */
    on_database_changed: function(evt) {
      Y.log(evt, 'debug', 'App: Database changed');
      // Database changed event is fired when the user logs-in but we deal with
      // that case manually so we don't need to dispatch the whole application.
      // This whole handler can be removed once we go to model bound views.
      if (window.location.pathname.match(/login/)) {
        return;
      }

      // This timeout helps to reduce the number of needless dispatches from
      // upwards of 8 to 2. At least until we can move to the model bound views.
      if (this.dbChangedTimer) {
        this.dbChangedTimer.cancel();
      }
      this.dbChangedTimer = Y.later(100, this, this._dbChangedHandler);
      return;
    },

    /**
      After the db has changed and the timer has timed out to reduce repeat
      calls then this is called to handle the db updates.

      @method _dbChangedHandler
      @private
    */
    _dbChangedHandler: function() {
      var active = this.get('activeView');

      // Regardless of which view we are rendering,
      // update the env view on db change.
      if (this.views.environment.instance) {
        this.views.environment.instance.topo.update();
      }
      // Redispatch to current view to update.
      if (active && active.name === 'EnvironmentView') {
        active.rendered();
      } else {
        this.dispatch();
      }
    },

    // Route handlers

    /**
     * Show the login screen.
     *
     * @method showLogin
     * @return {undefined} Nothing.
     */
    showLogin: function() {
      this.showView('login', {
        env: this.env,
        help_text: this.get('login_help')
      });
      var passwordField = this.get('container').one('input[type=password]');
      // The password field may not be present in testing context.
      if (passwordField) {
        passwordField.focus();
      }
    },

    /**
     * Log the current user out and show the login screen again.
     *
     * @method logout
     * @param {Object} req The request.
     * @return {undefined} Nothing.
     */
    logout: function(req) {
      // If the environment view is instantiated, clear out the topology local
      // database on log out, because we clear out the environment database as
      // well. The order of these is important because we need to tell
      // the env to log out after it has navigated to make sure that
      // it always shows the login screen.
      var environmentInstance = this.views.environment.instance;
      if (environmentInstance) {
        environmentInstance.topo.update();
      }
      this.env.logout();
      return;
    },

    // Persistent Views

    /**
     * `notifications` is a preserved view that remains rendered on all main
     * views.  We manually create an instance of this view and insert it into
     * the App's view metadata.
     *
     * @method show_notifications_view
     */
    show_notifications_view: function(req, res, next) {
      var view = this.getViewInfo('notifications'),
          instance = view.instance;
      if (!instance) {
        view.instance = new views.NotificationsView(
            {container: Y.one('#notifications'),
              env: this.env,
              notifications: this.db.notifications,
              nsRouter: this.nsRouter
            });
        view.instance.render();
      }
      next();
    },

    /**
     * Ensure that the current user has authenticated.
     *
     * @method checkUserCredentials
     * @param {Object} req The request.
     * @param {Object} res ???
     * @param {Object} next The next route handler.
     *
     */
    checkUserCredentials: function(req, res, next) {
      // If the Juju environment is not connected, exit without letting the
      // route dispatch proceed. On env connection change, the app will
      // re-dispatch and this route callback will be executed again.
      if (!this.env || !this.env.get('connected')) {
        return;
      }
      var credentials = this.env.getCredentials();
      // After re-arranging the execution order of our routes to support the
      // new :gui: namespace we were unable to log out on prod build in Ubuntu
      // chrome. It appeared to be because credentials was null so the log in
      // form was never shown - this handles that edge case.
      var noCredentials = !(credentials && credentials.areAvailable);
      if (noCredentials) {
        // If there are no stored credentials redirect to the login page
        if (!req || req.path !== '/login/') {
          // Set the original requested path in the event the user has
          // to log in before continuing.
          this.redirectPath = this.get('currentUrl');
          this.navigate('/login/', { overrideAllNamespaces: true });
          return;
        }
      }
      next();
    },

    /**
     * Notify with an error when the user tries to change the environment
     * without permission.
     *
     * @method onEnvPermissionDenied
     * @private
     * @param {Object} evt An event object (with "title" and "message"
         attributes).
     * @return {undefined} Mutates only.
     */
    onEnvPermissionDenied: function(evt) {
      this.db.notifications.add(
          new models.Notification({
            title: evt.title,
            message: evt.message,
            level: 'error'
          })
      );
    },

    /**
     * Hide the login mask and redispatch the router.
     *
     * When the environment gets a response from a login attempt,
     * it fires a login event, to which this responds.
     *
     * @method onLogin
     * @param {Object} e An event object (with a "data.result" attribute).
     * @private
     */
    onLogin: function(e) {
      if (e.data.result) {
        // We need to save the url to continue on to without redirecting
        // to root if there are extra path details.
        this.hideMask();
        var originalPath = this.get('currentUrl');
        if (originalPath !== '/' && !originalPath.match(/\/login\//)) {
          this.redirectPath = originalPath;
        }
        if (originalPath.match(/login/) && this.redirectPath === '/') {
          setTimeout(
              Y.bind(this.showRootView, this), 0);
          return;
        } else {
          var nsRouter = this.nsRouter;

          this.navigate(
              nsRouter.url(nsRouter.parse(this.redirectPath)),
              {overrideAllNamespaces: true});
          this.redirectPath = null;
          return;
        }
      } else {
        this.showLogin();
      }
    },

    /**
      Hides the fullscreen mask and stops the spinner.

      @method hideMask
    */
    hideMask: function() {
      var mask = Y.one('#full-screen-mask');
      if (mask) {
        mask.hide();
        // Stop the animated loading spinner.
        if (spinner) {
          spinner.stop();
        }
      }
    },

    /**
     * Display the provider type.
     *
     * The provider type arrives asynchronously.  Instead of updating the
     * display from the environment code (a separation of concerns violation),
     * we update it here.
     *
     * @method onProviderTypeChange
     */
    onProviderTypeChange: function(evt) {
      var providerType = evt.newVal;
      this.db.environment.set('provider', providerType);
      Y.all('.provider-type').set('text', 'on ' + providerType);
    },

    /**
     * Record environment default series changes in our model.
     *
     * The provider type arrives asynchronously.  Instead of updating the
     * display from the environment code (a separation of concerns violation),
     * we update it here.
     *
     * @method onDefaultSeriesChange
     */
    onDefaultSeriesChange: function(evt) {
      this.db.environment.set('defaultSeries', evt.newVal);
    },

    /**
      Display the Environment Name.

      The environment name can arrive asynchronously.  Instead of updating
      the display from the environment view (a separtion of concerns violation),
      we update it here.

      @method onEnvironmentNameChange
    */
    onEnvironmentNameChange: function(evt) {
      var environmentName = evt.newValue;
      this.db.environment.set('name', environmentName);
      Y.all('.environment-name').set('text', environmentName);
    },

    /**
       Determine if the browser or environment should be rendered or not.

       When hitting internal :gui: views, the browser needs to disappear
       entirely from the UX for users. However, when we pop back it needs to
       appear back in the previous state.

       The environment only needs to render when another full page view isn't
       visible.

       @method toggleStaticViews
       @param {Request} req current request object.
       @param {Response} res current response object.
       @param {function} next callable for the next route in the chain.
     */
    toggleStaticViews: function(req, res, next) {
      var url = req.url,
          match = /(logout|:gui:\/(charms|service|unit))/;
      var subapps = this.get('subApps');

      if (subapps && subapps.charmbrowser) {
        var charmbrowser = subapps.charmbrowser;
        if (url.match(match)) {
          charmbrowser.hidden = true;
          // XXX At some point in the near future we will add the ability to
          // route on root namespaced paths and this check will no longer
          // be needed
          this.renderEnvironment = false;

          // XXX bug:1217383
          // We're hiding the subapp from view, but people want to be able to
          // click on the viewmode controls. We handle that here as a temp
          // hack until the old :gui: views are gone and we've moved to the
          // serviceInspector. Then the browser will always be around and can
          // handle this widget for us. This is horrible and we know it. When
          // the idea of 'hidden' is removed with the old views this hack will
          // go away with it.
          if (!this._controlEvents || this._controlEvents.length === 0) {
            this._controls = new widgets.ViewmodeControls({
              currentViewmode: subapps.charmbrowser._viewState.viewmode
            });
            this._controls.render();
            this._controlEvents = [];
            this._controlEvents.push(
                this._controls.on(
                    this._controls.EVT_FULLSCREEN,
                    function(ev) {
                      // Navigate away from anything in :gui: and to the
                      // /fullscreen in :charmbrowser:
                      this._controls._updateActiveNav('fullscreen');
                      this.navigate(this.nsRouter.url({
                        gui: '/',
                        charmbrowser: '/fullscreen'
                      }), { overrideAllNamespaces: true });

                    }, this
                )
            );
            this._controlEvents.push(
                this._controls.on(
                    this._controls.EVT_SIDEBAR,
                    function(ev) {
                      // Navigate away from anything in :gui: and to the
                      // /sidebar in :charmbrowser:
                      this._controls._updateActiveNav('sidebar');
                      this.navigate(this.nsRouter.url({
                        gui: '/',
                        charmbrowser: '/sidebar'
                      }), { overrideAllNamespaces: true });
                    }, this
                )
            );
          }

        } else {
          charmbrowser.hidden = false;
          this.renderEnvironment = true;

          // XXX bug:1217383
          // Destroy the controls widget we might have had around for a bit.
          if (this._controlEvents) {
            this._controlEvents.forEach(function(ev) {
              ev.detach();
            });
            // reset the list to no events.
            this._controlEvents = [];
          }

          if (this._controls) {
            this._controls.destroy();
          }
        }

        charmbrowser.updateVisible();
      }

      next();
    },

    /**
      Shows the root view of the application erasing all namespaces

      @method showRootView
    */
    showRootView: function() {
      this._navigate('/', { overrideAllNamespaces: true });
      // Reset the view state of the subapps.
      var subapps = this.get('subApps');
      if (subapps.charmbrowser) {
        subapps.charmbrowser.initState();
      }
    },

    /**
     * @method show_environment
     */
    show_environment: function(req, res, next) {
      if (!this.renderEnvironment) {
        next(); return;
      }
      this.hideMask();
      var options = {
        getModelURL: Y.bind(this.getModelURL, this),
        nsRouter: this.nsRouter,
        endpointsController: this.endpointsController,
        useDragDropImport: this.get('sandbox'),
        db: this.db,
        env: this.env,
        store: this.get('store')};

      this.showView('environment', options, {
        /**
         * Let the component framework know that the view has been rendered.
         *
         * @method show_environment.callback
         */
        callback: function() {
          this.views.environment.instance.rendered();
        },
        render: true
      });

      next();
    },

    /**
     * Object routing support
     *
     * This utility helps map from model objects to routes
     * defined on the App object. See the routes Attribute
     * for additional information.
     *
     * @param {object} model The model to determine a route URL for.
     * @param {object} [intent] the name of an intent associated with a route.
     *   When more than one route can match a model, the route without an
     *   intent is matched when this attribute is missing.  If intent is
     *   provided as a string, it is matched to the `intent` attribute
     *   specified on the route. This is effectively a tag.
     * @method getModelURL
     */
    getModelURL: function(model, intent) {
      var matches = [],
          attrs = (model instanceof Y.Model) ? model.getAttrs() : model,
          routes = this.get('routes'),
          regexPathParam = /([:*])([\w\-]+)?/g,
          idx = 0,
          finalPath = '';

      routes.forEach(function(route) {
        var path = route.path,
            required_model = route.model,
            reverse_map = route.reverse_map;

        // Fail fast on wildcard paths, on routes without models,
        // and when the model does not match the route type.
        if (path === '*' ||
            required_model === undefined ||
            model.name !== required_model) {
          return;
        }

        // Replace the path params with items from the model's attributes.
        path = path.replace(regexPathParam,
                            function(match, operator, key) {
                              if (reverse_map !== undefined &&
                                  reverse_map[key]) {
                                key = reverse_map[key];
                              }
                              return attrs[key];
                            });
        matches.push(Y.mix({path: path,
          route: route,
          attrs: attrs,
          intent: route.intent,
          namespace: route.namespace}));
      });

      // See if intent is in the match. Because the default is to match routes
      // without intent (undefined), this test can always be applied.
      matches = Y.Array.filter(matches, function(match) {
        return match.intent === intent;
      });

      if (matches.length > 1) {
        console.warn('Ambiguous routeModel', attrs.id, matches);
        // Default to the last route in this configuration error case.
        idx = matches.length - 1;
      }

      if (matches[idx] && matches[idx].path) {
        finalPath = this.nsRouter.url({ gui: matches[idx].path });
      }
      return finalPath;
    },

    /**
     * Make sure the user agrees to cookie usage.
     *
     * @method authorizeCookieUse
     * @param {Object} req The request.
     * @param {Object} res The response.
     * @param {Object} next The next route handler.
     *
     */
    authorizeCookieUse: function(req, res, next) {
      var ga_key = this.get('GA_key');
      if (ga_key) {
        this.cookieHandler = this.cookieHandler || new Y.juju.Cookies();
        this.cookieHandler.check();
      }
      next();
    }

  }, {
    ATTRS: {
      html5: true,
      charmworldURL: {},
      /**
       * @attribute currentUrl
       * @default '/'
       * @type {String}
       *
       */
      currentUrl: {

        /**
         * @attribute currentUrl.getter
         */
        getter: function() {
          return [
            window.location.pathname,
            window.location.search,
            window.location.hash
          ].join('');
        }
      },
      /**
         @attribute store
         @default Y.juju.charmworld.APIv3
         @type {Y.juju.charmworld.APIv3}
       */
      store: {
        /**
           We keep one instance of the store and will work on caching results
           at the app level so that routes can share api calls. However, in
           tests there's no config for talking to the api so we have to watch
           out in test runs and allow the store to be broken.

           @method store.valueFn
        */
        valueFn: function() {
          var cfg = {
            noop: false,
            apiHost: ''
          };
          if (!window.juju_config || !window.juju_config.charmworldURL) {
            console.error('No juju config to fetch charmworld store url');
            cfg.noop = true;
          } else {
            cfg.apiHost = window.juju_config.charmworldURL;
          }
          return new Y.juju.charmworld.APIv3(cfg);
        }
      },

      /**
       * Routes
       *
       * Each request path is evaluated against all hereby defined routes,
       * and the callbacks for all the ones that match are invoked,
       * without stopping at the first one.
       *
       * To support this we supplement our routing information with
       * additional attributes as follows:
       *
       * `namespace`: (optional) when namespace is specified this route should
       *   only match when the URL fragment occurs in that namespace. The
       *   default namespace (as passed to this.nsRouter) is assumed if no
       *   namespace attribute is specified.
       *
       * `model`: `model.name` (required)
       *
       * `reverse_map`: (optional) A reverse mapping of `route_path_key` to the
       *   name of the attribute on the model.  If no value is provided, it is
       *   used directly as attribute name.
       *
       * `intent`: (optional) A string named `intent` for which this route
       *   should be used. This can be used to select which subview is selected
       *   to resolve a model's route.
       *
       * @attribute routes
       */
      routes: {
        value: [
          // Called on each request.
          { path: '*', callbacks: 'checkUserCredentials'},
          { path: '*', callbacks: 'show_notifications_view'},
          { path: '*', callbacks: 'toggleStaticViews'},
          { path: '*', callbacks: 'show_environment'},
          { path: '*', callbacks: 'authorizeCookieUse'},
          // Charms.
          //XXX jcsackett July 31 2013 This path is only needed until we turn
          //on the service inspector. When we remove the charm view, we can (and
          //should) remove this as well.
          { path: '/charms/*charm_path/',
            callbacks: 'show_charm',
            model: 'browser-charm',
            namespace: 'gui'},
          // Authorization
          { path: '/login/', callbacks: 'showLogin' }
        ]
      }
    }
  });

  Y.namespace('juju').App = JujuGUI;

}, '0.5.3', {
  requires: [
    'juju-charm-models',
    'juju-charm-store',
    'juju-models',
    'juju-notifications',
    'ns-routing-app-extension',
    // This alias does not seem to work, including references by hand.
    'juju-controllers',
    'juju-notification-controller',
    'juju-endpoints-controller',
    'juju-env',
    'juju-env-fakebackend',
    'juju-fakebackend-simulator',
    'juju-env-sandbox',
    'juju-charm-models',
    'juju-views',
    'juju-view-environment',
    'juju-view-login',
    'juju-landscape',
    'juju-websocket-logging',
    'io',
    'json-parse',
    'app-base',
    'app-transitions',
    'base',
    'bundle-import-helpers',
    'node',
    'model',
    'app-cookies-extension',
    'cookie',
    'app-subapp-extension',
    'sub-app',
    'subapp-browser',
    'event-key',
    'event-touch',
    'model-controller',
    'FileSaver',
    'juju-inspector-widget',
    'juju-ghost-inspector',
    'juju-view-bundle',
    'viewmode-controls',
    'help-dropdown'
  ]
});<|MERGE_RESOLUTION|>--- conflicted
+++ resolved
@@ -595,13 +595,14 @@
       // Grab a reference of these for the nested event calls below.
       var env = this.env;
       var db = this.db;
-      cfg.deployBundle = function(bundle) {
+      cfg.deployBundle = function(bundle, bundleId) {
         // The other views will hand us an Object vs a YAML string. The import
         // helpers want the yaml string instead.
         importHelpers.deployBundle(
             Y.JSON.stringify({
               bundle: bundle
             }),
+            bundleId,
             env,
             db
         );
@@ -648,24 +649,6 @@
     },
 
     /**
-<<<<<<< HEAD
-      Calls the deployer import method with the bundle data
-      to deploy the bundle to the environment.
-
-      @method deployBundle
-      @param {Object} bundle Bundle data.
-    */
-    deployBundle: function(bundle, bundle_id) {
-      var notifications = this.db.notifications;
-      this.env.deployerImport(
-          Y.JSON.stringify({bundle: bundle}),
-          null, bundle_id,
-          Y.bind(utils.deployBundleCallback, null, notifications));
-    },
-
-    /**
-=======
->>>>>>> c3d3902a
     Export the YAML for this environment.
 
     @method exportYAML
