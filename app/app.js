/*
This file is part of the Juju GUI, which lets users view and manage Juju
environments within a graphical interface (https://launchpad.net/juju-gui).
Copyright (C) 2012-2013 Canonical Ltd.

This program is free software: you can redistribute it and/or modify it under
the terms of the GNU Affero General Public License version 3, as published by
the Free Software Foundation.

This program is distributed in the hope that it will be useful, but WITHOUT
ANY WARRANTY; without even the implied warranties of MERCHANTABILITY,
SATISFACTORY QUALITY, or FITNESS FOR A PARTICULAR PURPOSE.  See the GNU Affero
General Public License for more details.

You should have received a copy of the GNU Affero General Public License along
with this program.  If not, see <http://www.gnu.org/licenses/>.
*/

'use strict';

var spinner;

/**
 * Provide the main App class, based on the YUI App framework. Also provide
 * the routing definitions, which map the request paths to the top-level
 * views defined by the App class.
 *
 * @module app
 */

// Create a global for debug console access to YUI context.
var yui;

YUI.add('juju-gui', function(Y) {

  // Assign the global for console access.
  yui = Y;

  var juju = Y.namespace('juju'),
      models = Y.namespace('juju.models'),
      views = Y.namespace('juju.views'),
      utils = views.utils,
      widgets = Y.namespace('juju.widgets');

  /**
   * The main app class.
   *
   * @class App
   */
  var JujuGUI = Y.Base.create('juju-gui', Y.App, [
                                                  Y.juju.SubAppRegistration,
                                                  Y.juju.NSRouter,
                                                  Y.juju.Cookies,
                                                  Y.juju.GhostDeployer,
                                                  Y.juju.BundleImport], {

    /*
      Extension properties
    */
    subApplications: [{
      type: Y.juju.subapps.Browser,
      config: {}
    }],

    defaultNamespace: 'charmbrowser',
    /*
      End extension properties
    */

    /**
     * Views
     *
     * The views encapsulate the functionality blocks that output
     * the GUI pages. The "parent" attribute defines the hierarchy.
     *
     * @attribute views
     */
    views: {

      login: {
        type: 'juju.views.login',
        preserve: false
      },

      environment: {
        type: 'juju.views.environment',
        preserve: true
      },

      service: {
        type: 'juju.views.service',
        preserve: false,
        parent: 'environment'
      },

      service_config: {
        type: 'juju.views.service_config',
        preserve: false,
        parent: 'service'
      },

      service_constraints: {
        type: 'juju.views.service_constraints',
        preserve: false,
        parent: 'service'
      },

      service_relations: {
        type: 'juju.views.service_relations',
        preserve: false,
        parent: 'service'
      },

      unit: {
        type: 'juju.views.unit',
        preserve: false,
        parent: 'service'
      },

      charm: {
        type: 'juju.views.charm',
        preserve: false
      },

      notifications: {
        type: 'juju.views.NotificationsView',
        preserve: true
<<<<<<< HEAD
      },

      notifications_overview: {
        type: 'juju.views.NotificationsOverview'
      },

      help_dropdown: {
        type: 'juju.views.HelpDropdownView',
        preserve: true
=======
>>>>>>> 27e56268
      }

    },

    /*
     * Declarative keybindings on the window object.
     *
     * Prefix supported are:
     *   C - Control
     *   A - Alt
     *   S - Shift
     *
     * Followed by a lowercase letter. For example
     *
     * A-s is the 'Alt + s' keybinding.
     *
     * This maps to an object which has the following behavior.
     *
     * target: {String} CSS selector of one element
     * focus: {Boolean} Focus the element.
     * toggle: {Boolean} Toggle element visibility.
     * fire: {String} Event to fire when triggered. (XXX: Target is topology)
     * condition: {Function} returns Boolean, should method be added to
     *            keybindings.
     * callback: {Function} Taking (event, target).
     * help: {String} Help text to display in popup.
     *
     * All are optional.
     */
    keybindings: {
      'A-s': {
        target: '#charm-search-field',
        focus: true,
        help: 'Select the charm Search'
      },
      '/': {
        target: '#charm-search-field',
        focus: true,
        help: 'Select the charm Search'
      },
      'S-/': {
        target: '#shortcut-help',
        toggle: true,
        callback: function(evt, target) {
          // This could be its own view.
          if (target && !target.getHTML().length) {
            var bindings = [];
            Y.each(this.keybindings, function(v, k) {
              if (v.help && (v.condition === undefined ||
                             v.condition.call(this) === true)) {
                // TODO: translate keybindings to
                // human <Alt> m
                // <Control> <Shift> N (note caps)
                // also 'g then i' style
                bindings.push({key: k, help: v.help});
              }
            }, this);
            target.setHTML(
                views.Templates.shortcuts({bindings: bindings}));
          }
        },
        help: 'Display this help'
      },
      'A-e': {
        callback: function(evt) {
          this.fire('navigateTo', { url: '/:gui:/' });
        },
        help: 'Navigate to the Environment overview.'
      },
      'S-+': {
        fire: 'zoom_in',
        help: 'Zoom In'
      },
      'S--': {
        fire: 'zoom_out',
        help: 'Zoom Out'
      },
      'S-0': {
        fire: 'panToCenter',
        help: 'Center the Environment overview'
      },
      'esc': {
        fire: 'clearState',
        callback: function() {
          // Explicitly hide anything we might care about.
          Y.one('#shortcut-help').hide();
        },
        help: 'Cancel current action'
      },

      'C-s': {
        'condition': function() {
          return this._simulator !== undefined;
        },
        callback: function() {
          this._simulator.toggle();
        },
        help: 'Toggle the simulator'
      },

      'S-d': {
        callback: function(evt) {
          this.exportYAML();
        },
        help: 'Export the environment'
      },

      'C-S-d': {
        callback: function(evt) {
          Y.fire('saveWebsocketLog');
        },
        help: 'Save the websocket log to a file'
      }


    },

    /**
     * Data driven behaviors.
     *
     * Placeholder for real behaviors associated with DOM Node data-*
     * attributes.
     *
     * @attribute behaviors
     */
    behaviors: {
      timestamp: {
        /**
         * Wait for the DOM to be built before rendering timestamps.
         *
         * @method behaviors.timestamp.callback
         */
        callback: function() {
          Y.later(6000, this, function(o) {
            Y.one('body')
              .all('[data-timestamp]')
              .each(function(node) {
                  node.setHTML(views.humanizeTimestamp(
                      node.getAttribute('data-timestamp')));
                });
          }, [], true);}
      }
    },

    /**
     * Activate the keyboard listeners. Only called by the main index.html,
     * not by the tests' one.
     *
     * @method activateHotkeys
     */
    activateHotkeys: function() {
      var key_map = {
        '/': 191, '?': 63, '+': 187, '-': 189,
        enter: 13, esc: 27, backspace: 8,
        tab: 9, pageup: 33, pagedown: 34};
      var code_map = {};
      Y.each(key_map, function(v, k) {
        code_map[v] = k;
      });
      this._keybindings = Y.one(window).on('keydown', function(evt) {
        //Normalize key-code
        var source = evt.target.getDOMNode();
        // Target filtering, we want to listen on window
        // but not honor hotkeys when focused on
        // text oriented input fields
        if (['INPUT', 'TEXTAREA'].indexOf(source.tagName) !== -1) {
          return;
        }
        var symbolic = [];
        if (evt.ctrlKey) { symbolic.push('C');}
        if (evt.altKey) { symbolic.push('A');}
        if (evt.shiftKey) { symbolic.push('S');}
        if (code_map[evt.keyCode]) {
          symbolic.push(code_map[evt.which]);
        } else {
          symbolic.push(String.fromCharCode(evt.which).toLowerCase());
        }
        var trigger = symbolic.join('-');
        var spec = this.keybindings[trigger];
        if (spec) {
          if (spec.condition && !spec.condition.call(this)) {
            // Note that when a condition check fails,
            // the event still propagates.
            return;
          }
          var target = Y.one(spec.target);
          if (target) {
            if (spec.toggle) {
              if (target.getStyle('display') !== 'none') {
                target.hide();
              } else {
                target.show();
              }
            }
            if (spec.focus) { target.focus(); }
          }
          if (spec.callback) { spec.callback.call(this, evt, target); }
          // HACK w/o context/view restriction but right direction
          if (spec.fire) {
            this.views.environment.instance.topo.fire(spec.fire);
          }
          // If we handled the event nothing else has to.
          evt.stopPropagation();
          evt.preventDefault();
        }
      }, this);
    },

    /**
     * @method initializer
     * @param {Object} cfg Application configuration data.
     */
    initializer: function(cfg) {
      // If no cfg is passed in, use a default empty object so we don't blow up
      // getting at things.
      cfg = cfg || {};
      window.flags = window.flags || {};

      // If this flag is true, start the application with the console activated.
      var consoleEnabled = this.get('consoleEnabled');

      // Concession to testing, they need muck with console, we cannot as well.
      if (window.mochaPhantomJS === undefined) {
        if (consoleEnabled) {
          consoleManager.native();
        } else {
          consoleManager.noop();
        }
      }

      if (window.flags && window.flags.websocket_capture) {
        this.websocketLogging = new Y.juju.WebsocketLogging();
      }

      /**
        Reference to the juju.Cookies instance.

        @property cookieHandler
        @type {juju.Cookies}
        @default null
      */
      this.cookieHandler = null;

      this.renderEnvironment = true;

      // If this property has a value other than '/' then
      // navigate to it after logging in.
      this.redirectPath = '/';

      // This attribute is used by the namespaced URL tracker.
      // _routeSeen is part of a mechanism to prevent non-namespaced routes
      // from being processed multiple times when multiple namespaces are
      // present in the URL.  The data structure is reset for each URL (in
      // _dispatch).  It holds a mapping between route callback uids and a
      // flag to indicate that the callback has been used.
      this._routeSeen = {};

      // Create a client side database to store state.
      this.db = new models.Database();

      // Set up a new modelController instance.
      this.modelController = new juju.ModelController({
        db: this.db,
        store: this.get('store')
      });

      // Update the on-screen environment name provided in the configuration,
      // or a default if none is configured.
      var environment_name = this.get('environment_name') || 'Environment',
          environment_node = Y.one('#environment-name');

      // Some tests do not fully populate the DOM, so we check to be sure.
      if (Y.Lang.isValue(environment_node)) {
        environment_node.set('text', environment_name);
      }
      // Create an environment facade to interact with.
      // Allow "env" as an attribute/option to ease testing.
      if (this.get('env')) {
        this.env = this.get('env');
      } else {
        // Calculate the socket_url.
        var socketUrl = this.get('socket_url');
        var socketPort = this.get('socket_port');
        var socketProtocol = this.get('socket_protocol');
        if (socketPort || socketProtocol) {
          // Assemble a socket URL from the Location.
          var loc = Y.getLocation();
          socketPort = socketPort || loc.port;
          socketProtocol = socketProtocol || 'wss';
          socketUrl = socketProtocol + '://' + loc.hostname;
          if (socketPort) {
            socketUrl += ':' + socketPort;
          }
          socketUrl += '/ws';
          this.set('socket_url', socketUrl);
        }
        // Instantiate the environment specified in the configuration, choosing
        // between the available implementations, currently Go and Python.
        var envOptions = {
          socket_url: socketUrl,
          user: this.get('user'),
          password: this.get('password'),
          readOnly: this.get('readOnly'),
          conn: this.get('conn')
        };
        var apiBackend = this.get('apiBackend');
        if (this.get('sandbox')) {
          var sandboxModule = Y.namespace('juju.environments.sandbox');
          var State = Y.namespace('juju.environments').FakeBackend;
          var state = new State({store: this.get('store')});
          if (envOptions.user && envOptions.password) {
            var credentials = {};
            credentials[envOptions.user] = envOptions.password;
            state.set('authorizedUsers', credentials);
          }
          if (apiBackend === 'python') {
            envOptions.conn = new sandboxModule.ClientConnection(
                {juju: new sandboxModule.PyJujuAPI({state: state})});
          } else if (apiBackend === 'go') {
            envOptions.conn = new sandboxModule.ClientConnection(
                {juju: new sandboxModule.GoJujuAPI({state: state})});
          } else {
            // Clean ourselves up before giving up the ghost, for tests' sake.
            this.destroy();
            throw 'unrecognized backend type: ' + apiBackend;
          }

        }
        this.env = juju.newEnvironment(envOptions, apiBackend);
      }

      // Create an event simulator where possible.
      // Starting the simulator is handled by hotkeys
      // and/or the config setting 'simulateEvents'.
      this.simulateEvents();

      // Set the env in the model controller here so
      // that we know that it's been setup.
      this.modelController.set('env', this.env);

      // Create notifications controller
      this.notifications = new juju.NotificationController({
        app: this,
        env: this.env,
        notifications: this.db.notifications});

      this.on('*:navigateTo', function(e) {
        this.navigate(e.url);
      }, this);

      // Notify user attempts to modify the environment without permission.
      this.env.on('permissionDenied', this.onEnvPermissionDenied, this);

      // When the provider type and environment names become available,
      // display them.
      this.env.after('providerTypeChange', this.onProviderTypeChange, this);
      this.env.after('environmentNameChange',
          this.onEnvironmentNameChange, this);
      this.env.after('defaultSeriesChange', this.onDefaultSeriesChange, this);

      // Once the user logs in, we need to redraw.
      this.env.after('login', this.onLogin, this);

      // Feed environment changes directly into the database.
      this.env.on('delta', this.db.onDelta, this.db);

      // Feed delta changes to the notifications system.
      this.env.on('delta', this.notifications.generate_notices,
          this.notifications);

      // Handlers for adding and removing services to the service list.
      this.endpointsController = new juju.EndpointsController({
        db: this.db,
        modelController: this.modelController
      });
      this.endpointsController.bind();

      // When the connection resets, reset the db, re-login (a delta will
      // arrive with successful authentication), and redispatch.
      this.env.after('connectedChange', function(ev) {
        if (ev.newVal === true) {
          this.db.reset();
          this.env.userIsAuthenticated = false;
          // Do not attempt environment login without credentials.
          var credentials = this.env.getCredentials();
          if (credentials && credentials.areAvailable) {
            this.env.login();
          } else {
            this.checkUserCredentials();
          }
        }
      }, this);

      // If the database updates, redraw the view (distinct from model updates).
      // TODO: bound views will automatically update this on individual models.
      this.db.on('update', this.on_database_changed, this);

      this.enableBehaviors();

      this.once('ready', function(e) {
        if (this.get('socket_url') || this.get('sandbox')) {
          // Connect to the environment.
          this.env.connect();
        }
        if (this.get('activeView')) {
          this.get('activeView').render();
        } else {
          this.dispatch();
        }
      }, this);

      // Halt the default navigation on the juju logo to allow us to show
      // the real root view without namespaces
      var navNode = Y.one('#nav-brand-env');
      // Tests won't have this node.
      if (navNode) {
        navNode.on('click', function(e) {
          e.halt();
          this.showRootView();
        }, this);
      }

      Y.one('#logout-trigger').on('click', function(e) {
        // If this is not a Get Juju link then allow it to work as normal.
        if (!this.get('showGetJujuButton')) {
          e.halt();
          this.logout();
        }
      }, this);

      var exportNode = Y.one('#export-trigger');
      // Tests won't have this node.
      if (exportNode) {
        exportNode.on('click', function(e) {
          e.halt();
          this.exportYAML();
        }, this);
      }

      var importNode = Y.one('#import-trigger');
      var importFileInput = Y.one('.import-export input[type=file]');
      // Tests won't have this node.
      if (importNode && importFileInput) {
        importNode.on('click', function(e) {
          e.halt();
          e.currentTarget.siblings('input[type=file]')
                                  .item(0).getDOMNode().click();
        });

        importFileInput.on('change', function(e) {
          this.sendToDeployer(this.env, this.db,
                              e.currentTarget.get('files')._nodes);
        }, this);
      }

      // Attach SubApplications. The subapps should share the same db.
      cfg.db = this.db;

      // To use the new service Inspector use the deploy method
      // from the Y.juju.GhostDeployer extension
      cfg.deployService = Y.bind(this.deployService, this);

      cfg.deployBundle = this.deployBundle.bind(this);

      // Watch specific things, (add units), remove db.update above
      // Note: This hides under the flag as tests don't properly clean
      // up sometimes and this binding creates spooky interaction
      // at a distance and strange failures.
      this.db.services.after(
          ['add', 'remove', '*:change'],
          this.on_database_changed, this);
      this.db.relations.after(
          ['add', 'remove', '*:change'],
          this.on_database_changed, this);

      // Share the store instance with subapps.
      cfg.store = this.get('store');
      cfg.envSeries = this.env.get('defaultSeries');
      this.addSubApplications(cfg);

      // When someone wants a charm to be deployed they fire an event and we
      // show the charm panel to configure/deploy the service.
      Y.on('initiateDeploy', function(charm, ghostAttributes) {
        cfg.deployService(charm, ghostAttributes);
      }, this);
    },

    /**
      Calls the deployer import method with the bundle data
      to deploy the bundle to the environment.

      @method deployBundle
      @param {Object} bundle Bundle data.
    */
    deployBundle: function(bundle) {
      var notifications = this.db.notifications;
      this.env.deployerImport(
          Y.JSON.stringify({
            bundle: bundle
          }), null, Y.bind(utils.deployBundleCallback, null, notifications));
    },

    /**
    Export the YAML for this environment.

    @method exportYAML
    */
    exportYAML: function() {
      var result = this.db.exportDeployer();
      var exportData = jsyaml.dump(result);
      var exportBlob = new Blob([exportData],
          {type: 'application/yaml;charset=utf-8'});
      saveAs(exportBlob, 'export.yaml');
    },

    /**
    Start the simulator if it can start and it has not already been started.

    @method simulateEvents
    */
    simulateEvents: function() {
      if (!this._simulator && this.env) {
        // Try/Catch this to allow mocks in tests.
        try {
          var conn = this.env.get('conn');
          var juju = conn && conn.get('juju');
          var state = juju && juju.get('state');
          if (state) {
            var Simulator = Y.namespace('juju.environments').Simulator;
            this._simulator = new Simulator({state: state});
            if (this.get('simulateEvents')) {
              this._simulator.start();
            }
          }
        }
        catch (err) {
          // Unable to create simulator, usually due to mocks or an
          // unsupported environment
          console.log('Unable to create simulator: ');
        }
      }
    },

    /**
    Release resources and inform subcomponents to do the same.

    @method destructor
    */
    destructor: function() {
      if (this._keybindings) {
        this._keybindings.detach();
      }
      if (this._simulator) {
        this._simulator.stop();
      }
      Y.each(
          [this.env, this.db, this.notifications,
           this.endpointsController],
          function(o) {
            if (o && o.destroy) {
              o.detachAll();
              o.destroy();
            }
          }
      );
    },

    /**
     * Hook up all of the declared behaviors.
     *
     * @method enableBehaviors
     */
    enableBehaviors: function() {
      Y.each(this.behaviors, function(behavior) {
        behavior.callback.call(this);
      }, this);

    },

    /**
     * On database changes update the view.
     *
     * @method on_database_changed
     */
    on_database_changed: function(evt) {
      Y.log(evt, 'debug', 'App: Database changed');
      // Database changed event is fired when the user logs-in but we deal with
      // that case manually so we don't need to dispatch the whole application.
      // This whole handler can be removed once we go to model bound views.
      if (window.location.pathname.match(/login/)) {
        return;
      }

      // This timeout helps to reduce the number of needless dispatches from
      // upwards of 8 to 2. At least until we can move to the model bound views.
      if (this.dbChangedTimer) {
        this.dbChangedTimer.cancel();
      }
      this.dbChangedTimer = Y.later(100, this, this._dbChangedHandler);
      return;
    },

    /**
      After the db has changed and the timer has timed out to reduce repeat
      calls then this is called to handle the db updates.

      @method _dbChangedHandler
      @private
    */
    _dbChangedHandler: function() {
      var active = this.get('activeView');

      // Regardless of which view we are rendering,
      // update the env view on db change.
      if (this.views.environment.instance) {
        this.views.environment.instance.topo.update();
      }
      // Redispatch to current view to update.
      if (active && active.name === 'EnvironmentView') {
        active.rendered();
      } else {
        this.dispatch();
      }
    },

    // Route handlers

    /**
     * Show the login screen.
     *
     * @method showLogin
     * @return {undefined} Nothing.
     */
    showLogin: function() {
      this.showView('login', {
        env: this.env,
        help_text: this.get('login_help')
      });
      var passwordField = this.get('container').one('input[type=password]');
      // The password field may not be present in testing context.
      if (passwordField) {
        passwordField.focus();
      }
    },

    /**
     * Log the current user out and show the login screen again.
     *
     * @method logout
     * @param {Object} req The request.
     * @return {undefined} Nothing.
     */
    logout: function(req) {
      // If the environment view is instantiated, clear out the topology local
      // database on log out, because we clear out the environment database as
      // well. The order of these is important because we need to tell
      // the env to log out after it has navigated to make sure that
      // it always shows the login screen.
      var environmentInstance = this.views.environment.instance;
      if (environmentInstance) {
        environmentInstance.topo.update();
      }
      this.env.logout();
      return;
    },

    // Persistent Views

    /**
     * `notifications` is a preserved view that remains rendered on all main
     * views.  We manually create an instance of this view and insert it into
     * the App's view metadata.
     *
     * @method show_notifications_view
     */
    show_notifications_view: function(req, res, next) {
      var view = this.getViewInfo('notifications'),
          instance = view.instance;
      if (!instance) {
        view.instance = new views.NotificationsView(
            {container: Y.one('#notifications'),
              env: this.env,
              notifications: this.db.notifications,
              nsRouter: this.nsRouter
            });
        view.instance.render();
      }
      next();
    },

    /**
     * `help_dropdown` is a preserved view that remains rendered on all main
     * views.  We manually create an instance of this view and insert it into
     * the App's view metadata.
     *
     * @method show_help_dropdown_view
     */
    show_help_dropdown_view: function(req, res, next) {
      var view = this.getViewInfo('help_dropdown'),
          instance = view.instance;
      if (!instance) {
        view.instance = new views.HelpDropdownView({
          container: Y.one('#help-dropdown'),
          env: this.db.environment
        });
        view.instance.render();
      }
      next();
    },

    /**
     * Ensure that the current user has authenticated.
     *
     * @method checkUserCredentials
     * @param {Object} req The request.
     * @param {Object} res ???
     * @param {Object} next The next route handler.
     *
     */
    checkUserCredentials: function(req, res, next) {
      // If the Juju environment is not connected, exit without letting the
      // route dispatch proceed. On env connection change, the app will
      // re-dispatch and this route callback will be executed again.
      if (!this.env || !this.env.get('connected')) {
        return;
      }
      var credentials = this.env.getCredentials();
      // After re-arranging the execution order of our routes to support the
      // new :gui: namespace we were unable to log out on prod build in Ubuntu
      // chrome. It appeared to be because credentials was null so the log in
      // form was never shown - this handles that edge case.
      var noCredentials = !(credentials && credentials.areAvailable);
      if (noCredentials) {
        // If there are no stored credentials redirect to the login page
        if (!req || req.path !== '/login/') {
          // Set the original requested path in the event the user has
          // to log in before continuing.
          this.redirectPath = this.get('currentUrl');
          this.navigate('/login/', { overrideAllNamespaces: true });
          return;
        }
      }
      next();
    },

    /**
     * Notify with an error when the user tries to change the environment
     * without permission.
     *
     * @method onEnvPermissionDenied
     * @private
     * @param {Object} evt An event object (with "title" and "message"
         attributes).
     * @return {undefined} Mutates only.
     */
    onEnvPermissionDenied: function(evt) {
      this.db.notifications.add(
          new models.Notification({
            title: evt.title,
            message: evt.message,
            level: 'error'
          })
      );
    },

    /**
     * Hide the login mask and redispatch the router.
     *
     * When the environment gets a response from a login attempt,
     * it fires a login event, to which this responds.
     *
     * @method onLogin
     * @param {Object} e An event object (with a "data.result" attribute).
     * @private
     */
    onLogin: function(e) {
      if (e.data.result) {
        // We need to save the url to continue on to without redirecting
        // to root if there are extra path details.
        this.hideMask();
        var originalPath = this.get('currentUrl');
        if (originalPath !== '/' && !originalPath.match(/\/login\//)) {
          this.redirectPath = originalPath;
        }
        if (originalPath.match(/login/) && this.redirectPath === '/') {
          setTimeout(
              Y.bind(this.showRootView, this), 0);
          return;
        } else {
          var nsRouter = this.nsRouter;

          this.navigate(
              nsRouter.url(nsRouter.parse(this.redirectPath)),
              {overrideAllNamespaces: true});
          this.redirectPath = null;
          return;
        }
      } else {
        this.showLogin();
      }
    },

    /**
      Hides the fullscreen mask and stops the spinner.

      @method hideMask
    */
    hideMask: function() {
      var mask = Y.one('#full-screen-mask');
      if (mask) {
        mask.hide();
        // Stop the animated loading spinner.
        if (spinner) {
          spinner.stop();
        }
      }
    },

    /**
     * Display the provider type.
     *
     * The provider type arrives asynchronously.  Instead of updating the
     * display from the environment code (a separation of concerns violation),
     * we update it here.
     *
     * @method onProviderTypeChange
     */
    onProviderTypeChange: function(evt) {
      var providerType = evt.newVal;
      this.db.environment.set('provider', providerType);
      Y.all('.provider-type').set('text', 'on ' + providerType);
    },

    /**
     * Record environment default series changes in our model.
     *
     * The provider type arrives asynchronously.  Instead of updating the
     * display from the environment code (a separation of concerns violation),
     * we update it here.
     *
     * @method onDefaultSeriesChange
     */
    onDefaultSeriesChange: function(evt) {
      this.db.environment.set('defaultSeries', evt.newVal);
    },

    /**
      Display the Environment Name.

      The environment name can arrive asynchronously.  Instead of updating
      the display from the environment view (a separtion of concerns violation),
      we update it here.

      @method onEnvironmentNameChange
    */
    onEnvironmentNameChange: function(evt) {
      var environmentName = evt.newValue;
      this.db.environment.set('name', environmentName);
      Y.all('.environment-name').set('text', environmentName);
    },

    /**
       Determine if the browser or environment should be rendered or not.

       When hitting internal :gui: views, the browser needs to disappear
       entirely from the UX for users. However, when we pop back it needs to
       appear back in the previous state.

       The environment only needs to render when another full page view isn't
       visible.

       @method toggleStaticViews
       @param {Request} req current request object.
       @param {Response} res current response object.
       @param {function} next callable for the next route in the chain.
     */
    toggleStaticViews: function(req, res, next) {
      var url = req.url,
          match = /(logout|:gui:\/(charms|service|unit))/;
      var subapps = this.get('subApps');

      if (subapps && subapps.charmbrowser) {
        var charmbrowser = subapps.charmbrowser;
        if (url.match(match)) {
          charmbrowser.hidden = true;
          // XXX At some point in the near future we will add the ability to
          // route on root namespaced paths and this check will no longer
          // be needed
          this.renderEnvironment = false;

          // XXX bug:1217383
          // We're hiding the subapp from view, but people want to be able to
          // click on the viewmode controls. We handle that here as a temp
          // hack until the old :gui: views are gone and we've moved to the
          // serviceInspector. Then the browser will always be around and can
          // handle this widget for us. This is horrible and we know it. When
          // the idea of 'hidden' is removed with the old views this hack will
          // go away with it.
          if (!this._controlEvents || this._controlEvents.length === 0) {
            this._controls = new widgets.ViewmodeControls({
              currentViewmode: subapps.charmbrowser._viewState.viewmode
            });
            this._controls.render();
            this._controlEvents = [];
            this._controlEvents.push(
                this._controls.on(
                    this._controls.EVT_FULLSCREEN,
                    function(ev) {
                      // Navigate away from anything in :gui: and to the
                      // /fullscreen in :charmbrowser:
                      this._controls._updateActiveNav('fullscreen');
                      this.navigate(this.nsRouter.url({
                        gui: '/',
                        charmbrowser: '/fullscreen'
                      }), { overrideAllNamespaces: true });

                    }, this
                )
            );
            this._controlEvents.push(
                this._controls.on(
                    this._controls.EVT_SIDEBAR,
                    function(ev) {
                      // Navigate away from anything in :gui: and to the
                      // /sidebar in :charmbrowser:
                      this._controls._updateActiveNav('sidebar');
                      this.navigate(this.nsRouter.url({
                        gui: '/',
                        charmbrowser: '/sidebar'
                      }), { overrideAllNamespaces: true });
                    }, this
                )
            );
          }

        } else {
          charmbrowser.hidden = false;
          this.renderEnvironment = true;

          // XXX bug:1217383
          // Destroy the controls widget we might have had around for a bit.
          if (this._controlEvents) {
            this._controlEvents.forEach(function(ev) {
              ev.detach();
            });
            // reset the list to no events.
            this._controlEvents = [];
          }

          if (this._controls) {
            this._controls.destroy();
          }
        }

        charmbrowser.updateVisible();
      }

      next();
    },

    /**
      Shows the root view of the application erasing all namespaces

      @method showRootView
    */
    showRootView: function() {
      this._navigate('/', { overrideAllNamespaces: true });
      // Reset the view state of the subapps.
      var subapps = this.get('subApps');
      if (subapps.charmbrowser) {
        subapps.charmbrowser.initState();
      }
    },

    /**
     * @method show_environment
     */
    show_environment: function(req, res, next) {
      if (!this.renderEnvironment) {
        next(); return;
      }
      this.hideMask();
      var options = {
        getModelURL: Y.bind(this.getModelURL, this),
        nsRouter: this.nsRouter,
        endpointsController: this.endpointsController,
        useDragDropImport: this.get('sandbox'),
        db: this.db,
        env: this.env,
        store: this.get('store')};

      this.showView('environment', options, {
        /**
         * Let the component framework know that the view has been rendered.
         *
         * @method show_environment.callback
         */
        callback: function() {
          this.views.environment.instance.rendered();
        },
        render: true
      });

      next();
    },

    /**
     * Object routing support
     *
     * This utility helps map from model objects to routes
     * defined on the App object. See the routes Attribute
     * for additional information.
     *
     * @param {object} model The model to determine a route URL for.
     * @param {object} [intent] the name of an intent associated with a route.
     *   When more than one route can match a model, the route without an
     *   intent is matched when this attribute is missing.  If intent is
     *   provided as a string, it is matched to the `intent` attribute
     *   specified on the route. This is effectively a tag.
     * @method getModelURL
     */
    getModelURL: function(model, intent) {
      var matches = [],
          attrs = (model instanceof Y.Model) ? model.getAttrs() : model,
          routes = this.get('routes'),
          regexPathParam = /([:*])([\w\-]+)?/g,
          idx = 0,
          finalPath = '';

      routes.forEach(function(route) {
        var path = route.path,
            required_model = route.model,
            reverse_map = route.reverse_map;

        // Fail fast on wildcard paths, on routes without models,
        // and when the model does not match the route type.
        if (path === '*' ||
            required_model === undefined ||
            model.name !== required_model) {
          return;
        }

        // Replace the path params with items from the model's attributes.
        path = path.replace(regexPathParam,
                            function(match, operator, key) {
                              if (reverse_map !== undefined &&
                                  reverse_map[key]) {
                                key = reverse_map[key];
                              }
                              return attrs[key];
                            });
        matches.push(Y.mix({path: path,
          route: route,
          attrs: attrs,
          intent: route.intent,
          namespace: route.namespace}));
      });

      // See if intent is in the match. Because the default is to match routes
      // without intent (undefined), this test can always be applied.
      matches = Y.Array.filter(matches, function(match) {
        return match.intent === intent;
      });

      if (matches.length > 1) {
        console.warn('Ambiguous routeModel', attrs.id, matches);
        // Default to the last route in this configuration error case.
        idx = matches.length - 1;
      }

      if (matches[idx] && matches[idx].path) {
        finalPath = this.nsRouter.url({ gui: matches[idx].path });
      }
      return finalPath;
    },

    /**
     * Make sure the user agrees to cookie usage.
     *
     * @method authorizeCookieUse
     * @param {Object} req The request.
     * @param {Object} res The response.
     * @param {Object} next The next route handler.
     *
     */
    authorizeCookieUse: function(req, res, next) {
      var ga_key = this.get('GA_key');
      if (ga_key) {
        this.cookieHandler = this.cookieHandler || new Y.juju.Cookies();
        this.cookieHandler.check();
      }
      next();
    }

  }, {
    ATTRS: {
      html5: true,
      charmworldURL: {},
      /**
       * @attribute currentUrl
       * @default '/'
       * @type {String}
       *
       */
      currentUrl: {

        /**
         * @attribute currentUrl.getter
         */
        getter: function() {
          return [
            window.location.pathname,
            window.location.search,
            window.location.hash
          ].join('');
        }
      },
      /**
         @attribute store
         @default Y.juju.charmworld.APIv3
         @type {Y.juju.charmworld.APIv3}
       */
      store: {
        /**
           We keep one instance of the store and will work on caching results
           at the app level so that routes can share api calls. However, in
           tests there's no config for talking to the api so we have to watch
           out in test runs and allow the store to be broken.

           @method store.valueFn
        */
        valueFn: function() {
          var cfg = {
            noop: false,
            apiHost: ''
          };
          if (!window.juju_config || !window.juju_config.charmworldURL) {
            console.error('No juju config to fetch charmworld store url');
            cfg.noop = true;
          } else {
            cfg.apiHost = window.juju_config.charmworldURL;
          }
          return new Y.juju.charmworld.APIv3(cfg);
        }
      },

      /**
       * Routes
       *
       * Each request path is evaluated against all hereby defined routes,
       * and the callbacks for all the ones that match are invoked,
       * without stopping at the first one.
       *
       * To support this we supplement our routing information with
       * additional attributes as follows:
       *
       * `namespace`: (optional) when namespace is specified this route should
       *   only match when the URL fragment occurs in that namespace. The
       *   default namespace (as passed to this.nsRouter) is assumed if no
       *   namespace attribute is specified.
       *
       * `model`: `model.name` (required)
       *
       * `reverse_map`: (optional) A reverse mapping of `route_path_key` to the
       *   name of the attribute on the model.  If no value is provided, it is
       *   used directly as attribute name.
       *
       * `intent`: (optional) A string named `intent` for which this route
       *   should be used. This can be used to select which subview is selected
       *   to resolve a model's route.
       *
       * @attribute routes
       */
      routes: {
        value: [
          // Called on each request.
          { path: '*', callbacks: 'checkUserCredentials'},
          { path: '*', callbacks: 'show_notifications_view'},
          { path: '*', callbacks: 'show_help_dropdown_view'},
          { path: '*', callbacks: 'toggleStaticViews'},
          { path: '*', callbacks: 'show_environment'},
          { path: '*', callbacks: 'authorizeCookieUse'},
          // Charms.
          //XXX jcsackett July 31 2013 This path is only needed until we turn
          //on the service inspector. When we remove the charm view, we can (and
          //should) remove this as well.
          { path: '/charms/*charm_path/',
            callbacks: 'show_charm',
            model: 'browser-charm',
            namespace: 'gui'},
          // Authorization
          { path: '/login/', callbacks: 'showLogin' }
        ]
      }
    }
  });

  Y.namespace('juju').App = JujuGUI;

}, '0.5.3', {
  requires: [
    'juju-charm-models',
    'juju-charm-store',
    'juju-models',
    'juju-notifications',
    'ns-routing-app-extension',
    // This alias does not seem to work, including references by hand.
    'juju-controllers',
    'juju-notification-controller',
    'juju-endpoints-controller',
    'juju-env',
    'juju-env-fakebackend',
    'juju-fakebackend-simulator',
    'juju-env-sandbox',
    'juju-charm-models',
    'juju-views',
    'juju-view-environment',
    'juju-view-login',
    'juju-landscape',
    'juju-websocket-logging',
    'io',
    'json-parse',
    'app-base',
    'app-transitions',
    'base',
    'node',
    'model',
    'app-cookies-extension',
    'cookie',
    'app-subapp-extension',
    'sub-app',
    'subapp-browser',
    'event-key',
    'event-touch',
    'model-controller',
    'FileSaver',
    'juju-inspector-widget',
    'juju-ghost-inspector',
    'juju-view-bundle',
    'viewmode-controls',
<<<<<<< HEAD
    'help-dropdown'
=======
    'bundle-import-extension'
>>>>>>> 27e56268
  ]
});<|MERGE_RESOLUTION|>--- conflicted
+++ resolved
@@ -125,18 +125,11 @@
       notifications: {
         type: 'juju.views.NotificationsView',
         preserve: true
-<<<<<<< HEAD
-      },
-
-      notifications_overview: {
-        type: 'juju.views.NotificationsOverview'
       },
 
       help_dropdown: {
         type: 'juju.views.HelpDropdownView',
         preserve: true
-=======
->>>>>>> 27e56268
       }
 
     },
@@ -1377,10 +1370,7 @@
     'juju-ghost-inspector',
     'juju-view-bundle',
     'viewmode-controls',
-<<<<<<< HEAD
-    'help-dropdown'
-=======
+    'help-dropdown',
     'bundle-import-extension'
->>>>>>> 27e56268
   ]
 });