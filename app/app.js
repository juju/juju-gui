'use strict';

// Create a global for debug console access to YUI context.
var yui;

YUI.add('juju-gui', function(Y) {

// Assign the global for console access.
yui = Y;

var juju = Y.namespace('juju');
var models = Y.namespace('juju.models');

var JujuGUI = Y.Base.create('juju-gui', Y.App, [], {
    views: {
        environment: {
            type: 'juju.views.environment',
            preserve: true
        },

        service: {
            type: 'juju.views.service',
            preserve: false,
            parent: 'environment'
        },

        service_config: {
            type: 'juju.views.service_config',
            preserve: false,
            parent: 'service'
        },

        service_constraints: {
            type: 'juju.views.service_constraints',
            preserve: false,
            parent: 'service'
        },

        service_relations: {
            type: 'juju.views.service_relations',
            preserve: false,
            parent: 'service'
        },

        unit: {
            type: 'juju.views.unit',
            preserve: false,
            parent: 'service'
        },

        charm_collection: {
            type: 'juju.views.charm_collection',
            preserve: false,
            parent: 'environment'
        },

        charm: {
            type: 'juju.views.charm',
            preserve: false,
            parent: 'charm_collection'
        },

        charm_search: {
            type: 'juju.views.charm_search',
            preserve: true
        }
    },

    initializer: function () {
        // Create a client side database to store state.
        this.db = new models.Database();
        // Create an environment facade to interact with.
        this.env = new juju.Environment({'socket_url': this.get('socket_url')});

        // Create a charm store.
        this.charm_store = new Y.DataSource.IO({
            source: this.get('charm_store_url')});

        // Event subscriptions

        // TODO: refactor per event views into a generic show view event.
        this.on('*:showService', this.navigate_to_service);
        this.on('*:showUnit', this.navigate_to_unit);
        this.on('*:showCharmCollection', this.navigate_to_charm_collection);
        this.on('*:showCharm', this.navigate_to_charm);
        this.on('*:showEnvironment', this.navigate_to_environment);

        // Feed environment changes directly into the database.
        this.env.on('delta', this.db.on_delta, this.db);

        // When the connection resets, reset the db.
        this.env.on('connectionChange', function (ev) {
            if (ev.changed.connection.newVal) {
                this.db.reset();
            }
        }, this);

        // If the database updates redraw the view (distinct from model updates)
        // TODO - Bound views will automatically update this on individual models
        this.db.on('update', this.on_database_changed, this);

        this.on('navigate', function(e) {
            console.log('app navigate', e);
        });

        this.once('ready', function (e) {
            if (this.get('socket_url')) {
                // Connect to the environment.
                Y.log('App: Connecting to environment');
                this.env.connect();
            }

            Y.log('App: Re-rendering current view ' + this.getPath(), 'info');
            if (this.get('activeView')) {
                this.get('activeView').render();
            } else {
                this.dispatch();
            }
        }, this);

    },

    on_database_changed: function(evt) {
        Y.log(evt, 'debug', 'App: Database changed');
        // Redispatch to current view to update.
        this.dispatch();
    },

    // Event handlers
    navigate_to_unit: function(e) {
        console.log('Evt.Nav.Router unit target', e.unit_id);
        this.navigate('/unit/' + e.unit_id.replace('/', '-') + '/');
    },

    navigate_to_service: function(e) {
        console.log(e.service.get('id'), 'debug', 'Evt.Nav.Router service target');
        var service = e.service;
        this.navigate('/service/' + service.get('id') + '/');
    },

    navigate_to_charm_collection: function(e) {
        console.log('Evt.Nav.Router charm collection');
        var query = Y.one('#charm-search').get('value');
        this.navigate('/charms/?q=' + query);
    },

    navigate_to_charm: function(e) {
        console.log('Evt.Nav.Router charm');
        var charm_url = e.charm_data_url;
        this.navigate('/charms/' + charm_url);
    },

    navigate_to_environment: function(e) {
        console.log('Evt.Nav.Router environment');
        this.navigate('/');
    },

    // Route handlers
    show_unit: function(req) {
        console.log(
            'App: Route: Unit', req.params.id, req.path, req.pendingRoutes);
        var unit_id = req.params.id.replace('-', '/');
        var unit = this.db.units.getById(unit_id);
        if (unit) {
            // Once the unit is loaded we need to get the full details of the
            // service.  Otherwise the relations data will not be available.
            var service = this.db.services.getById(unit.service);
            this._prefetch_service(service);
        }
<<<<<<< HEAD
        this.showView(
            'unit', {unit: unit, db: this.db});
=======
        this.showView('unit', {unit: unit, db: this.db, env: this.env});
>>>>>>> 4b2d582b
    },

    _prefetch_service: function(service) {
        // only prefetch once
        // we redispatch to the service view after we have status
        if (!service || service.get('prefetch'))
            return;

        service.set('prefetch', true);

        // Prefetch service details for service subviews.
        if (service && !service.get('loaded')) {
            this.env.get_service(
                service.get('id'), Y.bind(this.load_service, this));
        }

        if (service) {
            // TODO service charm reference should be by id.
            var charm_id = service.get('charm');
            var charm = this.db.charms.getById(charm_id);
            console.log('prefetching charm', charm_id, charm);
            if (!charm) {
                charm = new models.Charm({id: charm_id});
                this.db.charms.add(charm);
            }
            if (!charm.get('loaded')) {
                console.log('Get charm', charm_id);
                this.env.get_charm(charm_id, Y.bind(this.load_charm, this));
            }
        }
    },

    _buildServiceView: function(req, viewName) {
        console.log('App: Route: Service',
            viewName, req.params.id, req.path, req.pendingRoutes);

        var service = this.db.services.getById(req.params.id);
        this._prefetch_service(service);
        this.showView(viewName, {
            model: service,
            db: this.db,
            env: this.env});
    },

    show_service: function(req) {
        this._buildServiceView(req, 'service');
    },

    show_service_config: function(req) {
        this._buildServiceView(req, 'service_config');
    },

    show_service_relations: function(req) {
        this._buildServiceView(req, 'service_relations');
    },

    show_service_constraints: function(req) {
        this._buildServiceView(req, 'service_constraints');
    },

    show_environment: function (req) {
        console.log('App: Route: Environment', req.path, req.pendingRoutes);
        this.showView('environment', {domain_models: this.db, env: this.env}, {render: true});
    },

    show_charm_collection: function(req) {
        console.log('App: Route: Charm Collection', req.path, req.query);
        this.showView('charm_collection', {
            query: req.query.q,
            charm_store: this.charm_store
        });
    },

    show_charm: function(req) {
        console.log('App: Route: Charm', req.path, req.params);
        var charm_url = req.params.charm_url;
        this.showView('charm', {
            charm_data_url: charm_url,
            charm_store: this.charm_store,
            env: this.env
        });
    },

    /* Present on all views */
    show_charm_search: function(req, res, next) {
        var charm_search = this.get('charm_search');
        if (!charm_search) {
            charm_search = this.createView(
                'charm_search', {'app': this});
            this.set('charm_search', charm_search.render());
        }
        next();
    },

    // Model interactions -> move to db layer
    load_service: function(evt) {
        console.log('load service', evt);
        var svc_data = evt.result;
        var svc = this.db.services.getById(svc_data.name);
        if (!svc) {
            console.warn('Could not load service data for',
                evt.service_name, evt);
            return;
        }
        // TODO: need to unify with .relations from delta stream.
        svc.setAttrs({'config': svc_data.config,
                     'constraints': svc_data.constraints,
                     'rels': svc_data.rels,
                     'loaded': true,
                     'prefetch': false});
        this.dispatch();
    },

    load_charm: function (evt) {
        console.log('load charm', evt);
        var charm_data = evt.result;
        var charm = this.db.charms.getById(evt.charm_url);
        if (!charm) {
            console.warn('Could not load charm data for', evt.charm_url, evt);
            return;
        }
        charm.setAttrs({'provides': charm_data.provides,
                        'peers': charm_data.peers,
                        'requires': charm_data.requires,
                        'config': charm_data.config,
                        'is_subordinate': charm_data.subordinate,
                        'revision': charm_data.revision,
                        'loaded': true});
        this.dispatch();
    }

}, {
    ATTRS: {
        routes: {
            value: [
                {path: '*', callback: 'show_charm_search'},

                {path: '/charms/', callback: 'show_charm_collection'},
                {path: '/charms/*charm_url', callback: 'show_charm'},
                {path: '/service/:id/config', callback: 'show_service_config'},
                {path: '/service/:id/constraints', callback: 'show_service_constraints'},
                {path: '/service/:id/relations', callback: 'show_service_relations'},
                {path: '/service/:id/', callback: 'show_service'},
                {path: '/unit/:id/', callback: 'show_unit'},
                {path: '/', callback: 'show_environment'}
                ]
            }
    }
});

Y.namespace('juju').App = JujuGUI;

}, '0.5.2', {
    requires: [
        'juju-models',
        'juju-views',
        'juju-controllers',
        'io',
        'json-parse',
        'app-base',
        'app-transitions',
        'base',
        'node']
});<|MERGE_RESOLUTION|>--- conflicted
+++ resolved
@@ -167,12 +167,7 @@
             var service = this.db.services.getById(unit.service);
             this._prefetch_service(service);
         }
-<<<<<<< HEAD
-        this.showView(
-            'unit', {unit: unit, db: this.db});
-=======
         this.showView('unit', {unit: unit, db: this.db, env: this.env});
->>>>>>> 4b2d582b
     },
 
     _prefetch_service: function(service) {
