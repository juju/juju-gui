'use strict';

// Create a global for debug console access to YUI context.
var yui;

YUI.add('juju-gui', function(Y) {

  // Assign the global for console access.
  yui = Y;

<<<<<<< HEAD
  var juju = Y.namespace('juju');
  var models = Y.namespace('juju.models');
=======
var juju = Y.namespace('juju'),
    models = Y.namespace('juju.models'),
    views = Y.namespace('juju.views');
>>>>>>> 62519449

  var JujuGUI = Y.Base.create('juju-gui', Y.App, [], {
    views: {
<<<<<<< HEAD
      environment: {
        type: 'juju.views.environment',
        preserve: true
      },

      service: {
        type: 'juju.views.service',
        preserve: false,
        parent: 'environment'
      },

      service_config: {
        type: 'juju.views.service_config',
        preserve: false,
        parent: 'service'
      },

      service_constraints: {
        type: 'juju.views.service_constraints',
        preserve: false,
        parent: 'service'
      },

      service_relations: {
        type: 'juju.views.service_relations',
        preserve: false,
        parent: 'service'
      },

      unit: {
        type: 'juju.views.unit',
        preserve: false,
        parent: 'service'
      },

      charm_collection: {
        type: 'juju.views.charm_collection',
        preserve: false,
        parent: 'environment'
      },

      charm: {
        type: 'juju.views.charm',
        preserve: false,
        parent: 'charm_collection'
      },

      charm_search: {
        type: 'juju.views.charm_search',
        preserve: true
      }
    },

    initializer: function() {
      // Create a client side database to store state.
      this.db = new models.Database();
      // Create an environment facade to interact with.
      this.env = new juju.Environment({'socket_url': this.get('socket_url')});

      // Create a charm store.
      this.charm_store = new Y.DataSource.IO({
        source: this.get('charm_store_url')});

      // Event subscriptions

      // TODO: refactor per event views into a generic show view event.
      this.on('*:showService', this.navigate_to_service);
      this.on('*:showUnit', this.navigate_to_unit);
      this.on('*:showCharmCollection', this.navigate_to_charm_collection);
      this.on('*:showCharm', this.navigate_to_charm);
      this.on('*:showEnvironment', this.navigate_to_environment);

      // Feed environment changes directly into the database.
      this.env.on('delta', this.db.on_delta, this.db);

      // When the connection resets, reset the db.
      this.env.on('connectionChange', function(ev) {
        if (ev.changed.connection.newVal) {
          this.db.reset();
        }
      }, this);

      // If the database updates redraw the view (distinct from model updates)
      // TODO - Bound views will automatically update this on individual
      // models.
      this.db.on('update', this.on_database_changed, this);

      this.on('navigate', function(e) {
        console.log('app navigate', e);
      });

      this.once('ready', function(e) {
        if (this.get('socket_url')) {
          // Connect to the environment.
          Y.log('App: Connecting to environment');
          this.env.connect();
        }

        Y.log('App: Re-rendering current view ' + this.getPath(), 'info');
        if (this.get('activeView')) {
          this.get('activeView').render();
        } else {
          this.dispatch();
        }
      }, this);
=======
        environment: {
            type: 'juju.views.environment',
            preserve: true
        },

        service: {
            type: 'juju.views.service',
            preserve: false,
            parent: 'environment'
        },

        service_config: {
            type: 'juju.views.service_config',
            preserve: false,
            parent: 'service'
        },

        service_constraints: {
            type: 'juju.views.service_constraints',
            preserve: false,
            parent: 'service'
        },

        service_relations: {
            type: 'juju.views.service_relations',
            preserve: false,
            parent: 'service'
        },

        unit: {
            type: 'juju.views.unit',
            preserve: false,
            parent: 'service'
        },

        charm_collection: {
            type: 'juju.views.charm_collection',
            preserve: false,
            parent: 'environment'
        },

        charm: {
            type: 'juju.views.charm',
            preserve: false,
            parent: 'charm_collection'
        },

        charm_search: {
            type: 'juju.views.charm_search',
            preserve: true
        },

        notifications: {
            type: 'juju.views.NotificationsView',
            preserve: true
        },
        
        notifications_overview: {
            type: 'juju.views.NotificationsOverview'
        }

    },
                                
    /*
     * Data driven behaviors
     *  This is a placehold for real behaviors associated with 
     *  DOM Node  data-* attributes.
     */
    behaviors: {
      timestamp: {
          callback: function() {
              var self = this;
              Y.later(6000, this, function (o) {
                          Y.one('body')
                          .all('[data-timestamp]')
                          .each(function (node) {
                              node.setHTML(views.humanizeTimestamp(
                              node.getAttribute('data-timestamp')));
                          });
                  }, [], true);}
      }
    },

    initializer: function () {
        // Create a client side database to store state.
        this.db = new models.Database();
        // Create an environment facade to interact with.
        this.env = new juju.Environment({
                'socket_url': this.get('socket_url')});

        // Create notifications controller
        this.notifications = new juju.NotificationController({
                app: this,
                env: this.env,
                notifications: this.db.notifications});

        // Create a charm store.
        this.charm_store = new Y.DataSource.IO({
                source: this.get('charm_store_url')});

        // Event subscriptions

        // TODO: refactor per event views into a generic show view event.
        this.on('*:showService', this.navigate_to_service);
        this.on('*:showUnit', this.navigate_to_unit);
        this.on('*:showCharmCollection', this.navigate_to_charm_collection);
        this.on('*:showCharm', this.navigate_to_charm);
        this.on('*:showEnvironment', this.navigate_to_environment);

        // Feed environment changes directly into the database.
        this.env.on('delta', this.db.on_delta, this.db);

        // Feed delta changes to the notifications system
        this.env.on('delta', this.notifications.generate_notices, 
               this.notifications);

        // When the connection resets, reset the db.
        this.env.on('connectionChange', function (ev) {
            if (ev.changed.connection.newVal) {
                this.db.reset();
            }
        }, this);

        // If the database updates redraw the view (distinct from model updates)
        // TODO - Bound views will automatically update this on individual models
        this.db.on('update', this.on_database_changed, this);

        this.on('navigate', function(e) {
            console.log('app navigate', e);
        });

        this.enableBehaviors();

        this.once('ready', function (e) {
            if (this.get('socket_url')) {
                // Connect to the environment.
                console.log('App: Connecting to environment');
                this.env.connect();
            }

            console.log(
                'App: Rerendering current view', this.getPath(), 'info');

            if (this.get('activeView')) {
                this.get('activeView').render();
            } else {
                this.dispatch();
            }
        }, this);
>>>>>>> 62519449

    },

    enableBehaviors: function() {
      Y.each(this.behaviors, function(behavior) {
          behavior.callback.call(this);
      }, this);  

    },

    on_database_changed: function(evt) {
      Y.log(evt, 'debug', 'App: Database changed');
      // Redispatch to current view to update.
      this.dispatch();
    },

    // Event handlers
    navigate_to_unit: function(e) {
      console.log('Evt.Nav.Router unit target', e.unit_id);
      this.navigate('/unit/' + e.unit_id.replace('/', '-') + '/');
    },

    navigate_to_service: function(e) {
      console.log(
          e.service.get('id'), 'debug', 'Evt.Nav.Router service target');
      var service = e.service;
      this.navigate('/service/' + service.get('id') + '/');
    },

    navigate_to_charm_collection: function(e) {
      console.log('Evt.Nav.Router charm collection');
      var query = Y.one('#charm-search').get('value');
      this.navigate('/charms/?q=' + query);
    },

    navigate_to_charm: function(e) {
      console.log('Evt.Nav.Router charm');
      var charm_url = e.charm_data_url;
      this.navigate('/charms/' + charm_url);
    },

    navigate_to_environment: function(e) {
      console.log('Evt.Nav.Router environment');
      this.navigate('/');
    },

    // Route handlers
    show_unit: function(req) {
      console.log(
          'App: Route: Unit', req.params.id, req.path, req.pendingRoutes);
      var unit_id = req.params.id.replace('-', '/');
      var unit = this.db.units.getById(unit_id);
      if (unit) {
        // Once the unit is loaded we need to get the full details of the
        // service.  Otherwise the relations data will not be available.
        var service = this.db.services.getById(unit.get('service'));
        this._prefetch_service(service);
      }
      this.showView('unit', {unit: unit, db: this.db, env: this.env});
    },

    _prefetch_service: function(service) {
      // only prefetch once
      // we redispatch to the service view after we have status
      if (!service || service.get('prefetch')) {
        return;
      }
      service.set('prefetch', true);

      // Prefetch service details for service subviews.
      if (service && !service.get('loaded')) {
        this.env.get_service(
            service.get('id'), Y.bind(this.load_service, this));
      }

      if (service) {
        // TODO service charm reference should be by id.
        var charm_id = service.get('charm');
        var charm = this.db.charms.getById(charm_id);
        console.log('prefetching charm', charm_id, charm);
        if (!charm) {
          charm = new models.Charm({id: charm_id});
          this.db.charms.add(charm);
        }
        if (!charm.get('loaded')) {
          console.log('Get charm', charm_id);
          this.env.get_charm(charm_id, Y.bind(this.load_charm, this));
        }
      }
    },

    _buildServiceView: function(req, viewName) {
      console.log('App: Route: Service',
          viewName, req.params.id, req.path, req.pendingRoutes);

      var service = this.db.services.getById(req.params.id);
      this._prefetch_service(service);
      this.showView(viewName, {
        model: service,
        db: this.db,
        env: this.env});
    },

    show_service: function(req) {
      this._buildServiceView(req, 'service');
    },

    show_service_config: function(req) {
      this._buildServiceView(req, 'service_config');
    },

    show_service_relations: function(req) {
      this._buildServiceView(req, 'service_relations');
    },

    show_service_constraints: function(req) {
      this._buildServiceView(req, 'service_constraints');
    },

<<<<<<< HEAD
    show_environment: function(req) {
      console.log('App: Route: Environment', req.path, req.pendingRoutes);
      this.showView(
          'environment',
          {domain_models: this.db, env: this.env},
          {render: true});
=======
    show_environment: function (req) {
        console.log('App: Route: Environment', req.path, req.pendingRoutes);
        this.showView('environment', {db: this.db, env: this.env}, {render: true});
>>>>>>> 62519449
    },

    show_charm_collection: function(req) {
      console.log('App: Route: Charm Collection', req.path, req.query);
      this.showView('charm_collection', {
        query: req.query.q,
        charm_store: this.charm_store
      });
    },

    show_charm: function(req) {
      console.log('App: Route: Charm', req.path, req.params);
      var charm_url = req.params.charm_url;
      this.showView('charm', {
        charm_data_url: charm_url,
        charm_store: this.charm_store,
        env: this.env
      });
    },

    show_notifications_overview: function(req) {
        this.showView('notifications_overview', {
                          app: this,
                          env: this.env,
                          notifications: this.db.notifications});
    },

    /* 
     * Persistent Views 
     * 
     * 'charm_search' and 'notifications' are preserved views that remain
     * rendered on all main views.  we manually create an instance of this
     * view and insert it into the App's view metadata.
     */
    show_charm_search: function(req, res, next) {
<<<<<<< HEAD
      var charm_search = this.get('charm_search');
      if (!charm_search) {
        charm_search = this.createView(
            'charm_search', {'app': this});
        this.set('charm_search', charm_search.render());
      }
      next();
=======
        var view = this.getViewInfo('charm_search'),
            instance = view.instance;
        if (!instance) {
            view.instance = new views.charm_search({app: this});
            view.instance.render();
        }
        next();
    },

    show_notifications_view: function(req, res, next) {
        var view = this.getViewInfo('notifications'),
            instance = view.instance;
        if (!instance) {
            view.instance = new views.NotificationsView(
                                {container: Y.one('#notifications'),
                                 app: this,
                                 env: this.env,
                                 notifications: this.db.notifications});
            view.instance.render();
        }
        next();
>>>>>>> 62519449
    },

    // Model interactions -> move to db layer
    load_service: function(evt) {
      console.log('load service', evt);
      var svc_data = evt.result;
      var svc = this.db.services.getById(svc_data.name);
      if (!svc) {
        console.warn('Could not load service data for',
            evt.service_name, evt);
        return;
      }
      // TODO: need to unify with .relations from delta stream.
      svc.setAttrs({'config': svc_data.config,
        'constraints': svc_data.constraints,
        'rels': svc_data.rels,
        'loaded': true,
        'prefetch': false});
      this.dispatch();
    },

<<<<<<< HEAD
    load_charm: function(evt) {
      console.log('load charm', evt);
      var charm_data = evt.result;
      var charm = this.db.charms.getById(evt.charm_url);
      if (!charm) {
        console.warn('Could not load charm data for', evt.charm_url, evt);
        return;
      }
      charm.setAttrs({'provides': charm_data.provides,
        'peers': charm_data.peers,
        'requires': charm_data.requires,
        'config': charm_data.config,
        'is_subordinate': charm_data.subordinate,
        'revision': charm_data.revision,
        'loaded': true});
      this.dispatch();
    }

  }, {
=======
    load_charm: function (evt) {
        console.log('load charm', evt);
        var charm_data = evt.result;
        var charm = this.db.charms.getById(evt.charm_url);
        if (!charm) {
            console.warn('Could not load charm data for', evt.charm_url, evt);
            return;
        }
        charm.setAttrs({'provides': charm_data.provides,
                        'peers': charm_data.peers,
                        'requires': charm_data.requires,
                        'config': charm_data.config,
                        'is_subordinate': charm_data.subordinate,
                        'revision': charm_data.revision,
                        'loaded': true});
        this.dispatch();
    },

    /*
     *  Object routing support
     *  This is a utility that helps map from model objects to routes
     *  defined on the App object.
     * 
     * getModelURL(model, [intent])
     *    :model: the model to determine a route url for
     *    :intent: (optional) the name of an intent associated with
     *             a route. When more than one route can match a model 
     *             the route w/o an intent is matched when this attribute 
     *             is missing. If intent is provided as a string it 
     *             is matched to the 'intent' attribute specified on the 
     *             route. This is effectively a tag.
     * 
     * To support this we suppliment to our routing information with 
     * additional attributes as follows:
     * 
     *   :model: model.name (required)
     *   :reverse_map: (optional) route_path_key: str 
     *          reverse map can map :id  to the name of attr on model
     *          if no value is provided its used directly as attribute name 
     *   :intent: (optional) A string named intent for which this route
     *           should be used. This can be used to select which subview
     *           is selected to resolve a models route.
     */
    getModelURL: function(model, intent) {
        var matches = [],
            attrs = model.getAttrs(),
            routes = this.get('routes'),
            regexPathParam = /([:*])([\w\-]+)?/g,
            idx = 0;

        routes.forEach(function(route) {
            var path = route.path,
                required_model = route.model,
                reverse_map = route.reverse_map;

            // Fail fast on wildcard paths, routes w/o models
            // and when the model doesn't match the route type
            if (path === '*' || 
               required_model === undefined ||
               model.name != required_model) {
               return;                
            }

            // Replace the path params with items from the 
            // models attrs
            path = path.replace(regexPathParam, 
                    function (match, operator, key) {
                        if (reverse_map !== undefined && reverse_map[key]) {
                            key = reverse_map[key];
                        }
                    return attrs[key];
            });
            matches.push(Y.mix({path: path, 
                                route: route,
                                model: model,
                                intent: route.intent}));
        });

        // See if intent is in the match. Because the default is
        // to match routes without intent (undefined) this test
        // can always be applied.
        matches = Y.Array.filter(matches, function(match) {
            return match.intent == intent;
        });

        if (matches.length > 1) {
            console.warn('Ambiguous routeModel',
                         model.get('id'), 
                         matches);
            // Default to the last route in this configuration 
            // error case.
            idx = matches.length - 1;
        }
        return matches[idx] && matches[idx].path;
    },

    // Override Y.Router.route (and setter) to allow inclusion 
    // of additional routing params
    _setRoutes: function(routes) {
        this._routes = [];
        Y.Array.each(routes, function (route) {
            // additionally pass route as options
            // needed to pass through the attribute setter
            this.route(route.path, route.callback, route);
        }, this);
        return this._routes.concat();
    },
    route: function(path, callback, options) {
        JujuGUI.superclass.route.call(this, path, callback);

        // This is a whitelist to spare the extra juggling
        if (options.model) {
            var r = this._routes, 
                idx = r.length - 1;
            if (r[idx].path == path) {
                // Combine our options with the default
                // computed route information
                r[idx] = Y.mix(r[idx], options);                
            } else {
                console.error(
                    'Underlying Y.Router not behaving as expected. ' + 
                    'Press the red button.');
            }
        }
    }
    
}, {
>>>>>>> 62519449
    ATTRS: {
      routes: {
        value: [
                {path: '*', callback: 'show_charm_search'},
                {path: '*', callback: 'show_notifications_view'},
                {path: '/charms/', callback: 'show_charm_collection'},
<<<<<<< HEAD
                {path: '/charms/*charm_url', callback: 'show_charm'},
                {path: '/service/:id/config',
            callback: 'show_service_config'},
                {path: '/service/:id/constraints',
            callback: 'show_service_constraints'},
                {path: '/service/:id/relations',
            callback: 'show_service_relations'},
                {path: '/service/:id/', callback: 'show_service'},
                {path: '/unit/:id/', callback: 'show_unit'},
=======
                {path: '/charms/*charm_url', 
                     callback: 'show_charm', 
                     reverse_map: {charm_url: 'name'},
                     model: 'charm'},
                {path: '/notifications/',
                     callback: 'show_notifications_overview'},
                {path: '/service/:id/config', 
                     callback: 'show_service_config',
                     intent: 'config',
                     model: 'service'},
                {path: '/service/:id/constraints', 
                     callback: 'show_service_constraints', 
                     intent: 'constraints',
                     model: 'service'},
                {path: '/service/:id/relations', 
                     callback: 'show_service_relations',
                     intent: 'relations',
                     model: 'service'},
                {path: '/service/:id/', callback: 'show_service',
                     model: 'service'},
                {path: '/unit/:id/', callback: 'show_unit',
                reverse_map: {id: 'urlName'}, model: 'serviceUnit'},
>>>>>>> 62519449
                {path: '/', callback: 'show_environment'}
        ]
      }
    }
  });

  Y.namespace('juju').App = JujuGUI;

}, '0.5.2', {
  requires: [
    'juju-models',
    'juju-views',
    'juju-controllers',
    'io',
    'json-parse',
    'app-base',
    'app-transitions',
    'base',
    'node']
});<|MERGE_RESOLUTION|>--- conflicted
+++ resolved
@@ -8,18 +8,12 @@
   // Assign the global for console access.
   yui = Y;
 
-<<<<<<< HEAD
-  var juju = Y.namespace('juju');
-  var models = Y.namespace('juju.models');
-=======
-var juju = Y.namespace('juju'),
-    models = Y.namespace('juju.models'),
-    views = Y.namespace('juju.views');
->>>>>>> 62519449
+  var juju = Y.namespace('juju'),
+      models = Y.namespace('juju.models'),
+      views = Y.namespace('juju.views');
 
   var JujuGUI = Y.Base.create('juju-gui', Y.App, [], {
     views: {
-<<<<<<< HEAD
       environment: {
         type: 'juju.views.environment',
         preserve: true
@@ -70,6 +64,36 @@
       charm_search: {
         type: 'juju.views.charm_search',
         preserve: true
+      },
+
+      notifications: {
+        type: 'juju.views.NotificationsView',
+        preserve: true
+      },
+
+      notifications_overview: {
+        type: 'juju.views.NotificationsOverview'
+      }
+
+    },
+
+    /*
+     * Data driven behaviors
+     *  This is a placehold for real behaviors associated with
+     *  DOM Node  data-* attributes.
+     */
+    behaviors: {
+      timestamp: {
+        callback: function() {
+          var self = this;
+          Y.later(6000, this, function(o) {
+            Y.one('body')
+                          .all('[data-timestamp]')
+                          .each(function(node) {
+                  node.setHTML(views.humanizeTimestamp(
+                      node.getAttribute('data-timestamp')));
+                });
+          }, [], true);}
       }
     },
 
@@ -77,7 +101,14 @@
       // Create a client side database to store state.
       this.db = new models.Database();
       // Create an environment facade to interact with.
-      this.env = new juju.Environment({'socket_url': this.get('socket_url')});
+      this.env = new juju.Environment({
+        'socket_url': this.get('socket_url')});
+
+      // Create notifications controller
+      this.notifications = new juju.NotificationController({
+        app: this,
+        env: this.env,
+        notifications: this.db.notifications});
 
       // Create a charm store.
       this.charm_store = new Y.DataSource.IO({
@@ -95,6 +126,10 @@
       // Feed environment changes directly into the database.
       this.env.on('delta', this.db.on_delta, this.db);
 
+      // Feed delta changes to the notifications system
+      this.env.on('delta', this.notifications.generate_notices,
+          this.notifications);
+
       // When the connection resets, reset the db.
       this.env.on('connectionChange', function(ev) {
         if (ev.changed.connection.newVal) {
@@ -103,186 +138,38 @@
       }, this);
 
       // If the database updates redraw the view (distinct from model updates)
-      // TODO - Bound views will automatically update this on individual
-      // models.
+      // TODO - Bound views will automatically update this on individual models
       this.db.on('update', this.on_database_changed, this);
 
       this.on('navigate', function(e) {
         console.log('app navigate', e);
       });
 
+      this.enableBehaviors();
+
       this.once('ready', function(e) {
         if (this.get('socket_url')) {
           // Connect to the environment.
-          Y.log('App: Connecting to environment');
+          console.log('App: Connecting to environment');
           this.env.connect();
         }
 
-        Y.log('App: Re-rendering current view ' + this.getPath(), 'info');
+        console.log(
+            'App: Rerendering current view', this.getPath(), 'info');
+
         if (this.get('activeView')) {
           this.get('activeView').render();
         } else {
           this.dispatch();
         }
       }, this);
-=======
-        environment: {
-            type: 'juju.views.environment',
-            preserve: true
-        },
-
-        service: {
-            type: 'juju.views.service',
-            preserve: false,
-            parent: 'environment'
-        },
-
-        service_config: {
-            type: 'juju.views.service_config',
-            preserve: false,
-            parent: 'service'
-        },
-
-        service_constraints: {
-            type: 'juju.views.service_constraints',
-            preserve: false,
-            parent: 'service'
-        },
-
-        service_relations: {
-            type: 'juju.views.service_relations',
-            preserve: false,
-            parent: 'service'
-        },
-
-        unit: {
-            type: 'juju.views.unit',
-            preserve: false,
-            parent: 'service'
-        },
-
-        charm_collection: {
-            type: 'juju.views.charm_collection',
-            preserve: false,
-            parent: 'environment'
-        },
-
-        charm: {
-            type: 'juju.views.charm',
-            preserve: false,
-            parent: 'charm_collection'
-        },
-
-        charm_search: {
-            type: 'juju.views.charm_search',
-            preserve: true
-        },
-
-        notifications: {
-            type: 'juju.views.NotificationsView',
-            preserve: true
-        },
-        
-        notifications_overview: {
-            type: 'juju.views.NotificationsOverview'
-        }
-
-    },
-                                
-    /*
-     * Data driven behaviors
-     *  This is a placehold for real behaviors associated with 
-     *  DOM Node  data-* attributes.
-     */
-    behaviors: {
-      timestamp: {
-          callback: function() {
-              var self = this;
-              Y.later(6000, this, function (o) {
-                          Y.one('body')
-                          .all('[data-timestamp]')
-                          .each(function (node) {
-                              node.setHTML(views.humanizeTimestamp(
-                              node.getAttribute('data-timestamp')));
-                          });
-                  }, [], true);}
-      }
-    },
-
-    initializer: function () {
-        // Create a client side database to store state.
-        this.db = new models.Database();
-        // Create an environment facade to interact with.
-        this.env = new juju.Environment({
-                'socket_url': this.get('socket_url')});
-
-        // Create notifications controller
-        this.notifications = new juju.NotificationController({
-                app: this,
-                env: this.env,
-                notifications: this.db.notifications});
-
-        // Create a charm store.
-        this.charm_store = new Y.DataSource.IO({
-                source: this.get('charm_store_url')});
-
-        // Event subscriptions
-
-        // TODO: refactor per event views into a generic show view event.
-        this.on('*:showService', this.navigate_to_service);
-        this.on('*:showUnit', this.navigate_to_unit);
-        this.on('*:showCharmCollection', this.navigate_to_charm_collection);
-        this.on('*:showCharm', this.navigate_to_charm);
-        this.on('*:showEnvironment', this.navigate_to_environment);
-
-        // Feed environment changes directly into the database.
-        this.env.on('delta', this.db.on_delta, this.db);
-
-        // Feed delta changes to the notifications system
-        this.env.on('delta', this.notifications.generate_notices, 
-               this.notifications);
-
-        // When the connection resets, reset the db.
-        this.env.on('connectionChange', function (ev) {
-            if (ev.changed.connection.newVal) {
-                this.db.reset();
-            }
-        }, this);
-
-        // If the database updates redraw the view (distinct from model updates)
-        // TODO - Bound views will automatically update this on individual models
-        this.db.on('update', this.on_database_changed, this);
-
-        this.on('navigate', function(e) {
-            console.log('app navigate', e);
-        });
-
-        this.enableBehaviors();
-
-        this.once('ready', function (e) {
-            if (this.get('socket_url')) {
-                // Connect to the environment.
-                console.log('App: Connecting to environment');
-                this.env.connect();
-            }
-
-            console.log(
-                'App: Rerendering current view', this.getPath(), 'info');
-
-            if (this.get('activeView')) {
-                this.get('activeView').render();
-            } else {
-                this.dispatch();
-            }
-        }, this);
->>>>>>> 62519449
 
     },
 
     enableBehaviors: function() {
       Y.each(this.behaviors, function(behavior) {
-          behavior.callback.call(this);
-      }, this);  
+        behavior.callback.call(this);
+      }, this);
 
     },
 
@@ -340,9 +227,8 @@
     _prefetch_service: function(service) {
       // only prefetch once
       // we redispatch to the service view after we have status
-      if (!service || service.get('prefetch')) {
-        return;
-      }
+      if (!service || service.get('prefetch')) { return; }
+
       service.set('prefetch', true);
 
       // Prefetch service details for service subviews.
@@ -395,18 +281,10 @@
       this._buildServiceView(req, 'service_constraints');
     },
 
-<<<<<<< HEAD
     show_environment: function(req) {
       console.log('App: Route: Environment', req.path, req.pendingRoutes);
       this.showView(
-          'environment',
-          {domain_models: this.db, env: this.env},
-          {render: true});
-=======
-    show_environment: function (req) {
-        console.log('App: Route: Environment', req.path, req.pendingRoutes);
-        this.showView('environment', {db: this.db, env: this.env}, {render: true});
->>>>>>> 62519449
+          'environment', {db: this.db, env: this.env}, {render: true});
     },
 
     show_charm_collection: function(req) {
@@ -428,51 +306,41 @@
     },
 
     show_notifications_overview: function(req) {
-        this.showView('notifications_overview', {
-                          app: this,
-                          env: this.env,
-                          notifications: this.db.notifications});
-    },
-
-    /* 
-     * Persistent Views 
-     * 
+      this.showView('notifications_overview', {
+        app: this,
+        env: this.env,
+        notifications: this.db.notifications});
+    },
+
+    /*
+     * Persistent Views
+     *
      * 'charm_search' and 'notifications' are preserved views that remain
      * rendered on all main views.  we manually create an instance of this
      * view and insert it into the App's view metadata.
      */
     show_charm_search: function(req, res, next) {
-<<<<<<< HEAD
-      var charm_search = this.get('charm_search');
-      if (!charm_search) {
-        charm_search = this.createView(
-            'charm_search', {'app': this});
-        this.set('charm_search', charm_search.render());
+      var view = this.getViewInfo('charm_search'),
+          instance = view.instance;
+      if (!instance) {
+        view.instance = new views.charm_search({app: this});
+        view.instance.render();
       }
       next();
-=======
-        var view = this.getViewInfo('charm_search'),
-            instance = view.instance;
-        if (!instance) {
-            view.instance = new views.charm_search({app: this});
-            view.instance.render();
-        }
-        next();
     },
 
     show_notifications_view: function(req, res, next) {
-        var view = this.getViewInfo('notifications'),
-            instance = view.instance;
-        if (!instance) {
-            view.instance = new views.NotificationsView(
-                                {container: Y.one('#notifications'),
-                                 app: this,
-                                 env: this.env,
-                                 notifications: this.db.notifications});
-            view.instance.render();
-        }
-        next();
->>>>>>> 62519449
+      var view = this.getViewInfo('notifications'),
+          instance = view.instance;
+      if (!instance) {
+        view.instance = new views.NotificationsView(
+            {container: Y.one('#notifications'),
+              app: this,
+              env: this.env,
+              notifications: this.db.notifications});
+        view.instance.render();
+      }
+      next();
     },
 
     // Model interactions -> move to db layer
@@ -494,7 +362,6 @@
       this.dispatch();
     },
 
-<<<<<<< HEAD
     load_charm: function(evt) {
       console.log('load charm', evt);
       var charm_data = evt.result;
@@ -511,178 +378,145 @@
         'revision': charm_data.revision,
         'loaded': true});
       this.dispatch();
-    }
-
-  }, {
-=======
-    load_charm: function (evt) {
-        console.log('load charm', evt);
-        var charm_data = evt.result;
-        var charm = this.db.charms.getById(evt.charm_url);
-        if (!charm) {
-            console.warn('Could not load charm data for', evt.charm_url, evt);
-            return;
-        }
-        charm.setAttrs({'provides': charm_data.provides,
-                        'peers': charm_data.peers,
-                        'requires': charm_data.requires,
-                        'config': charm_data.config,
-                        'is_subordinate': charm_data.subordinate,
-                        'revision': charm_data.revision,
-                        'loaded': true});
-        this.dispatch();
     },
 
     /*
      *  Object routing support
      *  This is a utility that helps map from model objects to routes
      *  defined on the App object.
-     * 
+     *
      * getModelURL(model, [intent])
      *    :model: the model to determine a route url for
      *    :intent: (optional) the name of an intent associated with
-     *             a route. When more than one route can match a model 
-     *             the route w/o an intent is matched when this attribute 
-     *             is missing. If intent is provided as a string it 
-     *             is matched to the 'intent' attribute specified on the 
+     *             a route. When more than one route can match a model
+     *             the route w/o an intent is matched when this attribute
+     *             is missing. If intent is provided as a string it
+     *             is matched to the 'intent' attribute specified on the
      *             route. This is effectively a tag.
-     * 
-     * To support this we suppliment to our routing information with 
+     *
+     * To support this we suppliment to our routing information with
      * additional attributes as follows:
-     * 
+     *
      *   :model: model.name (required)
-     *   :reverse_map: (optional) route_path_key: str 
+     *   :reverse_map: (optional) route_path_key: str
      *          reverse map can map :id  to the name of attr on model
-     *          if no value is provided its used directly as attribute name 
+     *          if no value is provided its used directly as attribute name
      *   :intent: (optional) A string named intent for which this route
      *           should be used. This can be used to select which subview
      *           is selected to resolve a models route.
      */
     getModelURL: function(model, intent) {
-        var matches = [],
-            attrs = model.getAttrs(),
-            routes = this.get('routes'),
-            regexPathParam = /([:*])([\w\-]+)?/g,
-            idx = 0;
-
-        routes.forEach(function(route) {
-            var path = route.path,
+      var matches = [],
+          attrs = model.getAttrs(),
+          routes = this.get('routes'),
+          regexPathParam = /([:*])([\w\-]+)?/g,
+          idx = 0;
+
+      routes.forEach(function(route) {
+        var path = route.path,
                 required_model = route.model,
                 reverse_map = route.reverse_map;
 
-            // Fail fast on wildcard paths, routes w/o models
-            // and when the model doesn't match the route type
-            if (path === '*' || 
-               required_model === undefined ||
-               model.name != required_model) {
-               return;                
-            }
-
-            // Replace the path params with items from the 
-            // models attrs
-            path = path.replace(regexPathParam, 
-                    function (match, operator, key) {
-                        if (reverse_map !== undefined && reverse_map[key]) {
-                            key = reverse_map[key];
-                        }
-                    return attrs[key];
+        // Fail fast on wildcard paths, routes w/o models
+        // and when the model doesn't match the route type
+        if (path === '*' ||
+            required_model === undefined ||
+            model.name !== required_model) {
+          return;
+        }
+
+        // Replace the path params with items from the
+        // models attrs
+        path = path.replace(regexPathParam,
+            function(match, operator, key) {
+              if (reverse_map !== undefined && reverse_map[key]) {
+                key = reverse_map[key];
+              }
+              return attrs[key];
             });
-            matches.push(Y.mix({path: path, 
-                                route: route,
-                                model: model,
-                                intent: route.intent}));
-        });
-
-        // See if intent is in the match. Because the default is
-        // to match routes without intent (undefined) this test
-        // can always be applied.
-        matches = Y.Array.filter(matches, function(match) {
-            return match.intent == intent;
-        });
-
-        if (matches.length > 1) {
-            console.warn('Ambiguous routeModel',
-                         model.get('id'), 
-                         matches);
-            // Default to the last route in this configuration 
-            // error case.
-            idx = matches.length - 1;
-        }
-        return matches[idx] && matches[idx].path;
-    },
-
-    // Override Y.Router.route (and setter) to allow inclusion 
+        matches.push(Y.mix({path: path,
+          route: route,
+          model: model,
+          intent: route.intent}));
+      });
+
+      // See if intent is in the match. Because the default is
+      // to match routes without intent (undefined) this test
+      // can always be applied.
+      matches = Y.Array.filter(matches, function(match) {
+        return match.intent === intent;
+      });
+
+      if (matches.length > 1) {
+        console.warn('Ambiguous routeModel',
+            model.get('id'),
+            matches);
+        // Default to the last route in this configuration
+        // error case.
+        idx = matches.length - 1;
+      }
+      return matches[idx] && matches[idx].path;
+    },
+
+    // Override Y.Router.route (and setter) to allow inclusion
     // of additional routing params
     _setRoutes: function(routes) {
-        this._routes = [];
-        Y.Array.each(routes, function (route) {
-            // additionally pass route as options
-            // needed to pass through the attribute setter
-            this.route(route.path, route.callback, route);
-        }, this);
-        return this._routes.concat();
+      this._routes = [];
+      Y.Array.each(routes, function(route) {
+        // additionally pass route as options
+        // needed to pass through the attribute setter
+        this.route(route.path, route.callback, route);
+      }, this);
+      return this._routes.concat();
     },
     route: function(path, callback, options) {
-        JujuGUI.superclass.route.call(this, path, callback);
-
-        // This is a whitelist to spare the extra juggling
-        if (options.model) {
-            var r = this._routes, 
+      JujuGUI.superclass.route.call(this, path, callback);
+
+      // This is a whitelist to spare the extra juggling
+      if (options.model) {
+        var r = this._routes,
                 idx = r.length - 1;
-            if (r[idx].path == path) {
-                // Combine our options with the default
-                // computed route information
-                r[idx] = Y.mix(r[idx], options);                
-            } else {
-                console.error(
-                    'Underlying Y.Router not behaving as expected. ' + 
-                    'Press the red button.');
-            }
-        }
+        if (r[idx].path === path) {
+          // Combine our options with the default
+          // computed route information
+          r[idx] = Y.mix(r[idx], options);
+        } else {
+          console.error(
+              'Underlying Y.Router not behaving as expected. ' +
+              'Press the red button.');
+        }
+      }
     }
-    
-}, {
->>>>>>> 62519449
+
+  }, {
     ATTRS: {
       routes: {
         value: [
                 {path: '*', callback: 'show_charm_search'},
                 {path: '*', callback: 'show_notifications_view'},
                 {path: '/charms/', callback: 'show_charm_collection'},
-<<<<<<< HEAD
-                {path: '/charms/*charm_url', callback: 'show_charm'},
+                {path: '/charms/*charm_url',
+            callback: 'show_charm',
+            reverse_map: {charm_url: 'name'},
+            model: 'charm'},
+                {path: '/notifications/',
+            callback: 'show_notifications_overview'},
                 {path: '/service/:id/config',
-            callback: 'show_service_config'},
+            callback: 'show_service_config',
+            intent: 'config',
+            model: 'service'},
                 {path: '/service/:id/constraints',
-            callback: 'show_service_constraints'},
+            callback: 'show_service_constraints',
+            intent: 'constraints',
+            model: 'service'},
                 {path: '/service/:id/relations',
-            callback: 'show_service_relations'},
-                {path: '/service/:id/', callback: 'show_service'},
-                {path: '/unit/:id/', callback: 'show_unit'},
-=======
-                {path: '/charms/*charm_url', 
-                     callback: 'show_charm', 
-                     reverse_map: {charm_url: 'name'},
-                     model: 'charm'},
-                {path: '/notifications/',
-                     callback: 'show_notifications_overview'},
-                {path: '/service/:id/config', 
-                     callback: 'show_service_config',
-                     intent: 'config',
-                     model: 'service'},
-                {path: '/service/:id/constraints', 
-                     callback: 'show_service_constraints', 
-                     intent: 'constraints',
-                     model: 'service'},
-                {path: '/service/:id/relations', 
-                     callback: 'show_service_relations',
-                     intent: 'relations',
-                     model: 'service'},
+            callback: 'show_service_relations',
+            intent: 'relations',
+            model: 'service'},
                 {path: '/service/:id/', callback: 'show_service',
-                     model: 'service'},
+            model: 'service'},
                 {path: '/unit/:id/', callback: 'show_unit',
-                reverse_map: {id: 'urlName'}, model: 'serviceUnit'},
->>>>>>> 62519449
+            reverse_map: {id: 'urlName'}, model: 'serviceUnit'},
                 {path: '/', callback: 'show_environment'}
         ]
       }
