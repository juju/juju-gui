YUI.add("juju-gui", function(Y) {

// Debug console access to YUI context.
yui = Y;

var models = Y.namespace("juju.models");

JujuGUI = Y.Base.create("juju-gui", Y.App, [], {
    views: {
        overview: {
            type: "juju.views.overview",
            preserve: true
        },
        
        status: {
            type: "juju.views.status",
            preserve: true,
            parent: "overview"
        }
    },

    initializer: function () {    
        var self = this,
            service_list = new models.ServiceList(),
            machine_list = new models.MachineList(),
            charm_list = new models.CharmList(),
            relation_list = new models.RelationList();
        
        this.domain = {
            services: service_list,
            machines: machine_list,
            charms: charm_list,
            relations: relation_list
        };
        this.get_sample_data();

        this.on("*:showStatus", this.navigate_to_status);

	// Define custom events
	this.publish("env:msg", {
	    emitFacade: true, defaultFn: this.message_to_event
	});
	this.publish("env:connect", {emitFacade: true});
	this.publish("env:disconnect", {emitFacade: true});


        this.once('ready', function (e) {
<<<<<<< HEAD
            // init models
                      
            // create event routing through the YUI custom event layer
            if (false) {
            this.ws = Y.ReconnectingWebSocket(
                    "ws://" + window.location.host + this.get("socket_path"));
            this.ws.onopen(self.fire("env:connect"));
            this.ws.onclose(self.fire("env:disconnect"));
            this.ws.onmessage(self.publish("env:message", {
                                            context: self,
                                            emitFacade: true,
                                            defaultFn: self.message_to_event
                                           }));
            }
=======
            this.ws = new Y.ReconnectingWebSocket(this.get("socket_url"));
	    this.ws.onmessage = Y.bind(this.on_message, this);
	    this.ws.onopen = Y.bind(this.on_open, this);
	    this.ws.onclose = Y.bind(this.on_close, this);
	    console.log("websocket made");
>>>>>>> 01f53300

            if (this.hasRoute(this.getPath())) {
                this.dispatch();
            } else {
                this.show_overview();
            }
        }, this);

    },

    on_open: function(data) {
	console.log("open", data);
	this.fire('env:connect');
    },

    on_close: function(data) {
	console.log("close", data);
	this.fire('env:disconnect')
    },

    on_message: function(evt) {
	last_msg = evt;
	var msg = Y.JSON.parse(evt.data);
	console.log("msg", msg);
	if (msg.version == 0) {
	    console.log("greeting");
	    return
	}
	this.fire("env:msg", msg);
    },

    message_to_event: function(data) {
	console.log('invoked')
	console.log(this);
	console.log(data)
        var event_kind = {
            status: "env:status"
        }[data.op];
        this.fire(event_kind, {
            data: data
        });
    },
        
    
        
    get_sample_data: function() {
        var self = this;
        Y.io("status.json", {
                 context: this, 
                 on: {
                     complete: function(id, response) {
                         var status = Y.JSON.parse(response.responseText);
                         this.status = this.parseStatus(status);
                     }}});

        var c1 = new models.Charm({name: "mysql",
                                  description: "A DB"}),
            c2 = new models.Charm({name: "logger",
                                  description: "Log sub"});
        var list = new models.CharmList().add([c1, c2]);
        this.charms = list;
    },
        
    parseStatus: function(status_json) {
        var d = this.domain;

        // for now we reset the lists rather than sync/update
        d["services"].reset();
        d["machines"].reset();
        d["charms"].reset();
        d["relations"].reset();

        Y.each(status_json["machines"], 
            function(machine_data, machine_name) {
            var machine = new models.Machine({
                    machine_id: machine_name,
                    public_address: machine_data["dns-name"]});
            d["machines"].add(machine);
        }, this);

        Y.each(status_json["services"], 
            function(service_data, service_name) {
            var charm = new models.Charm(
                {charm_id: service_data["charm"]}
            );
            var service = new models.Service({
                name: service_name,
                charm: charm,
                subordinate: service_data["subordinate"] || false
            });
            d["services"].add(service);
            d["charms"].add(charm);
            }, this);

        Y.each(status_json["services"], 
              function(service_data, service_name) {
                      Y.each(service_data["relations"],
                            function(relation_data, relation_name) {
                            // build relations
                      }, this);
              }, this);

    },
        
    // Event handlers
    navigate_to_status: function(e) {
        this.navigate("/status");
    },

    // Route handlers
    show_status: function(req) {
        this.showView("status", {
                          domain: this.domain
                      });


    },

    show_overview: function (req) {
        this.showView('overview', {domain: this.domain});
    }


}, {
    ATTRS: {
        routes: {
            value: [
                {path: "/", callback: 'show_overview'},
                {path: "/status", callback: 'show_status'}
                ]
            }
    }
});

Y.namespace("juju").App = JujuGUI;

}, "0.5.2", {
       requires: [
       "io",
       "json-parse",
       "juju-models",
       "juju-views",
       'app-base',
       'app-transitions',
       'base',
       'node',
       "reconnecting-websocket"
       ]
});<|MERGE_RESOLUTION|>--- conflicted
+++ resolved
@@ -45,28 +45,11 @@
 
 
         this.once('ready', function (e) {
-<<<<<<< HEAD
-            // init models
-                      
-            // create event routing through the YUI custom event layer
-            if (false) {
-            this.ws = Y.ReconnectingWebSocket(
-                    "ws://" + window.location.host + this.get("socket_path"));
-            this.ws.onopen(self.fire("env:connect"));
-            this.ws.onclose(self.fire("env:disconnect"));
-            this.ws.onmessage(self.publish("env:message", {
-                                            context: self,
-                                            emitFacade: true,
-                                            defaultFn: self.message_to_event
-                                           }));
-            }
-=======
             this.ws = new Y.ReconnectingWebSocket(this.get("socket_url"));
 	    this.ws.onmessage = Y.bind(this.on_message, this);
 	    this.ws.onopen = Y.bind(this.on_open, this);
 	    this.ws.onclose = Y.bind(this.on_close, this);
 	    console.log("websocket made");
->>>>>>> 01f53300
 
             if (this.hasRoute(this.getPath())) {
                 this.dispatch();
