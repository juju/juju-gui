/*
This file is part of the Juju GUI, which lets users view and manage Juju
environments within a graphical interface (https://launchpad.net/juju-gui).
Copyright (C) 2012-2013 Canonical Ltd.

This program is free software: you can redistribute it and/or modify it under
the terms of the GNU Affero General Public License version 3, as published by
the Free Software Foundation.

This program is distributed in the hope that it will be useful, but WITHOUT
ANY WARRANTY; without even the implied warranties of MERCHANTABILITY,
SATISFACTORY QUALITY, or FITNESS FOR A PARTICULAR PURPOSE.  See the GNU Affero
General Public License for more details.

You should have received a copy of the GNU Affero General Public License along
with this program.  If not, see <http://www.gnu.org/licenses/>.
*/

'use strict';

var spinner;

/**
 * Provide the main App class, based on the YUI App framework. Also provide
 * the routing definitions, which map the request paths to the top-level
 * views defined by the App class.
 *
 * @module app
 */

// Create a global for debug console access to YUI context.
var yui;

YUI.add('juju-gui', function(Y) {

  // Assign the global for console access.
  yui = Y;

  var juju = Y.namespace('juju'),
      models = Y.namespace('juju.models'),
      views = Y.namespace('juju.views'),
      utils = views.utils;

  /**
   * The main app class.
   *
   * @class App
   */
  var JujuGUI = Y.Base.create('juju-gui', Y.App, [
                                                  Y.juju.SubAppRegistration,
                                                  Y.juju.NSRouter,
                                                  Y.juju.Cookies,
                                                  Y.juju.GhostDeployer], {

    /*
      Extension properties
    */
    subApplications: [{
      type: Y.juju.subapps.Browser,
      config: {}
    }],

    defaultNamespace: 'charmstore',
    /*
      End extension properties
    */

    /**
     * Views
     *
     * The views encapsulate the functionality blocks that output
     * the GUI pages. The "parent" attribute defines the hierarchy.
     *
     * @attribute views
     */
    views: {

      login: {
        type: 'juju.views.login',
        preserve: false
      },

      environment: {
        type: 'juju.views.environment',
        preserve: true
      },

      service: {
        type: 'juju.views.service',
        preserve: false,
        parent: 'environment'
      },

      service_config: {
        type: 'juju.views.service_config',
        preserve: false,
        parent: 'service'
      },

      service_constraints: {
        type: 'juju.views.service_constraints',
        preserve: false,
        parent: 'service'
      },

      service_relations: {
        type: 'juju.views.service_relations',
        preserve: false,
        parent: 'service'
      },

      unit: {
        type: 'juju.views.unit',
        preserve: false,
        parent: 'service'
      },

      charm_collection: {
        type: 'juju.views.charm_collection',
        preserve: false,
        parent: 'environment'
      },

      charm: {
        type: 'juju.views.charm',
        preserve: false,
        parent: 'charm_collection'
      },

      notifications: {
        type: 'juju.views.NotificationsView',
        preserve: true
      },

      notifications_overview: {
        type: 'juju.views.NotificationsOverview'
      }

    },

    /*
     * Declarative keybindings on the window object.
     *
     * Prefix supported are:
     *   C - Control
     *   A - Alt
     *   S - Shift
     *
     * Followed by a lowercase letter. For example
     *
     * A-s is the 'Alt + s' keybinding.
     *
     * This maps to an object which has the following behavior.
     *
     * target: {String} CSS selector of one element
     * focus: {Boolean} Focus the element.
     * toggle: {Boolean} Toggle element visibility.
     * fire: {String} Event to fire when triggered. (XXX: Target is topology)
     * condition: {Function} returns Boolean, should method be added to
     *            keybindings.
     * callback: {Function} Taking (event, target).
     * help: {String} Help text to display in popup.
     *
     * All are optional.
     */
    keybindings: {
      'A-s': {
        target: '#charm-search-field',
        focus: true,
        help: 'Select the charm Search'
      },
      '/': {
        target: '#charm-search-field',
        focus: true,
        help: 'Select the charm Search'
      },
      'S-/': {
        target: '#shortcut-help',
        toggle: true,
        callback: function(evt, target) {
          // This could be its own view.
          if (target && !target.getHTML().length) {
            var bindings = [];
            Y.each(this.keybindings, function(v, k) {
              if (v.help && (v.condition === undefined ||
                             v.condition.call(this) === true)) {
                // TODO: translate keybindings to
                // human <Alt> m
                // <Control> <Shift> N (note caps)
                // also 'g then i' style
                bindings.push({key: k, help: v.help});
              }
            }, this);
            target.setHTML(
                views.Templates.shortcuts({bindings: bindings}));
          }
        },
        help: 'Display this help'
      },
      'A-e': {
        callback: function(evt) {
          this.fire('navigateTo', { url: '/:gui:/' });
        },
        help: 'Navigate to the Environment overview.'
      },
      'S-+': {
        fire: 'zoom_in',
        help: 'Zoom In'
      },
      'S--': {
        fire: 'zoom_out',
        help: 'Zoom Out'
      },
      'S-0': {
        fire: 'panToCenter',
        help: 'Center the Environment overview'
      },
      'esc': {
        fire: 'clearState',
        callback: function() {
          // Explicitly hide anything we might care about.
          Y.one('#shortcut-help').hide();
        },
        help: 'Cancel current action'
      },

      'C-s': {
        'condition': function() {
          return this._simulator !== undefined;
        },
        callback: function() {
          this._simulator.toggle();
        },
        help: 'Toggle the simulator'
      },

      'S-d': {
        callback: function(evt) {
          this.env.exportEnvironment(function(r) {
            var exportData = JSON.stringify(r.result, undefined, 2);
            var exportBlob = new Blob([exportData],
                                      {type: 'application/json;charset=utf-8'});
            saveAs(exportBlob, 'export.json');
          });
        },
        help: 'Export the environment'
      },

      'C-S-d': {
        callback: function(evt) {
          Y.fire('saveWebsocketLog');
        },
        help: 'Save the websocket log to a file'
      }


    },

    /**
     * Data driven behaviors.
     *
     * Placeholder for real behaviors associated with DOM Node data-*
     * attributes.
     *
     * @attribute behaviors
     */
    behaviors: {
      timestamp: {
        /**
         * Wait for the DOM to be built before rendering timestamps.
         *
         * @method behaviors.timestamp.callback
         */
        callback: function() {
          var self = this;
          Y.later(6000, this, function(o) {
            Y.one('body')
              .all('[data-timestamp]')
              .each(function(node) {
                  node.setHTML(views.humanizeTimestamp(
                      node.getAttribute('data-timestamp')));
                });
          }, [], true);}
      }
    },

    /**
     * Activate the keyboard listeners. Only called by the main index.html,
     * not by the tests' one.
     *
     * @method activateHotkeys
     */
    activateHotkeys: function() {
      var key_map = {
        '/': 191, '?': 63, '+': 187, '-': 189,
        enter: 13, esc: 27, backspace: 8,
        tab: 9, pageup: 33, pagedown: 34};
      var code_map = {};
      Y.each(key_map, function(v, k) {
        code_map[v] = k;
      });
      this._keybindings = Y.one(window).on('keydown', function(evt) {
        //Normalize key-code
        var source = evt.target.getDOMNode();
        // Target filtering, we want to listen on window
        // but not honor hotkeys when focused on
        // text oriented input fields
        if (['INPUT', 'TEXTAREA'].indexOf(source.tagName) !== -1) {
          return;
        }
        var symbolic = [];
        if (evt.ctrlKey) { symbolic.push('C');}
        if (evt.altKey) { symbolic.push('A');}
        if (evt.shiftKey) { symbolic.push('S');}
        if (code_map[evt.keyCode]) {
          symbolic.push(code_map[evt.which]);
        } else {
          symbolic.push(String.fromCharCode(evt.which).toLowerCase());
        }
        var trigger = symbolic.join('-');
        var spec = this.keybindings[trigger];
        if (spec) {
          if (spec.condition && !spec.condition.call(this)) {
            // Note that when a condition check fails,
            // the event still propagates.
            return;
          }
          var target = Y.one(spec.target);
          if (target) {
            if (spec.toggle) { target.toggleView(); }
            if (spec.focus) { target.focus(); }
          }
          if (spec.callback) { spec.callback.call(this, evt, target); }
          // HACK w/o context/view restriction but right direction
          if (spec.fire) {
            this.views.environment.instance.topo.fire(spec.fire);
          }
          // If we handled the event nothing else has to.
          evt.stopPropagation();
          evt.preventDefault();
        }
      }, this);
    },

    /**
     * @method initializer
     * @param {Object} cfg Application configuration data.
     */
    initializer: function(cfg) {
      // If no cfg is passed in, use a default empty object so we don't blow up
      // getting at things.
      cfg = cfg || {};
      window.flags = window.flags || {};

      // If this flag is true, start the application with the console activated.
      var consoleEnabled = this.get('consoleEnabled');

      // Concession to testing, they need muck with console, we cannot as well.
      if (window.mochaPhantomJS === undefined) {
        if (consoleEnabled) {
          consoleManager.native();
        } else {
          consoleManager.noop();
        }
      }

      if (window.flags && window.flags.websocket_capture) {
        this.websocketLogging = new Y.juju.WebsocketLogging();
      }

      /**
        Reference to the juju.Cookies instance.

        @property cookieHandler
        @type {juju.Cookies}
        @default null
      */
      this.cookieHandler = null;

      this.renderEnvironment = true;
      // If this property has a value other than '/' then
      // navigate to it after logging in.
      this.redirectPath = '/';

      // This attribute is used by the namespaced URL tracker.
      // _routeSeen is part of a mechanism to prevent non-namespaced routes
      // from being processed multiple times when multiple namespaces are
      // present in the URL.  The data structure is reset for each URL (in
      // _dispatch).  It holds a mapping between route callback uids and a
      // flag to indicate that the callback has been used.
      this._routeSeen = {};

      // Create a client side database to store state.
      this.db = new models.Database();

      // Optional Landscape integration helper.
      this.landscape = new views.Landscape();
      this.landscape.set('db', this.db);

      // Set up a new modelController instance.
      this.modelController = new juju.ModelController({
        db: this.db
      });

      // Update the on-screen environment name provided in the configuration,
      // or a default if none is configured.
      var environment_name = this.get('environment_name') || 'Environment',
          environment_node = Y.one('#environment-name');

      // Some tests do not fully populate the DOM, so we check to be sure.
      if (Y.Lang.isValue(environment_node)) {
        environment_node.set('text', environment_name);
      }
      // Create a charm store.
      if (this.get('charm_store')) {
        // This path is for tests.
        this.charm_store = this.get('charm_store');
      } else {
        this.charm_store = new juju.CharmStore({
          datasource: this.get('charm_store_url')});
      }
      // Create an environment facade to interact with.
      // Allow "env" as an attribute/option to ease testing.
      if (this.get('env')) {
        this.env = this.get('env');
      } else {
        // Calculate the socket_url.
        var socketUrl = this.get('socket_url');
        var socketPort = this.get('socket_port');
        var socketProtocol = this.get('socket_protocol');
        if (socketPort || socketProtocol) {
          // Assemble a socket URL from the Location.
          var loc = Y.getLocation();
          socketPort = socketPort || loc.port;
          socketProtocol = socketProtocol || 'wss';
          socketUrl = socketProtocol + '://' + loc.hostname;
          if (socketPort) {
            socketUrl += ':' + socketPort;
          }
          socketUrl += '/ws';
          this.set('socket_url', socketUrl);
        }
        // Instantiate the environment specified in the configuration, choosing
        // between the available implementations, currently Go and Python.
        var envOptions = {
          socket_url: socketUrl,
          user: this.get('user'),
          password: this.get('password'),
          readOnly: this.get('readOnly'),
          conn: this.get('conn')
        };
        var apiBackend = this.get('apiBackend');
        // The sandbox mode does not support the Go API (yet?).
        if (this.get('sandbox')) {
          var sandboxModule = Y.namespace('juju.environments.sandbox');
          var State = Y.namespace('juju.environments').FakeBackend;
          var state = new State({charmStore: this.charm_store});
          if (envOptions.user && envOptions.password) {
            var credentials = {};
            credentials[envOptions.user] = envOptions.password;
            state.set('authorizedUsers', credentials);
          }
          if (apiBackend === 'python') {
            envOptions.conn = new sandboxModule.ClientConnection(
                {juju: new sandboxModule.PyJujuAPI({state: state})});
          } else if (apiBackend === 'go') {
            envOptions.conn = new sandboxModule.ClientConnection(
                {juju: new sandboxModule.GoJujuAPI({state: state})});
          } else {
            // Clean ourselves up before giving up the ghost, for tests' sake.
            this.destroy();
            throw 'unrecognized backend type: ' + apiBackend;
          }

        }
        this.env = juju.newEnvironment(envOptions, apiBackend);
      }

      // Create an event simulator where possible.
      // Starting the simulator is handled by hotkeys
      // and/or the config setting 'simulateEvents'.
      this.simulateEvents();

      // Set the env in the model controller here so
      // that we know that it's been setup.
      this.modelController.set('env', this.env);

      // Create notifications controller
      this.notifications = new juju.NotificationController({
        app: this,
        env: this.env,
        notifications: this.db.notifications});

      this.on('*:navigateTo', function(e) {
        this.navigate(e.url);
      }, this);

      // Notify user attempts to modify the environment without permission.
      this.env.on('permissionDenied', this.onEnvPermissionDenied, this);

      // When the provider type and environment names become available,
      // display them.
      this.env.after('providerTypeChange', this.onProviderTypeChange, this);
      this.env.after('environmentNameChange',
          this.onEnvironmentNameChange, this);

      // Once the user logs in, we need to redraw.
      this.env.after('login', this.onLogin, this);

      // Feed environment changes directly into the database.
      this.env.on('delta', this.db.onDelta, this.db);

      // Feed delta changes to the notifications system.
      this.env.on('delta', this.notifications.generate_notices,
          this.notifications);

      // Handlers for adding and removing services to the service list.
      this.endpointsController = new juju.EndpointsController({
        db: this.db,
        modelController: this.modelController
      });
      this.endpointsController.bind();

      // When the connection resets, reset the db, re-login (a delta will
      // arrive with successful authentication), and redispatch.
      this.env.after('connectedChange', function(ev) {
        if (ev.newVal === true) {
          this.db.reset();
          this.env.userIsAuthenticated = false;
          // Do not attempt environment login without credentials.
          var credentials = this.env.getCredentials();
          if (credentials && credentials.areAvailable) {
            this.env.login();
          } else {
            this.checkUserCredentials();
          }
        }
      }, this);

      // If the database updates, redraw the view (distinct from model updates).
      // TODO: bound views will automatically update this on individual models.
      this.db.on('update', this.on_database_changed, this);

      this.enableBehaviors();

      this.once('ready', function(e) {
        if (this.get('socket_url') || this.get('sandbox')) {
          // Connect to the environment.
          this.env.connect();
        }
        if (this.get('activeView')) {
          this.get('activeView').render();
        } else {
          this.dispatch();
        }
      }, this);

      // Create the CharmPanel instance once the app is initialized.
      this.charmPanel = views.CharmPanel.getInstance({
        charm_store: this.charm_store,
        env: this.env,
        app: this
      });

      // Halt the default navigation on the juju logo to allow us to show
      // the real root view without namespaces
      var navNode = Y.one('#nav-brand-env');
      // Tests won't have this node.
      if (navNode) {
        navNode.on('click', function(e) {
          e.halt();
          this.showRootView();
        }, this);
      }

      Y.one('#logout-trigger').on('click', function(e) {
        e.halt();
        this.logout();
      }, this);

      // Attach SubApplications. The subapps should share the same db.
      cfg.db = this.db;
<<<<<<< HEAD
      // If you're using the new service Inspector then use the deploy method
      // from the Y.juju.GhostDeployer extension
      if (window.flags && window.flags.serviceInspector) {
        cfg.deploy = Y.bind(this.deployService, this);
      } else {
        cfg.deploy = this.charmPanel.deploy;
=======
      cfg.deploy = this.charmPanel.deploy;
      if (window.flags && window.flags.serviceInspector) {
        cfg.deploy = Y.bind(cfg.db.services.ghostService, cfg.db.services);
        // Watch specific things, (add units), remove db.update above
        // Note: This hides under tha flag as tests don't properly clean
        // up sometimes and this binding creates spooky interaction
        // at a distance and strange failures.
        this.db.services.after(['add', 'remove', '*:change'],
                               this.on_database_changed, this);
        this.db.relations.after(['add', 'remove', '*:change'],
                                this.on_database_changed, this);
>>>>>>> ca1a4bae
      }
      this.addSubApplications(cfg);
    },

    /**
    Start the simulator if it can start and it has not already been started.

    @method simulateEvents
    */
    simulateEvents: function() {
      if (!this._simulator && this.env) {
        // Try/Catch this to allow mocks in tests.
        try {
          var conn = this.env.get('conn');
          var juju = conn && conn.get('juju');
          var state = juju && juju.get('state');
          if (state) {
            var Simulator = Y.namespace('juju.environments').Simulator;
            this._simulator = new Simulator({state: state});
            if (this.get('simulateEvents')) {
              this._simulator.start();
            }
          }
        }
        catch (err) {
          // Unable to create simulator, usually due to mocks or an
          // unsupported environment
          console.log('Unable to create simulator: ');
        }
      }
    },

    /**
    Release resources and inform subcomponents to do the same.

    @method destructor
    */
    destructor: function() {
      if (this._keybindings) {
        this._keybindings.detach();
      }
      if (this._simulator) {
        this._simulator.stop();
      }
      Y.each(
          [this.env, this.db, this.charm_store, this.notifications,
           this.landscape, this.endpointsController],
          function(o) {
            if (o && o.destroy) {
              o.detachAll();
              o.destroy();
            }
          }
      );
    },

    /**
     * Hook up all of the declared behaviors.
     *
     * @method enableBehaviors
     */
    enableBehaviors: function() {
      Y.each(this.behaviors, function(behavior) {
        behavior.callback.call(this);
      }, this);

    },

    /**
     * On database changes update the view.
     *
     * @method on_database_changed
     */
    on_database_changed: function(evt) {
      Y.log(evt, 'debug', 'App: Database changed');
      // Database changed event is fired when the user logs-in but we deal with
      // that case manually so we don't need to dispatch the whole application.
      // This whole handler can be removed once we go to model bound views.
      if (window.location.pathname.match(/login/)) {
        return;
      }

      // This timeout helps to reduce the number of needless dispatches from
      // upwards of 8 to 2. At least until we can move to the model bound views.
      if (this.dbChangedTimer) {
        this.dbChangedTimer.cancel();
      }
      this.dbChangedTimer = Y.later(100, this, this._dbChangedHandler);
      return;
    },

    /**
      After the db has changed and the timer has timed out to reduce repeat
      calls then this is called to handle the db updates.

      @method _dbChangedHandler
      @private
    */
    _dbChangedHandler: function() {
      var active = this.get('activeView');

      // Update Landscape annotations.
      this.landscape.update();

      // Regardless of which view we are rendering,
      // update the env view on db change.
      if (this.views.environment.instance) {
        this.views.environment.instance.topo.update();
      }
      // Redispatch to current view to update.
      if (active && active.name === 'EnvironmentView') {
        active.rendered();
      } else {
        this.dispatch();
      }
    },

    // Route handlers

    /**
     * @method show_unit
     */
    show_unit: function(req) {
      // This replacement honors service names that have a hyphen in them.
      var unitId = req.params.id.replace(/^(\S+)-(\d+)$/, '$1/$2');
      var serviceId = unitId.split('/')[0];
      var self = this,
          options = {
            getModelURL: Y.bind(this.getModelURL, this),
            db: this.db,
            env: this.env,
            querystring: req.query,
            landscape: this.landscape,
            nsRouter: this.nsRouter
          };
      // Give the page 100 milliseconds to try and load the model
      // before we show a loading screen.
      var handle = setTimeout(function() {
        self.showView('unit', options);
      }, 100);

      var promise = this.modelController.getService(serviceId);
      promise.then(
          // If there is a service available then we need to check if the unit
          // is available.
          function(models) {
            clearTimeout(handle);
            var unit = self.db.units.getById(unitId);
            if (unit) {
              options.unit = unit;
              self.showView('unit', options);
            } else {
              // If there is no unit available in this service then we show
              // a notification and then redirect to the service.
              self.db.notifications.add(
                  new Y.juju.models.Notification({
                    title: 'Unit is not available',
                    message: 'The unit you are trying to view does not exist',
                    level: 'error'
                  })
              );
              self.navigate(self.nsRouter.url(
                  {gui: '/service/' + serviceId}));
            }
          },
          // If there is no service available then there definitely is no unit
          // available, so we create a notification and redirect the user to
          // the environment view.
          function() {
            clearTimeout(handle);
            self.db.notifications.add(
                new Y.juju.models.Notification({
                  title: 'Service is not available',
                  message: 'The service you are trying to view does not exist',
                  level: 'error'
                })
            );
            self.navigate(self.nsRouter.url({gui: '/'}));
          });
    },

    /**
     * @method _buildServiceView
     * @private
     */
    _buildServiceView: function(req, viewName) {
      var self = this,
          options = {
            db: this.db,
            env: this.env,
            landscape: this.landscape,
            getModelURL: Y.bind(self.getModelURL, this),
            nsRouter: this.nsRouter,
            querystring: req.query
          };
      var containerAttached = function(view) {
        // containerAttached handles attaching things like the textarea
        // autosizer after the views have rendered and the view's container
        // has attached to the DOM.
        if (view.containerAttached) {
          view.containerAttached();
        }
      };
      // Give the page 100 milliseconds to try and load the model
      // before we show a loading screen.
      var handle = setTimeout(function() {
        self.showView(viewName, options, containerAttached);
      }, 100);

      var promise = this.modelController.getServiceWithCharm(req.params.id);
      promise.then(
          function(models) {
            clearTimeout(handle);
            options.model = models.service;
            // Calling update allows showView to be called multiple times but
            // only have its config updated, not re-rendered.
            self.showView(
                viewName, options, { update: true }, containerAttached);
          },
          function() {
            clearTimeout(handle);
            self.showView(viewName, options, { update: true },
                function(view) {
                  // At this point the service view could be in loading state
                  // or showing details, but the service has become unavailable
                  // or was never available. This calls a method on the view to
                  // redirect to the environment and to create a notification.
                  if (typeof view.noServiceAvailable === 'function') {
                    view.noServiceAvailable();
                  }
                });
          });
    },

    /**
     * @method show_service
     */
    show_service: function(req) {
      this._buildServiceView(req, 'service');
    },

    /**
     * @method show_service_config
     */
    show_service_config: function(req) {
      this._buildServiceView(req, 'service_config');
    },

    /**
     * @method show_service_relations
     */
    show_service_relations: function(req) {
      this._buildServiceView(req, 'service_relations');
    },

    /**
     * @method show_service_constraints
     */
    show_service_constraints: function(req) {
      this._buildServiceView(req, 'service_constraints');
    },

    /**
     * @method show_charm_collection
     */
    show_charm_collection: function(req) {
      this.showView('charm_collection', {
        query: req.query.q,
        charm_store: this.charm_store
      });
    },

    /**
     * @method show_charm
     */
    show_charm: function(req) {
      var charm_url = req.params.charm_store_path;
      this.showView('charm', {
        charm_data_url: charm_url,
        charm_store: this.charm_store,
        env: this.env
      });
    },

    /**
     * @method show_notifications_overview
     */
    show_notifications_overview: function(req) {
      this.showView('notifications_overview', {
        env: this.env,
        notifications: this.db.notifications,
        nsRouter: this.nsRouter
      });
    },

    /**
     * Show the login screen.
     *
     * @method showLogin
     * @return {undefined} Nothing.
     */
    showLogin: function() {
      this.showView('login', {
        env: this.env,
        help_text: this.get('login_help')
      });
      var passwordField = this.get('container').one('input[type=password]');
      // The password field may not be present in testing context.
      if (passwordField) {
        passwordField.focus();
      }
    },

    /**
     * Log the current user out and show the login screen again.
     *
     * @method logout
     * @param {Object} req The request.
     * @return {undefined} Nothing.
     */
    logout: function(req) {
      // If the environment view is instantiated, clear out the topology local
      // database on log out, because we clear out the environment database as
      // well. The order of these is important because we need to tell
      // the env to log out after it has navigated to make sure that
      // it always shows the login screen.
      var environmentInstance = this.views.environment.instance;
      if (environmentInstance) {
        environmentInstance.topo.update();
      }
      this.env.logout();
      return;
    },

    // Persistent Views

    /**
     * `notifications` is a preserved view that remains rendered on all main
     * views.  We manually create an instance of this view and insert it into
     * the App's view metadata.
     *
     * @method show_notifications_view
     */
    show_notifications_view: function(req, res, next) {
      var view = this.getViewInfo('notifications'),
          instance = view.instance;
      if (!instance) {
        view.instance = new views.NotificationsView(
            {container: Y.one('#notifications'),
              env: this.env,
              notifications: this.db.notifications,
              nsRouter: this.nsRouter
            });
        view.instance.render();
      }
      next();
    },

    /**
     * Ensure that the current user has authenticated.
     *
     * @method checkUserCredentials
     * @param {Object} req The request.
     * @param {Object} res ???
     * @param {Object} next The next route handler.
     *
     */
    checkUserCredentials: function(req, res, next) {
      // If the Juju environment is not connected, exit without letting the
      // route dispatch proceed. On env connection change, the app will
      // re-dispatch and this route callback will be executed again.
      if (!this.env || !this.env.get('connected')) {
        return;
      }
      var credentials = this.env.getCredentials();
      // After re-arranging the execution order of our routes to support the
      // new :gui: namespace we were unable to log out on prod build in Ubuntu
      // chrome. It appeared to be because credentials was null so the log in
      // form was never shown - this handles that edge case.
      var noCredentials = !(credentials && credentials.areAvailable);
      if (noCredentials) {
        // If there are no stored credentials redirect to the login page
        if (!req || req.path !== '/login/') {
          // Set the original requested path in the event the user has
          // to log in before continuing.
          this.redirectPath = window.location.pathname;
          this.navigate('/login/', { overrideAllNamespaces: true });
          return;
        }
      }
      next();
    },

    /**
     * Notify with an error when the user tries to change the environment
     * without permission.
     *
     * @method onEnvPermissionDenied
     * @private
     * @param {Object} evt An event object (with "title" and "message"
         attributes).
     * @return {undefined} Mutates only.
     */
    onEnvPermissionDenied: function(evt) {
      this.db.notifications.add(
          new models.Notification({
            title: evt.title,
            message: evt.message,
            level: 'error'
          })
      );
    },

    /**
     * Hide the login mask and redispatch the router.
     *
     * When the environment gets a response from a login attempt,
     * it fires a login event, to which this responds.
     *
     * @method onLogin
     * @param {Object} e An event object (with a "data.result" attribute).
     * @private
     */
    onLogin: function(e) {
      if (e.data.result) {
        // We need to save the url to continue on to without redirecting
        // to root if there are extra path details.

        this.hideMask();
        var originalPath = window.location.pathname;
        if (originalPath !== '/' && !originalPath.match(/\/login\//)) {
          this.redirectPath = originalPath;
        }
        if (originalPath.match(/login/) && this.redirectPath === '/') {
          setTimeout(
              Y.bind(this.showRootView, this), 0);
          return;
        } else {
          var nsRouter = this.nsRouter;
          this.navigate(
              nsRouter.url(nsRouter.parse(this.redirectPath)),
              {overrideAllNamespaces: true});
          this.redirectPath = null;
          return;
        }
      } else {
        this.showLogin();
      }
    },

    /**
      Hides the fullscreen mask and stops the spinner.

      @method hideMask
    */
    hideMask: function() {
      var mask = Y.one('#full-screen-mask');
      if (mask) {
        mask.hide();
        // Stop the animated loading spinner.
        if (spinner) {
          spinner.stop();
        }
      }
    },

    /**
     * Display the provider type.
     *
     * The provider type arrives asynchronously.  Instead of updating the
     * display from the environment code (a separation of concerns violation),
     * we update it here.
     *
     * @method onProviderTypeChange
     */
    onProviderTypeChange: function(evt) {
      var providerType = evt.newVal;
      this.db.environment.set('provider', providerType);
      Y.all('.provider-type').set('text', 'on ' + providerType);
    },

    /**
      Display the Environment Name.

      The environment name can arrive asynchronously.  Instead of updating
      the display from the environment view (a separtion of concerns violation),
      we update it here.

      @method onEnvironmentNameChange
    */
    onEnvironmentNameChange: function(evt) {
      var environmentName = evt.newValue;
      this.db.environment.set('name', environmentName);
      Y.all('.environment-name').set('text', environmentName);
    },

    /**
       Determine if the browser or environment should be rendered or not.

       When hitting internal :gui: views, the browser needs to disappear
       entirely from the UX for users. However, when we pop back it needs to
       appear back in the previous state.

       The environment only needs to render when another full page view isn't
       visible.

       @method toggleStaticViews
       @param {Request} req current request object.
       @param {Response} res current response object.
       @param {function} next callable for the next route in the chain.
     */
    toggleStaticViews: function(req, res, next) {
      var url = req.url,
          match = /(logout|:gui:\/(charms|service|unit))/;
      var subapps = this.get('subApps');

      if (subapps && subapps.charmstore) {
        var charmstore = subapps.charmstore;
        if (url.match(match)) {
          charmstore.hidden = true;
          // XXX At some point in the near future we will add the ability to
          // route on root namespaced paths and this check will no longer
          // be needed
          this.renderEnvironment = false;
        } else {
          charmstore.hidden = false;
          this.renderEnvironment = true;
        }
        charmstore.updateVisible();
      }

      next();
    },

    /**
      Shows the root view of the application erasing all namespaces

      @method showRootView
    */
    showRootView: function() {
      this._navigate('/', { overrideAllNamespaces: true });
    },

    /**
     * @method show_environment
     */
    show_environment: function(req, res, next) {
      if (!this.renderEnvironment) {
        next(); return;
      }
      this.hideMask();
      var self = this,
          view = this.getViewInfo('environment'),
          options = {
            getModelURL: Y.bind(this.getModelURL, this),
            nsRouter: this.nsRouter,
            landscape: this.landscape,
            endpointsController: this.endpointsController,
            useDragDropImport: this.get('sandbox'),
            db: this.db,
            env: this.env};

      this.showView('environment', options, {
        /**
         * Let the component framework know that the view has been rendered.
         *
         * @method show_environment.callback
         */
        callback: function() {
          this.views.environment.instance.rendered();
        },
        render: true
      });
      next();
    },

    /**
     * Object routing support
     *
     * This utility helps map from model objects to routes
     * defined on the App object. See the routes Attribute
     * for additional information.
     *
     * @param {object} model The model to determine a route URL for.
     * @param {object} [intent] the name of an intent associated with a route.
     *   When more than one route can match a model, the route without an
     *   intent is matched when this attribute is missing.  If intent is
     *   provided as a string, it is matched to the `intent` attribute
     *   specified on the route. This is effectively a tag.
     * @method getModelURL
     */
    getModelURL: function(model, intent) {
      var matches = [],
          attrs = (model instanceof Y.Model) ? model.getAttrs() : model,
          routes = this.get('routes'),
          regexPathParam = /([:*])([\w\-]+)?/g,
          idx = 0,
          finalPath = '';

      routes.forEach(function(route) {
        var path = route.path,
            required_model = route.model,
            reverse_map = route.reverse_map;

        // Fail fast on wildcard paths, on routes without models,
        // and when the model does not match the route type.
        if (path === '*' ||
            required_model === undefined ||
            model.name !== required_model) {
          return;
        }

        // Replace the path params with items from the model's attributes.
        path = path.replace(regexPathParam,
                            function(match, operator, key) {
                              if (reverse_map !== undefined &&
                                  reverse_map[key]) {
                                key = reverse_map[key];
                              }
                              return attrs[key];
                            });
        matches.push(Y.mix({path: path,
          route: route,
          attrs: attrs,
          intent: route.intent,
          namespace: route.namespace}));
      });

      // See if intent is in the match. Because the default is to match routes
      // without intent (undefined), this test can always be applied.
      matches = Y.Array.filter(matches, function(match) {
        return match.intent === intent;
      });

      if (matches.length > 1) {
        console.warn('Ambiguous routeModel', attrs.id, matches);
        // Default to the last route in this configuration error case.
        idx = matches.length - 1;
      }

      if (matches[idx] && matches[idx].path) {
        finalPath = this.nsRouter.url({ gui: matches[idx].path });
      }
      return finalPath;
    },

    /**
     * Make sure the user agrees to cookie usage.
     *
     * @method authorizeCookieUse
     * @param {Object} req The request.
     * @param {Object} res The response.
     * @param {Object} next The next route handler.
     *
     */
    authorizeCookieUse: function(req, res, next) {
      var analyticsEnabled = this.get('useAnalytics');
      if (analyticsEnabled) {
        this.cookieHandler = this.cookieHandler || new Y.juju.Cookies();
        this.cookieHandler.check();
      }
      next();
    }

  }, {
    ATTRS: {
      html5: true,
      charm_store: {},
      charm_store_url: {},
      charmworldURL: {},

      /**
       * Routes
       *
       * Each request path is evaluated against all hereby defined routes,
       * and the callbacks for all the ones that match are invoked,
       * without stopping at the first one.
       *
       * To support this we supplement our routing information with
       * additional attributes as follows:
       *
       * `namespace`: (optional) when namespace is specified this route should
       *   only match when the URL fragment occurs in that namespace. The
       *   default namespace (as passed to this.nsRouter) is assumed if no
       *   namespace attribute is specified.
       *
       * `model`: `model.name` (required)
       *
       * `reverse_map`: (optional) A reverse mapping of `route_path_key` to the
       *   name of the attribute on the model.  If no value is provided, it is
       *   used directly as attribute name.
       *
       * `intent`: (optional) A string named `intent` for which this route
       *   should be used. This can be used to select which subview is selected
       *   to resolve a model's route.
       *
       * @attribute routes
       */
      routes: {
        value: [
          // Called on each request.
          { path: '*', callbacks: 'checkUserCredentials'},
          { path: '*', callbacks: 'show_notifications_view'},
          { path: '*', callbacks: 'toggleStaticViews'},
          { path: '*', callbacks: 'show_environment'},
          { path: '*', callbacks: 'authorizeCookieUse'},
          // Charms.
          { path: '/charms/',
            callbacks: 'show_charm_collection',
            namespace: 'gui'},
          { path: '/charms/*charm_store_path/',
            callbacks: 'show_charm',
            model: 'charm',
            namespace: 'gui'},
          // Notifications.
          { path: '/notifications/',
            callbacks: 'show_notifications_overview',
            namespace: 'gui'},
          // Services.
          { path: '/service/:id/config/',
            callbacks: 'show_service_config',
            intent: 'config',
            model: 'service',
            namespace: 'gui'},
          { path: '/service/:id/constraints/',
            callbacks: 'show_service_constraints',
            intent: 'constraints',
            model: 'service',
            namespace: 'gui'},
          { path: '/service/:id/relations/',
            callbacks: 'show_service_relations',
            intent: 'relations',
            model: 'service',
            namespace: 'gui'},
          { path: '/service/:id/',
            callbacks: 'show_service',
            model: 'service',
            namespace: 'gui'},
          // Units.
          { path: '/unit/:id/',
            callbacks: 'show_unit',
            reverse_map: {id: 'urlName'},
            model: 'serviceUnit',
            namespace: 'gui'},
          // Authorization
          { path: '/login/', callbacks: 'showLogin' }
        ]
      }
    }
  });

  Y.namespace('juju').App = JujuGUI;

}, '0.5.3', {
  requires: [
    'juju-charm-models',
    'juju-charm-panel',
    'juju-charm-store',
    'juju-models',
    'juju-notifications',
    'ns-routing-app-extension',
    // This alias does not seem to work, including references by hand.
    'juju-controllers',
    'juju-notification-controller',
    'juju-endpoints-controller',
    'juju-env',
    'juju-env-fakebackend',
    'juju-fakebackend-simulator',
    'juju-env-sandbox',
    'juju-charm-models',
    'juju-views',
    'juju-view-login',
    'juju-landscape',
    'juju-websocket-logging',
    'io',
    'json-parse',
    'app-base',
    'app-transitions',
    'base',
    'node',
    'model',
    'app-cookies-extension',
    'cookie',
    'app-subapp-extension',
    'sub-app',
    'subapp-browser',
    'event-key',
    'event-touch',
    'model-controller',
    'FileSaver',
    'juju-inspector-widget',
    'juju-ghost-inspector'
  ]
});<|MERGE_RESOLUTION|>--- conflicted
+++ resolved
@@ -580,16 +580,13 @@
 
       // Attach SubApplications. The subapps should share the same db.
       cfg.db = this.db;
-<<<<<<< HEAD
+
       // If you're using the new service Inspector then use the deploy method
       // from the Y.juju.GhostDeployer extension
       if (window.flags && window.flags.serviceInspector) {
+        cfg.deploy = this.charmPanel.deploy;
+      } else {
         cfg.deploy = Y.bind(this.deployService, this);
-      } else {
-        cfg.deploy = this.charmPanel.deploy;
-=======
-      cfg.deploy = this.charmPanel.deploy;
-      if (window.flags && window.flags.serviceInspector) {
         cfg.deploy = Y.bind(cfg.db.services.ghostService, cfg.db.services);
         // Watch specific things, (add units), remove db.update above
         // Note: This hides under tha flag as tests don't properly clean
@@ -599,7 +596,6 @@
                                this.on_database_changed, this);
         this.db.relations.after(['add', 'remove', '*:change'],
                                 this.on_database_changed, this);
->>>>>>> ca1a4bae
       }
       this.addSubApplications(cfg);
     },
