/*
This file is part of the Juju GUI, which lets users view and manage Juju
environments within a graphical interface (https://launchpad.net/juju-gui).
Copyright (C) 2012-2013 Canonical Ltd.

This program is free software: you can redistribute it and/or modify it under
the terms of the GNU Affero General Public License version 3, as published by
the Free Software Foundation.

This program is distributed in the hope that it will be useful, but WITHOUT
ANY WARRANTY; without even the implied warranties of MERCHANTABILITY,
SATISFACTORY QUALITY, or FITNESS FOR A PARTICULAR PURPOSE.  See the GNU Affero
General Public License for more details.

You should have received a copy of the GNU Affero General Public License along
with this program.  If not, see <http://www.gnu.org/licenses/>.
*/

'use strict';

var spinner;

/**
 * Provide the main App class, based on the YUI App framework. Also provide
 * the routing definitions, which map the request paths to the top-level
 * views defined by the App class.
 *
 * @module app
 */

// Create a global for debug console access to YUI context.
var yui;

YUI.add('juju-gui', function(Y) {

  // Assign the global for console access.
  yui = Y;

  var juju = Y.namespace('juju'),
      models = Y.namespace('juju.models'),
      views = Y.namespace('juju.views'),
      widgets = Y.namespace('juju.widgets'),
      importHelpers = juju.BundleImport;

  /**
   * The main app class.
   *
   * @class App
   */
  var JujuGUI = Y.Base.create('juju-gui', Y.App, [
                                                  Y.juju.SubAppRegistration,
                                                  Y.juju.NSRouter,
                                                  Y.juju.Cookies,
                                                  Y.juju.GhostDeployer], {

    /*
      Extension properties
    */
    subApplications: [{
      type: Y.juju.subapps.Browser,
      config: {}
    }],

    defaultNamespace: 'charmbrowser',
    /*
      End extension properties
    */

    /**
     * Views
     *
     * The views encapsulate the functionality blocks that output
     * the GUI pages. The "parent" attribute defines the hierarchy.
     *
     * @attribute views
     */
    views: {

      login: {
        type: 'juju.views.login',
        preserve: false
      },

      environment: {
        type: 'juju.views.environment',
        preserve: true
      },

      service: {
        type: 'juju.views.service',
        preserve: false,
        parent: 'environment'
      },

      service_config: {
        type: 'juju.views.service_config',
        preserve: false,
        parent: 'service'
      },

      service_constraints: {
        type: 'juju.views.service_constraints',
        preserve: false,
        parent: 'service'
      },

      service_relations: {
        type: 'juju.views.service_relations',
        preserve: false,
        parent: 'service'
      },

      unit: {
        type: 'juju.views.unit',
        preserve: false,
        parent: 'service'
      },

      charm: {
        type: 'juju.views.charm',
        preserve: false
      },

      notifications: {
        type: 'juju.views.NotificationsView',
        preserve: true
      }
    },

    /*
     * Declarative keybindings on the window object.
     *
     * Prefix supported are:
     *   C - Control
     *   A - Alt
     *   S - Shift
     *
     * Followed by a lowercase letter. For example
     *
     * A-s is the 'Alt + s' keybinding.
     *
     * This maps to an object which has the following behavior.
     *
     * target: {String} CSS selector of one element
     * focus: {Boolean} Focus the element.
     * toggle: {Boolean} Toggle element visibility.
     * fire: {String} Event to fire when triggered. (XXX: Target is topology)
     * condition: {Function} returns Boolean, should method be added to
     *            keybindings.
     * callback: {Function} Taking (event, target).
     * help: {String} Help text to display in popup.
     *
     * All are optional.
     */
    keybindings: {
      'A-s': {
        target: '#charm-search-field',
        focus: true,
        help: 'Select the charm Search'
      },
      '/': {
        target: '#charm-search-field',
        focus: true,
        help: 'Select the charm Search'
      },
      'S-/': {
        target: '#shortcut-help',
        toggle: true,
        callback: function(evt, target) {
          // This could be its own view.
          if (target && !target.getHTML().length) {
            var bindings = [];
            Y.each(this.keybindings, function(v, k) {
              if (v.help && (v.condition === undefined ||
                             v.condition.call(this) === true)) {
                // TODO: translate keybindings to
                // human <Alt> m
                // <Control> <Shift> N (note caps)
                // also 'g then i' style
                bindings.push({key: k, help: v.help});
              }
            }, this);
            target.setHTML(
                views.Templates.shortcuts({bindings: bindings}));
          }
        },
        help: 'Display this help'
      },
      'A-e': {
        callback: function(evt) {
          this.fire('navigateTo', { url: '/:gui:/' });
        },
        help: 'Navigate to the Environment overview.'
      },
      'S-+': {
        fire: 'zoom_in',
        help: 'Zoom In'
      },
      'S--': {
        fire: 'zoom_out',
        help: 'Zoom Out'
      },
      'S-0': {
        fire: 'panToCenter',
        help: 'Center the Environment overview'
      },
      'esc': {
        fire: 'clearState',
        callback: function() {
          // Explicitly hide anything we might care about.
          Y.one('#shortcut-help').hide();
        },
        help: 'Cancel current action'
      },

      'C-s': {
        'condition': function() {
          return this._simulator !== undefined;
        },
        callback: function() {
          this._simulator.toggle();
        },
        help: 'Toggle the simulator'
      },

      'S-d': {
        callback: function(evt) {
          this.exportYAML();
        },
        help: 'Export the environment'
      },

      'C-S-d': {
        callback: function(evt) {
          Y.fire('saveWebsocketLog');
        },
        help: 'Save the websocket log to a file'
      }


    },

    /**
     * Data driven behaviors.
     *
     * Placeholder for real behaviors associated with DOM Node data-*
     * attributes.
     *
     * @attribute behaviors
     */
    behaviors: {
      timestamp: {
        /**
         * Wait for the DOM to be built before rendering timestamps.
         *
         * @method behaviors.timestamp.callback
         */
        callback: function() {
          Y.later(6000, this, function(o) {
            Y.one('body')
              .all('[data-timestamp]')
              .each(function(node) {
                  node.setHTML(views.humanizeTimestamp(
                      node.getAttribute('data-timestamp')));
                });
          }, [], true);}
      }
    },

    /**
     * Activate the keyboard listeners. Only called by the main index.html,
     * not by the tests' one.
     *
     * @method activateHotkeys
     */
    activateHotkeys: function() {
      var key_map = {
        '/': 191, '?': 63, '+': 187, '-': 189,
        enter: 13, esc: 27, backspace: 8,
        tab: 9, pageup: 33, pagedown: 34};
      var code_map = {};
      Y.each(key_map, function(v, k) {
        code_map[v] = k;
      });
      this._keybindings = Y.one(window).on('keydown', function(evt) {
        //Normalize key-code
        var source = evt.target.getDOMNode();
        // Target filtering, we want to listen on window
        // but not honor hotkeys when focused on
        // text oriented input fields
        if (['INPUT', 'TEXTAREA'].indexOf(source.tagName) !== -1) {
          return;
        }
        var symbolic = [];
        if (evt.ctrlKey) { symbolic.push('C');}
        if (evt.altKey) { symbolic.push('A');}
        if (evt.shiftKey) { symbolic.push('S');}
        if (code_map[evt.keyCode]) {
          symbolic.push(code_map[evt.which]);
        } else {
          symbolic.push(String.fromCharCode(evt.which).toLowerCase());
        }
        var trigger = symbolic.join('-');
        var spec = this.keybindings[trigger];
        if (spec) {
          if (spec.condition && !spec.condition.call(this)) {
            // Note that when a condition check fails,
            // the event still propagates.
            return;
          }
          var target = Y.one(spec.target);
          if (target) {
            if (spec.toggle) {
              if (target.getStyle('display') !== 'none') {
                target.hide();
              } else {
                target.show();
              }
            }
            if (spec.focus) { target.focus(); }
          }
          if (spec.callback) { spec.callback.call(this, evt, target); }
          // HACK w/o context/view restriction but right direction
          if (spec.fire) {
            this.views.environment.instance.topo.fire(spec.fire);
          }
          // If we handled the event nothing else has to.
          evt.stopPropagation();
          evt.preventDefault();
        }
      }, this);
    },

    /**
     * @method initializer
     * @param {Object} cfg Application configuration data.
     */
    initializer: function(cfg) {
      // If no cfg is passed in, use a default empty object so we don't blow up
      // getting at things.
      cfg = cfg || {};
      window.flags = window.flags || {};

      // If this flag is true, start the application with the console activated.
      var consoleEnabled = this.get('consoleEnabled');

      // Concession to testing, they need muck with console, we cannot as well.
      if (window.mochaPhantomJS === undefined) {
        if (consoleEnabled) {
          consoleManager.native();
        } else {
          consoleManager.noop();
        }
      }

      if (window.flags && window.flags.websocket_capture) {
        this.websocketLogging = new Y.juju.WebsocketLogging();
      }

      /**
        Reference to the juju.Cookies instance.

        @property cookieHandler
        @type {juju.Cookies}
        @default null
      */
      this.cookieHandler = null;

      this.renderEnvironment = true;

      // If this property has a value other than '/' then
      // navigate to it after logging in.
      this.redirectPath = '/';

      // This attribute is used by the namespaced URL tracker.
      // _routeSeen is part of a mechanism to prevent non-namespaced routes
      // from being processed multiple times when multiple namespaces are
      // present in the URL.  The data structure is reset for each URL (in
      // _dispatch).  It holds a mapping between route callback uids and a
      // flag to indicate that the callback has been used.
      this._routeSeen = {};

      // Create a client side database to store state.
      this.db = new models.Database();

      // Set up a new modelController instance.
      this.modelController = new juju.ModelController({
        db: this.db,
        store: this.get('store')
      });

      // Update the on-screen environment name provided in the configuration,
      // or a default if none is configured.
      var environment_name = this.get('environment_name') || 'Environment',
          environment_node = Y.one('#environment-name');

      // Some tests do not fully populate the DOM, so we check to be sure.
      if (Y.Lang.isValue(environment_node)) {
        environment_node.set('text', environment_name);
      }
      // Create an environment facade to interact with.
      // Allow "env" as an attribute/option to ease testing.
      if (this.get('env')) {
        this.env = this.get('env');
      } else {
        // Calculate the socket_url.
        var socketUrl = this.get('socket_url');
        var socketPort = this.get('socket_port');
        var socketProtocol = this.get('socket_protocol');
        if (socketPort || socketProtocol) {
          // Assemble a socket URL from the Location.
          var loc = Y.getLocation();
          socketPort = socketPort || loc.port;
          socketProtocol = socketProtocol || 'wss';
          socketUrl = socketProtocol + '://' + loc.hostname;
          if (socketPort) {
            socketUrl += ':' + socketPort;
          }
          socketUrl += '/ws';
          this.set('socket_url', socketUrl);
        }
        // Instantiate the environment specified in the configuration, choosing
        // between the available implementations, currently Go and Python.
        var envOptions = {
          socket_url: socketUrl,
          user: this.get('user'),
          password: this.get('password'),
          readOnly: this.get('readOnly'),
          conn: this.get('conn')
        };
        var apiBackend = this.get('apiBackend');
        if (this.get('sandbox')) {
          var sandboxModule = Y.namespace('juju.environments.sandbox');
          var State = Y.namespace('juju.environments').FakeBackend;
          var state = new State({store: this.get('store')});
          if (envOptions.user && envOptions.password) {
            var credentials = {};
            credentials[envOptions.user] = envOptions.password;
            state.set('authorizedUsers', credentials);
          }
          if (apiBackend === 'python') {
            envOptions.conn = new sandboxModule.ClientConnection(
                {juju: new sandboxModule.PyJujuAPI({state: state})});
          } else if (apiBackend === 'go') {
            envOptions.conn = new sandboxModule.ClientConnection(
                {juju: new sandboxModule.GoJujuAPI({state: state})});
          } else {
            // Clean ourselves up before giving up the ghost, for tests' sake.
            this.destroy();
            throw 'unrecognized backend type: ' + apiBackend;
          }

        }
        this.env = juju.newEnvironment(envOptions, apiBackend);
      }

      // Create an event simulator where possible.
      // Starting the simulator is handled by hotkeys
      // and/or the config setting 'simulateEvents'.
      this.simulateEvents();

      // Set the env in the model controller here so
      // that we know that it's been setup.
      this.modelController.set('env', this.env);

      // Create notifications controller
      this.notifications = new juju.NotificationController({
        app: this,
        env: this.env,
        notifications: this.db.notifications});

      this.on('*:navigateTo', function(e) {
        this.navigate(e.url);
      }, this);

      // Notify user attempts to modify the environment without permission.
      this.env.on('permissionDenied', this.onEnvPermissionDenied, this);

      // When the provider type and environment names become available,
      // display them.
      this.env.after('providerTypeChange', this.onProviderTypeChange, this);
      this.env.after('environmentNameChange',
          this.onEnvironmentNameChange, this);
      this.env.after('defaultSeriesChange', this.onDefaultSeriesChange, this);

      // Once the user logs in, we need to redraw.
      this.env.after('login', this.onLogin, this);

      // Feed environment changes directly into the database.
      this.env.on('delta', this.db.onDelta, this.db);

      // Feed delta changes to the notifications system.
      this.env.on('delta', this.notifications.generate_notices,
          this.notifications);

      // Handlers for adding and removing services to the service list.
      this.endpointsController = new juju.EndpointsController({
        db: this.db,
        modelController: this.modelController
      });
      this.endpointsController.bind();

      // When the connection resets, reset the db, re-login (a delta will
      // arrive with successful authentication), and redispatch.
      this.env.after('connectedChange', function(ev) {
        if (ev.newVal === true) {
          this.db.reset();
          this.env.userIsAuthenticated = false;
          // Do not attempt environment login without credentials.
          var credentials = this.env.getCredentials();
          if (credentials && credentials.areAvailable) {
            this.env.login();
          } else {
            this.checkUserCredentials();
          }
        }
      }, this);

      // If the database updates, redraw the view (distinct from model updates).
      // TODO: bound views will automatically update this on individual models.
      this.db.on('update', this.on_database_changed, this);

      this.enableBehaviors();

      this.once('ready', function(e) {
        if (this.get('socket_url') || this.get('sandbox')) {
          // Connect to the environment.
          this.env.connect();
        }
        if (this.get('activeView')) {
          this.get('activeView').render();
        } else {
          this.dispatch();
        }
        this._renderHelpDropdownView();
      }, this);

      // Halt the default navigation on the juju logo to allow us to show
      // the real root view without namespaces
      var navNode = Y.one('#nav-brand-env');
      // Tests won't have this node.
      if (navNode) {
        navNode.on('click', function(e) {
          e.halt();
          this.showRootView();
        }, this);
      }

      Y.one('#logout-trigger').on('click', function(e) {
        // If this is not a Get Juju link then allow it to work as normal.
        if (!this.get('showGetJujuButton')) {
          e.halt();
          this.logout();
        }
      }, this);

      var exportNode = Y.one('#export-trigger');
      // Tests won't have this node.
      if (exportNode) {
        exportNode.on('click', function(e) {
          e.halt();
          this.exportYAML();
        }, this);
      }

      var importNode = Y.one('#import-trigger');
      var importFileInput = Y.one('.import-export input[type=file]');
      // Tests won't have this node.
      if (importNode && importFileInput) {
        importNode.on('click', function(e) {
          e.halt();
          e.currentTarget.siblings('input[type=file]')
                                  .item(0).getDOMNode().click();
        });

        importFileInput.on('change', function(e) {
          importHelpers.sendToDeployer(
              e.currentTarget.get('files')._nodes,
              this.env,
              this.db
          );
        }, this);
      }

      // Attach SubApplications. The subapps should share the same db.
      cfg.db = this.db;

      // To use the new service Inspector use the deploy method
      // from the Y.juju.GhostDeployer extension
      cfg.deployService = Y.bind(this.deployService, this);

      // Provide the bundle deployment helper to the subapps and views to
      // access in case of an UX interaction that triggers a bundle deploy.
      cfg.deployBudle = importHelpers.deployBundle;

      // Watch specific things, (add units), remove db.update above
      // Note: This hides under the flag as tests don't properly clean
      // up sometimes and this binding creates spooky interaction
      // at a distance and strange failures.
      this.db.services.after(
          ['add', 'remove', '*:change'],
          this.on_database_changed, this);
      this.db.relations.after(
          ['add', 'remove', '*:change'],
          this.on_database_changed, this);

      // Share the store instance with subapps.
      cfg.store = this.get('store');
      cfg.envSeries = this.env.get('defaultSeries');
      this.addSubApplications(cfg);

      // When someone wants a charm to be deployed they fire an event and we
      // show the charm panel to configure/deploy the service.
      Y.on('initiateDeploy', function(charm, ghostAttributes) {
        cfg.deployService(charm, ghostAttributes);
      }, this);
    },

<<<<<<< HEAD
=======
    /**
     * Handles rendering the help dropdown view on application load.
     *
     * @method _renderHelpDropdownView
     */
    _renderHelpDropdownView: function() {
      this.helpDropdown = new views.HelpDropdownView({
        container: Y.one('#help-dropdown'),
        env: this.db.environment
      }).render();
      // pass in onboarding when we no longer need to support
      // fullscreen mode and interact with it directly
      this.helpDropdown.on('navigate', function(e) {
        this.navigate(e.url);
      }, this);
    },

    /**
      Calls the deployer import method with the bundle data
      to deploy the bundle to the environment.

      @method deployBundle
      @param {Object} bundle Bundle data.
    */
    deployBundle: function(bundle) {
      var notifications = this.db.notifications;
      this.env.deployerImport(
          Y.JSON.stringify({
            bundle: bundle
          }), null, Y.bind(utils.deployBundleCallback, null, notifications));
    },
>>>>>>> ccd9656d

    /**
    Export the YAML for this environment.

    @method exportYAML
    */
    exportYAML: function() {
      var result = this.db.exportDeployer();
      var exportData = jsyaml.dump(result);
      var exportBlob = new Blob([exportData],
          {type: 'application/yaml;charset=utf-8'});
      saveAs(exportBlob, 'export.yaml');
    },

    /**
    Start the simulator if it can start and it has not already been started.

    @method simulateEvents
    */
    simulateEvents: function() {
      if (!this._simulator && this.env) {
        // Try/Catch this to allow mocks in tests.
        try {
          var conn = this.env.get('conn');
          var juju = conn && conn.get('juju');
          var state = juju && juju.get('state');
          if (state) {
            var Simulator = Y.namespace('juju.environments').Simulator;
            this._simulator = new Simulator({state: state});
            if (this.get('simulateEvents')) {
              this._simulator.start();
            }
          }
        }
        catch (err) {
          // Unable to create simulator, usually due to mocks or an
          // unsupported environment
          console.log('Unable to create simulator: ');
        }
      }
    },

    /**
    Release resources and inform subcomponents to do the same.

    @method destructor
    */
    destructor: function() {
      if (this.helpDropdown) {
        this.helpDropdown.destroy();
      }
      if (this._keybindings) {
        this._keybindings.detach();
      }
      if (this._simulator) {
        this._simulator.stop();
      }
      Y.each(
          [this.env, this.db, this.notifications,
           this.endpointsController],
          function(o) {
            if (o && o.destroy) {
              o.detachAll();
              o.destroy();
            }
          }
      );
    },

    /**
     * Hook up all of the declared behaviors.
     *
     * @method enableBehaviors
     */
    enableBehaviors: function() {
      Y.each(this.behaviors, function(behavior) {
        behavior.callback.call(this);
      }, this);

    },

    /**
     * On database changes update the view.
     *
     * @method on_database_changed
     */
    on_database_changed: function(evt) {
      Y.log(evt, 'debug', 'App: Database changed');
      // Database changed event is fired when the user logs-in but we deal with
      // that case manually so we don't need to dispatch the whole application.
      // This whole handler can be removed once we go to model bound views.
      if (window.location.pathname.match(/login/)) {
        return;
      }

      // This timeout helps to reduce the number of needless dispatches from
      // upwards of 8 to 2. At least until we can move to the model bound views.
      if (this.dbChangedTimer) {
        this.dbChangedTimer.cancel();
      }
      this.dbChangedTimer = Y.later(100, this, this._dbChangedHandler);
      return;
    },

    /**
      After the db has changed and the timer has timed out to reduce repeat
      calls then this is called to handle the db updates.

      @method _dbChangedHandler
      @private
    */
    _dbChangedHandler: function() {
      var active = this.get('activeView');

      // Regardless of which view we are rendering,
      // update the env view on db change.
      if (this.views.environment.instance) {
        this.views.environment.instance.topo.update();
      }
      // Redispatch to current view to update.
      if (active && active.name === 'EnvironmentView') {
        active.rendered();
      } else {
        this.dispatch();
      }
    },

    // Route handlers

    /**
     * Show the login screen.
     *
     * @method showLogin
     * @return {undefined} Nothing.
     */
    showLogin: function() {
      this.showView('login', {
        env: this.env,
        help_text: this.get('login_help')
      });
      var passwordField = this.get('container').one('input[type=password]');
      // The password field may not be present in testing context.
      if (passwordField) {
        passwordField.focus();
      }
    },

    /**
     * Log the current user out and show the login screen again.
     *
     * @method logout
     * @param {Object} req The request.
     * @return {undefined} Nothing.
     */
    logout: function(req) {
      // If the environment view is instantiated, clear out the topology local
      // database on log out, because we clear out the environment database as
      // well. The order of these is important because we need to tell
      // the env to log out after it has navigated to make sure that
      // it always shows the login screen.
      var environmentInstance = this.views.environment.instance;
      if (environmentInstance) {
        environmentInstance.topo.update();
      }
      this.env.logout();
      return;
    },

    // Persistent Views

    /**
     * `notifications` is a preserved view that remains rendered on all main
     * views.  We manually create an instance of this view and insert it into
     * the App's view metadata.
     *
     * @method show_notifications_view
     */
    show_notifications_view: function(req, res, next) {
      var view = this.getViewInfo('notifications'),
          instance = view.instance;
      if (!instance) {
        view.instance = new views.NotificationsView(
            {container: Y.one('#notifications'),
              env: this.env,
              notifications: this.db.notifications,
              nsRouter: this.nsRouter
            });
        view.instance.render();
      }
      next();
    },

    /**
     * Ensure that the current user has authenticated.
     *
     * @method checkUserCredentials
     * @param {Object} req The request.
     * @param {Object} res ???
     * @param {Object} next The next route handler.
     *
     */
    checkUserCredentials: function(req, res, next) {
      // If the Juju environment is not connected, exit without letting the
      // route dispatch proceed. On env connection change, the app will
      // re-dispatch and this route callback will be executed again.
      if (!this.env || !this.env.get('connected')) {
        return;
      }
      var credentials = this.env.getCredentials();
      // After re-arranging the execution order of our routes to support the
      // new :gui: namespace we were unable to log out on prod build in Ubuntu
      // chrome. It appeared to be because credentials was null so the log in
      // form was never shown - this handles that edge case.
      var noCredentials = !(credentials && credentials.areAvailable);
      if (noCredentials) {
        // If there are no stored credentials redirect to the login page
        if (!req || req.path !== '/login/') {
          // Set the original requested path in the event the user has
          // to log in before continuing.
          this.redirectPath = this.get('currentUrl');
          this.navigate('/login/', { overrideAllNamespaces: true });
          return;
        }
      }
      next();
    },

    /**
     * Notify with an error when the user tries to change the environment
     * without permission.
     *
     * @method onEnvPermissionDenied
     * @private
     * @param {Object} evt An event object (with "title" and "message"
         attributes).
     * @return {undefined} Mutates only.
     */
    onEnvPermissionDenied: function(evt) {
      this.db.notifications.add(
          new models.Notification({
            title: evt.title,
            message: evt.message,
            level: 'error'
          })
      );
    },

    /**
     * Hide the login mask and redispatch the router.
     *
     * When the environment gets a response from a login attempt,
     * it fires a login event, to which this responds.
     *
     * @method onLogin
     * @param {Object} e An event object (with a "data.result" attribute).
     * @private
     */
    onLogin: function(e) {
      if (e.data.result) {
        // We need to save the url to continue on to without redirecting
        // to root if there are extra path details.
        this.hideMask();
        var originalPath = this.get('currentUrl');
        if (originalPath !== '/' && !originalPath.match(/\/login\//)) {
          this.redirectPath = originalPath;
        }
        if (originalPath.match(/login/) && this.redirectPath === '/') {
          setTimeout(
              Y.bind(this.showRootView, this), 0);
          return;
        } else {
          var nsRouter = this.nsRouter;

          this.navigate(
              nsRouter.url(nsRouter.parse(this.redirectPath)),
              {overrideAllNamespaces: true});
          this.redirectPath = null;
          return;
        }
      } else {
        this.showLogin();
      }
    },

    /**
      Hides the fullscreen mask and stops the spinner.

      @method hideMask
    */
    hideMask: function() {
      var mask = Y.one('#full-screen-mask');
      if (mask) {
        mask.hide();
        // Stop the animated loading spinner.
        if (spinner) {
          spinner.stop();
        }
      }
    },

    /**
     * Display the provider type.
     *
     * The provider type arrives asynchronously.  Instead of updating the
     * display from the environment code (a separation of concerns violation),
     * we update it here.
     *
     * @method onProviderTypeChange
     */
    onProviderTypeChange: function(evt) {
      var providerType = evt.newVal;
      this.db.environment.set('provider', providerType);
      Y.all('.provider-type').set('text', 'on ' + providerType);
    },

    /**
     * Record environment default series changes in our model.
     *
     * The provider type arrives asynchronously.  Instead of updating the
     * display from the environment code (a separation of concerns violation),
     * we update it here.
     *
     * @method onDefaultSeriesChange
     */
    onDefaultSeriesChange: function(evt) {
      this.db.environment.set('defaultSeries', evt.newVal);
    },

    /**
      Display the Environment Name.

      The environment name can arrive asynchronously.  Instead of updating
      the display from the environment view (a separtion of concerns violation),
      we update it here.

      @method onEnvironmentNameChange
    */
    onEnvironmentNameChange: function(evt) {
      var environmentName = evt.newValue;
      this.db.environment.set('name', environmentName);
      Y.all('.environment-name').set('text', environmentName);
    },

    /**
       Determine if the browser or environment should be rendered or not.

       When hitting internal :gui: views, the browser needs to disappear
       entirely from the UX for users. However, when we pop back it needs to
       appear back in the previous state.

       The environment only needs to render when another full page view isn't
       visible.

       @method toggleStaticViews
       @param {Request} req current request object.
       @param {Response} res current response object.
       @param {function} next callable for the next route in the chain.
     */
    toggleStaticViews: function(req, res, next) {
      var url = req.url,
          match = /(logout|:gui:\/(charms|service|unit))/;
      var subapps = this.get('subApps');

      if (subapps && subapps.charmbrowser) {
        var charmbrowser = subapps.charmbrowser;
        if (url.match(match)) {
          charmbrowser.hidden = true;
          // XXX At some point in the near future we will add the ability to
          // route on root namespaced paths and this check will no longer
          // be needed
          this.renderEnvironment = false;

          // XXX bug:1217383
          // We're hiding the subapp from view, but people want to be able to
          // click on the viewmode controls. We handle that here as a temp
          // hack until the old :gui: views are gone and we've moved to the
          // serviceInspector. Then the browser will always be around and can
          // handle this widget for us. This is horrible and we know it. When
          // the idea of 'hidden' is removed with the old views this hack will
          // go away with it.
          if (!this._controlEvents || this._controlEvents.length === 0) {
            this._controls = new widgets.ViewmodeControls({
              currentViewmode: subapps.charmbrowser._viewState.viewmode
            });
            this._controls.render();
            this._controlEvents = [];
            this._controlEvents.push(
                this._controls.on(
                    this._controls.EVT_FULLSCREEN,
                    function(ev) {
                      // Navigate away from anything in :gui: and to the
                      // /fullscreen in :charmbrowser:
                      this._controls._updateActiveNav('fullscreen');
                      this.navigate(this.nsRouter.url({
                        gui: '/',
                        charmbrowser: '/fullscreen'
                      }), { overrideAllNamespaces: true });

                    }, this
                )
            );
            this._controlEvents.push(
                this._controls.on(
                    this._controls.EVT_SIDEBAR,
                    function(ev) {
                      // Navigate away from anything in :gui: and to the
                      // /sidebar in :charmbrowser:
                      this._controls._updateActiveNav('sidebar');
                      this.navigate(this.nsRouter.url({
                        gui: '/',
                        charmbrowser: '/sidebar'
                      }), { overrideAllNamespaces: true });
                    }, this
                )
            );
          }

        } else {
          charmbrowser.hidden = false;
          this.renderEnvironment = true;

          // XXX bug:1217383
          // Destroy the controls widget we might have had around for a bit.
          if (this._controlEvents) {
            this._controlEvents.forEach(function(ev) {
              ev.detach();
            });
            // reset the list to no events.
            this._controlEvents = [];
          }

          if (this._controls) {
            this._controls.destroy();
          }
        }

        charmbrowser.updateVisible();
      }

      next();
    },

    /**
      Shows the root view of the application erasing all namespaces

      @method showRootView
    */
    showRootView: function() {
      this._navigate('/', { overrideAllNamespaces: true });
      // Reset the view state of the subapps.
      var subapps = this.get('subApps');
      if (subapps.charmbrowser) {
        subapps.charmbrowser.initState();
      }
    },

    /**
     * @method show_environment
     */
    show_environment: function(req, res, next) {
      if (!this.renderEnvironment) {
        next(); return;
      }
      this.hideMask();
      var options = {
        getModelURL: Y.bind(this.getModelURL, this),
        nsRouter: this.nsRouter,
        endpointsController: this.endpointsController,
        useDragDropImport: this.get('sandbox'),
        db: this.db,
        env: this.env,
        store: this.get('store')};

      this.showView('environment', options, {
        /**
         * Let the component framework know that the view has been rendered.
         *
         * @method show_environment.callback
         */
        callback: function() {
          this.views.environment.instance.rendered();
        },
        render: true
      });

      next();
    },

    /**
     * Object routing support
     *
     * This utility helps map from model objects to routes
     * defined on the App object. See the routes Attribute
     * for additional information.
     *
     * @param {object} model The model to determine a route URL for.
     * @param {object} [intent] the name of an intent associated with a route.
     *   When more than one route can match a model, the route without an
     *   intent is matched when this attribute is missing.  If intent is
     *   provided as a string, it is matched to the `intent` attribute
     *   specified on the route. This is effectively a tag.
     * @method getModelURL
     */
    getModelURL: function(model, intent) {
      var matches = [],
          attrs = (model instanceof Y.Model) ? model.getAttrs() : model,
          routes = this.get('routes'),
          regexPathParam = /([:*])([\w\-]+)?/g,
          idx = 0,
          finalPath = '';

      routes.forEach(function(route) {
        var path = route.path,
            required_model = route.model,
            reverse_map = route.reverse_map;

        // Fail fast on wildcard paths, on routes without models,
        // and when the model does not match the route type.
        if (path === '*' ||
            required_model === undefined ||
            model.name !== required_model) {
          return;
        }

        // Replace the path params with items from the model's attributes.
        path = path.replace(regexPathParam,
                            function(match, operator, key) {
                              if (reverse_map !== undefined &&
                                  reverse_map[key]) {
                                key = reverse_map[key];
                              }
                              return attrs[key];
                            });
        matches.push(Y.mix({path: path,
          route: route,
          attrs: attrs,
          intent: route.intent,
          namespace: route.namespace}));
      });

      // See if intent is in the match. Because the default is to match routes
      // without intent (undefined), this test can always be applied.
      matches = Y.Array.filter(matches, function(match) {
        return match.intent === intent;
      });

      if (matches.length > 1) {
        console.warn('Ambiguous routeModel', attrs.id, matches);
        // Default to the last route in this configuration error case.
        idx = matches.length - 1;
      }

      if (matches[idx] && matches[idx].path) {
        finalPath = this.nsRouter.url({ gui: matches[idx].path });
      }
      return finalPath;
    },

    /**
     * Make sure the user agrees to cookie usage.
     *
     * @method authorizeCookieUse
     * @param {Object} req The request.
     * @param {Object} res The response.
     * @param {Object} next The next route handler.
     *
     */
    authorizeCookieUse: function(req, res, next) {
      var ga_key = this.get('GA_key');
      if (ga_key) {
        this.cookieHandler = this.cookieHandler || new Y.juju.Cookies();
        this.cookieHandler.check();
      }
      next();
    }

  }, {
    ATTRS: {
      html5: true,
      charmworldURL: {},
      /**
       * @attribute currentUrl
       * @default '/'
       * @type {String}
       *
       */
      currentUrl: {

        /**
         * @attribute currentUrl.getter
         */
        getter: function() {
          return [
            window.location.pathname,
            window.location.search,
            window.location.hash
          ].join('');
        }
      },
      /**
         @attribute store
         @default Y.juju.charmworld.APIv3
         @type {Y.juju.charmworld.APIv3}
       */
      store: {
        /**
           We keep one instance of the store and will work on caching results
           at the app level so that routes can share api calls. However, in
           tests there's no config for talking to the api so we have to watch
           out in test runs and allow the store to be broken.

           @method store.valueFn
        */
        valueFn: function() {
          var cfg = {
            noop: false,
            apiHost: ''
          };
          if (!window.juju_config || !window.juju_config.charmworldURL) {
            console.error('No juju config to fetch charmworld store url');
            cfg.noop = true;
          } else {
            cfg.apiHost = window.juju_config.charmworldURL;
          }
          return new Y.juju.charmworld.APIv3(cfg);
        }
      },

      /**
       * Routes
       *
       * Each request path is evaluated against all hereby defined routes,
       * and the callbacks for all the ones that match are invoked,
       * without stopping at the first one.
       *
       * To support this we supplement our routing information with
       * additional attributes as follows:
       *
       * `namespace`: (optional) when namespace is specified this route should
       *   only match when the URL fragment occurs in that namespace. The
       *   default namespace (as passed to this.nsRouter) is assumed if no
       *   namespace attribute is specified.
       *
       * `model`: `model.name` (required)
       *
       * `reverse_map`: (optional) A reverse mapping of `route_path_key` to the
       *   name of the attribute on the model.  If no value is provided, it is
       *   used directly as attribute name.
       *
       * `intent`: (optional) A string named `intent` for which this route
       *   should be used. This can be used to select which subview is selected
       *   to resolve a model's route.
       *
       * @attribute routes
       */
      routes: {
        value: [
          // Called on each request.
          { path: '*', callbacks: 'checkUserCredentials'},
          { path: '*', callbacks: 'show_notifications_view'},
          { path: '*', callbacks: 'toggleStaticViews'},
          { path: '*', callbacks: 'show_environment'},
          { path: '*', callbacks: 'authorizeCookieUse'},
          // Charms.
          //XXX jcsackett July 31 2013 This path is only needed until we turn
          //on the service inspector. When we remove the charm view, we can (and
          //should) remove this as well.
          { path: '/charms/*charm_path/',
            callbacks: 'show_charm',
            model: 'browser-charm',
            namespace: 'gui'},
          // Authorization
          { path: '/login/', callbacks: 'showLogin' }
        ]
      }
    }
  });

  Y.namespace('juju').App = JujuGUI;

}, '0.5.3', {
  requires: [
    'juju-charm-models',
    'juju-charm-store',
    'juju-models',
    'juju-notifications',
    'ns-routing-app-extension',
    // This alias does not seem to work, including references by hand.
    'juju-controllers',
    'juju-notification-controller',
    'juju-endpoints-controller',
    'juju-env',
    'juju-env-fakebackend',
    'juju-fakebackend-simulator',
    'juju-env-sandbox',
    'juju-charm-models',
    'juju-views',
    'juju-view-environment',
    'juju-view-login',
    'juju-landscape',
    'juju-websocket-logging',
    'io',
    'json-parse',
    'app-base',
    'app-transitions',
    'base',
    'bundle-import-helpers',
    'node',
    'model',
    'app-cookies-extension',
    'cookie',
    'app-subapp-extension',
    'sub-app',
    'subapp-browser',
    'event-key',
    'event-touch',
    'model-controller',
    'FileSaver',
    'juju-inspector-widget',
    'juju-ghost-inspector',
    'juju-view-bundle',
<<<<<<< HEAD
    'viewmode-controls'
=======
    'viewmode-controls',
    'help-dropdown',
    'bundle-import-extension'
>>>>>>> ccd9656d
  ]
});<|MERGE_RESOLUTION|>--- conflicted
+++ resolved
@@ -616,8 +616,6 @@
       }, this);
     },
 
-<<<<<<< HEAD
-=======
     /**
      * Handles rendering the help dropdown view on application load.
      *
@@ -634,22 +632,6 @@
         this.navigate(e.url);
       }, this);
     },
-
-    /**
-      Calls the deployer import method with the bundle data
-      to deploy the bundle to the environment.
-
-      @method deployBundle
-      @param {Object} bundle Bundle data.
-    */
-    deployBundle: function(bundle) {
-      var notifications = this.db.notifications;
-      this.env.deployerImport(
-          Y.JSON.stringify({
-            bundle: bundle
-          }), null, Y.bind(utils.deployBundleCallback, null, notifications));
-    },
->>>>>>> ccd9656d
 
     /**
     Export the YAML for this environment.
@@ -1371,12 +1353,7 @@
     'juju-inspector-widget',
     'juju-ghost-inspector',
     'juju-view-bundle',
-<<<<<<< HEAD
-    'viewmode-controls'
-=======
     'viewmode-controls',
-    'help-dropdown',
-    'bundle-import-extension'
->>>>>>> ccd9656d
+    'help-dropdown'
   ]
 });