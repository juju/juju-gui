--- conflicted
+++ resolved
@@ -796,18 +796,13 @@
      * @private
      */
     onLogin: function() {
-<<<<<<< HEAD
       var mask = Y.one('#login-mask');
       if (mask) {
         mask.hide();
+        // Stop the animated loading spinner.
+        spinner.stop();
         this.dispatch();
       }
-=======
-      Y.one('body > #full-screen-mask').hide();
-      // Stop the animated loading spinner.
-      spinner.stop();
-      this.dispatch();
->>>>>>> 377f7306
     },
 
     /**
