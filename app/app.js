--- conflicted
+++ resolved
@@ -565,30 +565,6 @@
      * @private
      */
     _buildServiceView: function(req, viewName) {
-<<<<<<< HEAD
-      var service = this.db.services.getById(req.params.id);
-      this.showView(viewName, {
-        model: service,
-        db: this.db,
-        env: this.env,
-        landscape: this.landscape,
-        getModelURL: Y.bind(this.getModelURL, this),
-        nsRouter: this.nsRouter,
-        querystring: req.query
-      }, {}, function(view) {
-        // If the view contains a method call fitToWindow and/or
-        // we will execute them after getting the view rendered and all of the
-        // entities added to the DOM.  The method attachPlugins hooks up
-        // required plugins and fitToWindow resizes as required by the window
-        // dimensions.
-        if (view.attachPlugins) {
-          view.attachPlugins();
-        }
-        if (view.fitToWindow) {
-          view.fitToWindow();
-        }
-      });
-=======
       var self = this,
           options = {
             db: this.db,
@@ -598,10 +574,20 @@
             nsRouter: this.nsRouter,
             querystring: req.query
           };
+      var attachPlugins = function(view) {
+        // If the view contains a method call fitToWindow and/or
+        // we will execute them after getting the view rendered and all of the
+        // entities added to the DOM.  The method attachPlugins hooks up
+        // required plugins and fitToWindow resizes as required by the window
+        // dimensions.
+        if (view.attachPlugins) {
+          view.attachPlugins();
+        }
+      };
       // Give the page 100 milliseconds to try and load the model
       // before we show a loading screen.
       var handle = setTimeout(function() {
-        self.showView(viewName, options);
+        self.showView(viewName, options, attachPlugins);
       }, 100);
 
       var promise = this.modelController.getServiceWithCharm(req.params.id);
@@ -611,7 +597,7 @@
             options.model = models.service;
             // Calling update allows showView to be called multiple times but
             // only have its config updated not re-rendered.
-            self.showView(viewName, options, { update: true });
+            self.showView(viewName, options, { update: true }, attachPlugins);
           },
           function() {
             clearTimeout(handle);
@@ -626,7 +612,6 @@
                   }
                 });
           });
->>>>>>> 7dc4743e
     },
 
     /**
