'use strict';
/**
 * Provides the main app class.
 *
 * @module app
 */

// Create a global for debug console access to YUI context.
var yui;

YUI.add('juju-gui', function(Y) {

  // Assign the global for console access.
  yui = Y;

  var juju = Y.namespace('juju'),
      models = Y.namespace('juju.models'),
      views = Y.namespace('juju.views');

  /**
   * The main app class.
   *
   * @class App
   */
  var JujuGUI = Y.Base.create('juju-gui', Y.App, [], {
    views: {
      environment: {
        type: 'juju.views.environment',
        preserve: true
      },

      service: {
        type: 'juju.views.service',
        preserve: false,
        parent: 'environment'
      },

      service_config: {
        type: 'juju.views.service_config',
        preserve: false,
        parent: 'service'
      },

      service_constraints: {
        type: 'juju.views.service_constraints',
        preserve: false,
        parent: 'service'
      },

      service_relations: {
        type: 'juju.views.service_relations',
        preserve: false,
        parent: 'service'
      },

      unit: {
        type: 'juju.views.unit',
        preserve: false,
        parent: 'service'
      },

      charm_collection: {
        type: 'juju.views.charm_collection',
        preserve: false,
        parent: 'environment'
      },

      charm: {
        type: 'juju.views.charm',
        preserve: false,
        parent: 'charm_collection'
      },

      notifications: {
        type: 'juju.views.NotificationsView',
        preserve: true
      },

      notifications_overview: {
        type: 'juju.views.NotificationsOverview'
      }

    },

    /*
     * Data driven behaviors
     *
     * This is a placeholder for real behaviors associated with DOM Node data-*
     * attributes.
     *
     *  @attribute behaviors
     */
    behaviors: {
      timestamp: {
        callback: function() {
          var self = this;
          Y.later(6000, this, function(o) {
            Y.one('body')
              .all('[data-timestamp]')
              .each(function(node) {
                  node.setHTML(views.humanizeTimestamp(
                      node.getAttribute('data-timestamp')));
                });
          }, [], true);}
      }
    },

    /**
     * @method initializer
     */
    initializer: function() {
      // If this flag is true, start the application with the console activated
      if (this.get('consoleEnabled')) {
        consoleManager.native();
      } else {
        consoleManager.noop();
      }
      // Create a client side database to store state.
      this.db = new models.Database();
      this.serviceEndpoints = {};

      // Update the on-screen environment name provided in the configuration or
      // a default if none is configured.
      var environment_name = this.get('environment_name') || 'Environment',
          environment_node = Y.one('#environment-name');
      // Some tests do not fully populate the DOM, so we check to be sure.
      if (Y.Lang.isValue(environment_node)) {
        environment_node.set('text', environment_name);
      }
      // Create an environment facade to interact with.
      // allow env as an attr/option to ease testing
      if (this.get('env')) {
        this.env = this.get('env');
      } else {
        this.env = new juju.Environment({
          'socket_url': this.get('socket_url')});
      }
      // Create a charm store.
      if (this.get('charm_store')) {
        // This path is for tests.
        this.charm_store = this.get('charm_store');
      } else {
        this.charm_store = new juju.CharmStore({
          datasource: this.get('charm_store_url')});
      }
      // Create notifications controller
      this.notifications = new juju.NotificationController({
        app: this,
        env: this.env,
        notifications: this.db.notifications});

      // Event subscriptions

      // When the provider type becomes available, display it.
      this.env.after('providerTypeChange', this.onProviderTypeChange);

      // TODO: refactor per event views into a generic show view event.
      this.on('*:showService', this.navigate_to_service);
      this.on('*:showUnit', this.navigate_to_unit);
      this.on('*:showCharm', this.navigate_to_charm);
      this.on('*:showEnvironment', this.navigate_to_environment);

      // Feed environment changes directly into the database.
      this.env.on('delta', this.db.on_delta, this.db);

      // Feed delta changes to the notifications system
      this.env.on('delta', this.notifications.generate_notices,
          this.notifications);

      // When the connection resets, reset the db.
      this.env.on('connectedChange', function(ev) {
        if (ev.newVal === true) {
          this.db.reset();
        }
      }, this);

      // If the database updates redraw the view (distinct from model updates)
      // TODO - Bound views will automatically update this on individual models
      this.db.on('update', this.on_database_changed, this);

      this.db.services.on('add', this.updateEndpoints, this);

      this.on('navigate', function(e) {
        console.log('app navigate', e);
      });

      this.enableBehaviors();

      this.once('ready', function(e) {
        if (this.get('socket_url')) {
          // Connect to the environment.
          console.log('App: Connecting to environment');
          this.env.connect();
        }

        console.log(
            'App: Re-rendering current view', this.getPath(), 'info');

        if (this.get('activeView')) {
          this.get('activeView').render();
        } else {
          this.dispatch();
        }
      }, this);

      // Create the CharmSearchPopup instance once the app.js is initialized
      var popup = views.CharmSearchPopup.getInstance({
        charm_store: this.charm_store,
        env: this.env,
        app: this
      });
      popup.setDefaultSeries(this.env.get('defaultSeries'));
      this.env.after('defaultSeriesChange', function(ev) {
        popup.setDefaultSeries(ev.newVal);
      });
    },

    /**
     * Hook up all of the declared behaviors.
     *
     * @method enableBehaviors
     */
    enableBehaviors: function() {
      Y.each(this.behaviors, function(behavior) {
        behavior.callback.call(this);
      }, this);

    },

    /**
     * @method on_database_changed
     */
    on_database_changed: function(evt) {
      Y.log(evt, 'debug', 'App: Database changed');
      // Redispatch to current view to update.
      this.dispatch();
    },

    /**
     * When services are added we update endpoints here.
     *
     * @method updateEndpoints
     */
    updateEndpoints: function(callback) {
      var self = this;

      if (!Y.Lang.isValue(this.serviceEndpoints)) {
        this.serviceEndpoints = {};
      }
      // Defensive code to aid tests. Other systems
      // don't have to mock enough to get_endpoints below.
      if (!this.env.get('connected')) {
        return;
      }
      self.env.get_endpoints([], function(evt) {
        self.serviceEndpoints = evt.result;
        if (Y.Lang.isFunction(callback)) {
          callback(self.serviceEndpoints);
        }
      });
    },

    // Event handlers

    /**
     * @method navigate_to_unit
     */
    navigate_to_unit: function(e) {
      console.log('Evt.Nav.Router unit target', e.unit_id);
      this.navigate('/unit/' + e.unit_id.replace('/', '-') + '/');
    },

    /**
     * @method navigate_to_service
     */
    navigate_to_service: function(e) {
      var service = e.service;
      console.log(service.get('id'), 'Evt.Nav.Router service target');
      this.navigate('/service/' + service.get('id') + '/');
    },

    /**
     * @method navigate_to_charm
     */
    navigate_to_charm: function(e) {
      console.log('Evt.Nav.Router charm');
      var charm_url = e.charm_data_url;
      this.navigate('/charms/' + charm_url);
    },

    /**
     * @method navigate_to_environment
     */
    navigate_to_environment: function(e) {
      console.log('Evt.Nav.Router environment');
      this.navigate('/');
    },

    // Route handlers

    /**
     * @method show_unit
     */
    show_unit: function(req) {
      console.log(
          'App: Route: Unit', req.params.id, req.path, req.pendingRoutes);
      // This replacement honors service names that have a hyphen in them.
      var unit_id = req.params.id.replace(/^(\S+)-(\d+)$/, '$1/$2');
      var unit = this.db.units.getById(unit_id);
      if (unit) {
        // Once the unit is loaded we need to get the full details of the
        // service.  Otherwise the relations data will not be available.
        var service = this.db.services.getById(unit.service);
        this._prefetch_service(service);
      }
      this.showView(
          'unit',
          // The querystring is used to handle highlighting relation rows in
          // links from notifications about errors.
          { unit: unit, db: this.db, env: this.env,
            querystring: req.query });
    },

    /**
     * @method _prefetch_service
     * @private
     */
    _prefetch_service: function(service) {
      // only prefetch once
      // we redispatch to the service view after we have status
      if (!service || service.get('prefetch')) { return; }
      service.set('prefetch', true);

      // Prefetch service details for service subviews.
      if (Y.Lang.isValue(service)) {
        if (!service.get('loaded')) {
          this.env.get_service(
              service.get('id'), Y.bind(this.loadService, this));
        }
        var charm_id = service.get('charm'),
            self = this;
        if (!Y.Lang.isValue(this.db.charms.getById(charm_id))) {
          this.db.charms.add({id: charm_id}).load(this.env,
              // If views are bound to the charm model, firing "update" is
              // unnecessary, and potentially even mildly harmful.
              function(err, result) { self.db.fire('update'); });
        }
      }
    },

    /**
     * @method _buildServiceView
     * @private
     */
    _buildServiceView: function(req, viewName) {
      console.log('App: Route: Service',
          viewName, req.params.id, req.path, req.pendingRoutes);

      var service = this.db.services.getById(req.params.id);
      this._prefetch_service(service);
      this.showView(viewName, {
        model: service,
        db: this.db,
        env: this.env,
        getModelURL: Y.bind(this.getModelURL, this),
        querystring: req.query
      }, {}, function(view) {
        // If the view contains a method call fitToWindow,
        // we will execute it after getting the view rendered
        if (view.fitToWindow) {
          view.fitToWindow();
        }
      });
    },

    /**
     * @method show_service
     */
    show_service: function(req) {
      this._buildServiceView(req, 'service');
    },

    /**
     * @method show_service_config
     */
    show_service_config: function(req) {
      this._buildServiceView(req, 'service_config');
    },

    /**
     * @method show_service_relations
     */
    show_service_relations: function(req) {
      this._buildServiceView(req, 'service_relations');
    },

    /**
     * @method show_service_constraints
     */
    show_service_constraints: function(req) {
      this._buildServiceView(req, 'service_constraints');
    },

    /**
     * @method show_charm_collection
     */
    show_charm_collection: function(req) {
      console.log('App: Route: Charm Collection', req.path, req.query);
      this.showView('charm_collection', {
        query: req.query.q,
        charm_store: this.charm_store
      });
    },

    /**
     * @method show_charm
     */
    show_charm: function(req) {
      console.log('App: Route: Charm', req.path, req.params);
      var charm_url = req.params.charm_store_path;
      this.showView('charm', {
        charm_data_url: charm_url,
        charm_store: this.charm_store,
        env: this.env
      });
    },

    /**
     * @method show_notifications_overview
     */
    show_notifications_overview: function(req) {
      this.showView('notifications_overview', {
        env: this.env,
        notifications: this.db.notifications});
    },

    /**
     * Persistent Views
     *
     * 'notifications' is a preserved views that remains rendered on all main
     * views.  we manually create an instance of this view and insert it into
     * the App's view metadata.
     *
     * @method show_notifications_view
     */
    show_notifications_view: function(req, res, next) {
      var view = this.getViewInfo('notifications'),
          instance = view.instance;
      if (!instance) {
        view.instance = new views.NotificationsView(
            {container: Y.one('#notifications'),
              env: this.env,
              notifications: this.db.notifications});
        view.instance.render();
      }
      next();
    },

    /**
     * Display the provider type.
     *
     * The provider type arrives asynchronously.  Instead of updating the
     * display from the environment code (a separation of concerns violation)
     * we update it here.
     *
     * @method onProviderTypeChange
     */
    onProviderTypeChange: function(evt) {
      var providerType = evt.newVal,
          providerNode = Y.one('#provider-type');
      if (Y.Lang.isValue(providerType)) {
        providerNode.set('text', 'on ' + providerType);
      }
    },

    /**
     * @method show_environment
     */
    show_environment: function(req, res, next) {
      var view = this.getViewInfo('environment'),
          instance = view.instance,
          self = this;
      if (!instance) {
        console.log('new env view');
        this.showView('environment',
            { getModelURL: Y.bind(this.getModelURL, this),
              getServiceEndpoints: function() {return self.serviceEndpoints;},
              loadService: this.loadService,
              db: this.db,
              env: this.env},
            {render: true});
      } else {
        /* The current impl makes extensive use of
         * event handlers which are not being properly rebound
         * when the view is attached.  There is a workable pattern
         * to enable this but we have to land the basics of this branch
         * first.
         */
        this.showView('environment',
            { getModelURL: Y.bind(this.getModelURL, this),
              getServiceEndpoints: function() {return self.serviceEndpoints;},
              loadService: this.loadService,
              db: this.db,
              env: this.env},
            { update: false,
              render: true,
              callback: function(view) {view.postRender();}});
      }
      next();
    },

<<<<<<< HEAD
    // Model interactions -> move to db layer
    loadService: function(evt) {
=======
    /**
     * Model interactions -> move to db layer
     *
     * @method load_service
     */
    load_service: function(evt) {
>>>>>>> 7cf90bea
      console.log('load service', evt);
      if (evt.err) {
        this.db.notifications.add(
            new models.Notification({
              title: 'Error loading service',
              message: 'Service name: ' + evt.service_name,
              level: 'error'
            })
        );
        return;
      }
      var svc_data = evt.result;
      var svc = this.db.services.getById(svc_data.name);
      if (!svc) {
        console.warn('Could not load service data for',
            evt.service_name, evt);
        return;
      }
      // We intentionally ignore svc_data.rels.  We rely on the delta stream
      // for relation data instead.
      svc.setAttrs({'config': svc_data.config,
        'constraints': svc_data.constraints,
        'loaded': true,
        'prefetch': false});
      this.dispatch();
    },

    /**
     * Object routing support
     *
     * This is a utility that helps map from model objects to routes
     * defined on the App object.
     *
     * To support this we supplement our routing information with
     * additional attributes as follows:
     *
     * model: model.name (required)
     * reverse_map: (optional) A reverse mapping of route_path_key to the
     *   name of the attribute on the model.  If no value is provided its
     *   used directly as attribute name.
     * intent: (optional) A string named intent for which this route should
     *   be used. This can be used to select which subview is selected to
     *   resolve a models route.
     *
     * @method getModelURL
     * @param {object} model The model to determine a route url for.
     * @param {object} [intent] the name of an intent associated with a route.
     *   When more than one route can match a model the route w/o an intent is
     *   matched when this attribute is missing.  If intent is provided as a
     *   string it is matched to the 'intent' attribute specified on the route.
     *   This is effectively a tag.
     *
     */
    getModelURL: function(model, intent) {
      var matches = [],
          attrs = (model instanceof Y.Model) ? model.getAttrs() : model,
          routes = this.get('routes'),
          regexPathParam = /([:*])([\w\-]+)?/g,
          idx = 0;

      routes.forEach(function(route) {
        var path = route.path,
            required_model = route.model,
            reverse_map = route.reverse_map;

        // Fail fast on wildcard paths, routes w/o models
        // and when the model doesn't match the route type
        if (path === '*' ||
            required_model === undefined ||
            model.name !== required_model) {
          return;
        }

        // Replace the path params with items from the
        // models attrs
        path = path.replace(regexPathParam,
            function(match, operator, key) {
              if (reverse_map !== undefined && reverse_map[key]) {
                key = reverse_map[key];
              }
              return attrs[key];
            });
        matches.push(Y.mix({path: path,
          route: route,
          attrs: attrs,
          intent: route.intent}));
      });

      // See if intent is in the match. Because the default is
      // to match routes without intent (undefined) this test
      // can always be applied.
      matches = Y.Array.filter(matches, function(match) {
        return match.intent === intent;
      });

      if (matches.length > 1) {
        console.warn('Ambiguous routeModel', attrs.id, matches);
        // Default to the last route in this configuration
        // error case.
        idx = matches.length - 1;
      }
      return matches[idx] && matches[idx].path;
    },

    /**
     * Override Y.Router.route (and setter) to allow inclusion of additional
     * routing params
     *
     * @method _setRoutes
     * @private
     */
    _setRoutes: function(routes) {
      this._routes = [];
      Y.Array.each(routes, function(route) {
        // additionally pass route as options
        // needed to pass through the attribute setter
        this.route(route.path, route.callback, route);
      }, this);
      return this._routes.concat();
    },

    /**
     * @method route
     */
    route: function(path, callback, options) {
      JujuGUI.superclass.route.call(this, path, callback);

      // This is a whitelist to spare the extra juggling
      if (options.model) {
        var r = this._routes,
                idx = r.length - 1;
        if (r[idx].path === path) {
          // Combine our options with the default
          // computed route information
          r[idx] = Y.mix(r[idx], options);
        } else {
          console.error(
              'Underlying Y.Router not behaving as expected. ' +
              'Press the red button.');
        }
      }
    }

  }, {
    ATTRS: {
      charm_store: {},
      routes: {
        value: [
          { path: '*', callback: 'show_notifications_view'},
          { path: '/charms/', callback: 'show_charm_collection'},
          { path: '/charms/*charm_store_path',
            callback: 'show_charm',
            model: 'charm'},
          { path: '/notifications/',
            callback: 'show_notifications_overview'},
          { path: '/service/:id/config',
            callback: 'show_service_config',
            intent: 'config',
            model: 'service'},
          { path: '/service/:id/constraints',
            callback: 'show_service_constraints',
            intent: 'constraints',
            model: 'service'},
          { path: '/service/:id/relations',
            callback: 'show_service_relations',
            intent: 'relations',
            model: 'service'},
          { path: '/service/:id/',
            callback: 'show_service',
            model: 'service'},
          { path: '/unit/:id/',
            callback: 'show_unit',
            reverse_map: {id: 'urlName'},
            model: 'serviceUnit'},
          { path: '/', callback: 'show_environment'}
        ]
      }
    }
  });

  Y.namespace('juju').App = JujuGUI;

}, '0.5.2', {
  requires: [
    'juju-models',
    'juju-views',
    'juju-controllers',
    'io',
    'json-parse',
    'app-base',
    'app-transitions',
    'base',
    'node',
    'model',
    'juju-charm-search',
    'juju-charm-store']
});<|MERGE_RESOLUTION|>--- conflicted
+++ resolved
@@ -509,17 +509,12 @@
       next();
     },
 
-<<<<<<< HEAD
-    // Model interactions -> move to db layer
+    /**
+     * Model interactions -> move to db layer
+     *
+     * @method load_service
+     */
     loadService: function(evt) {
-=======
-    /**
-     * Model interactions -> move to db layer
-     *
-     * @method load_service
-     */
-    load_service: function(evt) {
->>>>>>> 7cf90bea
       console.log('load service', evt);
       if (evt.err) {
         this.db.notifications.add(
