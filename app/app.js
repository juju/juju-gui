--- conflicted
+++ resolved
@@ -793,22 +793,15 @@
 
 }, '0.5.2', {
   requires: [
-<<<<<<< HEAD
-=======
-    'juju-models',
-    'juju-notification-controller',
->>>>>>> 7af91065
     'juju-charm-models',
     'juju-charm-panel',
     'juju-charm-store',
     'juju-models',
     'juju-notifications',
-
     // This alias doesn't seem to work, including refs by hand.
     'juju-controllers',
     'juju-notification-controller',
     'juju-env',
-
     'juju-views',
     'io',
     'json-parse',
