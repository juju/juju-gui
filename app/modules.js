GlobalConfig = {
// Uncomment for debug versions of YUI.
    filter: 'debug',

// Uncomment for verbose logging of YUI
    debug: false,

// Use Rollups
    combine: false,

    groups: {
        d3: {
            modules: {
               'd3': {
                   'fullpath': '/assets/javascripts/d3.v2.min.js'
               }
          }
        },
        juju: {
            modules: {
                // Primitives

                'svg-layouts' : {
                    fullpath: '/assets/javascripts/svg-layouts.js'
                },

                'reconnecting-websocket': {
                    fullpath: '/assets/javascripts/reconnecting-websocket.js'
                },

                // Views
                'juju-view-utils': {
                    fullpath: '/views/utils.js'
                },
                    
                "juju-notifications": {
                    fullpath: "/views/notifications.js"
                },

                'juju-view-environment': {
                    fullpath: '/views/environment.js'
                },

                'juju-view-service': {
                    fullpath: '/views/service.js'
                },

                'juju-view-unit': {
                    fullpath: '/views/unit.js'
                },

                'juju-view-charmsearch': {
                    fullpath: '/views/search.js'
                },

                'juju-view-charm-collection': {
                    fullpath: '/views/charm.js'
                },

                'juju-view-charm': {
                    fullpath: '/views/charm.js'
                },

                'juju-templates': {
                  fullpath: '/templates.js'
                },

                'juju-views':  {
                    use: [
<<<<<<< HEAD
                          "juju-templates",
                          "juju-notifications",
                          "juju-view-utils",
                          "juju-view-environment",
                          "juju-view-service",
                          "juju-view-unit",
                          "juju-view-charmsearch",
                          "juju-view-charm",
                          "juju-view-charm-collection"]
=======
                          'juju-templates',
                          'juju-view-utils',
                          'juju-view-environment',
                          'juju-view-service',
                          'juju-view-unit',
                          'juju-view-charmsearch',
                          'juju-view-charm',
                          'juju-view-charm-collection']
>>>>>>> b5358279
                },

                // Models

                'juju-models': {
                    requires: ['model', 'model-list'],
                    fullpath: '/models/models.js'
                },

                // Connectivity
                'juju-env': {
                    requires: ['reconnecting-websocket'],
                    fullpath: '/store/env.js'
                },

                'juju-charm-store': {
                    fullpath: '/store/charm.js'
                },


                'juju-controllers': {
                    use: ['juju-env', 'juju-charm-store']
                },

                // App
                'juju-gui': {
                    fullpath: '/app.js',
                    requires: [
                        'juju-controllers',
                        'juju-views',
                        'juju-models'
                    ]
                }
            }
        }
    }
};

// Node compat for testing
if (typeof(exports) !== 'undefined') {
    exports.GlobalConfig = GlobalConfig;
}<|MERGE_RESOLUTION|>--- conflicted
+++ resolved
@@ -33,8 +33,8 @@
                     fullpath: '/views/utils.js'
                 },
                     
-                "juju-notifications": {
-                    fullpath: "/views/notifications.js"
+                'juju-notifications': {
+                    fullpath: '/views/notifications.js'
                 },
 
                 'juju-view-environment': {
@@ -67,18 +67,8 @@
 
                 'juju-views':  {
                     use: [
-<<<<<<< HEAD
-                          "juju-templates",
-                          "juju-notifications",
-                          "juju-view-utils",
-                          "juju-view-environment",
-                          "juju-view-service",
-                          "juju-view-unit",
-                          "juju-view-charmsearch",
-                          "juju-view-charm",
-                          "juju-view-charm-collection"]
-=======
                           'juju-templates',
+                          'juju-notifications',
                           'juju-view-utils',
                           'juju-view-environment',
                           'juju-view-service',
@@ -86,7 +76,6 @@
                           'juju-view-charmsearch',
                           'juju-view-charm',
                           'juju-view-charm-collection']
->>>>>>> b5358279
                 },
 
                 // Models
