GlobalConfig = {
<<<<<<< HEAD
  // Uncomment for debug versions of YUI.
  //    filter: 'debug',

  // Uncomment for verbose logging of YUI
  debug: false,

  // Use Rollups
  combine: false,

  groups: {
    d3: {
      modules: {
        'd3': {
          'fullpath': '/assets/javascripts/d3.v2.min.js'
        }
      }
    },
    juju: {
      modules: {
        // Primitives

        'svg-layouts': {
          fullpath: '/assets/javascripts/svg-layouts.js'
        },

        'reconnecting-websocket': {
          fullpath: '/assets/javascripts/reconnecting-websocket.js'
        },

        // Views
        'juju-view-utils': {
          fullpath: '/views/utils.js'
        },

        'juju-view-environment': {
          fullpath: '/views/environment.js'
        },

        'juju-view-service': {
          fullpath: '/views/service.js'
        },

        'juju-view-unit': {
          fullpath: '/views/unit.js'
        },

        'juju-view-charmsearch': {
          fullpath: '/views/search.js'
        },

        'juju-view-charm-collection': {
          fullpath: '/views/charm.js'
        },

        'juju-view-charm': {
          fullpath: '/views/charm.js'
        },

        'juju-templates': {
          fullpath: '/templates.js'
        },

        'juju-views': {
          use: [
            'juju-templates',
            'juju-view-utils',
            'juju-view-environment',
            'juju-view-service',
            'juju-view-unit',
            'juju-view-charmsearch',
            'juju-view-charm',
            'juju-view-charm-collection']
        },

        // Models

        'juju-models': {
          requires: ['model', 'model-list'],
          fullpath: '/models/models.js'
        },

        // Connectivity
        'juju-env': {
          requires: ['reconnecting-websocket'],
          fullpath: '/store/env.js'
        },

        'juju-charm-store': {
          fullpath: '/store/charm.js'
        },


        'juju-controllers': {
          use: ['juju-env', 'juju-charm-store']
        },

        // App
        'juju-gui': {
          fullpath: '/app.js',
          requires: [
            'juju-controllers',
            'juju-views',
            'juju-models'
          ]
=======
    // Uncomment for debug versions of YUI.
    filter: 'debug',
    // Uncomment for verbose logging of YUI
    debug: false,

    // Use Rollups
    combine: false,

    groups: {
        d3: {
            modules: {
                'd3': {
                    'fullpath': '/assets/javascripts/d3.v2.min.js'
                }
            }
        },
        juju: {
            modules: {
                // Primitives

                'svg-layouts': {
                    fullpath: '/assets/javascripts/svg-layouts.js'
                },

                'reconnecting-websocket': {
                    fullpath: '/assets/javascripts/reconnecting-websocket.js'
                },

                // Views
                'juju-view-utils': {
                    fullpath: '/views/utils.js'
                },

                'juju-notifications': {
                    fullpath: '/views/notifications.js'
                },

                'juju-view-environment': {
                    fullpath: '/views/environment.js'
                },

                'juju-view-service': {
                    fullpath: '/views/service.js'
                },

                'juju-view-unit': {
                    fullpath: '/views/unit.js'
                },

                'juju-view-charmsearch': {
                    fullpath: '/views/search.js'
                },

                'juju-view-charm-collection': {
                    fullpath: '/views/charm.js'
                },

                'juju-view-charm': {
                    fullpath: '/views/charm.js'
                },

                'juju-templates': {
                    fullpath: '/templates.js'
                },

                'juju-views': {
                    use: [
                        'juju-templates',
                        'juju-notifications',
                        'juju-view-utils',
                        'juju-view-environment',
                        'juju-view-service',
                        'juju-view-unit',
                        'juju-view-charmsearch',
                        'juju-view-charm',
                        'juju-view-charm-collection']
                },

                // Models

                'juju-models': {
                    requires: ['model', 'model-list'],
                    fullpath: '/models/models.js'
                },

                // Connectivity
                'juju-env': {
                    requires: ['reconnecting-websocket'],
                    fullpath: '/store/env.js'
                },

                'juju-notification-controller': {
                    fullpath: '/store/notifications.js'
                },

                'juju-charm-store': {
                    fullpath: '/store/charm.js'
                },

                'juju-controllers': {
                    use: ['juju-env', 'juju-charm-store', 
                          'juju-notification-controller']
                },

                // App
                'juju-gui': {
                    fullpath: '/app.js',
                    requires: [
                        'juju-controllers',
                        'juju-views',
                        'juju-models'
                        ]
                }
            }
>>>>>>> 62519449
        }
      }
    }
<<<<<<< HEAD
  }
};
=======
};
>>>>>>> 62519449
<|MERGE_RESOLUTION|>--- conflicted
+++ resolved
@@ -1,8 +1,6 @@
 GlobalConfig = {
-<<<<<<< HEAD
   // Uncomment for debug versions of YUI.
-  //    filter: 'debug',
-
+  filter: 'debug',
   // Uncomment for verbose logging of YUI
   debug: false,
 
@@ -32,6 +30,10 @@
         // Views
         'juju-view-utils': {
           fullpath: '/views/utils.js'
+        },
+
+        'juju-notifications': {
+          fullpath: '/views/notifications.js'
         },
 
         'juju-view-environment': {
@@ -65,6 +67,7 @@
         'juju-views': {
           use: [
             'juju-templates',
+            'juju-notifications',
             'juju-view-utils',
             'juju-view-environment',
             'juju-view-service',
@@ -87,13 +90,17 @@
           fullpath: '/store/env.js'
         },
 
+        'juju-notification-controller': {
+          fullpath: '/store/notifications.js'
+        },
+
         'juju-charm-store': {
           fullpath: '/store/charm.js'
         },
 
-
         'juju-controllers': {
-          use: ['juju-env', 'juju-charm-store']
+          use: ['juju-env', 'juju-charm-store',
+            'juju-notification-controller']
         },
 
         // App
@@ -104,128 +111,8 @@
             'juju-views',
             'juju-models'
           ]
-=======
-    // Uncomment for debug versions of YUI.
-    filter: 'debug',
-    // Uncomment for verbose logging of YUI
-    debug: false,
-
-    // Use Rollups
-    combine: false,
-
-    groups: {
-        d3: {
-            modules: {
-                'd3': {
-                    'fullpath': '/assets/javascripts/d3.v2.min.js'
-                }
-            }
-        },
-        juju: {
-            modules: {
-                // Primitives
-
-                'svg-layouts': {
-                    fullpath: '/assets/javascripts/svg-layouts.js'
-                },
-
-                'reconnecting-websocket': {
-                    fullpath: '/assets/javascripts/reconnecting-websocket.js'
-                },
-
-                // Views
-                'juju-view-utils': {
-                    fullpath: '/views/utils.js'
-                },
-
-                'juju-notifications': {
-                    fullpath: '/views/notifications.js'
-                },
-
-                'juju-view-environment': {
-                    fullpath: '/views/environment.js'
-                },
-
-                'juju-view-service': {
-                    fullpath: '/views/service.js'
-                },
-
-                'juju-view-unit': {
-                    fullpath: '/views/unit.js'
-                },
-
-                'juju-view-charmsearch': {
-                    fullpath: '/views/search.js'
-                },
-
-                'juju-view-charm-collection': {
-                    fullpath: '/views/charm.js'
-                },
-
-                'juju-view-charm': {
-                    fullpath: '/views/charm.js'
-                },
-
-                'juju-templates': {
-                    fullpath: '/templates.js'
-                },
-
-                'juju-views': {
-                    use: [
-                        'juju-templates',
-                        'juju-notifications',
-                        'juju-view-utils',
-                        'juju-view-environment',
-                        'juju-view-service',
-                        'juju-view-unit',
-                        'juju-view-charmsearch',
-                        'juju-view-charm',
-                        'juju-view-charm-collection']
-                },
-
-                // Models
-
-                'juju-models': {
-                    requires: ['model', 'model-list'],
-                    fullpath: '/models/models.js'
-                },
-
-                // Connectivity
-                'juju-env': {
-                    requires: ['reconnecting-websocket'],
-                    fullpath: '/store/env.js'
-                },
-
-                'juju-notification-controller': {
-                    fullpath: '/store/notifications.js'
-                },
-
-                'juju-charm-store': {
-                    fullpath: '/store/charm.js'
-                },
-
-                'juju-controllers': {
-                    use: ['juju-env', 'juju-charm-store', 
-                          'juju-notification-controller']
-                },
-
-                // App
-                'juju-gui': {
-                    fullpath: '/app.js',
-                    requires: [
-                        'juju-controllers',
-                        'juju-views',
-                        'juju-models'
-                        ]
-                }
-            }
->>>>>>> 62519449
         }
       }
     }
-<<<<<<< HEAD
   }
 };
-=======
-};
->>>>>>> 62519449
