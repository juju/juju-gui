<!DOCTYPE html>
<html>
  <head>
    <meta charset="utf-8">
    <title>Juju Admin</title>
    <meta name="viewport" content="width=device-width,initial-scale=1.0">
    <meta name="description" content="">
    <meta name="author" content="Juju team">
    <link rel="stylesheet" href="/assets/stylesheets/bootstrap-2.0.4.css">
    <link rel="stylesheet" href="/assets/stylesheets/bootstrap-responsive-2.0.4.css">
    <!--[if lt IE 9]>
    <script src="http://html5shim.googlecode.com/svn/trunk/html5.js"></script>
    <![endif]-->
    <style>
      #main { border: 2px solid black; }
<<<<<<< HEAD
      svg { border: 2px solid black; }
      g.service { fill: #a0a0a0; stroke: black; stoke-width: 4px;}
      g.service .service-border {stroke-width: 2px;}
      g.service .name { stroke-width: 0; font-weight: bold;
                        font-family: "Ubuntu"; font-size: 1.6em; fill: #1626cf;}
=======
>>>>>>> 2a8f056b

      svg {stroke-width: 0;}

      line.relation { stroke: #000000; stroke-width: 1px;}
      .state-error { stroke: #FF0000; }
      .state-started { stroke: #000000;}
      .state-pending { stroke: #6597E8;}

      g.service .charm-label { font-size: 0.7em;
                               fill: #ffffff;}
      g.service .name { font-weight: bold;
                        font-family: "Ubuntu";
                        font-size: 1.6em; fill: #1626cf;}
      g.service .service-border {stroke-width: 2px;}
      g.service .unit-count {
                stroke: #000000; stroke-width: 1px;
                font-family: "Ubuntu";
                fill: #ffffff; font-size: 2.5em;}
      g.service { fill: #a0a0a0; stroke: black;}

      g.unit .address {fill: #ffffff; font-size: 0.8em;}
      g.unit .unit-border { stroke-width: 2px; fill: #a0a0a0;}
      g.unit { stroke-width: 0; font-weight: bold;
               font-family: "Ubuntu"; font-size: 1.2em; fill: #1626cf;}
    </style>
  </head>

  <body>

    <div class="navbar navbar-fixed-top">
      <div class="navbar-inner">

        <div class="container">
          <a class="brand" href="/">
            <img height="32" alt="Juju GUI" src="/assets/images/juju.png">
            Admin GUI
          </a>
	  <ul class="nav">
	    <li><a href="">Deploy</a></li>
	    <li><a href="">Add relation</a></li>
	    <li><a href="">Destroy service</a></li>
	  </ul>
	    
	  <form class="navbar-search pull-left yui3-skin-sam" method="GET">
	    <input id="charm-search" name="query" type="text" class="search-query span3" placeholder="Search"/>
	    <input id="omnibar-submit" class="btn" type="submit" value="deploy"/>
	  </form>
        </div>
      </div>
    </div>

    <br>
    <br>
    <br>

    <div id="main" class="container">
    </div> <!-- /container -->


    <script id="t-overview" type="text/x-handlebars-template">
      <div id="canvas"></div>
    </script>

    <script id="t-charm" type="text/x-handlebars-template">
      <h1> Charm </h1>
      <div class="row">
	<div class="span8">
	  <form class="form-horizontal">
	    <fieldset>
	      <div class="control-group">
		<label class="control-label">Name</label>
		<div class="controls">{{charm.name}}</div>
	      </div>
	      <div class="control-group">
		<label class="control-label">Series</label>
		<div class="controls">{{charm.series}}</div>
	      </div>
	      <div class="control-group">
		<label class="control-label">Summary</label>
		<div class="controls">{{charm.summary}}</div>
	      </div>
	      <div class="control-group">
		<label class="control-label">Description</label>
		<div class="controls">{{charm.description}}</div>
	      </div>
	      
	      <div class="control-group">
		{{#with charm.last_change}}
		 {{created}} {{committer}} {{message}}
		{{/with}}
	      </div>
	    </fieldset>
	  </form>
	</div>
	<div class="span4">
	  <input id="charm-deploy" type="submit" class="btn">Deploy</input>
	</div>
      </div>
    </script>

    <script id="t-charm-collection" type="text/x-handlebars-template">
      <div>
        <h1>Charm Collection</h1>
	<form class="well form-inline">
	  <label>Series <input type="text" class="input-small" placeholder="Precise"></label>
	  <label>Owner <input type="text" class="input-small" placeholder="Ubuntu"></label>
	  <label>Provides <input type="text" class="input-small" placeholder="Owner"></label>
	  <label>Requires <input type="text" class="input-small" placeholder="Owner"></label>
	  <label>
	    Sort 
	    <select class="input-small">
	      <option>Match</option>
	      <option>Modified</option>
	      <option>Owner</option>
	      <option>Series</option>
	    </select>
	  </label>
	  <button type="submit" class="btn">Search</button>
	</form>
	<div class="collection">
	  <div class="charm">
	    <ul class="thumbnails">
              {{#charms}}
              <li class="span3">
		<div class="thumbnail" data-charm-url="{{data_url}}">
		  <h5>~{{owner}}/{{series}}/{{name}} <i class="icon-user"></i></h5>
		  <span>{{summary}}</span>
		</div>
	      </li>
              {{/charms}}
	    </ul>
	  </div>
	</div>
      </div>
    </script>

    <!-- javascript away -->
    <script src="/assets/javascripts/yui/yui/yui-debug.js"></script>
    <script src="/modules.js"></script>
    <script>
      YUI(GlobalConfig).use("juju-gui", function(Y) {
      app = new Y.juju.App({
              serverRouting: false,
              html5: true,
              socket_url: "ws://localhost:8082/ws",
              contain : "#main",
              viewContainer: "#main",
              transitions: true
          }).render();
      });
    </script>
  </body>
</html><|MERGE_RESOLUTION|>--- conflicted
+++ resolved
@@ -13,15 +13,7 @@
     <![endif]-->
     <style>
       #main { border: 2px solid black; }
-<<<<<<< HEAD
       svg { border: 2px solid black; }
-      g.service { fill: #a0a0a0; stroke: black; stoke-width: 4px;}
-      g.service .service-border {stroke-width: 2px;}
-      g.service .name { stroke-width: 0; font-weight: bold;
-                        font-family: "Ubuntu"; font-size: 1.6em; fill: #1626cf;}
-=======
->>>>>>> 2a8f056b
-
       svg {stroke-width: 0;}
 
       line.relation { stroke: #000000; stroke-width: 1px;}
