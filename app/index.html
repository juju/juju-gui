--- conflicted
+++ resolved
@@ -117,20 +117,6 @@
         <div id="vp-right-border"></div>
     </div>
     <script id="app-startup">
-<<<<<<< HEAD
-      startTheApp = function() {
-        getDocument()
-          .getElementById('loading-message').style.display = 'block';
-        YUI(GlobalConfig).use(['juju-gui'], function(Y) {
-          app = new Y.juju.App(juju_config);
-          // We need to activate the hotkeys when running the application
-          // in production. Unit tests should call it manually.
-          app.activateHotkeys();
-        });
-      };
-
-=======
->>>>>>> 64b6b883
       isBrowserSupported = function(agent) {
         // At the moment, only Chrome is supported.
         return (/Chrome/.test(agent));
@@ -182,6 +168,8 @@
       // function which will be picked up by the setTimeout and the app will
       // start.
       startTheApp = function() {
+        getDocument()
+          .getElementById('loading-message').style.display = 'block';
         YUI(GlobalConfig).use(['juju-gui'], function(Y) {
           app = new Y.juju.App(juju_config);
           // We need to activate the hotkeys when running the application
