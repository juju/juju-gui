--- conflicted
+++ resolved
@@ -45,22 +45,8 @@
     <script src="/modules.js"></script>
     <script src="/config.js"></script>
     <script>
-<<<<<<< HEAD
-      YUI(GlobalConfig).use("juju-gui", function(Y) {
-      app = new Y.juju.App({
-              serverRouting: false,
-              html5: true,
-              socket_url: 'ws://localhost:8081/ws',
-              contain : "#main",
-              viewContainer: "#main",
-              transitions: false,
-              charm_store_url: 'http://jujucharms.com/',
-              charm_search_url: 'http://jujucharms.com/'
-          });
-=======
       YUI(GlobalConfig).use(["juju-gui"], function(Y) {
       app = new Y.juju.App(juju_config);
->>>>>>> dbb3f3eb
       });
     </script>
   </body>
