<!DOCTYPE html>
<html>
<!-- !IE will be true for all non-IE browsers and IE10 since it does not
 recognize conditional flags. -->
<!--[if !IE]><!--><script>
if (/*@cc_on!@*/false) {
  // Only IE10 has cc_on as false.
  document.documentElement.className+=' ie10';
}
</script><!--<![endif]-->
<head>
    <title>Juju Admin</title>
    <!-- Disable backwards compatible mode for IE on an intranet.
         For an explanation see http://bit.ly/14VytlD
         Also note this must be the first <meta> to appear. -->
    <meta http-equiv="x-ua-compatible" content="IE=edge">
    <meta charset="utf-8">
<!-- The license statement comes after the charset declaration so that the
     charset is delivered within the first 1024 characters. -->
<!--
This file is part of the Juju GUI, which lets users view and manage Juju
environments within a graphical interface (https://launchpad.net/juju-gui).
Copyright (C) 2012-2013 Canonical Ltd.

This program is free software: you can redistribute it and/or modify it under
the terms of the GNU Affero General Public License version 3, as published by
the Free Software Foundation.

This program is distributed in the hope that it will be useful, but WITHOUT
ANY WARRANTY; without even the implied warranties of MERCHANTABILITY,
SATISFACTORY QUALITY, or FITNESS FOR A PARTICULAR PURPOSE.  See the GNU Affero
General Public License for more details.

You should have received a copy of the GNU Affero General Public License along
with this program.  If not, see <http://www.gnu.org/licenses/>.
-->
    <meta name="viewport" content="width=device-width,initial-scale=1.0 maximum-scale=1.0, user-scalable=no">
    <meta name="description" content="">
    <meta name="author" content="Juju team">
    <link href='https://fonts.googleapis.com/css?family=Ubuntu+Mono:400,700|Ubuntu:300,400,500,300italic,400italic,500italic' rel='stylesheet' type='text/css'>
    <link rel="shortcut icon" href="/favicon.ico">
    <link rel="stylesheet" href="/juju-ui/assets/combined-css/all-static.css">
    <link rel="stylesheet" href="/juju-ui/assets/juju-gui.css">
    <link rel="stylesheet" href="/juju-ui/assets/sprites.css">
    <!-- Make sure the config is loaded before other JS for use in the page
         below.
    -->
    <script src="/juju-ui/assets/config.js"></script>

    <!--[if lt IE 9]>
    <script src="http://html5shim.googlecode.com/svn/trunk/html5.js"></script>
    <![endif]-->

    <!-- Set up Google analytics async tracking. -->
    <script type="text/javascript">
      var _gaq = _gaq || [];
      window._gaq = _gaq;
      // Do not call _setAccount as we need to get the key from
      // the config file which is not yet available.
    </script>
  </head>

  <body>
      <!-- This <img> tag is here just to force early loading of the background
        image so it displays more quickly.  This makes a large improvement to
        the way the app looks while loading on a slow connection. -->
      <img src="/juju-ui/assets/images/pattern_tile.png" style="display: none;">

      <div id="full-screen-mask" class="crosshatch-background">
        <div id="browser-warning" class="centered-column"
            style="display:none;">
          <i class="sprite juju_logo" title="Juju GUI"></i>
          <div class="panel">
            <div class="header">
              <div class="error">
                <span><i class="sprite alert_icon2"></i>
                <h4>Your browser is not supported</h4></span>
              </div>
            </div>
            <p>
              If you continue to use Juju with your current browser your
              experience may not be as good as we would like it to be.
            </p>
            <p>
              Please use the latest version of
              <a href="http://www.google.com/chrome">Chrome</a> to be fully
              supported.
            </p>
            <form onsubmit="return continueWithCurrentBrowser();">
              <input type="submit" value="Continue"/>
            </form>
          </div>
        </div>
        <div id="loading-message" class="centered-column">
          <i class="sprite juju_logo" title="Juju GUI"></i>
          <div class="panel">
            <div id="loading-message-text" class="header">
              Loading the Juju GUI
            </div>
            <div id="loading-spinner"></div>
          </div>
        </div>
      </div>
<<<<<<< HEAD

     <div id="onboarding"></div>

      <div id="notifier-box"></div>
=======
>>>>>>> 8827ba65
      <div class="cookie-policy" style="display:none;">
        <div class="wrapper">
          <a href="" class="link-cta">Close</a>
          <p>
            We use cookies to improve your experience. By your continued use of
            this application you accept such use. To change your settings please
            <a href="http://www.ubuntu.com/privacy-policy#cookies">see our policy</a>
          </p>
        </div>
      </div>
      <div id="viewport-wrapper">
        <div id="vp-left-border"></div>
        <div id="viewport">
          <div class="navbar">
            <div class="navbar-inner">
              <div id="browser-nav">
                <ul>
                  <li id="nav-brand-env">
                    <a class="brand" href="/">
                      <i class="sprite juju_logo_dark" title="Juju GUI"></i>
                    </a>
                  </li>
                  <li id="environment-switcher">
                    <span id="environment-name" draggable="true"></span>
                    <span id="provider-type" class="provider-type"></span>
                  </li>
                  <li>
                    <a class="fullscreen" href="">
                      <i class="sprite fullscreen_icon"></i>
                      Browse
                    </a>
                  </li>
                  <li>
                    <a class="sidebar" href="">
                      <i class="sprite sidebar_icon"></i>
                      Build
                    </a>
                  </li>
                  <li class="import-export">
                    <a href="" id="import-trigger">
                      <i class="sprite icon-import-normal normal"></i>
                      <i class="sprite icon-import-hover hover"></i>
                    </a>
                    <a href="" id="export-trigger">
                      <i class="sprite icon-export-normal normal"></i>
                      <i class="sprite icon-export-hover hover"></i>
                    </a>
                  </li>
                  <li class="notifications-nav">
                      <div id="notifications"></div>
                      <div id="notifier-box"></div>
                  </li>
                </ul>
              </div>
              <ul class="right-nav">
                <li>
                  <a href="" id="logout-trigger" class="button inverse">Logout</a>
                </li>
              </ul>
            </div>
          </div>
          <div id="content">
              <div id="shortcut-help" style="display:none"></div>
              <div id="subapp-browser-min" style="display: none;"></div>
              <div id="subapp-browser" class="yui3-skin-sam"></div>
              <div id="main">
              </div> <!-- /container -->
          </div>
        </div>
        <div id="vp-right-border"></div>
    </div>
    <script src="/juju-ui/assets/javascripts/spin.min.js"></script>
    <script id="app-startup">
      var flags = {}; // Declare an empty set of feature flags.
      startSpinner = function() {
        var opts = {
          lines: 17, // The number of lines to draw
          length: 0, // The length of each line
          width: 3, // The line thickness
          radius: 30, // The radius of the inner circle
          corners: 1, // Corner roundness (0..1)
          rotate: 14, // The rotation offset
          color: '#000', // #rgb or #rrggbb
          speed: 1.3, // Rounds per second
          trail: 60, // Afterglow percentage
          shadow: false, // Whether to render a shadow
          hwaccel: true, // Whether to use hardware acceleration
          className: 'spinner', // The CSS class to assign to the spinner
          zIndex: 2e9, // The z-index (defaults to 2000000000)
          top: '15', // Top position relative to parent in px
          left: 'auto' // Left position relative to parent in px
        };
        var document = getDocument();
        var target = document.getElementById('loading-spinner');
        // If we are in a testing environment, then actually starting the
        // spinner is unnecessary and counterproductive.
        if (target.style !== undefined) {
          spinner = new Spinner(opts).spin(target);
        }
      };

      getDocument = function() {
        return document;
      };

      setLoadingMessageText = function(newText) {
        getDocument()
          .getElementById('loading-message-text').innerHTML = newText;
      };

      isBrowserSupported = function(agent) {
        // Latest Chrome, Firefox, IE10 are supported
        return (/Chrome|Firefox|MSIE\ 10/.test(agent));
      };

      displayBrowserWarning = function() {
        getDocument()
          .getElementById('browser-warning').style.display = 'block';
      };

      hideBrowserWarning = function() {
        getDocument()
          .getElementById('browser-warning').style.display = 'none';
      };

      displayLoadingMessage = function() {
        getDocument()
          .getElementById('loading-message').style.display = 'block';
      };

      hideLoadingMessage = function() {
        getDocument()
          .getElementById('loading-message').style.display = 'none';
      };

      showGetJujuButton = function(logoutTrigger, showGetJujuButton) {
        if (showGetJujuButton) {
          logoutTrigger.innerHTML = 'Get Juju';
          logoutTrigger.href = 'https://juju.ubuntu.com/get-started/';
          logoutTrigger.target = '_blank';
        } else {
          logoutTrigger.innerHTML = 'Logout';
        }
      };

      continueWithCurrentBrowser = function() {
        hideBrowserWarning();
        displayLoadingMessage();
        startTheApp();
        // Signal that we want to stop event propagation.
        return false;
      };

      startTheApp = function() {
        // This function will be redefined when all the app's JavaScript is
        // loaded.  We want to keep trying until that happens.

        // Tell jslint that we really do want to evaluate a string:
        /*jslint evil: true */
        window.setTimeout('startTheApp()', 100);
      };

      go = function(agent) {
        if (isBrowserSupported(agent)) {
          startTheApp();
        } else {
          hideLoadingMessage();
          displayBrowserWarning();
        }
      };

      /**
        Feature flags support.

        :WARNING: this is stuck on the window object to make sure it's
        available everywhere. This means mocking this out in tests can be
        dangerous and evil. Be careful.

        This allows us to use the :flags: NS to set either boolean or string
        feature flags to control various features in the app.  A simple /<flag>/
        will set that flag as true in the global flags variable.  A
        /<flag>=<val>/ will set that flag to that value in the global flags
        variable. An example usage would be to turn on the ability to drag_and_
        drop a feature by wrapping that feature code in something like:

          if (flags.gui_featuredrag_enable) { ... }

        From the Launchpad feature flags documentation:

        > As a general rule, each switch should be checked only once or only a
        > few time in the codebase. We don't want to disable the same thing in
        > the ui, the model, and the database.
        >
        > The name looks like dotted python identifiers, with the form
        > APP_FEATURE_EFFECT. The value is a Unicode string.

        A shortened version of key can be used if they follow this pattern:

        - The feature flag applies to the gui.
        - The presence of the flag indicates Boolean enablement
        - The (default) absence of the flag indicates the feature will not be
          available.

        If those conditions are met then you may simply use the descriptive
        name of the feature, taking care it uniquely defines the feature. An
        example is, rather than specifying gui_dndexport_enable you can specify
        dndexport as a flag.

        @method featureFlags
        @param {object} url The url to parse for flags.
        @param {object} configFlags An optional config object to merge with.
      */
      window.featureFlags = function(url, configFlags) {
        var flags = configFlags || {},
            flagsRegex = new RegExp(/:flags:\/([^:])*/g);

        var found = url.match(flagsRegex);

        // The matches come back as an array.
        if (found && found.length) {
          found = found[0];
        }

        // Check if the :flags: namespace is in the url.
        if (found) {
          // Make sure we trim a trailing / to prevent extra data in the split.
          var urlFlags = found.replace(/\/+$/, '').split('/');

          // Remove the first :flags: match from the split results.
          urlFlags = urlFlags.slice(1);

          urlFlags.forEach(function(flag) {
            var key = flag;
            var value = true;

            // Allow setting a specific value other than true.
            var equals = flag.indexOf('=');
            if (equals !== -1) {
              key = flag.slice(0, equals);
              // Add one to the index to make sure we drop the first "equals"
              // from the string.
              value = flag.slice((equals + 1));
            }

            flags[key] = value;
          });
        }

        return flags;
      };


    </script>
    <script>
      // This code is here instead of in the "app-startup" script tag above
      // because we extract that JS in order to test it.  This bit here is just
      // to bootstrap the app when actually loaded into a browser.
      startSpinner();
      go(navigator.userAgent);
    </script>
    <!--
      Load the (potentially slow to download) core of the app.  We do this here
      because we want the browser warning to execute before spending the time
      to download an app the user might not be able to use anyway.
    -->
    <script src="/juju-ui/assets/all-yui.js"></script>
    <script src="/juju-ui/assets/modules.js"></script>
    <script>
      // Now that all of the above JS is loaded we can define the real start
      // function which will be picked up by the setTimeout, and the app will
      // start.
      startTheApp = function() {
        setLoadingMessageText('Connecting to the Juju environment');

        window.flags = featureFlags(
            window.location.href,
            window.juju_config.flags || {}
        );

        // If we are supposed to show the Get Juju button or the logout button
        var logoutTrigger = getDocument().getElementById('logout-trigger');
        // This config property is passed in to allow for testing.
        showGetJujuButton(logoutTrigger, juju_config.showGetJujuButton);

        YUI(GlobalConfig).use(['juju-gui'], function(Y) {
          app = new Y.juju.App(juju_config);
          // We need to activate the hotkeys when running the application
          // in production. Unit tests should call it manually.
          app.activateHotkeys();

          window.ga_id = juju_config.GA_key || '';
          if (window.ga_id != '') {
            _gaq.push(['_setAccount', window.ga_id]);
            _gaq.push (['_gat._anonymizeIp']);
            _gaq.push(['_setDomainName', 'none']);
            _gaq.push(['_setAllowLinker', true]);
            _gaq.push(['_trackPageview']);
          }
        });

      };
    </script>

    <script async type="text/javascript">
      (function() {
      var ga = document.createElement('script');
      ga.type = 'text/javascript'; ga.async = true;
      ga.src = ('https:' == document.location.protocol ?
                'https://ssl' : 'http://www') +
                '.google-analytics.com/ga.js';
      var s = document.getElementsByTagName('script')[0];
      s.parentNode.insertBefore(ga, s);
      })();
    </script>

  </body>
</html><|MERGE_RESOLUTION|>--- conflicted
+++ resolved
@@ -101,13 +101,9 @@
           </div>
         </div>
       </div>
-<<<<<<< HEAD
-
-     <div id="onboarding"></div>
-
-      <div id="notifier-box"></div>
-=======
->>>>>>> 8827ba65
+
+      <div id="onboarding"></div>
+
       <div class="cookie-policy" style="display:none;">
         <div class="wrapper">
           <a href="" class="link-cta">Close</a>
