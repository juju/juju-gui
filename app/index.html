--- conflicted
+++ resolved
@@ -27,16 +27,10 @@
 	        <img height="32" alt="Juju GUI" src="/assets/images/juju-white.png">
               </a>
 	      <form id="omnibar" class="navbar-search pull-right yui3-skin-sam" method="GET">
-<<<<<<< HEAD
-		<input id="charm-search" name="query" type="text" class="search-query span3" placeholder="Search"/>
-=======
 		<input id="charm-search" name="query" type="text" class="search-query span3"
 		       placeholder="Search"/>
-		<!-- <input id="omnibar-submit" class="btn" type="submit" value="search"/> -->
->>>>>>> b5358279
 	      </form>
               <span class="pull-right" id="notifications"/>
-
         </div>
       </div>
     </div>
