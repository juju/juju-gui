--- conflicted
+++ resolved
@@ -108,9 +108,6 @@
       @return {String} hash || null.
     */
     getHash: function(url) {
-<<<<<<< HEAD
-      return window.location.hash;
-=======
       // This will return an array with three values  the whole matched hash,
       // the hash symbol, and then the hash without the hash.
       // It is quoted to shush the linter about the .
@@ -119,7 +116,6 @@
         return undefined;
       }
       return match[2];
->>>>>>> d922dd2f
     },
 
     /**
