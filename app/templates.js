--- conflicted
+++ resolved
@@ -5,498 +5,6 @@
 
     var Templates = Y.namespace('juju.views').Templates = {};
 
-  
-<<<<<<< HEAD
-    Templates['unit'] = Y.Handlebars.template(function (Handlebars,depth0,helpers,partials,data) {
-=======
-    Templates['service-constraints'] = Y.Handlebars.template(function (Handlebars,depth0,helpers,partials,data) {
->>>>>>> d8dc0e36
-  helpers = helpers || Handlebars.helpers;
-  var buffer = "", stack1, foundHelper, functionType="function", escapeExpression=this.escapeExpression, self=this, blockHelperMissing=helpers.blockHelperMissing;
-
-function program1(depth0,data) {
-  
-  var buffer = "", stack1, foundHelper;
-<<<<<<< HEAD
-  buffer += "\n        <li class=\"span3\">\n          <div class=\"thumbnail well\" id=\"";
-  foundHelper = helpers.id;
-  if (foundHelper) { stack1 = foundHelper.call(depth0, {hash:{}}); }
-  else { stack1 = depth0.id; stack1 = typeof stack1 === functionType ? stack1() : stack1; }
-  buffer += escapeExpression(stack1) + "\">\n        <h5>";
-  foundHelper = helpers.id;
-  if (foundHelper) { stack1 = foundHelper.call(depth0, {hash:{}}); }
-  else { stack1 = depth0.id; stack1 = typeof stack1 === functionType ? stack1() : stack1; }
-  buffer += escapeExpression(stack1) + "</h5>\n        <span>";
-  foundHelper = helpers.agent_state;
-  if (foundHelper) { stack1 = foundHelper.call(depth0, {hash:{}}); }
-  else { stack1 = depth0.agent_state; stack1 = typeof stack1 === functionType ? stack1() : stack1; }
-  buffer += escapeExpression(stack1) + "</span> <br/>\n        <span>";
-  foundHelper = helpers.public_address;
-  if (foundHelper) { stack1 = foundHelper.call(depth0, {hash:{}}); }
-  else { stack1 = depth0.public_address; stack1 = typeof stack1 === functionType ? stack1() : stack1; }
-  buffer += escapeExpression(stack1) + "</span>\n          </div>\n        </li>\n        ";
-  return buffer;}
-
-  buffer += " <div class=\"row\">\n    <div class=\"span8\">\n      <h1><a href=\"/service/";
-=======
-  buffer += "\n        <div class=\"control-group\">\n          <div class=\"control-label\" for=\"";
-  foundHelper = helpers.name;
-  if (foundHelper) { stack1 = foundHelper.call(depth0, {hash:{}}); }
-  else { stack1 = depth0.name; stack1 = typeof stack1 === functionType ? stack1() : stack1; }
-  buffer += escapeExpression(stack1) + "\">";
-  foundHelper = helpers.name;
-  if (foundHelper) { stack1 = foundHelper.call(depth0, {hash:{}}); }
-  else { stack1 = depth0.name; stack1 = typeof stack1 === functionType ? stack1() : stack1; }
-  buffer += escapeExpression(stack1) + "</div>\n          <div class=\"controls\">\n             <input type=\"text\" id=\"input-";
-  foundHelper = helpers.name;
-  if (foundHelper) { stack1 = foundHelper.call(depth0, {hash:{}}); }
-  else { stack1 = depth0.name; stack1 = typeof stack1 === functionType ? stack1() : stack1; }
-  buffer += escapeExpression(stack1) + "\" value=\"";
-  foundHelper = helpers.value;
-  if (foundHelper) { stack1 = foundHelper.call(depth0, {hash:{}}); }
-  else { stack1 = depth0.value; stack1 = typeof stack1 === functionType ? stack1() : stack1; }
-  buffer += escapeExpression(stack1) + "\"/>\n          </div>          \n        </div>\n      ";
-  return buffer;}
-
-  buffer += "<div class=\"row\">\n  <div class=\"span8\">\n    <h1><a href=\"/service/";
->>>>>>> d8dc0e36
-  stack1 = depth0.service;
-  stack1 = stack1 == null || stack1 === false ? stack1 : stack1.id;
-  stack1 = typeof stack1 === functionType ? stack1() : stack1;
-  buffer += escapeExpression(stack1) + "/\"> Service ";
-  stack1 = depth0.service;
-  stack1 = stack1 == null || stack1 === false ? stack1 : stack1.id;
-  stack1 = typeof stack1 === functionType ? stack1() : stack1;
-<<<<<<< HEAD
-  buffer += escapeExpression(stack1) + "</a></h1>\n      <br/> <br/>\n    <div class=\"btn-group\">\n      <a href=\".\" class=\"btn\"><i class=\"icon-th\"></i> Units </a>\n      <a href=\"config\" class=\"btn\"><i class=\"icon-cog\"></i> Settings </a>\n      <a href=\"constraints\" class=\"btn\"><i class=\"icon-leaf\"></i> Constraints</a>\n      <a href=\"/charms/charms/";
-=======
-  buffer += escapeExpression(stack1) + "</a></h1>\n    <br/> <br/>\n    <div class=\"btn-group\">\n      <a href=\".\" class=\"btn\"><i class=\"icon-th\"></i> Units </a>\n      <a href=\"config\" class=\"btn\"><i class=\"icon-cog\"></i> Settings </a>\n      <a href=\"constraints\" class=\"btn\"><i class=\"icon-leaf\"></i> Constraints</a>\n      <a href=\"/charms/charms/";
->>>>>>> d8dc0e36
-  stack1 = depth0.charm;
-  stack1 = stack1 == null || stack1 === false ? stack1 : stack1.charm_name;
-  stack1 = typeof stack1 === functionType ? stack1() : stack1;
-<<<<<<< HEAD
-  buffer += escapeExpression(stack1) + "/json\"\n         class=\"btn\"><i class=\"icon-book\"></i> Charm </a>\n      <button class=\"btn\"><i class=\"icon-ban-circle\"></i> Exposed </button>\n      <a href=\"relations\" class=\"btn\"><i class=\"icon-random\"></i> Relations </a>\n    </div>\n    </div>\n    <div class=\"span4\">\n      <div class=\"well\">\n        <span>\n          <b>Charm:</b>\n          <a href=\"/charms/charms/";
-=======
-  buffer += escapeExpression(stack1) + "/json\"\n         class=\"btn\"><i class=\"icon-book\"></i> Charm </a>\n      <button class=\"btn\"><i class=\"icon-ban-circle\"></i> Exposed </button>\n      <a href=\"relations\" class=\"btn\"><i class=\"icon-random\"></i> Relations </a>\n    </div>\n  </div>\n    <div class=\"span4\">\n      <div class=\"well\">\n        <span>\n          <b>Charm:</b>\n          <a href=\"/charms/charms/";
->>>>>>> d8dc0e36
-  stack1 = depth0.charm;
-  stack1 = stack1 == null || stack1 === false ? stack1 : stack1.charm_name;
-  stack1 = typeof stack1 === functionType ? stack1() : stack1;
-  buffer += escapeExpression(stack1) + "/json\">";
-  stack1 = depth0.charm;
-  stack1 = stack1 == null || stack1 === false ? stack1 : stack1.id;
-  stack1 = typeof stack1 === functionType ? stack1() : stack1;
-  buffer += escapeExpression(stack1) + "</a></span>\n        <br/>\n        <span> <b>Units:</b></span>\n        <br/>\n        <span> <b>Relations:</b></span>\n        <br/>\n        <span><b>Exposed:</b> ";
-  stack1 = depth0.service;
-  stack1 = stack1 == null || stack1 === false ? stack1 : stack1.exposed;
-  stack1 = typeof stack1 === functionType ? stack1() : stack1;
-<<<<<<< HEAD
-  buffer += escapeExpression(stack1) + "</span>\n        <br/>\n      </div>\n    </div>\n </div>\n\n <div class=\"row\">\n    <div class=\"span12\">\n      <ul class=\"nav nav-tabs\">\n        <li class=\"active\"><a href=\".\">All</a></li>\n        <li><a href=\"?state=running\">Running</a></li>\n        <li><a href=\"?state=pending\">Pending</a></li>\n        <li><a href=\"?state=error\">Error</a></li>\n      </ul>\n    </div>\n </div>\n\n\n <div class=\"collection\">\n    <div class=\"charm\">\n      <ul class=\"thumbnails\">\n        ";
-  foundHelper = helpers.units;
-  if (foundHelper) { stack1 = foundHelper.call(depth0, {hash:{},inverse:self.noop,fn:self.program(1, program1, data)}); }
-  else { stack1 = depth0.units; stack1 = typeof stack1 === functionType ? stack1() : stack1; }
-  if (!helpers.units) { stack1 = blockHelperMissing.call(depth0, stack1, {hash:{},inverse:self.noop,fn:self.program(1, program1, data)}); }
-  if(stack1 || stack1 === 0) { buffer += stack1; }
-  buffer += "      \n      </ul>\n    </div>\n </div>\n\n";
-  return buffer;});
-  
-    Templates['service'] = Y.Handlebars.template(function (Handlebars,depth0,helpers,partials,data) {
-  helpers = helpers || Handlebars.helpers;
-  var buffer = "", stack1, foundHelper, functionType="function", escapeExpression=this.escapeExpression, self=this, blockHelperMissing=helpers.blockHelperMissing;
-
-function program1(depth0,data) {
-  
-  var buffer = "", stack1, foundHelper;
-  buffer += "\n	    <li class=\"span3\">\n	      <div class=\"thumbnail well\" id=\"";
-  foundHelper = helpers.id;
-  if (foundHelper) { stack1 = foundHelper.call(depth0, {hash:{}}); }
-  else { stack1 = depth0.id; stack1 = typeof stack1 === functionType ? stack1() : stack1; }
-  buffer += escapeExpression(stack1) + "\">\n		<h5>";
-  foundHelper = helpers.id;
-  if (foundHelper) { stack1 = foundHelper.call(depth0, {hash:{}}); }
-  else { stack1 = depth0.id; stack1 = typeof stack1 === functionType ? stack1() : stack1; }
-  buffer += escapeExpression(stack1) + "</h5>\n		<span>";
-  foundHelper = helpers.agent_state;
-  if (foundHelper) { stack1 = foundHelper.call(depth0, {hash:{}}); }
-  else { stack1 = depth0.agent_state; stack1 = typeof stack1 === functionType ? stack1() : stack1; }
-  buffer += escapeExpression(stack1) + "</span> <br/>\n		<span>";
-  foundHelper = helpers.public_address;
-  if (foundHelper) { stack1 = foundHelper.call(depth0, {hash:{}}); }
-  else { stack1 = depth0.public_address; stack1 = typeof stack1 === functionType ? stack1() : stack1; }
-  buffer += escapeExpression(stack1) + "</span>\n	      </div>\n	    </li>\n	    ";
-  return buffer;}
-
-  buffer += " <div class=\"row\">\n	<div class=\"span8\">\n	  <h1><a href=\"/service/";
-  stack1 = depth0.service;
-  stack1 = stack1 == null || stack1 === false ? stack1 : stack1.id;
-  stack1 = typeof stack1 === functionType ? stack1() : stack1;
-  buffer += escapeExpression(stack1) + "/\"> Service ";
-  stack1 = depth0.service;
-  stack1 = stack1 == null || stack1 === false ? stack1 : stack1.id;
-  stack1 = typeof stack1 === functionType ? stack1() : stack1;
-  buffer += escapeExpression(stack1) + "</a></h1>\n	  <br/> <br/>\n    <div class=\"btn-group\">\n      <a href=\".\" class=\"btn\"><i class=\"icon-th\"></i> Units </a>\n      <a href=\"config\" class=\"btn\"><i class=\"icon-cog\"></i> Settings </a>\n      <a href=\"constraints\" class=\"btn\"><i class=\"icon-leaf\"></i> Constraints</a>\n      <a href=\"/charms/charms/";
-  stack1 = depth0.charm;
-  stack1 = stack1 == null || stack1 === false ? stack1 : stack1.name;
-  stack1 = typeof stack1 === functionType ? stack1() : stack1;
-  buffer += escapeExpression(stack1) + "/json\"\n         class=\"btn\"><i class=\"icon-book\"></i> Charm </a>\n      <button class=\"btn\"><i class=\"icon-ban-circle\"></i> Exposed </button>\n      <a href=\"relations\" class=\"btn\"><i class=\"icon-random\"></i> Relations </a>\n    </div>\n	</div>\n	<div class=\"span4\">\n	  <div class=\"well\">\n	    <span>\n	      <b>Charm:</b>\n	      <a href=\"/charms/charms/";
-  stack1 = depth0.charm;
-  stack1 = stack1 == null || stack1 === false ? stack1 : stack1.name;
-  stack1 = typeof stack1 === functionType ? stack1() : stack1;
-  buffer += escapeExpression(stack1) + "/json\">";
-  stack1 = depth0.charm;
-  stack1 = stack1 == null || stack1 === false ? stack1 : stack1.id;
-  stack1 = typeof stack1 === functionType ? stack1() : stack1;
-  buffer += escapeExpression(stack1) + "</a></span>\n	    <br/>\n	    <span> <b>Units:</b></span>\n	    <br/>\n	    <span> <b>Relations:</b></span>\n	    <br/>\n	    <span><b>Exposed:</b> ";
-  stack1 = depth0.service;
-  stack1 = stack1 == null || stack1 === false ? stack1 : stack1.exposed;
-  stack1 = typeof stack1 === functionType ? stack1() : stack1;
-  buffer += escapeExpression(stack1) + "</span>\n	    <br/>\n	  </div>\n	</div>\n </div>\n\n <div class=\"row\">\n	<div class=\"span12\">\n	  <ul class=\"nav nav-tabs\">\n	    <li class=\"active\"><a href=\".\">All</a></li>\n	    <li><a href=\"?state=running\">Running</a></li>\n	    <li><a href=\"?state=pending\">Pending</a></li>\n	    <li><a href=\"?state=error\">Error</a></li>\n	  </ul>\n	</div>\n </div>\n\n\n <div class=\"collection\">\n	<div class=\"charm\">\n	  <ul class=\"thumbnails\">\n	    ";
-  foundHelper = helpers.units;
-=======
-  buffer += escapeExpression(stack1) + "</span>\n        <br/>\n      </div>\n    </div>\n</div>\n\n<div class=\"row\">\n    <div class=\"span12\">\n    <form class=\"form-horizontal\">\n      <legend>";
-  stack1 = depth0.service;
-  stack1 = stack1 == null || stack1 === false ? stack1 : stack1.id;
-  stack1 = typeof stack1 === functionType ? stack1() : stack1;
-  buffer += escapeExpression(stack1) + " constraints</legend>\n\n      ";
-  foundHelper = helpers.constraints;
->>>>>>> d8dc0e36
-  if (foundHelper) { stack1 = foundHelper.call(depth0, {hash:{},inverse:self.noop,fn:self.program(1, program1, data)}); }
-  else { stack1 = depth0.constraints; stack1 = typeof stack1 === functionType ? stack1() : stack1; }
-  if (!helpers.constraints) { stack1 = blockHelperMissing.call(depth0, stack1, {hash:{},inverse:self.noop,fn:self.program(1, program1, data)}); }
-  if(stack1 || stack1 === 0) { buffer += stack1; }
-<<<<<<< HEAD
-  buffer += "	    \n	  </ul>\n	</div>\n </div>\n\n";
-  return buffer;});
-  
-    Templates['service-constraints'] = Y.Handlebars.template(function (Handlebars,depth0,helpers,partials,data) {
-=======
-  buffer += "\n\n        <div class=\"control-group\">\n          <div class=\"controls\">\n            <button type=\"submit\" cls=\"btn\">Update</button>\n          </div>\n        </div>\n\n      </form> \n</div>\n\n</div>";
-  return buffer;});
-  
-    Templates['service-relations'] = Y.Handlebars.template(function (Handlebars,depth0,helpers,partials,data) {
->>>>>>> d8dc0e36
-  helpers = helpers || Handlebars.helpers;
-  var buffer = "", stack1, foundHelper, functionType="function", escapeExpression=this.escapeExpression, self=this, blockHelperMissing=helpers.blockHelperMissing;
-
-function program1(depth0,data) {
-  
-  var buffer = "", stack1, foundHelper;
-<<<<<<< HEAD
-  buffer += "\n        <div class=\"control-group\">\n          <div class=\"control-label\" for=\"";
-  foundHelper = helpers.name;
-  if (foundHelper) { stack1 = foundHelper.call(depth0, {hash:{}}); }
-  else { stack1 = depth0.name; stack1 = typeof stack1 === functionType ? stack1() : stack1; }
-  buffer += escapeExpression(stack1) + "\">";
-  foundHelper = helpers.name;
-=======
-  buffer += "\n         <tr>\n            <td>";
-  foundHelper = helpers.ident;
-  if (foundHelper) { stack1 = foundHelper.call(depth0, {hash:{}}); }
-  else { stack1 = depth0.ident; stack1 = typeof stack1 === functionType ? stack1() : stack1; }
-  buffer += escapeExpression(stack1) + "</td>\n            <td>";
-  foundHelper = helpers.role;
-  if (foundHelper) { stack1 = foundHelper.call(depth0, {hash:{}}); }
-  else { stack1 = depth0.role; stack1 = typeof stack1 === functionType ? stack1() : stack1; }
-  buffer += escapeExpression(stack1) + "</td>\n            <td><a href=\"/service/";
-  foundHelper = helpers.endpoint;
->>>>>>> d8dc0e36
-  if (foundHelper) { stack1 = foundHelper.call(depth0, {hash:{}}); }
-  else { stack1 = depth0.endpoint; stack1 = typeof stack1 === functionType ? stack1() : stack1; }
-  buffer += escapeExpression(stack1) + "/\">";
-  foundHelper = helpers.endpoint;
-  if (foundHelper) { stack1 = foundHelper.call(depth0, {hash:{}}); }
-  else { stack1 = depth0.endpoint; stack1 = typeof stack1 === functionType ? stack1() : stack1; }
-  buffer += escapeExpression(stack1) + "</a></td>\n            <td>";
-  foundHelper = helpers.scope;
-  if (foundHelper) { stack1 = foundHelper.call(depth0, {hash:{}}); }
-<<<<<<< HEAD
-  else { stack1 = depth0.value; stack1 = typeof stack1 === functionType ? stack1() : stack1; }
-  buffer += escapeExpression(stack1) + "\"/>\n          </div>          \n        </div>\n      ";
-=======
-  else { stack1 = depth0.scope; stack1 = typeof stack1 === functionType ? stack1() : stack1; }
-  buffer += escapeExpression(stack1) + "</td>\n         </tr>\n         ";
->>>>>>> d8dc0e36
-  return buffer;}
-
-  buffer += "<div class=\"row\">\n  <div class=\"span8\">\n    <h1><a href=\"/service/";
-  stack1 = depth0.service;
-  stack1 = stack1 == null || stack1 === false ? stack1 : stack1.id;
-  stack1 = typeof stack1 === functionType ? stack1() : stack1;
-  buffer += escapeExpression(stack1) + "/\"> Service ";
-  stack1 = depth0.service;
-  stack1 = stack1 == null || stack1 === false ? stack1 : stack1.id;
-  stack1 = typeof stack1 === functionType ? stack1() : stack1;
-  buffer += escapeExpression(stack1) + "</a></h1>\n    <br/> <br/>\n    <div class=\"btn-group\">\n      <a href=\".\" class=\"btn\"><i class=\"icon-th\"></i> Units </a>\n      <a href=\"config\" class=\"btn\"><i class=\"icon-cog\"></i> Settings </a>\n      <a href=\"constraints\" class=\"btn\"><i class=\"icon-leaf\"></i> Constraints</a>\n      <a href=\"/charms/charms/";
-  stack1 = depth0.charm;
-  stack1 = stack1 == null || stack1 === false ? stack1 : stack1.name;
-  stack1 = typeof stack1 === functionType ? stack1() : stack1;
-  buffer += escapeExpression(stack1) + "/json\"\n         class=\"btn\"><i class=\"icon-book\"></i> Charm </a>\n      <button class=\"btn\"><i class=\"icon-ban-circle\"></i> Exposed </button>\n      <a href=\"relations\" class=\"btn\"><i class=\"icon-random\"></i> Relations </a>\n    </div>\n  </div>\n    <div class=\"span4\">\n      <div class=\"well\">\n        <span>\n          <b>Charm:</b>\n          <a href=\"/charms/charms/";
-  stack1 = depth0.charm;
-  stack1 = stack1 == null || stack1 === false ? stack1 : stack1.name;
-  stack1 = typeof stack1 === functionType ? stack1() : stack1;
-  buffer += escapeExpression(stack1) + "/json\">";
-  stack1 = depth0.charm;
-  stack1 = stack1 == null || stack1 === false ? stack1 : stack1.id;
-  stack1 = typeof stack1 === functionType ? stack1() : stack1;
-  buffer += escapeExpression(stack1) + "</a></span>\n        <br/>\n        <span><b>Units:</b></span>\n        <br/>\n        <span><b>Relations:</b></span>\n        <br/>\n        <span><b>Exposed:</b> ";
-  stack1 = depth0.service;
-  stack1 = stack1 == null || stack1 === false ? stack1 : stack1.exposed;
-  stack1 = typeof stack1 === functionType ? stack1() : stack1;
-<<<<<<< HEAD
-  buffer += escapeExpression(stack1) + "</span>\n        <br/>\n      </div>\n    </div>\n</div>\n\n<div class=\"row\">\n    <div class=\"span12\">\n    <form class=\"form-horizontal\">\n      <legend>";
-  stack1 = depth0.service;
-  stack1 = stack1 == null || stack1 === false ? stack1 : stack1.id;
-  stack1 = typeof stack1 === functionType ? stack1() : stack1;
-  buffer += escapeExpression(stack1) + " constraints</legend>\n\n      ";
-  foundHelper = helpers.constraints;
-  if (foundHelper) { stack1 = foundHelper.call(depth0, {hash:{},inverse:self.noop,fn:self.program(1, program1, data)}); }
-  else { stack1 = depth0.constraints; stack1 = typeof stack1 === functionType ? stack1() : stack1; }
-  if (!helpers.constraints) { stack1 = blockHelperMissing.call(depth0, stack1, {hash:{},inverse:self.noop,fn:self.program(1, program1, data)}); }
-  if(stack1 || stack1 === 0) { buffer += stack1; }
-  buffer += "\n\n        <div class=\"control-group\">\n          <div class=\"controls\">\n            <button type=\"submit\" cls=\"btn\">Update</button>\n          </div>\n        </div>\n\n      </form> \n</div>\n\n</div>";
-  return buffer;});
-  
-    Templates['overview'] = Y.Handlebars.template(function (Handlebars,depth0,helpers,partials,data) {
-  helpers = helpers || Handlebars.helpers;
-  
-
-
-  return "<div id=\"canvas\"></div>\n<div id=\"overview-tasks\">\n    Environment:\n    <button id=\"add-relation-btn\">Add Relation</button>\n</div>\n";});
-  
-    Templates['service-config'] = Y.Handlebars.template(function (Handlebars,depth0,helpers,partials,data) {
-=======
-  buffer += escapeExpression(stack1) + "</span>\n        <br/>\n      </div>\n    </div>\n</div>\n\n<div class=\"row\">\n    <div class=\"span12\">\n      <h5>Service Relations</h5>\n      <table class=\"table table-striped table-bordered\">\n       <thead>\n         <tr>\n          <th>Id</th>\n          <th>Role</th>\n          <th>Remote</th>\n          <th>Scope</th>\n       </thead>\n\n       <tbody>\n         ";
-  foundHelper = helpers.relations;
-  if (foundHelper) { stack1 = foundHelper.call(depth0, {hash:{},inverse:self.noop,fn:self.program(1, program1, data)}); }
-  else { stack1 = depth0.relations; stack1 = typeof stack1 === functionType ? stack1() : stack1; }
-  if (!helpers.relations) { stack1 = blockHelperMissing.call(depth0, stack1, {hash:{},inverse:self.noop,fn:self.program(1, program1, data)}); }
-  if(stack1 || stack1 === 0) { buffer += stack1; }
-  buffer += "\n       </tbody>\n      </table>\n    </div>\n</div>";
-  return buffer;});
-  
-    Templates['charm-collection'] = Y.Handlebars.template(function (Handlebars,depth0,helpers,partials,data) {
->>>>>>> d8dc0e36
-  helpers = helpers || Handlebars.helpers;
-  var buffer = "", stack1, foundHelper, functionType="function", escapeExpression=this.escapeExpression, self=this, blockHelperMissing=helpers.blockHelperMissing;
-
-function program1(depth0,data) {
-  
-  var buffer = "", stack1, foundHelper;
-<<<<<<< HEAD
-  buffer += "\n\n        <div class=\"control-group\">\n          <div class=\"well\">\n            ";
-  foundHelper = helpers.description;
-  if (foundHelper) { stack1 = foundHelper.call(depth0, {hash:{}}); }
-  else { stack1 = depth0.description; stack1 = typeof stack1 === functionType ? stack1() : stack1; }
-  buffer += escapeExpression(stack1) + "\n          </div>\n          <div class=\"control-label\" for=\"";
-  foundHelper = helpers.name;
-  if (foundHelper) { stack1 = foundHelper.call(depth0, {hash:{}}); }
-  else { stack1 = depth0.name; stack1 = typeof stack1 === functionType ? stack1() : stack1; }
-  buffer += escapeExpression(stack1) + "\">";
-  foundHelper = helpers.type;
-  if (foundHelper) { stack1 = foundHelper.call(depth0, {hash:{}}); }
-  else { stack1 = depth0.type; stack1 = typeof stack1 === functionType ? stack1() : stack1; }
-  buffer += escapeExpression(stack1) + ": ";
-  foundHelper = helpers.name;
-=======
-  buffer += "\n              <li class=\"span3\">\n		<div class=\"thumbnail\" data-charm-url=\"";
-  foundHelper = helpers.data_url;
-  if (foundHelper) { stack1 = foundHelper.call(depth0, {hash:{}}); }
-  else { stack1 = depth0.data_url; stack1 = typeof stack1 === functionType ? stack1() : stack1; }
-  buffer += escapeExpression(stack1) + "\">\n		  <h5>~";
-  foundHelper = helpers.owner;
->>>>>>> d8dc0e36
-  if (foundHelper) { stack1 = foundHelper.call(depth0, {hash:{}}); }
-  else { stack1 = depth0.owner; stack1 = typeof stack1 === functionType ? stack1() : stack1; }
-  buffer += escapeExpression(stack1) + "/";
-  foundHelper = helpers.series;
-  if (foundHelper) { stack1 = foundHelper.call(depth0, {hash:{}}); }
-  else { stack1 = depth0.series; stack1 = typeof stack1 === functionType ? stack1() : stack1; }
-  buffer += escapeExpression(stack1) + "/";
-  foundHelper = helpers.name;
-  if (foundHelper) { stack1 = foundHelper.call(depth0, {hash:{}}); }
-  else { stack1 = depth0.name; stack1 = typeof stack1 === functionType ? stack1() : stack1; }
-  buffer += escapeExpression(stack1) + " <i class=\"icon-user\"></i></h5>\n		  <span>";
-  foundHelper = helpers.summary;
-  if (foundHelper) { stack1 = foundHelper.call(depth0, {hash:{}}); }
-<<<<<<< HEAD
-  else { stack1 = depth0.value; stack1 = typeof stack1 === functionType ? stack1() : stack1; }
-  buffer += escapeExpression(stack1) + "\"/>\n          </div>          \n        </div>\n \n      ";
-  return buffer;}
-
-  buffer += "<div class=\"row\">\n  <div class=\"span8\">\n    <h1><a href=\"/service/";
-  stack1 = depth0.service;
-  stack1 = stack1 == null || stack1 === false ? stack1 : stack1.id;
-  stack1 = typeof stack1 === functionType ? stack1() : stack1;
-  buffer += escapeExpression(stack1) + "/\"> Service ";
-  stack1 = depth0.service;
-  stack1 = stack1 == null || stack1 === false ? stack1 : stack1.id;
-  stack1 = typeof stack1 === functionType ? stack1() : stack1;
-  buffer += escapeExpression(stack1) + "</a></h1>\n    <br/> <br/>\n    <div class=\"btn-group\">\n      <a href=\".\" class=\"btn\"><i class=\"icon-th\"></i> Units </a>\n      <a href=\"config\" class=\"btn\"><i class=\"icon-cog\"></i> Settings </a>\n      <a href=\"constraints\" class=\"btn\"><i class=\"icon-leaf\"></i> Constraints</a>\n      <a href=\"/charms/charms/";
-  stack1 = depth0.charm;
-  stack1 = stack1 == null || stack1 === false ? stack1 : stack1.name;
-  stack1 = typeof stack1 === functionType ? stack1() : stack1;
-  buffer += escapeExpression(stack1) + "/json\"\n         class=\"btn\"><i class=\"icon-book\"></i> Charm </a>\n      <button class=\"btn\"><i class=\"icon-ban-circle\"></i> Exposed </button>\n      <a href=\"relations\" class=\"btn\"><i class=\"icon-random\"></i> Relations </a>\n    </div>\n  </div>\n    <div class=\"span4\">\n      <div class=\"well\">\n        <span>\n          <b>Charm:</b>\n          <a href=\"/charms/charms/";
-  stack1 = depth0.charm;
-  stack1 = stack1 == null || stack1 === false ? stack1 : stack1.name;
-  stack1 = typeof stack1 === functionType ? stack1() : stack1;
-  buffer += escapeExpression(stack1) + "/json\">";
-  stack1 = depth0.charm;
-  stack1 = stack1 == null || stack1 === false ? stack1 : stack1.id;
-  stack1 = typeof stack1 === functionType ? stack1() : stack1;
-  buffer += escapeExpression(stack1) + "</a></span>\n        <br/>\n        <span> <b>Units:</b></span>\n        <br/>\n        <span> <b>Relations:</b></span>\n        <br/>\n        <span><b>Exposed:</b> ";
-  stack1 = depth0.service;
-  stack1 = stack1 == null || stack1 === false ? stack1 : stack1.exposed;
-  stack1 = typeof stack1 === functionType ? stack1() : stack1;
-  buffer += escapeExpression(stack1) + "</span>\n        <br/>\n      </div>\n    </div>\n</div>\n\n<div class=\"row\">\n    <div class=\"span12\">\n    <form class=\"form-horizontal\">\n      <legend>";
-  stack1 = depth0.service;
-  stack1 = stack1 == null || stack1 === false ? stack1 : stack1.id;
-  stack1 = typeof stack1 === functionType ? stack1() : stack1;
-  buffer += escapeExpression(stack1) + " settings</legend>\n\n       ";
-  foundHelper = helpers.settings;
-  if (foundHelper) { stack1 = foundHelper.call(depth0, {hash:{},inverse:self.noop,fn:self.program(1, program1, data)}); }
-  else { stack1 = depth0.settings; stack1 = typeof stack1 === functionType ? stack1() : stack1; }
-  if (!helpers.settings) { stack1 = blockHelperMissing.call(depth0, stack1, {hash:{},inverse:self.noop,fn:self.program(1, program1, data)}); }
-  if(stack1 || stack1 === 0) { buffer += stack1; }
-  buffer += "\n\n        <div class=\"control-group\">\n          <div class=\"controls\">\n            <button type=\"submit\" cls=\"btn\">Update</button>\n          </div>\n        </div>\n      </form> \n</div>";
-  return buffer;});
-  
-    Templates['charm-collection'] = Y.Handlebars.template(function (Handlebars,depth0,helpers,partials,data) {
-  helpers = helpers || Handlebars.helpers;
-  var buffer = "", stack1, foundHelper, functionType="function", escapeExpression=this.escapeExpression, self=this, blockHelperMissing=helpers.blockHelperMissing;
-
-function program1(depth0,data) {
-  
-  var buffer = "", stack1, foundHelper;
-  buffer += "\n              <li class=\"span3\">\n		<div class=\"thumbnail\" data-charm-url=\"";
-  foundHelper = helpers.data_url;
-  if (foundHelper) { stack1 = foundHelper.call(depth0, {hash:{}}); }
-  else { stack1 = depth0.data_url; stack1 = typeof stack1 === functionType ? stack1() : stack1; }
-  buffer += escapeExpression(stack1) + "\">\n		  <h5>~";
-  foundHelper = helpers.owner;
-  if (foundHelper) { stack1 = foundHelper.call(depth0, {hash:{}}); }
-  else { stack1 = depth0.owner; stack1 = typeof stack1 === functionType ? stack1() : stack1; }
-  buffer += escapeExpression(stack1) + "/";
-  foundHelper = helpers.series;
-  if (foundHelper) { stack1 = foundHelper.call(depth0, {hash:{}}); }
-  else { stack1 = depth0.series; stack1 = typeof stack1 === functionType ? stack1() : stack1; }
-  buffer += escapeExpression(stack1) + "/";
-  foundHelper = helpers.name;
-  if (foundHelper) { stack1 = foundHelper.call(depth0, {hash:{}}); }
-  else { stack1 = depth0.name; stack1 = typeof stack1 === functionType ? stack1() : stack1; }
-  buffer += escapeExpression(stack1) + " <i class=\"icon-user\"></i></h5>\n		  <span>";
-  foundHelper = helpers.summary;
-  if (foundHelper) { stack1 = foundHelper.call(depth0, {hash:{}}); }
-  else { stack1 = depth0.summary; stack1 = typeof stack1 === functionType ? stack1() : stack1; }
-  buffer += escapeExpression(stack1) + "</span>\n		</div>\n	      </li>\n              ";
-  return buffer;}
-
-  buffer += "      <div>\n        <h1>Charm Collection</h1>\n	<form class=\"well form-inline\">\n	  <label>Series <input type=\"text\" class=\"input-small\" placeholder=\"Precise\"></label>\n	  <label>Owner <input type=\"text\" class=\"input-small\" placeholder=\"Ubuntu\"></label>\n	  <label>Provides <input type=\"text\" class=\"input-small\" placeholder=\"Owner\"></label>\n	  <label>Requires <input type=\"text\" class=\"input-small\" placeholder=\"Owner\"></label>\n	  <label>\n	    Sort \n	    <select class=\"input-small\">\n	      <option>Match</option>\n	      <option>Modified</option>\n	      <option>Owner</option>\n	      <option>Series</option>\n	    </select>\n	  </label>\n	  <button type=\"submit\" class=\"btn\">Search</button>\n	</form>\n	<div class=\"collection\">\n	  <div class=\"charm\">\n	    <ul class=\"thumbnails\">\n              ";
-  foundHelper = helpers.charms;
-  if (foundHelper) { stack1 = foundHelper.call(depth0, {hash:{},inverse:self.noop,fn:self.program(1, program1, data)}); }
-  else { stack1 = depth0.charms; stack1 = typeof stack1 === functionType ? stack1() : stack1; }
-  if (!helpers.charms) { stack1 = blockHelperMissing.call(depth0, stack1, {hash:{},inverse:self.noop,fn:self.program(1, program1, data)}); }
-  if(stack1 || stack1 === 0) { buffer += stack1; }
-=======
-  else { stack1 = depth0.summary; stack1 = typeof stack1 === functionType ? stack1() : stack1; }
-  buffer += escapeExpression(stack1) + "</span>\n		</div>\n	      </li>\n              ";
-  return buffer;}
-
-  buffer += "      <div>\n        <h1>Charm Collection</h1>\n	<form class=\"well form-inline\">\n	  <label>Series <input type=\"text\" class=\"input-small\" placeholder=\"Precise\"></label>\n	  <label>Owner <input type=\"text\" class=\"input-small\" placeholder=\"Ubuntu\"></label>\n	  <label>Provides <input type=\"text\" class=\"input-small\" placeholder=\"Owner\"></label>\n	  <label>Requires <input type=\"text\" class=\"input-small\" placeholder=\"Owner\"></label>\n	  <label>\n	    Sort \n	    <select class=\"input-small\">\n	      <option>Match</option>\n	      <option>Modified</option>\n	      <option>Owner</option>\n	      <option>Series</option>\n	    </select>\n	  </label>\n	  <button type=\"submit\" class=\"btn\">Search</button>\n	</form>\n	<div class=\"collection\">\n	  <div class=\"charm\">\n	    <ul class=\"thumbnails\">\n              ";
-  foundHelper = helpers.charms;
-  if (foundHelper) { stack1 = foundHelper.call(depth0, {hash:{},inverse:self.noop,fn:self.program(1, program1, data)}); }
-  else { stack1 = depth0.charms; stack1 = typeof stack1 === functionType ? stack1() : stack1; }
-  if (!helpers.charms) { stack1 = blockHelperMissing.call(depth0, stack1, {hash:{},inverse:self.noop,fn:self.program(1, program1, data)}); }
-  if(stack1 || stack1 === 0) { buffer += stack1; }
->>>>>>> d8dc0e36
-  buffer += "\n	    </ul>\n	  </div>\n	</div>\n      </div>\n";
-  return buffer;});
-  
-    Templates['overview'] = Y.Handlebars.template(function (Handlebars,depth0,helpers,partials,data) {
-  helpers = helpers || Handlebars.helpers;
-  
-
-
-  return "<div id=\"canvas\"></div>\n";});
-  
-    Templates['charm'] = Y.Handlebars.template(function (Handlebars,depth0,helpers,partials,data) {
-  helpers = helpers || Handlebars.helpers;
-  var buffer = "", stack1, foundHelper, functionType="function", escapeExpression=this.escapeExpression, helperMissing=helpers.helperMissing, self=this;
-
-function program1(depth0,data) {
-  
-  var buffer = "", stack1, foundHelper;
-  buffer += "\n		  ";
-  foundHelper = helpers.created;
-  if (foundHelper) { stack1 = foundHelper.call(depth0, {hash:{}}); }
-  else { stack1 = depth0.created; stack1 = typeof stack1 === functionType ? stack1() : stack1; }
-  buffer += escapeExpression(stack1) + " <br/> ";
-  foundHelper = helpers.committer;
-  if (foundHelper) { stack1 = foundHelper.call(depth0, {hash:{}}); }
-  else { stack1 = depth0.committer; stack1 = typeof stack1 === functionType ? stack1() : stack1; }
-  buffer += escapeExpression(stack1) + " <br/> ";
-  foundHelper = helpers.message;
-  if (foundHelper) { stack1 = foundHelper.call(depth0, {hash:{}}); }
-  else { stack1 = depth0.message; stack1 = typeof stack1 === functionType ? stack1() : stack1; }
-  buffer += escapeExpression(stack1) + "\n		  ";
-  return buffer;}
-
-function program3(depth0,data) {
-  
-  var buffer = "", stack1, foundHelper;
-  buffer += "\n	     <li>";
-  foundHelper = helpers['interface'];
-  if (foundHelper) { stack1 = foundHelper.call(depth0, {hash:{}}); }
-  else { stack1 = depth0['interface']; stack1 = typeof stack1 === functionType ? stack1() : stack1; }
-  buffer += escapeExpression(stack1) + "</li>\n	  ";
-  return buffer;}
-
-function program5(depth0,data) {
-  
-  var buffer = "", stack1, foundHelper;
-  buffer += "\n	     <li>";
-  foundHelper = helpers['interface'];
-  if (foundHelper) { stack1 = foundHelper.call(depth0, {hash:{}}); }
-  else { stack1 = depth0['interface']; stack1 = typeof stack1 === functionType ? stack1() : stack1; }
-  buffer += escapeExpression(stack1) + "</li>\n	  ";
-  return buffer;}
-
-  buffer += "<h1> Charm </h1>\n      <div class=\"row\">\n	<div class=\"span8\">\n	  <form class=\"form-horizontal\">\n	    <fieldset>\n	      <div class=\"control-group\">\n		<label class=\"control-label\">Name</label>\n		<div class=\"controls\">";
-  stack1 = depth0.charm;
-  stack1 = stack1 == null || stack1 === false ? stack1 : stack1.name;
-  stack1 = typeof stack1 === functionType ? stack1() : stack1;
-  buffer += escapeExpression(stack1) + "</div>\n	      </div>\n	      <div class=\"control-group\">\n		<label class=\"control-label\">Series</label>\n		<div class=\"controls\">";
-  stack1 = depth0.charm;
-  stack1 = stack1 == null || stack1 === false ? stack1 : stack1.series;
-  stack1 = typeof stack1 === functionType ? stack1() : stack1;
-  buffer += escapeExpression(stack1) + "</div>\n	      </div>\n	      <div class=\"control-group\">\n		<label class=\"control-label\">Summary</label>\n		<div class=\"controls\">";
-  stack1 = depth0.charm;
-  stack1 = stack1 == null || stack1 === false ? stack1 : stack1.summary;
-  stack1 = typeof stack1 === functionType ? stack1() : stack1;
-  buffer += escapeExpression(stack1) + "</div>\n	      </div>\n	      <div class=\"control-group\">\n		<label class=\"control-label\">Description</label>\n		<div class=\"controls\">";
-  stack1 = depth0.charm;
-  stack1 = stack1 == null || stack1 === false ? stack1 : stack1.description;
-  foundHelper = helpers.markdown;
-  stack1 = foundHelper ? foundHelper.call(depth0, stack1, {hash:{}}) : helperMissing.call(depth0, "markdown", stack1, {hash:{}});
-  buffer += escapeExpression(stack1) + "</div>\n	      </div>\n	      \n	      <div class=\"control-group\">\n		<label class=\"control-label\">Last Change</label>\n		<div class=\"controls\">\n		  ";
-  stack1 = depth0.charm;
-  stack1 = stack1 == null || stack1 === false ? stack1 : stack1.last_change;
-  stack1 = helpers['with'].call(depth0, stack1, {hash:{},inverse:self.noop,fn:self.program(1, program1, data)});
-  if(stack1 || stack1 === 0) { buffer += stack1; }
-  buffer += "\n		</div>\n	      </div>\n	    </fieldset>\n	  </form>\n	</div>\n	<div class=\"span4\">\n	  <input id=\"charm-deploy\" value=\"Deploy\" type=\"submit\" class=\"btn btn-inverse\"></input>\n\n	  <hr/>\n	  <b>Provides</b>\n	  <ul>\n	  ";
-  stack1 = depth0.charm;
-  stack1 = stack1 == null || stack1 === false ? stack1 : stack1.provides;
-  foundHelper = helpers.iflat;
-  stack1 = foundHelper ? foundHelper.call(depth0, stack1, {hash:{},inverse:self.noop,fn:self.program(3, program3, data)}) : helperMissing.call(depth0, "iflat", stack1, {hash:{},inverse:self.noop,fn:self.program(3, program3, data)});
-  if(stack1 || stack1 === 0) { buffer += stack1; }
-  buffer += "\n	  </ul>\n\n	  <b>Requires</b>\n	  <ul>\n	  ";
-  stack1 = depth0.charm;
-  stack1 = stack1 == null || stack1 === false ? stack1 : stack1.requires;
-  foundHelper = helpers.iflat;
-  stack1 = foundHelper ? foundHelper.call(depth0, stack1, {hash:{},inverse:self.noop,fn:self.program(5, program5, data)}) : helperMissing.call(depth0, "iflat", stack1, {hash:{},inverse:self.noop,fn:self.program(5, program5, data)});
-  if(stack1 || stack1 === 0) { buffer += stack1; }
-  buffer += "\n	  </ul>\n	</div>\n      </div>\n";
-  return buffer;});
   
     Templates['unit'] = Y.Handlebars.template(function (Handlebars,depth0,helpers,partials,data) {
   helpers = helpers || Handlebars.helpers;
@@ -708,6 +216,76 @@
   buffer += "	    \n	  </ul>\n	</div>\n </div>\n\n";
   return buffer;});
   
+    Templates['service-constraints'] = Y.Handlebars.template(function (Handlebars,depth0,helpers,partials,data) {
+  helpers = helpers || Handlebars.helpers;
+  var buffer = "", stack1, foundHelper, functionType="function", escapeExpression=this.escapeExpression, self=this, blockHelperMissing=helpers.blockHelperMissing;
+
+function program1(depth0,data) {
+  
+  var buffer = "", stack1, foundHelper;
+  buffer += "\n        <div class=\"control-group\">\n          <div class=\"control-label\" for=\"";
+  foundHelper = helpers.name;
+  if (foundHelper) { stack1 = foundHelper.call(depth0, {hash:{}}); }
+  else { stack1 = depth0.name; stack1 = typeof stack1 === functionType ? stack1() : stack1; }
+  buffer += escapeExpression(stack1) + "\">";
+  foundHelper = helpers.name;
+  if (foundHelper) { stack1 = foundHelper.call(depth0, {hash:{}}); }
+  else { stack1 = depth0.name; stack1 = typeof stack1 === functionType ? stack1() : stack1; }
+  buffer += escapeExpression(stack1) + "</div>\n          <div class=\"controls\">\n             <input type=\"text\" id=\"input-";
+  foundHelper = helpers.name;
+  if (foundHelper) { stack1 = foundHelper.call(depth0, {hash:{}}); }
+  else { stack1 = depth0.name; stack1 = typeof stack1 === functionType ? stack1() : stack1; }
+  buffer += escapeExpression(stack1) + "\" value=\"";
+  foundHelper = helpers.value;
+  if (foundHelper) { stack1 = foundHelper.call(depth0, {hash:{}}); }
+  else { stack1 = depth0.value; stack1 = typeof stack1 === functionType ? stack1() : stack1; }
+  buffer += escapeExpression(stack1) + "\"/>\n          </div>          \n        </div>\n      ";
+  return buffer;}
+
+  buffer += "<div class=\"row\">\n  <div class=\"span8\">\n    <h1><a href=\"/service/";
+  stack1 = depth0.service;
+  stack1 = stack1 == null || stack1 === false ? stack1 : stack1.id;
+  stack1 = typeof stack1 === functionType ? stack1() : stack1;
+  buffer += escapeExpression(stack1) + "/\"> Service ";
+  stack1 = depth0.service;
+  stack1 = stack1 == null || stack1 === false ? stack1 : stack1.id;
+  stack1 = typeof stack1 === functionType ? stack1() : stack1;
+  buffer += escapeExpression(stack1) + "</a></h1>\n    <br/> <br/>\n    <div class=\"btn-group\">\n      <a href=\".\" class=\"btn\"><i class=\"icon-th\"></i> Units </a>\n      <a href=\"config\" class=\"btn\"><i class=\"icon-cog\"></i> Settings </a>\n      <a href=\"constraints\" class=\"btn\"><i class=\"icon-leaf\"></i> Constraints</a>\n      <a href=\"/charms/charms/";
+  stack1 = depth0.charm;
+  stack1 = stack1 == null || stack1 === false ? stack1 : stack1.name;
+  stack1 = typeof stack1 === functionType ? stack1() : stack1;
+  buffer += escapeExpression(stack1) + "/json\"\n         class=\"btn\"><i class=\"icon-book\"></i> Charm </a>\n      <button class=\"btn\"><i class=\"icon-ban-circle\"></i> Exposed </button>\n      <a href=\"relations\" class=\"btn\"><i class=\"icon-random\"></i> Relations </a>\n    </div>\n  </div>\n    <div class=\"span4\">\n      <div class=\"well\">\n        <span>\n          <b>Charm:</b>\n          <a href=\"/charms/charms/";
+  stack1 = depth0.charm;
+  stack1 = stack1 == null || stack1 === false ? stack1 : stack1.name;
+  stack1 = typeof stack1 === functionType ? stack1() : stack1;
+  buffer += escapeExpression(stack1) + "/json\">";
+  stack1 = depth0.charm;
+  stack1 = stack1 == null || stack1 === false ? stack1 : stack1.id;
+  stack1 = typeof stack1 === functionType ? stack1() : stack1;
+  buffer += escapeExpression(stack1) + "</a></span>\n        <br/>\n        <span> <b>Units:</b></span>\n        <br/>\n        <span> <b>Relations:</b></span>\n        <br/>\n        <span><b>Exposed:</b> ";
+  stack1 = depth0.service;
+  stack1 = stack1 == null || stack1 === false ? stack1 : stack1.exposed;
+  stack1 = typeof stack1 === functionType ? stack1() : stack1;
+  buffer += escapeExpression(stack1) + "</span>\n        <br/>\n      </div>\n    </div>\n</div>\n\n<div class=\"row\">\n    <div class=\"span12\">\n    <form class=\"form-horizontal\">\n      <legend>";
+  stack1 = depth0.service;
+  stack1 = stack1 == null || stack1 === false ? stack1 : stack1.id;
+  stack1 = typeof stack1 === functionType ? stack1() : stack1;
+  buffer += escapeExpression(stack1) + " constraints</legend>\n\n      ";
+  foundHelper = helpers.constraints;
+  if (foundHelper) { stack1 = foundHelper.call(depth0, {hash:{},inverse:self.noop,fn:self.program(1, program1, data)}); }
+  else { stack1 = depth0.constraints; stack1 = typeof stack1 === functionType ? stack1() : stack1; }
+  if (!helpers.constraints) { stack1 = blockHelperMissing.call(depth0, stack1, {hash:{},inverse:self.noop,fn:self.program(1, program1, data)}); }
+  if(stack1 || stack1 === 0) { buffer += stack1; }
+  buffer += "\n\n        <div class=\"control-group\">\n          <div class=\"controls\">\n            <button type=\"submit\" cls=\"btn\">Update</button>\n          </div>\n        </div>\n\n      </form> \n</div>\n\n</div>";
+  return buffer;});
+  
+    Templates['overview'] = Y.Handlebars.template(function (Handlebars,depth0,helpers,partials,data) {
+  helpers = helpers || Handlebars.helpers;
+  
+
+
+  return "<div id=\"canvas\"></div>\n<div id=\"overview-tasks\">\n    Environment:\n    <button id=\"add-relation-btn\">Add Relation</button>\n</div>\n";});
+  
     Templates['service-config'] = Y.Handlebars.template(function (Handlebars,depth0,helpers,partials,data) {
   helpers = helpers || Handlebars.helpers;
   var buffer = "", stack1, foundHelper, functionType="function", escapeExpression=this.escapeExpression, self=this, blockHelperMissing=helpers.blockHelperMissing;
@@ -779,6 +357,187 @@
   buffer += "\n\n        <div class=\"control-group\">\n          <div class=\"controls\">\n            <button type=\"submit\" cls=\"btn\">Update</button>\n          </div>\n        </div>\n      </form> \n</div>\n";
   return buffer;});
   
+    Templates['charm-collection'] = Y.Handlebars.template(function (Handlebars,depth0,helpers,partials,data) {
+  helpers = helpers || Handlebars.helpers;
+  var buffer = "", stack1, foundHelper, functionType="function", escapeExpression=this.escapeExpression, self=this, blockHelperMissing=helpers.blockHelperMissing;
+
+function program1(depth0,data) {
+  
+  var buffer = "", stack1, foundHelper;
+  buffer += "\n              <li class=\"span3\">\n		<div class=\"thumbnail\" data-charm-url=\"";
+  foundHelper = helpers.data_url;
+  if (foundHelper) { stack1 = foundHelper.call(depth0, {hash:{}}); }
+  else { stack1 = depth0.data_url; stack1 = typeof stack1 === functionType ? stack1() : stack1; }
+  buffer += escapeExpression(stack1) + "\">\n		  <h5>~";
+  foundHelper = helpers.owner;
+  if (foundHelper) { stack1 = foundHelper.call(depth0, {hash:{}}); }
+  else { stack1 = depth0.owner; stack1 = typeof stack1 === functionType ? stack1() : stack1; }
+  buffer += escapeExpression(stack1) + "/";
+  foundHelper = helpers.series;
+  if (foundHelper) { stack1 = foundHelper.call(depth0, {hash:{}}); }
+  else { stack1 = depth0.series; stack1 = typeof stack1 === functionType ? stack1() : stack1; }
+  buffer += escapeExpression(stack1) + "/";
+  foundHelper = helpers.name;
+  if (foundHelper) { stack1 = foundHelper.call(depth0, {hash:{}}); }
+  else { stack1 = depth0.name; stack1 = typeof stack1 === functionType ? stack1() : stack1; }
+  buffer += escapeExpression(stack1) + " <i class=\"icon-user\"></i></h5>\n		  <span>";
+  foundHelper = helpers.summary;
+  if (foundHelper) { stack1 = foundHelper.call(depth0, {hash:{}}); }
+  else { stack1 = depth0.summary; stack1 = typeof stack1 === functionType ? stack1() : stack1; }
+  buffer += escapeExpression(stack1) + "</span>\n		</div>\n	      </li>\n              ";
+  return buffer;}
+
+  buffer += "      <div>\n        <h1>Charm Collection</h1>\n	<form class=\"well form-inline\">\n	  <label>Series <input type=\"text\" class=\"input-small\" placeholder=\"Precise\"></label>\n	  <label>Owner <input type=\"text\" class=\"input-small\" placeholder=\"Ubuntu\"></label>\n	  <label>Provides <input type=\"text\" class=\"input-small\" placeholder=\"Owner\"></label>\n	  <label>Requires <input type=\"text\" class=\"input-small\" placeholder=\"Owner\"></label>\n	  <label>\n	    Sort \n	    <select class=\"input-small\">\n	      <option>Match</option>\n	      <option>Modified</option>\n	      <option>Owner</option>\n	      <option>Series</option>\n	    </select>\n	  </label>\n	  <button type=\"submit\" class=\"btn\">Search</button>\n	</form>\n	<div class=\"collection\">\n	  <div class=\"charm\">\n	    <ul class=\"thumbnails\">\n              ";
+  foundHelper = helpers.charms;
+  if (foundHelper) { stack1 = foundHelper.call(depth0, {hash:{},inverse:self.noop,fn:self.program(1, program1, data)}); }
+  else { stack1 = depth0.charms; stack1 = typeof stack1 === functionType ? stack1() : stack1; }
+  if (!helpers.charms) { stack1 = blockHelperMissing.call(depth0, stack1, {hash:{},inverse:self.noop,fn:self.program(1, program1, data)}); }
+  if(stack1 || stack1 === 0) { buffer += stack1; }
+  buffer += "\n	    </ul>\n	  </div>\n	</div>\n      </div>\n";
+  return buffer;});
+  
+    Templates['charm'] = Y.Handlebars.template(function (Handlebars,depth0,helpers,partials,data) {
+  helpers = helpers || Handlebars.helpers;
+  var buffer = "", stack1, foundHelper, functionType="function", escapeExpression=this.escapeExpression, helperMissing=helpers.helperMissing, self=this;
+
+function program1(depth0,data) {
+  
+  var buffer = "", stack1, foundHelper;
+  buffer += "\n		  ";
+  foundHelper = helpers.created;
+  if (foundHelper) { stack1 = foundHelper.call(depth0, {hash:{}}); }
+  else { stack1 = depth0.created; stack1 = typeof stack1 === functionType ? stack1() : stack1; }
+  buffer += escapeExpression(stack1) + " <br/> ";
+  foundHelper = helpers.committer;
+  if (foundHelper) { stack1 = foundHelper.call(depth0, {hash:{}}); }
+  else { stack1 = depth0.committer; stack1 = typeof stack1 === functionType ? stack1() : stack1; }
+  buffer += escapeExpression(stack1) + " <br/> ";
+  foundHelper = helpers.message;
+  if (foundHelper) { stack1 = foundHelper.call(depth0, {hash:{}}); }
+  else { stack1 = depth0.message; stack1 = typeof stack1 === functionType ? stack1() : stack1; }
+  buffer += escapeExpression(stack1) + "\n		  ";
+  return buffer;}
+
+function program3(depth0,data) {
+  
+  var buffer = "", stack1, foundHelper;
+  buffer += "\n	     <li>";
+  foundHelper = helpers['interface'];
+  if (foundHelper) { stack1 = foundHelper.call(depth0, {hash:{}}); }
+  else { stack1 = depth0['interface']; stack1 = typeof stack1 === functionType ? stack1() : stack1; }
+  buffer += escapeExpression(stack1) + "</li>\n	  ";
+  return buffer;}
+
+function program5(depth0,data) {
+  
+  var buffer = "", stack1, foundHelper;
+  buffer += "\n	     <li>";
+  foundHelper = helpers['interface'];
+  if (foundHelper) { stack1 = foundHelper.call(depth0, {hash:{}}); }
+  else { stack1 = depth0['interface']; stack1 = typeof stack1 === functionType ? stack1() : stack1; }
+  buffer += escapeExpression(stack1) + "</li>\n	  ";
+  return buffer;}
+
+  buffer += "<h1> Charm </h1>\n      <div class=\"row\">\n	<div class=\"span8\">\n	  <form class=\"form-horizontal\">\n	    <fieldset>\n	      <div class=\"control-group\">\n		<label class=\"control-label\">Name</label>\n		<div class=\"controls\">";
+  stack1 = depth0.charm;
+  stack1 = stack1 == null || stack1 === false ? stack1 : stack1.name;
+  stack1 = typeof stack1 === functionType ? stack1() : stack1;
+  buffer += escapeExpression(stack1) + "</div>\n	      </div>\n	      <div class=\"control-group\">\n		<label class=\"control-label\">Series</label>\n		<div class=\"controls\">";
+  stack1 = depth0.charm;
+  stack1 = stack1 == null || stack1 === false ? stack1 : stack1.series;
+  stack1 = typeof stack1 === functionType ? stack1() : stack1;
+  buffer += escapeExpression(stack1) + "</div>\n	      </div>\n	      <div class=\"control-group\">\n		<label class=\"control-label\">Summary</label>\n		<div class=\"controls\">";
+  stack1 = depth0.charm;
+  stack1 = stack1 == null || stack1 === false ? stack1 : stack1.summary;
+  stack1 = typeof stack1 === functionType ? stack1() : stack1;
+  buffer += escapeExpression(stack1) + "</div>\n	      </div>\n	      <div class=\"control-group\">\n		<label class=\"control-label\">Description</label>\n		<div class=\"controls\">";
+  stack1 = depth0.charm;
+  stack1 = stack1 == null || stack1 === false ? stack1 : stack1.description;
+  foundHelper = helpers.markdown;
+  stack1 = foundHelper ? foundHelper.call(depth0, stack1, {hash:{}}) : helperMissing.call(depth0, "markdown", stack1, {hash:{}});
+  buffer += escapeExpression(stack1) + "</div>\n	      </div>\n	      \n	      <div class=\"control-group\">\n		<label class=\"control-label\">Last Change</label>\n		<div class=\"controls\">\n		  ";
+  stack1 = depth0.charm;
+  stack1 = stack1 == null || stack1 === false ? stack1 : stack1.last_change;
+  stack1 = helpers['with'].call(depth0, stack1, {hash:{},inverse:self.noop,fn:self.program(1, program1, data)});
+  if(stack1 || stack1 === 0) { buffer += stack1; }
+  buffer += "\n		</div>\n	      </div>\n	    </fieldset>\n	  </form>\n	</div>\n	<div class=\"span4\">\n	  <input id=\"charm-deploy\" value=\"Deploy\" type=\"submit\" class=\"btn btn-inverse\"></input>\n\n	  <hr/>\n	  <b>Provides</b>\n	  <ul>\n	  ";
+  stack1 = depth0.charm;
+  stack1 = stack1 == null || stack1 === false ? stack1 : stack1.provides;
+  foundHelper = helpers.iflat;
+  stack1 = foundHelper ? foundHelper.call(depth0, stack1, {hash:{},inverse:self.noop,fn:self.program(3, program3, data)}) : helperMissing.call(depth0, "iflat", stack1, {hash:{},inverse:self.noop,fn:self.program(3, program3, data)});
+  if(stack1 || stack1 === 0) { buffer += stack1; }
+  buffer += "\n	  </ul>\n\n	  <b>Requires</b>\n	  <ul>\n	  ";
+  stack1 = depth0.charm;
+  stack1 = stack1 == null || stack1 === false ? stack1 : stack1.requires;
+  foundHelper = helpers.iflat;
+  stack1 = foundHelper ? foundHelper.call(depth0, stack1, {hash:{},inverse:self.noop,fn:self.program(5, program5, data)}) : helperMissing.call(depth0, "iflat", stack1, {hash:{},inverse:self.noop,fn:self.program(5, program5, data)});
+  if(stack1 || stack1 === 0) { buffer += stack1; }
+  buffer += "\n	  </ul>\n	</div>\n      </div>\n";
+  return buffer;});
+  
+    Templates['service-relations'] = Y.Handlebars.template(function (Handlebars,depth0,helpers,partials,data) {
+  helpers = helpers || Handlebars.helpers;
+  var buffer = "", stack1, foundHelper, functionType="function", escapeExpression=this.escapeExpression, self=this, blockHelperMissing=helpers.blockHelperMissing;
+
+function program1(depth0,data) {
+  
+  var buffer = "", stack1, foundHelper;
+  buffer += "\n         <tr>\n            <td>";
+  foundHelper = helpers.ident;
+  if (foundHelper) { stack1 = foundHelper.call(depth0, {hash:{}}); }
+  else { stack1 = depth0.ident; stack1 = typeof stack1 === functionType ? stack1() : stack1; }
+  buffer += escapeExpression(stack1) + "</td>\n            <td>";
+  foundHelper = helpers.role;
+  if (foundHelper) { stack1 = foundHelper.call(depth0, {hash:{}}); }
+  else { stack1 = depth0.role; stack1 = typeof stack1 === functionType ? stack1() : stack1; }
+  buffer += escapeExpression(stack1) + "</td>\n            <td><a href=\"/service/";
+  foundHelper = helpers.endpoint;
+  if (foundHelper) { stack1 = foundHelper.call(depth0, {hash:{}}); }
+  else { stack1 = depth0.endpoint; stack1 = typeof stack1 === functionType ? stack1() : stack1; }
+  buffer += escapeExpression(stack1) + "/\">";
+  foundHelper = helpers.endpoint;
+  if (foundHelper) { stack1 = foundHelper.call(depth0, {hash:{}}); }
+  else { stack1 = depth0.endpoint; stack1 = typeof stack1 === functionType ? stack1() : stack1; }
+  buffer += escapeExpression(stack1) + "</a></td>\n            <td>";
+  foundHelper = helpers.scope;
+  if (foundHelper) { stack1 = foundHelper.call(depth0, {hash:{}}); }
+  else { stack1 = depth0.scope; stack1 = typeof stack1 === functionType ? stack1() : stack1; }
+  buffer += escapeExpression(stack1) + "</td>\n         </tr>\n         ";
+  return buffer;}
+
+  buffer += "<div class=\"row\">\n  <div class=\"span8\">\n    <h1><a href=\"/service/";
+  stack1 = depth0.service;
+  stack1 = stack1 == null || stack1 === false ? stack1 : stack1.id;
+  stack1 = typeof stack1 === functionType ? stack1() : stack1;
+  buffer += escapeExpression(stack1) + "/\"> Service ";
+  stack1 = depth0.service;
+  stack1 = stack1 == null || stack1 === false ? stack1 : stack1.id;
+  stack1 = typeof stack1 === functionType ? stack1() : stack1;
+  buffer += escapeExpression(stack1) + "</a></h1>\n    <br/> <br/>\n    <div class=\"btn-group\">\n      <a href=\".\" class=\"btn\"><i class=\"icon-th\"></i> Units </a>\n      <a href=\"config\" class=\"btn\"><i class=\"icon-cog\"></i> Settings </a>\n      <a href=\"constraints\" class=\"btn\"><i class=\"icon-leaf\"></i> Constraints</a>\n      <a href=\"/charms/charms/";
+  stack1 = depth0.charm;
+  stack1 = stack1 == null || stack1 === false ? stack1 : stack1.name;
+  stack1 = typeof stack1 === functionType ? stack1() : stack1;
+  buffer += escapeExpression(stack1) + "/json\"\n         class=\"btn\"><i class=\"icon-book\"></i> Charm </a>\n      <button class=\"btn\"><i class=\"icon-ban-circle\"></i> Exposed </button>\n      <a href=\"relations\" class=\"btn\"><i class=\"icon-random\"></i> Relations </a>\n    </div>\n  </div>\n    <div class=\"span4\">\n      <div class=\"well\">\n        <span>\n          <b>Charm:</b>\n          <a href=\"/charms/charms/";
+  stack1 = depth0.charm;
+  stack1 = stack1 == null || stack1 === false ? stack1 : stack1.name;
+  stack1 = typeof stack1 === functionType ? stack1() : stack1;
+  buffer += escapeExpression(stack1) + "/json\">";
+  stack1 = depth0.charm;
+  stack1 = stack1 == null || stack1 === false ? stack1 : stack1.id;
+  stack1 = typeof stack1 === functionType ? stack1() : stack1;
+  buffer += escapeExpression(stack1) + "</a></span>\n        <br/>\n        <span><b>Units:</b></span>\n        <br/>\n        <span><b>Relations:</b></span>\n        <br/>\n        <span><b>Exposed:</b> ";
+  stack1 = depth0.service;
+  stack1 = stack1 == null || stack1 === false ? stack1 : stack1.exposed;
+  stack1 = typeof stack1 === functionType ? stack1() : stack1;
+  buffer += escapeExpression(stack1) + "</span>\n        <br/>\n      </div>\n    </div>\n</div>\n\n<div class=\"row\">\n    <div class=\"span12\">\n      <h5>Service Relations</h5>\n      <table class=\"table table-striped table-bordered\">\n       <thead>\n         <tr>\n          <th>Id</th>\n          <th>Role</th>\n          <th>Remote</th>\n          <th>Scope</th>\n       </thead>\n\n       <tbody>\n         ";
+  foundHelper = helpers.relations;
+  if (foundHelper) { stack1 = foundHelper.call(depth0, {hash:{},inverse:self.noop,fn:self.program(1, program1, data)}); }
+  else { stack1 = depth0.relations; stack1 = typeof stack1 === functionType ? stack1() : stack1; }
+  if (!helpers.relations) { stack1 = blockHelperMissing.call(depth0, stack1, {hash:{},inverse:self.noop,fn:self.program(1, program1, data)}); }
+  if(stack1 || stack1 === 0) { buffer += stack1; }
+  buffer += "\n       </tbody>\n      </table>\n    </div>\n</div>";
+  return buffer;});
+  
 
   
 
