--- conflicted
+++ resolved
@@ -170,6 +170,13 @@
   buffer += "      \n      </ul>\n    </div>\n </div>\n\n";
   return buffer;});
   
+    Templates['overview'] = Y.Handlebars.template(function (Handlebars,depth0,helpers,partials,data) {
+  helpers = helpers || Handlebars.helpers;
+  
+
+
+  return "<div id=\"canvas\"></div>\n<button id=\"add-relation-btn\">TEMP add relation button</button>\n";});
+  
     Templates['service-config'] = Y.Handlebars.template(function (Handlebars,depth0,helpers,partials,data) {
   helpers = helpers || Handlebars.helpers;
   var buffer = "", stack1, foundHelper, functionType="function", escapeExpression=this.escapeExpression, self=this, blockHelperMissing=helpers.blockHelperMissing;
@@ -241,18 +248,7 @@
   buffer += "\n\n        <div class=\"control-group\">\n          <div class=\"controls\">\n            <button type=\"submit\" cls=\"btn\">Update</button>\n          </div>\n        </div>\n      </form> \n</div>";
   return buffer;});
   
-<<<<<<< HEAD
-    Templates['overview'] = Y.Handlebars.template(function (Handlebars,depth0,helpers,partials,data) {
-  helpers = helpers || Handlebars.helpers;
-  
-
-
-  return "<div id=\"canvas\"></div>\n<button id=\"add-relation-btn\">TEMP add relation button</button>\n";});
-  
-    Templates['service-config'] = Y.Handlebars.template(function (Handlebars,depth0,helpers,partials,data) {
-=======
     Templates['service-constraints'] = Y.Handlebars.template(function (Handlebars,depth0,helpers,partials,data) {
->>>>>>> dbb3f3eb
   helpers = helpers || Handlebars.helpers;
   var buffer = "", stack1, foundHelper, functionType="function", escapeExpression=this.escapeExpression, self=this, blockHelperMissing=helpers.blockHelperMissing;
 
