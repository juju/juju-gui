/*
 * Generated code -- lib/views/templates.handlebars
 */
YUI.add('juju-templates', function (Y) {

    var Templates = Y.namespace('juju.views').Templates = {};

  
<<<<<<< HEAD
    Templates['service-constraints'] = Y.Handlebars.template(function (Handlebars,depth0,helpers,partials,data) {
=======
    Templates['overview'] = Y.Handlebars.template(function (Handlebars,depth0,helpers,partials,data) {
  helpers = helpers || Handlebars.helpers;
  


  return "<div id=\"canvas\"></div>\n";});
  
    Templates['charm-collection'] = Y.Handlebars.template(function (Handlebars,depth0,helpers,partials,data) {
  helpers = helpers || Handlebars.helpers;
  var buffer = "", stack1, foundHelper, functionType="function", escapeExpression=this.escapeExpression, self=this, blockHelperMissing=helpers.blockHelperMissing;

function program1(depth0,data) {
  
  var buffer = "", stack1, foundHelper;
  buffer += "\n              <li class=\"span3\">\n		<div class=\"thumbnail\" data-charm-url=\"";
  foundHelper = helpers.data_url;
  if (foundHelper) { stack1 = foundHelper.call(depth0, {hash:{}}); }
  else { stack1 = depth0.data_url; stack1 = typeof stack1 === functionType ? stack1() : stack1; }
  buffer += escapeExpression(stack1) + "\">\n		  <h5>~";
  foundHelper = helpers.owner;
  if (foundHelper) { stack1 = foundHelper.call(depth0, {hash:{}}); }
  else { stack1 = depth0.owner; stack1 = typeof stack1 === functionType ? stack1() : stack1; }
  buffer += escapeExpression(stack1) + "/";
  foundHelper = helpers.series;
  if (foundHelper) { stack1 = foundHelper.call(depth0, {hash:{}}); }
  else { stack1 = depth0.series; stack1 = typeof stack1 === functionType ? stack1() : stack1; }
  buffer += escapeExpression(stack1) + "/";
  foundHelper = helpers.name;
  if (foundHelper) { stack1 = foundHelper.call(depth0, {hash:{}}); }
  else { stack1 = depth0.name; stack1 = typeof stack1 === functionType ? stack1() : stack1; }
  buffer += escapeExpression(stack1) + " <i class=\"icon-user\"></i></h5>\n		  <span>";
  foundHelper = helpers.summary;
  if (foundHelper) { stack1 = foundHelper.call(depth0, {hash:{}}); }
  else { stack1 = depth0.summary; stack1 = typeof stack1 === functionType ? stack1() : stack1; }
  buffer += escapeExpression(stack1) + "</span>\n		</div>\n	      </li>\n              ";
  return buffer;}

  buffer += "      <div>\n        <h1>Charm Collection</h1>\n	<form class=\"well form-inline\">\n	  <label>Series <input type=\"text\" class=\"input-small\" placeholder=\"Precise\"></label>\n	  <label>Owner <input type=\"text\" class=\"input-small\" placeholder=\"Ubuntu\"></label>\n	  <label>Provides <input type=\"text\" class=\"input-small\" placeholder=\"Owner\"></label>\n	  <label>Requires <input type=\"text\" class=\"input-small\" placeholder=\"Owner\"></label>\n	  <label>\n	    Sort \n	    <select class=\"input-small\">\n	      <option>Match</option>\n	      <option>Modified</option>\n	      <option>Owner</option>\n	      <option>Series</option>\n	    </select>\n	  </label>\n	  <button type=\"submit\" class=\"btn\">Search</button>\n	</form>\n	<div class=\"collection\">\n	  <div class=\"charm\">\n	    <ul class=\"thumbnails\">\n              ";
  foundHelper = helpers.charms;
  if (foundHelper) { stack1 = foundHelper.call(depth0, {hash:{},inverse:self.noop,fn:self.program(1, program1, data)}); }
  else { stack1 = depth0.charms; stack1 = typeof stack1 === functionType ? stack1() : stack1; }
  if (!helpers.charms) { stack1 = blockHelperMissing.call(depth0, stack1, {hash:{},inverse:self.noop,fn:self.program(1, program1, data)}); }
  if(stack1 || stack1 === 0) { buffer += stack1; }
  buffer += "\n	    </ul>\n	  </div>\n	</div>\n      </div>\n";
  return buffer;});
  
    Templates['service'] = Y.Handlebars.template(function (Handlebars,depth0,helpers,partials,data) {
  helpers = helpers || Handlebars.helpers;
  var buffer = "", stack1, foundHelper, functionType="function", escapeExpression=this.escapeExpression, self=this, blockHelperMissing=helpers.blockHelperMissing;

function program1(depth0,data) {
  
  var buffer = "", stack1, foundHelper;
  buffer += "\n	    <li class=\"span3\">\n	      <div class=\"thumbnail well\" id=\"";
  foundHelper = helpers.id;
  if (foundHelper) { stack1 = foundHelper.call(depth0, {hash:{}}); }
  else { stack1 = depth0.id; stack1 = typeof stack1 === functionType ? stack1() : stack1; }
  buffer += escapeExpression(stack1) + "\">\n		<h5>";
  foundHelper = helpers.id;
  if (foundHelper) { stack1 = foundHelper.call(depth0, {hash:{}}); }
  else { stack1 = depth0.id; stack1 = typeof stack1 === functionType ? stack1() : stack1; }
  buffer += escapeExpression(stack1) + "</h5>\n		<span>";
  foundHelper = helpers.agent_state;
  if (foundHelper) { stack1 = foundHelper.call(depth0, {hash:{}}); }
  else { stack1 = depth0.agent_state; stack1 = typeof stack1 === functionType ? stack1() : stack1; }
  buffer += escapeExpression(stack1) + "</span> <br/>\n		<span>";
  foundHelper = helpers.public_address;
  if (foundHelper) { stack1 = foundHelper.call(depth0, {hash:{}}); }
  else { stack1 = depth0.public_address; stack1 = typeof stack1 === functionType ? stack1() : stack1; }
  buffer += escapeExpression(stack1) + "</span>\n	      </div>\n	    </li>\n	    ";
  return buffer;}

  buffer += " <div class=\"row\">\n	<div class=\"span8\">\n	  <h1><a href=\"/service/";
  stack1 = depth0.service;
  stack1 = stack1 == null || stack1 === false ? stack1 : stack1.id;
  stack1 = typeof stack1 === functionType ? stack1() : stack1;
  buffer += escapeExpression(stack1) + "/\"> Service ";
  stack1 = depth0.service;
  stack1 = stack1 == null || stack1 === false ? stack1 : stack1.id;
  stack1 = typeof stack1 === functionType ? stack1() : stack1;
  buffer += escapeExpression(stack1) + "</a></h1>\n	  <br/> <br/>\n    <div class=\"btn-group\">\n      <a href=\".\" class=\"btn\"><i class=\"icon-th\"></i> Units </a>\n      <a href=\"config\" class=\"btn\"><i class=\"icon-cog\"></i> Settings </a>\n      <a href=\"constraints\" class=\"btn\"><i class=\"icon-leaf\"></i> Constraints</a>\n      <a href=\"/charms/charms/";
  stack1 = depth0.charm;
  stack1 = stack1 == null || stack1 === false ? stack1 : stack1.name;
  stack1 = typeof stack1 === functionType ? stack1() : stack1;
  buffer += escapeExpression(stack1) + "/json\"\n         class=\"btn\"><i class=\"icon-book\"></i> Charm </a>\n      <button class=\"btn\"><i class=\"icon-ban-circle\"></i> Exposed </button>\n      <a href=\"relations\" class=\"btn\"><i class=\"icon-random\"></i> Relations </a>\n    </div>\n	</div>\n	<div class=\"span4\">\n	  <div class=\"well\">\n	    <span>\n	      <b>Charm:</b>\n	      <a href=\"/charms/charms/";
  stack1 = depth0.charm;
  stack1 = stack1 == null || stack1 === false ? stack1 : stack1.name;
  stack1 = typeof stack1 === functionType ? stack1() : stack1;
  buffer += escapeExpression(stack1) + "/json\">";
  stack1 = depth0.charm;
  stack1 = stack1 == null || stack1 === false ? stack1 : stack1.id;
  stack1 = typeof stack1 === functionType ? stack1() : stack1;
  buffer += escapeExpression(stack1) + "</a></span>\n	    <br/>\n	    <span> <b>Units:</b></span>\n	    <br/>\n	    <span> <b>Relations:</b></span>\n	    <br/>\n	    <span><b>Exposed:</b> ";
  stack1 = depth0.service;
  stack1 = stack1 == null || stack1 === false ? stack1 : stack1.exposed;
  stack1 = typeof stack1 === functionType ? stack1() : stack1;
  buffer += escapeExpression(stack1) + "</span>\n	    <br/>\n	  </div>\n	</div>\n </div>\n\n <div class=\"row\">\n	<div class=\"span12\">\n	  <ul class=\"nav nav-tabs\">\n	    <li class=\"active\"><a href=\".\">All</a></li>\n	    <li><a href=\"?state=running\">Running</a></li>\n	    <li><a href=\"?state=pending\">Pending</a></li>\n	    <li><a href=\"?state=error\">Error</a></li>\n	  </ul>\n	</div>\n </div>\n\n\n <div class=\"collection\">\n	<div class=\"charm\">\n	  <ul class=\"thumbnails\">\n	    ";
  foundHelper = helpers.units;
  if (foundHelper) { stack1 = foundHelper.call(depth0, {hash:{},inverse:self.noop,fn:self.program(1, program1, data)}); }
  else { stack1 = depth0.units; stack1 = typeof stack1 === functionType ? stack1() : stack1; }
  if (!helpers.units) { stack1 = blockHelperMissing.call(depth0, stack1, {hash:{},inverse:self.noop,fn:self.program(1, program1, data)}); }
  if(stack1 || stack1 === 0) { buffer += stack1; }
  buffer += "	    \n	  </ul>\n	</div>\n </div>\n\n";
  return buffer;});
  
    Templates['unit'] = Y.Handlebars.template(function (Handlebars,depth0,helpers,partials,data) {
>>>>>>> dbb3f3eb
  helpers = helpers || Handlebars.helpers;
  var buffer = "", stack1, foundHelper, functionType="function", escapeExpression=this.escapeExpression, self=this, blockHelperMissing=helpers.blockHelperMissing;

function program1(depth0,data) {
  
  var buffer = "", stack1, foundHelper;
  buffer += "\n        <div class=\"control-group\">\n          <div class=\"control-label\" for=\"";
  foundHelper = helpers.name;
  if (foundHelper) { stack1 = foundHelper.call(depth0, {hash:{}}); }
  else { stack1 = depth0.name; stack1 = typeof stack1 === functionType ? stack1() : stack1; }
  buffer += escapeExpression(stack1) + "\">";
  foundHelper = helpers.name;
  if (foundHelper) { stack1 = foundHelper.call(depth0, {hash:{}}); }
  else { stack1 = depth0.name; stack1 = typeof stack1 === functionType ? stack1() : stack1; }
  buffer += escapeExpression(stack1) + "</div>\n          <div class=\"controls\">\n             <input type=\"text\" id=\"input-";
  foundHelper = helpers.name;
  if (foundHelper) { stack1 = foundHelper.call(depth0, {hash:{}}); }
  else { stack1 = depth0.name; stack1 = typeof stack1 === functionType ? stack1() : stack1; }
  buffer += escapeExpression(stack1) + "\" value=\"";
  foundHelper = helpers.value;
  if (foundHelper) { stack1 = foundHelper.call(depth0, {hash:{}}); }
  else { stack1 = depth0.value; stack1 = typeof stack1 === functionType ? stack1() : stack1; }
  buffer += escapeExpression(stack1) + "\"/>\n          </div>          \n        </div>\n      ";
  return buffer;}

  buffer += "<div class=\"row\">\n  <div class=\"span8\">\n    <h1><a href=\"/service/";
  stack1 = depth0.service;
  stack1 = stack1 == null || stack1 === false ? stack1 : stack1.id;
  stack1 = typeof stack1 === functionType ? stack1() : stack1;
  buffer += escapeExpression(stack1) + "/\"> Service ";
  stack1 = depth0.service;
  stack1 = stack1 == null || stack1 === false ? stack1 : stack1.id;
  stack1 = typeof stack1 === functionType ? stack1() : stack1;
  buffer += escapeExpression(stack1) + "</a></h1>\n    <br/> <br/>\n    <div class=\"btn-group\">\n      <a href=\".\" class=\"btn\"><i class=\"icon-th\"></i> Units </a>\n      <a href=\"config\" class=\"btn\"><i class=\"icon-cog\"></i> Settings </a>\n      <a href=\"constraints\" class=\"btn\"><i class=\"icon-leaf\"></i> Constraints</a>\n      <a href=\"/charms/charms/";
  stack1 = depth0.charm;
  stack1 = stack1 == null || stack1 === false ? stack1 : stack1.name;
  stack1 = typeof stack1 === functionType ? stack1() : stack1;
  buffer += escapeExpression(stack1) + "/json\"\n         class=\"btn\"><i class=\"icon-book\"></i> Charm </a>\n      <button class=\"btn\"><i class=\"icon-ban-circle\"></i> Exposed </button>\n      <a href=\"relations\" class=\"btn\"><i class=\"icon-random\"></i> Relations </a>\n    </div>\n  </div>\n    <div class=\"span4\">\n      <div class=\"well\">\n        <span>\n          <b>Charm:</b>\n          <a href=\"/charms/charms/";
  stack1 = depth0.charm;
  stack1 = stack1 == null || stack1 === false ? stack1 : stack1.name;
  stack1 = typeof stack1 === functionType ? stack1() : stack1;
  buffer += escapeExpression(stack1) + "/json\">";
  stack1 = depth0.charm;
  stack1 = stack1 == null || stack1 === false ? stack1 : stack1.id;
  stack1 = typeof stack1 === functionType ? stack1() : stack1;
  buffer += escapeExpression(stack1) + "</a></span>\n        <br/>\n        <span> <b>Units:</b></span>\n        <br/>\n        <span> <b>Relations:</b></span>\n        <br/>\n        <span><b>Exposed:</b> ";
  stack1 = depth0.service;
  stack1 = stack1 == null || stack1 === false ? stack1 : stack1.exposed;
  stack1 = typeof stack1 === functionType ? stack1() : stack1;
  buffer += escapeExpression(stack1) + "</span>\n        <br/>\n      </div>\n    </div>\n</div>\n\n<div class=\"row\">\n    <div class=\"span12\">\n    <form class=\"form-horizontal\">\n      <legend>";
  stack1 = depth0.service;
  stack1 = stack1 == null || stack1 === false ? stack1 : stack1.id;
  stack1 = typeof stack1 === functionType ? stack1() : stack1;
  buffer += escapeExpression(stack1) + " constraints</legend>\n\n      ";
  foundHelper = helpers.constraints;
  if (foundHelper) { stack1 = foundHelper.call(depth0, {hash:{},inverse:self.noop,fn:self.program(1, program1, data)}); }
  else { stack1 = depth0.constraints; stack1 = typeof stack1 === functionType ? stack1() : stack1; }
  if (!helpers.constraints) { stack1 = blockHelperMissing.call(depth0, stack1, {hash:{},inverse:self.noop,fn:self.program(1, program1, data)}); }
  if(stack1 || stack1 === 0) { buffer += stack1; }
  buffer += "\n\n        <div class=\"control-group\">\n          <div class=\"controls\">\n            <button type=\"submit\" cls=\"btn\">Update</button>\n          </div>\n        </div>\n\n      </form> \n</div>\n\n</div>";
  return buffer;});
  
<<<<<<< HEAD
    Templates['service-relations'] = Y.Handlebars.template(function (Handlebars,depth0,helpers,partials,data) {
=======
    Templates['service-config'] = Y.Handlebars.template(function (Handlebars,depth0,helpers,partials,data) {
  helpers = helpers || Handlebars.helpers;
  var buffer = "", stack1, foundHelper, functionType="function", escapeExpression=this.escapeExpression, self=this, blockHelperMissing=helpers.blockHelperMissing;

function program1(depth0,data) {
  
  var buffer = "", stack1, foundHelper;
  buffer += "\n\n        <div class=\"control-group\">\n          <div class=\"well\">\n            ";
  foundHelper = helpers.description;
  if (foundHelper) { stack1 = foundHelper.call(depth0, {hash:{}}); }
  else { stack1 = depth0.description; stack1 = typeof stack1 === functionType ? stack1() : stack1; }
  buffer += escapeExpression(stack1) + "\n          </div>\n          <div class=\"control-label\" for=\"";
  foundHelper = helpers.name;
  if (foundHelper) { stack1 = foundHelper.call(depth0, {hash:{}}); }
  else { stack1 = depth0.name; stack1 = typeof stack1 === functionType ? stack1() : stack1; }
  buffer += escapeExpression(stack1) + "\">";
  foundHelper = helpers.type;
  if (foundHelper) { stack1 = foundHelper.call(depth0, {hash:{}}); }
  else { stack1 = depth0.type; stack1 = typeof stack1 === functionType ? stack1() : stack1; }
  buffer += escapeExpression(stack1) + ": ";
  foundHelper = helpers.name;
  if (foundHelper) { stack1 = foundHelper.call(depth0, {hash:{}}); }
  else { stack1 = depth0.name; stack1 = typeof stack1 === functionType ? stack1() : stack1; }
  buffer += escapeExpression(stack1) + "</div>\n          <div class=\"controls\">\n             <input type=\"text\" id=\"input-";
  foundHelper = helpers.name;
  if (foundHelper) { stack1 = foundHelper.call(depth0, {hash:{}}); }
  else { stack1 = depth0.name; stack1 = typeof stack1 === functionType ? stack1() : stack1; }
  buffer += escapeExpression(stack1) + "\" value=\"";
  foundHelper = helpers.value;
  if (foundHelper) { stack1 = foundHelper.call(depth0, {hash:{}}); }
  else { stack1 = depth0.value; stack1 = typeof stack1 === functionType ? stack1() : stack1; }
  buffer += escapeExpression(stack1) + "\"/>\n          </div>          \n        </div>\n \n      ";
  return buffer;}

  buffer += "<div class=\"row\">\n  <div class=\"span8\">\n    <h1><a href=\"/service/";
  stack1 = depth0.service;
  stack1 = stack1 == null || stack1 === false ? stack1 : stack1.id;
  stack1 = typeof stack1 === functionType ? stack1() : stack1;
  buffer += escapeExpression(stack1) + "/\"> Service ";
  stack1 = depth0.service;
  stack1 = stack1 == null || stack1 === false ? stack1 : stack1.id;
  stack1 = typeof stack1 === functionType ? stack1() : stack1;
  buffer += escapeExpression(stack1) + "</a></h1>\n    <br/> <br/>\n    <div class=\"btn-group\">\n      <a href=\".\" class=\"btn\"><i class=\"icon-th\"></i> Units </a>\n      <a href=\"config\" class=\"btn\"><i class=\"icon-cog\"></i> Settings </a>\n      <a href=\"constraints\" class=\"btn\"><i class=\"icon-leaf\"></i> Constraints</a>\n      <a href=\"/charms/charms/";
  stack1 = depth0.charm;
  stack1 = stack1 == null || stack1 === false ? stack1 : stack1.name;
  stack1 = typeof stack1 === functionType ? stack1() : stack1;
  buffer += escapeExpression(stack1) + "/json\"\n         class=\"btn\"><i class=\"icon-book\"></i> Charm </a>\n      <button class=\"btn\"><i class=\"icon-ban-circle\"></i> Exposed </button>\n      <a href=\"relations\" class=\"btn\"><i class=\"icon-random\"></i> Relations </a>\n    </div>\n  </div>\n    <div class=\"span4\">\n      <div class=\"well\">\n        <span>\n          <b>Charm:</b>\n          <a href=\"/charms/charms/";
  stack1 = depth0.charm;
  stack1 = stack1 == null || stack1 === false ? stack1 : stack1.name;
  stack1 = typeof stack1 === functionType ? stack1() : stack1;
  buffer += escapeExpression(stack1) + "/json\">";
  stack1 = depth0.charm;
  stack1 = stack1 == null || stack1 === false ? stack1 : stack1.id;
  stack1 = typeof stack1 === functionType ? stack1() : stack1;
  buffer += escapeExpression(stack1) + "</a></span>\n        <br/>\n        <span> <b>Units:</b></span>\n        <br/>\n        <span> <b>Relations:</b></span>\n        <br/>\n        <span><b>Exposed:</b> ";
  stack1 = depth0.service;
  stack1 = stack1 == null || stack1 === false ? stack1 : stack1.exposed;
  stack1 = typeof stack1 === functionType ? stack1() : stack1;
  buffer += escapeExpression(stack1) + "</span>\n        <br/>\n      </div>\n    </div>\n</div>\n\n<div class=\"row\">\n    <div class=\"span12\">\n    <form class=\"form-horizontal\">\n      <legend>";
  stack1 = depth0.service;
  stack1 = stack1 == null || stack1 === false ? stack1 : stack1.id;
  stack1 = typeof stack1 === functionType ? stack1() : stack1;
  buffer += escapeExpression(stack1) + " settings</legend>\n\n       ";
  foundHelper = helpers.settings;
  if (foundHelper) { stack1 = foundHelper.call(depth0, {hash:{},inverse:self.noop,fn:self.program(1, program1, data)}); }
  else { stack1 = depth0.settings; stack1 = typeof stack1 === functionType ? stack1() : stack1; }
  if (!helpers.settings) { stack1 = blockHelperMissing.call(depth0, stack1, {hash:{},inverse:self.noop,fn:self.program(1, program1, data)}); }
  if(stack1 || stack1 === 0) { buffer += stack1; }
  buffer += "\n\n        <div class=\"control-group\">\n          <div class=\"controls\">\n            <button type=\"submit\" cls=\"btn\">Update</button>\n          </div>\n        </div>\n      </form> \n</div>";
  return buffer;});
  
    Templates['service-constraints'] = Y.Handlebars.template(function (Handlebars,depth0,helpers,partials,data) {
>>>>>>> dbb3f3eb
  helpers = helpers || Handlebars.helpers;
  var buffer = "", stack1, foundHelper, functionType="function", escapeExpression=this.escapeExpression, self=this, blockHelperMissing=helpers.blockHelperMissing;

function program1(depth0,data) {
  
  var buffer = "", stack1, foundHelper;
  buffer += "\n         <tr>\n            <td>";
  foundHelper = helpers.ident;
  if (foundHelper) { stack1 = foundHelper.call(depth0, {hash:{}}); }
  else { stack1 = depth0.ident; stack1 = typeof stack1 === functionType ? stack1() : stack1; }
  buffer += escapeExpression(stack1) + "</td>\n            <td>";
  foundHelper = helpers.role;
  if (foundHelper) { stack1 = foundHelper.call(depth0, {hash:{}}); }
  else { stack1 = depth0.role; stack1 = typeof stack1 === functionType ? stack1() : stack1; }
  buffer += escapeExpression(stack1) + "</td>\n            <td><a href=\"/service/";
  foundHelper = helpers.endpoint;
  if (foundHelper) { stack1 = foundHelper.call(depth0, {hash:{}}); }
  else { stack1 = depth0.endpoint; stack1 = typeof stack1 === functionType ? stack1() : stack1; }
  buffer += escapeExpression(stack1) + "/\">";
  foundHelper = helpers.endpoint;
  if (foundHelper) { stack1 = foundHelper.call(depth0, {hash:{}}); }
  else { stack1 = depth0.endpoint; stack1 = typeof stack1 === functionType ? stack1() : stack1; }
  buffer += escapeExpression(stack1) + "</a></td>\n            <td>";
  foundHelper = helpers.scope;
  if (foundHelper) { stack1 = foundHelper.call(depth0, {hash:{}}); }
  else { stack1 = depth0.scope; stack1 = typeof stack1 === functionType ? stack1() : stack1; }
  buffer += escapeExpression(stack1) + "</td>\n         </tr>\n         ";
  return buffer;}

  buffer += "<div class=\"row\">\n  <div class=\"span8\">\n    <h1><a href=\"/service/";
  stack1 = depth0.service;
  stack1 = stack1 == null || stack1 === false ? stack1 : stack1.id;
  stack1 = typeof stack1 === functionType ? stack1() : stack1;
  buffer += escapeExpression(stack1) + "/\"> Service ";
  stack1 = depth0.service;
  stack1 = stack1 == null || stack1 === false ? stack1 : stack1.id;
  stack1 = typeof stack1 === functionType ? stack1() : stack1;
  buffer += escapeExpression(stack1) + "</a></h1>\n    <br/> <br/>\n    <div class=\"btn-group\">\n      <a href=\".\" class=\"btn\"><i class=\"icon-th\"></i> Units </a>\n      <a href=\"config\" class=\"btn\"><i class=\"icon-cog\"></i> Settings </a>\n      <a href=\"constraints\" class=\"btn\"><i class=\"icon-leaf\"></i> Constraints</a>\n      <a href=\"/charms/charms/";
  stack1 = depth0.charm;
  stack1 = stack1 == null || stack1 === false ? stack1 : stack1.name;
  stack1 = typeof stack1 === functionType ? stack1() : stack1;
  buffer += escapeExpression(stack1) + "/json\"\n         class=\"btn\"><i class=\"icon-book\"></i> Charm </a>\n      <button class=\"btn\"><i class=\"icon-ban-circle\"></i> Exposed </button>\n      <a href=\"relations\" class=\"btn\"><i class=\"icon-random\"></i> Relations </a>\n    </div>\n  </div>\n    <div class=\"span4\">\n      <div class=\"well\">\n        <span>\n          <b>Charm:</b>\n          <a href=\"/charms/charms/";
  stack1 = depth0.charm;
  stack1 = stack1 == null || stack1 === false ? stack1 : stack1.name;
  stack1 = typeof stack1 === functionType ? stack1() : stack1;
  buffer += escapeExpression(stack1) + "/json\">";
  stack1 = depth0.charm;
  stack1 = stack1 == null || stack1 === false ? stack1 : stack1.id;
  stack1 = typeof stack1 === functionType ? stack1() : stack1;
  buffer += escapeExpression(stack1) + "</a></span>\n        <br/>\n        <span><b>Units:</b></span>\n        <br/>\n        <span><b>Relations:</b></span>\n        <br/>\n        <span><b>Exposed:</b> ";
  stack1 = depth0.service;
  stack1 = stack1 == null || stack1 === false ? stack1 : stack1.exposed;
  stack1 = typeof stack1 === functionType ? stack1() : stack1;
  buffer += escapeExpression(stack1) + "</span>\n        <br/>\n      </div>\n    </div>\n</div>\n\n<div class=\"row\">\n    <div class=\"span12\">\n      <h5>Service Relations</h5>\n      <table class=\"table table-striped table-bordered\">\n       <thead>\n         <tr>\n          <th>Id</th>\n          <th>Role</th>\n          <th>Remote</th>\n          <th>Scope</th>\n       </thead>\n\n       <tbody>\n         ";
  foundHelper = helpers.relations;
  if (foundHelper) { stack1 = foundHelper.call(depth0, {hash:{},inverse:self.noop,fn:self.program(1, program1, data)}); }
  else { stack1 = depth0.relations; stack1 = typeof stack1 === functionType ? stack1() : stack1; }
  if (!helpers.relations) { stack1 = blockHelperMissing.call(depth0, stack1, {hash:{},inverse:self.noop,fn:self.program(1, program1, data)}); }
  if(stack1 || stack1 === 0) { buffer += stack1; }
  buffer += "\n       </tbody>\n      </table>\n    </div>\n</div>";
  return buffer;});
  
    Templates['charm-collection'] = Y.Handlebars.template(function (Handlebars,depth0,helpers,partials,data) {
  helpers = helpers || Handlebars.helpers;
  var buffer = "", stack1, foundHelper, functionType="function", escapeExpression=this.escapeExpression, self=this, blockHelperMissing=helpers.blockHelperMissing;

function program1(depth0,data) {
  
  var buffer = "", stack1, foundHelper;
  buffer += "\n              <li class=\"span3\">\n		<div class=\"thumbnail\" data-charm-url=\"";
  foundHelper = helpers.data_url;
  if (foundHelper) { stack1 = foundHelper.call(depth0, {hash:{}}); }
  else { stack1 = depth0.data_url; stack1 = typeof stack1 === functionType ? stack1() : stack1; }
  buffer += escapeExpression(stack1) + "\">\n		  <h5>~";
  foundHelper = helpers.owner;
  if (foundHelper) { stack1 = foundHelper.call(depth0, {hash:{}}); }
  else { stack1 = depth0.owner; stack1 = typeof stack1 === functionType ? stack1() : stack1; }
  buffer += escapeExpression(stack1) + "/";
  foundHelper = helpers.series;
  if (foundHelper) { stack1 = foundHelper.call(depth0, {hash:{}}); }
  else { stack1 = depth0.series; stack1 = typeof stack1 === functionType ? stack1() : stack1; }
  buffer += escapeExpression(stack1) + "/";
  foundHelper = helpers.name;
  if (foundHelper) { stack1 = foundHelper.call(depth0, {hash:{}}); }
  else { stack1 = depth0.name; stack1 = typeof stack1 === functionType ? stack1() : stack1; }
  buffer += escapeExpression(stack1) + " <i class=\"icon-user\"></i></h5>\n		  <span>";
  foundHelper = helpers.summary;
  if (foundHelper) { stack1 = foundHelper.call(depth0, {hash:{}}); }
  else { stack1 = depth0.summary; stack1 = typeof stack1 === functionType ? stack1() : stack1; }
  buffer += escapeExpression(stack1) + "</span>\n		</div>\n	      </li>\n              ";
  return buffer;}

  buffer += "      <div>\n        <h1>Charm Collection</h1>\n	<form class=\"well form-inline\">\n	  <label>Series <input type=\"text\" class=\"input-small\" placeholder=\"Precise\"></label>\n	  <label>Owner <input type=\"text\" class=\"input-small\" placeholder=\"Ubuntu\"></label>\n	  <label>Provides <input type=\"text\" class=\"input-small\" placeholder=\"Owner\"></label>\n	  <label>Requires <input type=\"text\" class=\"input-small\" placeholder=\"Owner\"></label>\n	  <label>\n	    Sort \n	    <select class=\"input-small\">\n	      <option>Match</option>\n	      <option>Modified</option>\n	      <option>Owner</option>\n	      <option>Series</option>\n	    </select>\n	  </label>\n	  <button type=\"submit\" class=\"btn\">Search</button>\n	</form>\n	<div class=\"collection\">\n	  <div class=\"charm\">\n	    <ul class=\"thumbnails\">\n              ";
  foundHelper = helpers.charms;
  if (foundHelper) { stack1 = foundHelper.call(depth0, {hash:{},inverse:self.noop,fn:self.program(1, program1, data)}); }
  else { stack1 = depth0.charms; stack1 = typeof stack1 === functionType ? stack1() : stack1; }
  if (!helpers.charms) { stack1 = blockHelperMissing.call(depth0, stack1, {hash:{},inverse:self.noop,fn:self.program(1, program1, data)}); }
  if(stack1 || stack1 === 0) { buffer += stack1; }
  buffer += "\n	    </ul>\n	  </div>\n	</div>\n      </div>\n";
  return buffer;});
  
    Templates['overview'] = Y.Handlebars.template(function (Handlebars,depth0,helpers,partials,data) {
  helpers = helpers || Handlebars.helpers;
  


  return "<div id=\"canvas\"></div>\n";});
  
    Templates['charm'] = Y.Handlebars.template(function (Handlebars,depth0,helpers,partials,data) {
  helpers = helpers || Handlebars.helpers;
  var buffer = "", stack1, foundHelper, functionType="function", escapeExpression=this.escapeExpression, helperMissing=helpers.helperMissing, self=this;

function program1(depth0,data) {
  
  var buffer = "", stack1, foundHelper;
  buffer += "\n		  ";
  foundHelper = helpers.created;
  if (foundHelper) { stack1 = foundHelper.call(depth0, {hash:{}}); }
  else { stack1 = depth0.created; stack1 = typeof stack1 === functionType ? stack1() : stack1; }
  buffer += escapeExpression(stack1) + " <br/> ";
  foundHelper = helpers.committer;
  if (foundHelper) { stack1 = foundHelper.call(depth0, {hash:{}}); }
  else { stack1 = depth0.committer; stack1 = typeof stack1 === functionType ? stack1() : stack1; }
  buffer += escapeExpression(stack1) + " <br/> ";
  foundHelper = helpers.message;
  if (foundHelper) { stack1 = foundHelper.call(depth0, {hash:{}}); }
  else { stack1 = depth0.message; stack1 = typeof stack1 === functionType ? stack1() : stack1; }
  buffer += escapeExpression(stack1) + "\n		  ";
  return buffer;}

function program3(depth0,data) {
  
  var buffer = "", stack1, foundHelper;
  buffer += "\n	     <li>";
  foundHelper = helpers['interface'];
  if (foundHelper) { stack1 = foundHelper.call(depth0, {hash:{}}); }
  else { stack1 = depth0['interface']; stack1 = typeof stack1 === functionType ? stack1() : stack1; }
  buffer += escapeExpression(stack1) + "</li>\n	  ";
  return buffer;}

function program5(depth0,data) {
  
  var buffer = "", stack1, foundHelper;
  buffer += "\n	     <li>";
  foundHelper = helpers['interface'];
  if (foundHelper) { stack1 = foundHelper.call(depth0, {hash:{}}); }
  else { stack1 = depth0['interface']; stack1 = typeof stack1 === functionType ? stack1() : stack1; }
  buffer += escapeExpression(stack1) + "</li>\n	  ";
  return buffer;}

  buffer += "<h1> Charm </h1>\n      <div class=\"row\">\n	<div class=\"span8\">\n	  <form class=\"form-horizontal\">\n	    <fieldset>\n	      <div class=\"control-group\">\n		<label class=\"control-label\">Name</label>\n		<div class=\"controls\">";
  stack1 = depth0.charm;
  stack1 = stack1 == null || stack1 === false ? stack1 : stack1.name;
  stack1 = typeof stack1 === functionType ? stack1() : stack1;
  buffer += escapeExpression(stack1) + "</div>\n	      </div>\n	      <div class=\"control-group\">\n		<label class=\"control-label\">Series</label>\n		<div class=\"controls\">";
  stack1 = depth0.charm;
  stack1 = stack1 == null || stack1 === false ? stack1 : stack1.series;
  stack1 = typeof stack1 === functionType ? stack1() : stack1;
  buffer += escapeExpression(stack1) + "</div>\n	      </div>\n	      <div class=\"control-group\">\n		<label class=\"control-label\">Summary</label>\n		<div class=\"controls\">";
  stack1 = depth0.charm;
  stack1 = stack1 == null || stack1 === false ? stack1 : stack1.summary;
  stack1 = typeof stack1 === functionType ? stack1() : stack1;
  buffer += escapeExpression(stack1) + "</div>\n	      </div>\n	      <div class=\"control-group\">\n		<label class=\"control-label\">Description</label>\n		<div class=\"controls\">";
  stack1 = depth0.charm;
  stack1 = stack1 == null || stack1 === false ? stack1 : stack1.description;
  foundHelper = helpers.markdown;
  stack1 = foundHelper ? foundHelper.call(depth0, stack1, {hash:{}}) : helperMissing.call(depth0, "markdown", stack1, {hash:{}});
  buffer += escapeExpression(stack1) + "</div>\n	      </div>\n	      \n	      <div class=\"control-group\">\n		<label class=\"control-label\">Last Change</label>\n		<div class=\"controls\">\n		  ";
  stack1 = depth0.charm;
  stack1 = stack1 == null || stack1 === false ? stack1 : stack1.last_change;
  stack1 = helpers['with'].call(depth0, stack1, {hash:{},inverse:self.noop,fn:self.program(1, program1, data)});
  if(stack1 || stack1 === 0) { buffer += stack1; }
  buffer += "\n		</div>\n	      </div>\n	    </fieldset>\n	  </form>\n	</div>\n	<div class=\"span4\">\n	  <input id=\"charm-deploy\" value=\"Deploy\" type=\"submit\" class=\"btn btn-inverse\"></input>\n\n	  <hr/>\n	  <b>Provides</b>\n	  <ul>\n	  ";
  stack1 = depth0.charm;
  stack1 = stack1 == null || stack1 === false ? stack1 : stack1.provides;
  foundHelper = helpers.iflat;
  stack1 = foundHelper ? foundHelper.call(depth0, stack1, {hash:{},inverse:self.noop,fn:self.program(3, program3, data)}) : helperMissing.call(depth0, "iflat", stack1, {hash:{},inverse:self.noop,fn:self.program(3, program3, data)});
  if(stack1 || stack1 === 0) { buffer += stack1; }
  buffer += "\n	  </ul>\n\n	  <b>Requires</b>\n	  <ul>\n	  ";
  stack1 = depth0.charm;
  stack1 = stack1 == null || stack1 === false ? stack1 : stack1.requires;
  foundHelper = helpers.iflat;
  stack1 = foundHelper ? foundHelper.call(depth0, stack1, {hash:{},inverse:self.noop,fn:self.program(5, program5, data)}) : helperMissing.call(depth0, "iflat", stack1, {hash:{},inverse:self.noop,fn:self.program(5, program5, data)});
  if(stack1 || stack1 === 0) { buffer += stack1; }
  buffer += "\n	  </ul>\n	</div>\n      </div>\n";
  return buffer;});
  
<<<<<<< HEAD
    Templates['unit'] = Y.Handlebars.template(function (Handlebars,depth0,helpers,partials,data) {
  helpers = helpers || Handlebars.helpers;
  var buffer = "", stack1, functionType="function", escapeExpression=this.escapeExpression;


  buffer += "<br/>\n<br/>\n<br/>\n<br/>\n\n<div class=\"row\">\n  <div class=\"well\">\n    <h1>";
  stack1 = depth0.unit;
  stack1 = stack1 == null || stack1 === false ? stack1 : stack1.id;
  stack1 = typeof stack1 === functionType ? stack1() : stack1;
  buffer += escapeExpression(stack1) + "</h1>\n    <b>";
  stack1 = depth0.service;
  stack1 = stack1 == null || stack1 === false ? stack1 : stack1.charm;
  stack1 = typeof stack1 === functionType ? stack1() : stack1;
  buffer += escapeExpression(stack1) + "</b>\n  </div>\n<div>\n\n<div class=\"row\">\n  <div class=\"span12\">\n    <h2>☷ Machine ";
  stack1 = depth0.unit;
  stack1 = stack1 == null || stack1 === false ? stack1 : stack1.machine;
  stack1 = typeof stack1 === functionType ? stack1() : stack1;
  buffer += escapeExpression(stack1) + "</h2>\n    <table class=\"table table-striped table-bordered\">\n      <tbody>\n        <tr>\n          <th>agent-state</th>\n          <td>";
  stack1 = depth0.machine;
  stack1 = stack1 == null || stack1 === false ? stack1 : stack1.agent_state;
  stack1 = typeof stack1 === functionType ? stack1() : stack1;
  buffer += escapeExpression(stack1) + "</td>\n        </tr>\n        <tr>\n          <th>instance-id</th>\n          <td>";
  stack1 = depth0.machine;
  stack1 = stack1 == null || stack1 === false ? stack1 : stack1.instance_id;
  stack1 = typeof stack1 === functionType ? stack1() : stack1;
  buffer += escapeExpression(stack1) + "</td>\n        </tr>\n        <tr>\n          <th>instance-state</th>\n          <td>";
  stack1 = depth0.machine;
  stack1 = stack1 == null || stack1 === false ? stack1 : stack1.instance_state;
  stack1 = typeof stack1 === functionType ? stack1() : stack1;
  buffer += escapeExpression(stack1) + "</td>\n        </tr>\n        <tr>\n          <th>public-address</th>\n          <td>";
  stack1 = depth0.machine;
  stack1 = stack1 == null || stack1 === false ? stack1 : stack1.public_address;
  stack1 = typeof stack1 === functionType ? stack1() : stack1;
  buffer += escapeExpression(stack1) + "</td>\n        </tr>\n      </tbody>\n    </table>\n  </div>\n</div>\n";
  return buffer;});
  
    Templates['service'] = Y.Handlebars.template(function (Handlebars,depth0,helpers,partials,data) {
=======
    Templates['service-relations'] = Y.Handlebars.template(function (Handlebars,depth0,helpers,partials,data) {
>>>>>>> dbb3f3eb
  helpers = helpers || Handlebars.helpers;
  var buffer = "", stack1, foundHelper, functionType="function", escapeExpression=this.escapeExpression, self=this, blockHelperMissing=helpers.blockHelperMissing;

function program1(depth0,data) {
  
  var buffer = "", stack1, foundHelper;
  buffer += "\n	    <li class=\"span3\">\n	      <div class=\"thumbnail well\" id=\"";
  foundHelper = helpers.id;
  if (foundHelper) { stack1 = foundHelper.call(depth0, {hash:{}}); }
  else { stack1 = depth0.id; stack1 = typeof stack1 === functionType ? stack1() : stack1; }
  buffer += escapeExpression(stack1) + "\">\n		<h5>";
  foundHelper = helpers.id;
  if (foundHelper) { stack1 = foundHelper.call(depth0, {hash:{}}); }
  else { stack1 = depth0.id; stack1 = typeof stack1 === functionType ? stack1() : stack1; }
  buffer += escapeExpression(stack1) + "</h5>\n		<span>";
  foundHelper = helpers.agent_state;
  if (foundHelper) { stack1 = foundHelper.call(depth0, {hash:{}}); }
  else { stack1 = depth0.agent_state; stack1 = typeof stack1 === functionType ? stack1() : stack1; }
  buffer += escapeExpression(stack1) + "</span> <br/>\n		<span>";
  foundHelper = helpers.public_address;
  if (foundHelper) { stack1 = foundHelper.call(depth0, {hash:{}}); }
  else { stack1 = depth0.public_address; stack1 = typeof stack1 === functionType ? stack1() : stack1; }
  buffer += escapeExpression(stack1) + "</span>\n	      </div>\n	    </li>\n	    ";
  return buffer;}

  buffer += " <div class=\"row\">\n	<div class=\"span8\">\n	  <h1><a href=\"/service/";
  stack1 = depth0.service;
  stack1 = stack1 == null || stack1 === false ? stack1 : stack1.id;
  stack1 = typeof stack1 === functionType ? stack1() : stack1;
  buffer += escapeExpression(stack1) + "/\"> Service ";
  stack1 = depth0.service;
  stack1 = stack1 == null || stack1 === false ? stack1 : stack1.id;
  stack1 = typeof stack1 === functionType ? stack1() : stack1;
  buffer += escapeExpression(stack1) + "</a></h1>\n	  <br/> <br/>\n    <div class=\"btn-group\">\n      <a href=\".\" class=\"btn\"><i class=\"icon-th\"></i> Units </a>\n      <a href=\"config\" class=\"btn\"><i class=\"icon-cog\"></i> Settings </a>\n      <a href=\"constraints\" class=\"btn\"><i class=\"icon-leaf\"></i> Constraints</a>\n      <a href=\"/charms/charms/";
  stack1 = depth0.charm;
  stack1 = stack1 == null || stack1 === false ? stack1 : stack1.name;
  stack1 = typeof stack1 === functionType ? stack1() : stack1;
  buffer += escapeExpression(stack1) + "/json\"\n         class=\"btn\"><i class=\"icon-book\"></i> Charm </a>\n      <button class=\"btn\"><i class=\"icon-ban-circle\"></i> Exposed </button>\n      <a href=\"relations\" class=\"btn\"><i class=\"icon-random\"></i> Relations </a>\n    </div>\n	</div>\n	<div class=\"span4\">\n	  <div class=\"well\">\n	    <span>\n	      <b>Charm:</b>\n	      <a href=\"/charms/charms/";
  stack1 = depth0.charm;
  stack1 = stack1 == null || stack1 === false ? stack1 : stack1.name;
  stack1 = typeof stack1 === functionType ? stack1() : stack1;
  buffer += escapeExpression(stack1) + "/json\">";
  stack1 = depth0.charm;
  stack1 = stack1 == null || stack1 === false ? stack1 : stack1.id;
  stack1 = typeof stack1 === functionType ? stack1() : stack1;
  buffer += escapeExpression(stack1) + "</a></span>\n	    <br/>\n	    <span> <b>Units:</b></span>\n	    <br/>\n	    <span> <b>Relations:</b></span>\n	    <br/>\n	    <span><b>Exposed:</b> ";
  stack1 = depth0.service;
  stack1 = stack1 == null || stack1 === false ? stack1 : stack1.exposed;
  stack1 = typeof stack1 === functionType ? stack1() : stack1;
  buffer += escapeExpression(stack1) + "</span>\n	    <br/>\n	  </div>\n	</div>\n </div>\n\n <div class=\"row\">\n	<div class=\"span12\">\n	  <ul class=\"nav nav-tabs\">\n	    <li class=\"active\"><a href=\".\">All</a></li>\n	    <li><a href=\"?state=running\">Running</a></li>\n	    <li><a href=\"?state=pending\">Pending</a></li>\n	    <li><a href=\"?state=error\">Error</a></li>\n	  </ul>\n	</div>\n </div>\n\n\n <div class=\"collection\">\n	<div class=\"charm\">\n	  <ul class=\"thumbnails\">\n	    ";
  foundHelper = helpers.units;
  if (foundHelper) { stack1 = foundHelper.call(depth0, {hash:{},inverse:self.noop,fn:self.program(1, program1, data)}); }
  else { stack1 = depth0.units; stack1 = typeof stack1 === functionType ? stack1() : stack1; }
  if (!helpers.units) { stack1 = blockHelperMissing.call(depth0, stack1, {hash:{},inverse:self.noop,fn:self.program(1, program1, data)}); }
  if(stack1 || stack1 === 0) { buffer += stack1; }
  buffer += "	    \n	  </ul>\n	</div>\n </div>\n\n";
  return buffer;});
  
<<<<<<< HEAD
    Templates['service-config'] = Y.Handlebars.template(function (Handlebars,depth0,helpers,partials,data) {
  helpers = helpers || Handlebars.helpers;
  var buffer = "", stack1, foundHelper, functionType="function", escapeExpression=this.escapeExpression, self=this, blockHelperMissing=helpers.blockHelperMissing;

function program1(depth0,data) {
  
  var buffer = "", stack1, foundHelper;
  buffer += "\n\n        <div class=\"control-group\">\n          <div class=\"well\">\n            ";
  foundHelper = helpers.description;
  if (foundHelper) { stack1 = foundHelper.call(depth0, {hash:{}}); }
  else { stack1 = depth0.description; stack1 = typeof stack1 === functionType ? stack1() : stack1; }
  buffer += escapeExpression(stack1) + "\n          </div>\n          <div class=\"control-label\" for=\"";
  foundHelper = helpers.name;
  if (foundHelper) { stack1 = foundHelper.call(depth0, {hash:{}}); }
  else { stack1 = depth0.name; stack1 = typeof stack1 === functionType ? stack1() : stack1; }
  buffer += escapeExpression(stack1) + "\">";
  foundHelper = helpers.type;
  if (foundHelper) { stack1 = foundHelper.call(depth0, {hash:{}}); }
  else { stack1 = depth0.type; stack1 = typeof stack1 === functionType ? stack1() : stack1; }
  buffer += escapeExpression(stack1) + ": ";
  foundHelper = helpers.name;
  if (foundHelper) { stack1 = foundHelper.call(depth0, {hash:{}}); }
  else { stack1 = depth0.name; stack1 = typeof stack1 === functionType ? stack1() : stack1; }
  buffer += escapeExpression(stack1) + "</div>\n          <div class=\"controls\">\n             <input type=\"text\" id=\"input-";
  foundHelper = helpers.name;
  if (foundHelper) { stack1 = foundHelper.call(depth0, {hash:{}}); }
  else { stack1 = depth0.name; stack1 = typeof stack1 === functionType ? stack1() : stack1; }
  buffer += escapeExpression(stack1) + "\" value=\"";
  foundHelper = helpers.value;
  if (foundHelper) { stack1 = foundHelper.call(depth0, {hash:{}}); }
  else { stack1 = depth0.value; stack1 = typeof stack1 === functionType ? stack1() : stack1; }
  buffer += escapeExpression(stack1) + "\"/>\n          </div>          \n        </div>\n \n      ";
  return buffer;}

  buffer += "<div class=\"row\">\n  <div class=\"span8\">\n    <h1><a href=\"/service/";
  stack1 = depth0.service;
  stack1 = stack1 == null || stack1 === false ? stack1 : stack1.id;
  stack1 = typeof stack1 === functionType ? stack1() : stack1;
  buffer += escapeExpression(stack1) + "/\"> Service ";
  stack1 = depth0.service;
  stack1 = stack1 == null || stack1 === false ? stack1 : stack1.id;
  stack1 = typeof stack1 === functionType ? stack1() : stack1;
  buffer += escapeExpression(stack1) + "</a></h1>\n    <br/> <br/>\n    <div class=\"btn-group\">\n      <a href=\".\" class=\"btn\"><i class=\"icon-th\"></i> Units </a>\n      <a href=\"config\" class=\"btn\"><i class=\"icon-cog\"></i> Settings </a>\n      <a href=\"constraints\" class=\"btn\"><i class=\"icon-leaf\"></i> Constraints</a>\n      <a href=\"/charms/charms/";
  stack1 = depth0.charm;
  stack1 = stack1 == null || stack1 === false ? stack1 : stack1.name;
  stack1 = typeof stack1 === functionType ? stack1() : stack1;
  buffer += escapeExpression(stack1) + "/json\"\n         class=\"btn\"><i class=\"icon-book\"></i> Charm </a>\n      <button class=\"btn\"><i class=\"icon-ban-circle\"></i> Exposed </button>\n      <a href=\"relations\" class=\"btn\"><i class=\"icon-random\"></i> Relations </a>\n    </div>\n  </div>\n    <div class=\"span4\">\n      <div class=\"well\">\n        <span>\n          <b>Charm:</b>\n          <a href=\"/charms/charms/";
  stack1 = depth0.charm;
  stack1 = stack1 == null || stack1 === false ? stack1 : stack1.name;
  stack1 = typeof stack1 === functionType ? stack1() : stack1;
  buffer += escapeExpression(stack1) + "/json\">";
  stack1 = depth0.charm;
  stack1 = stack1 == null || stack1 === false ? stack1 : stack1.id;
  stack1 = typeof stack1 === functionType ? stack1() : stack1;
  buffer += escapeExpression(stack1) + "</a></span>\n        <br/>\n        <span> <b>Units:</b></span>\n        <br/>\n        <span> <b>Relations:</b></span>\n        <br/>\n        <span><b>Exposed:</b> ";
  stack1 = depth0.service;
  stack1 = stack1 == null || stack1 === false ? stack1 : stack1.exposed;
  stack1 = typeof stack1 === functionType ? stack1() : stack1;
  buffer += escapeExpression(stack1) + "</span>\n        <br/>\n      </div>\n    </div>\n</div>\n\n<div class=\"row\">\n    <div class=\"span12\">\n    <form class=\"form-horizontal\">\n      <legend>";
  stack1 = depth0.service;
  stack1 = stack1 == null || stack1 === false ? stack1 : stack1.id;
  stack1 = typeof stack1 === functionType ? stack1() : stack1;
  buffer += escapeExpression(stack1) + " settings</legend>\n\n       ";
  foundHelper = helpers.settings;
  if (foundHelper) { stack1 = foundHelper.call(depth0, {hash:{},inverse:self.noop,fn:self.program(1, program1, data)}); }
  else { stack1 = depth0.settings; stack1 = typeof stack1 === functionType ? stack1() : stack1; }
  if (!helpers.settings) { stack1 = blockHelperMissing.call(depth0, stack1, {hash:{},inverse:self.noop,fn:self.program(1, program1, data)}); }
  if(stack1 || stack1 === 0) { buffer += stack1; }
  buffer += "\n\n        <div class=\"control-group\">\n          <div class=\"controls\">\n            <button type=\"submit\" cls=\"btn\">Update</button>\n          </div>\n        </div>\n      </form> \n</div>\n";
  return buffer;});
  
=======
>>>>>>> dbb3f3eb

  

}, '3.6.0', {
    requires: ['handlebars-base']
});<|MERGE_RESOLUTION|>--- conflicted
+++ resolved
@@ -6,9 +6,6 @@
     var Templates = Y.namespace('juju.views').Templates = {};
 
   
-<<<<<<< HEAD
-    Templates['service-constraints'] = Y.Handlebars.template(function (Handlebars,depth0,helpers,partials,data) {
-=======
     Templates['overview'] = Y.Handlebars.template(function (Handlebars,depth0,helpers,partials,data) {
   helpers = helpers || Handlebars.helpers;
   
@@ -115,18 +112,84 @@
   return buffer;});
   
     Templates['unit'] = Y.Handlebars.template(function (Handlebars,depth0,helpers,partials,data) {
->>>>>>> dbb3f3eb
-  helpers = helpers || Handlebars.helpers;
-  var buffer = "", stack1, foundHelper, functionType="function", escapeExpression=this.escapeExpression, self=this, blockHelperMissing=helpers.blockHelperMissing;
-
-function program1(depth0,data) {
-  
-  var buffer = "", stack1, foundHelper;
-  buffer += "\n        <div class=\"control-group\">\n          <div class=\"control-label\" for=\"";
+  helpers = helpers || Handlebars.helpers;
+  var buffer = "", stack1, foundHelper, functionType="function", escapeExpression=this.escapeExpression, self=this, blockHelperMissing=helpers.blockHelperMissing;
+
+function program1(depth0,data) {
+  
+  var buffer = "", stack1, foundHelper;
+  buffer += "\n        <li class=\"span3\">\n          <div class=\"thumbnail well\" id=\"";
+  foundHelper = helpers.id;
+  if (foundHelper) { stack1 = foundHelper.call(depth0, {hash:{}}); }
+  else { stack1 = depth0.id; stack1 = typeof stack1 === functionType ? stack1() : stack1; }
+  buffer += escapeExpression(stack1) + "\">\n        <h5>";
+  foundHelper = helpers.id;
+  if (foundHelper) { stack1 = foundHelper.call(depth0, {hash:{}}); }
+  else { stack1 = depth0.id; stack1 = typeof stack1 === functionType ? stack1() : stack1; }
+  buffer += escapeExpression(stack1) + "</h5>\n        <span>";
+  foundHelper = helpers.agent_state;
+  if (foundHelper) { stack1 = foundHelper.call(depth0, {hash:{}}); }
+  else { stack1 = depth0.agent_state; stack1 = typeof stack1 === functionType ? stack1() : stack1; }
+  buffer += escapeExpression(stack1) + "</span> <br/>\n        <span>";
+  foundHelper = helpers.public_address;
+  if (foundHelper) { stack1 = foundHelper.call(depth0, {hash:{}}); }
+  else { stack1 = depth0.public_address; stack1 = typeof stack1 === functionType ? stack1() : stack1; }
+  buffer += escapeExpression(stack1) + "</span>\n          </div>\n        </li>\n        ";
+  return buffer;}
+
+  buffer += " <div class=\"row\">\n    <div class=\"span8\">\n      <h1><a href=\"/service/";
+  stack1 = depth0.service;
+  stack1 = stack1 == null || stack1 === false ? stack1 : stack1.id;
+  stack1 = typeof stack1 === functionType ? stack1() : stack1;
+  buffer += escapeExpression(stack1) + "/\"> Service ";
+  stack1 = depth0.service;
+  stack1 = stack1 == null || stack1 === false ? stack1 : stack1.id;
+  stack1 = typeof stack1 === functionType ? stack1() : stack1;
+  buffer += escapeExpression(stack1) + "</a></h1>\n      <br/> <br/>\n    <div class=\"btn-group\">\n      <a href=\".\" class=\"btn\"><i class=\"icon-th\"></i> Units </a>\n      <a href=\"config\" class=\"btn\"><i class=\"icon-cog\"></i> Settings </a>\n      <a href=\"constraints\" class=\"btn\"><i class=\"icon-leaf\"></i> Constraints</a>\n      <a href=\"/charms/charms/";
+  stack1 = depth0.charm;
+  stack1 = stack1 == null || stack1 === false ? stack1 : stack1.charm_name;
+  stack1 = typeof stack1 === functionType ? stack1() : stack1;
+  buffer += escapeExpression(stack1) + "/json\"\n         class=\"btn\"><i class=\"icon-book\"></i> Charm </a>\n      <button class=\"btn\"><i class=\"icon-ban-circle\"></i> Exposed </button>\n      <a href=\"relations\" class=\"btn\"><i class=\"icon-random\"></i> Relations </a>\n    </div>\n    </div>\n    <div class=\"span4\">\n      <div class=\"well\">\n        <span>\n          <b>Charm:</b>\n          <a href=\"/charms/charms/";
+  stack1 = depth0.charm;
+  stack1 = stack1 == null || stack1 === false ? stack1 : stack1.charm_name;
+  stack1 = typeof stack1 === functionType ? stack1() : stack1;
+  buffer += escapeExpression(stack1) + "/json\">";
+  stack1 = depth0.charm;
+  stack1 = stack1 == null || stack1 === false ? stack1 : stack1.id;
+  stack1 = typeof stack1 === functionType ? stack1() : stack1;
+  buffer += escapeExpression(stack1) + "</a></span>\n        <br/>\n        <span> <b>Units:</b></span>\n        <br/>\n        <span> <b>Relations:</b></span>\n        <br/>\n        <span><b>Exposed:</b> ";
+  stack1 = depth0.service;
+  stack1 = stack1 == null || stack1 === false ? stack1 : stack1.exposed;
+  stack1 = typeof stack1 === functionType ? stack1() : stack1;
+  buffer += escapeExpression(stack1) + "</span>\n        <br/>\n      </div>\n    </div>\n </div>\n\n <div class=\"row\">\n    <div class=\"span12\">\n      <ul class=\"nav nav-tabs\">\n        <li class=\"active\"><a href=\".\">All</a></li>\n        <li><a href=\"?state=running\">Running</a></li>\n        <li><a href=\"?state=pending\">Pending</a></li>\n        <li><a href=\"?state=error\">Error</a></li>\n      </ul>\n    </div>\n </div>\n\n\n <div class=\"collection\">\n    <div class=\"charm\">\n      <ul class=\"thumbnails\">\n        ";
+  foundHelper = helpers.units;
+  if (foundHelper) { stack1 = foundHelper.call(depth0, {hash:{},inverse:self.noop,fn:self.program(1, program1, data)}); }
+  else { stack1 = depth0.units; stack1 = typeof stack1 === functionType ? stack1() : stack1; }
+  if (!helpers.units) { stack1 = blockHelperMissing.call(depth0, stack1, {hash:{},inverse:self.noop,fn:self.program(1, program1, data)}); }
+  if(stack1 || stack1 === 0) { buffer += stack1; }
+  buffer += "      \n      </ul>\n    </div>\n </div>\n\n";
+  return buffer;});
+  
+    Templates['service-config'] = Y.Handlebars.template(function (Handlebars,depth0,helpers,partials,data) {
+  helpers = helpers || Handlebars.helpers;
+  var buffer = "", stack1, foundHelper, functionType="function", escapeExpression=this.escapeExpression, self=this, blockHelperMissing=helpers.blockHelperMissing;
+
+function program1(depth0,data) {
+  
+  var buffer = "", stack1, foundHelper;
+  buffer += "\n\n        <div class=\"control-group\">\n          <div class=\"well\">\n            ";
+  foundHelper = helpers.description;
+  if (foundHelper) { stack1 = foundHelper.call(depth0, {hash:{}}); }
+  else { stack1 = depth0.description; stack1 = typeof stack1 === functionType ? stack1() : stack1; }
+  buffer += escapeExpression(stack1) + "\n          </div>\n          <div class=\"control-label\" for=\"";
   foundHelper = helpers.name;
   if (foundHelper) { stack1 = foundHelper.call(depth0, {hash:{}}); }
   else { stack1 = depth0.name; stack1 = typeof stack1 === functionType ? stack1() : stack1; }
   buffer += escapeExpression(stack1) + "\">";
+  foundHelper = helpers.type;
+  if (foundHelper) { stack1 = foundHelper.call(depth0, {hash:{}}); }
+  else { stack1 = depth0.type; stack1 = typeof stack1 === functionType ? stack1() : stack1; }
+  buffer += escapeExpression(stack1) + ": ";
   foundHelper = helpers.name;
   if (foundHelper) { stack1 = foundHelper.call(depth0, {hash:{}}); }
   else { stack1 = depth0.name; stack1 = typeof stack1 === functionType ? stack1() : stack1; }
@@ -138,6 +201,69 @@
   foundHelper = helpers.value;
   if (foundHelper) { stack1 = foundHelper.call(depth0, {hash:{}}); }
   else { stack1 = depth0.value; stack1 = typeof stack1 === functionType ? stack1() : stack1; }
+  buffer += escapeExpression(stack1) + "\"/>\n          </div>          \n        </div>\n \n      ";
+  return buffer;}
+
+  buffer += "<div class=\"row\">\n  <div class=\"span8\">\n    <h1><a href=\"/service/";
+  stack1 = depth0.service;
+  stack1 = stack1 == null || stack1 === false ? stack1 : stack1.id;
+  stack1 = typeof stack1 === functionType ? stack1() : stack1;
+  buffer += escapeExpression(stack1) + "/\"> Service ";
+  stack1 = depth0.service;
+  stack1 = stack1 == null || stack1 === false ? stack1 : stack1.id;
+  stack1 = typeof stack1 === functionType ? stack1() : stack1;
+  buffer += escapeExpression(stack1) + "</a></h1>\n    <br/> <br/>\n    <div class=\"btn-group\">\n      <a href=\".\" class=\"btn\"><i class=\"icon-th\"></i> Units </a>\n      <a href=\"config\" class=\"btn\"><i class=\"icon-cog\"></i> Settings </a>\n      <a href=\"constraints\" class=\"btn\"><i class=\"icon-leaf\"></i> Constraints</a>\n      <a href=\"/charms/charms/";
+  stack1 = depth0.charm;
+  stack1 = stack1 == null || stack1 === false ? stack1 : stack1.name;
+  stack1 = typeof stack1 === functionType ? stack1() : stack1;
+  buffer += escapeExpression(stack1) + "/json\"\n         class=\"btn\"><i class=\"icon-book\"></i> Charm </a>\n      <button class=\"btn\"><i class=\"icon-ban-circle\"></i> Exposed </button>\n      <a href=\"relations\" class=\"btn\"><i class=\"icon-random\"></i> Relations </a>\n    </div>\n  </div>\n    <div class=\"span4\">\n      <div class=\"well\">\n        <span>\n          <b>Charm:</b>\n          <a href=\"/charms/charms/";
+  stack1 = depth0.charm;
+  stack1 = stack1 == null || stack1 === false ? stack1 : stack1.name;
+  stack1 = typeof stack1 === functionType ? stack1() : stack1;
+  buffer += escapeExpression(stack1) + "/json\">";
+  stack1 = depth0.charm;
+  stack1 = stack1 == null || stack1 === false ? stack1 : stack1.id;
+  stack1 = typeof stack1 === functionType ? stack1() : stack1;
+  buffer += escapeExpression(stack1) + "</a></span>\n        <br/>\n        <span> <b>Units:</b></span>\n        <br/>\n        <span> <b>Relations:</b></span>\n        <br/>\n        <span><b>Exposed:</b> ";
+  stack1 = depth0.service;
+  stack1 = stack1 == null || stack1 === false ? stack1 : stack1.exposed;
+  stack1 = typeof stack1 === functionType ? stack1() : stack1;
+  buffer += escapeExpression(stack1) + "</span>\n        <br/>\n      </div>\n    </div>\n</div>\n\n<div class=\"row\">\n    <div class=\"span12\">\n    <form class=\"form-horizontal\">\n      <legend>";
+  stack1 = depth0.service;
+  stack1 = stack1 == null || stack1 === false ? stack1 : stack1.id;
+  stack1 = typeof stack1 === functionType ? stack1() : stack1;
+  buffer += escapeExpression(stack1) + " settings</legend>\n\n       ";
+  foundHelper = helpers.settings;
+  if (foundHelper) { stack1 = foundHelper.call(depth0, {hash:{},inverse:self.noop,fn:self.program(1, program1, data)}); }
+  else { stack1 = depth0.settings; stack1 = typeof stack1 === functionType ? stack1() : stack1; }
+  if (!helpers.settings) { stack1 = blockHelperMissing.call(depth0, stack1, {hash:{},inverse:self.noop,fn:self.program(1, program1, data)}); }
+  if(stack1 || stack1 === 0) { buffer += stack1; }
+  buffer += "\n\n        <div class=\"control-group\">\n          <div class=\"controls\">\n            <button type=\"submit\" cls=\"btn\">Update</button>\n          </div>\n        </div>\n      </form> \n</div>";
+  return buffer;});
+  
+    Templates['service-constraints'] = Y.Handlebars.template(function (Handlebars,depth0,helpers,partials,data) {
+  helpers = helpers || Handlebars.helpers;
+  var buffer = "", stack1, foundHelper, functionType="function", escapeExpression=this.escapeExpression, self=this, blockHelperMissing=helpers.blockHelperMissing;
+
+function program1(depth0,data) {
+  
+  var buffer = "", stack1, foundHelper;
+  buffer += "\n        <div class=\"control-group\">\n          <div class=\"control-label\" for=\"";
+  foundHelper = helpers.name;
+  if (foundHelper) { stack1 = foundHelper.call(depth0, {hash:{}}); }
+  else { stack1 = depth0.name; stack1 = typeof stack1 === functionType ? stack1() : stack1; }
+  buffer += escapeExpression(stack1) + "\">";
+  foundHelper = helpers.name;
+  if (foundHelper) { stack1 = foundHelper.call(depth0, {hash:{}}); }
+  else { stack1 = depth0.name; stack1 = typeof stack1 === functionType ? stack1() : stack1; }
+  buffer += escapeExpression(stack1) + "</div>\n          <div class=\"controls\">\n             <input type=\"text\" id=\"input-";
+  foundHelper = helpers.name;
+  if (foundHelper) { stack1 = foundHelper.call(depth0, {hash:{}}); }
+  else { stack1 = depth0.name; stack1 = typeof stack1 === functionType ? stack1() : stack1; }
+  buffer += escapeExpression(stack1) + "\" value=\"";
+  foundHelper = helpers.value;
+  if (foundHelper) { stack1 = foundHelper.call(depth0, {hash:{}}); }
+  else { stack1 = depth0.value; stack1 = typeof stack1 === functionType ? stack1() : stack1; }
   buffer += escapeExpression(stack1) + "\"/>\n          </div>          \n        </div>\n      ";
   return buffer;}
 
@@ -177,190 +303,6 @@
   if(stack1 || stack1 === 0) { buffer += stack1; }
   buffer += "\n\n        <div class=\"control-group\">\n          <div class=\"controls\">\n            <button type=\"submit\" cls=\"btn\">Update</button>\n          </div>\n        </div>\n\n      </form> \n</div>\n\n</div>";
   return buffer;});
-  
-<<<<<<< HEAD
-    Templates['service-relations'] = Y.Handlebars.template(function (Handlebars,depth0,helpers,partials,data) {
-=======
-    Templates['service-config'] = Y.Handlebars.template(function (Handlebars,depth0,helpers,partials,data) {
-  helpers = helpers || Handlebars.helpers;
-  var buffer = "", stack1, foundHelper, functionType="function", escapeExpression=this.escapeExpression, self=this, blockHelperMissing=helpers.blockHelperMissing;
-
-function program1(depth0,data) {
-  
-  var buffer = "", stack1, foundHelper;
-  buffer += "\n\n        <div class=\"control-group\">\n          <div class=\"well\">\n            ";
-  foundHelper = helpers.description;
-  if (foundHelper) { stack1 = foundHelper.call(depth0, {hash:{}}); }
-  else { stack1 = depth0.description; stack1 = typeof stack1 === functionType ? stack1() : stack1; }
-  buffer += escapeExpression(stack1) + "\n          </div>\n          <div class=\"control-label\" for=\"";
-  foundHelper = helpers.name;
-  if (foundHelper) { stack1 = foundHelper.call(depth0, {hash:{}}); }
-  else { stack1 = depth0.name; stack1 = typeof stack1 === functionType ? stack1() : stack1; }
-  buffer += escapeExpression(stack1) + "\">";
-  foundHelper = helpers.type;
-  if (foundHelper) { stack1 = foundHelper.call(depth0, {hash:{}}); }
-  else { stack1 = depth0.type; stack1 = typeof stack1 === functionType ? stack1() : stack1; }
-  buffer += escapeExpression(stack1) + ": ";
-  foundHelper = helpers.name;
-  if (foundHelper) { stack1 = foundHelper.call(depth0, {hash:{}}); }
-  else { stack1 = depth0.name; stack1 = typeof stack1 === functionType ? stack1() : stack1; }
-  buffer += escapeExpression(stack1) + "</div>\n          <div class=\"controls\">\n             <input type=\"text\" id=\"input-";
-  foundHelper = helpers.name;
-  if (foundHelper) { stack1 = foundHelper.call(depth0, {hash:{}}); }
-  else { stack1 = depth0.name; stack1 = typeof stack1 === functionType ? stack1() : stack1; }
-  buffer += escapeExpression(stack1) + "\" value=\"";
-  foundHelper = helpers.value;
-  if (foundHelper) { stack1 = foundHelper.call(depth0, {hash:{}}); }
-  else { stack1 = depth0.value; stack1 = typeof stack1 === functionType ? stack1() : stack1; }
-  buffer += escapeExpression(stack1) + "\"/>\n          </div>          \n        </div>\n \n      ";
-  return buffer;}
-
-  buffer += "<div class=\"row\">\n  <div class=\"span8\">\n    <h1><a href=\"/service/";
-  stack1 = depth0.service;
-  stack1 = stack1 == null || stack1 === false ? stack1 : stack1.id;
-  stack1 = typeof stack1 === functionType ? stack1() : stack1;
-  buffer += escapeExpression(stack1) + "/\"> Service ";
-  stack1 = depth0.service;
-  stack1 = stack1 == null || stack1 === false ? stack1 : stack1.id;
-  stack1 = typeof stack1 === functionType ? stack1() : stack1;
-  buffer += escapeExpression(stack1) + "</a></h1>\n    <br/> <br/>\n    <div class=\"btn-group\">\n      <a href=\".\" class=\"btn\"><i class=\"icon-th\"></i> Units </a>\n      <a href=\"config\" class=\"btn\"><i class=\"icon-cog\"></i> Settings </a>\n      <a href=\"constraints\" class=\"btn\"><i class=\"icon-leaf\"></i> Constraints</a>\n      <a href=\"/charms/charms/";
-  stack1 = depth0.charm;
-  stack1 = stack1 == null || stack1 === false ? stack1 : stack1.name;
-  stack1 = typeof stack1 === functionType ? stack1() : stack1;
-  buffer += escapeExpression(stack1) + "/json\"\n         class=\"btn\"><i class=\"icon-book\"></i> Charm </a>\n      <button class=\"btn\"><i class=\"icon-ban-circle\"></i> Exposed </button>\n      <a href=\"relations\" class=\"btn\"><i class=\"icon-random\"></i> Relations </a>\n    </div>\n  </div>\n    <div class=\"span4\">\n      <div class=\"well\">\n        <span>\n          <b>Charm:</b>\n          <a href=\"/charms/charms/";
-  stack1 = depth0.charm;
-  stack1 = stack1 == null || stack1 === false ? stack1 : stack1.name;
-  stack1 = typeof stack1 === functionType ? stack1() : stack1;
-  buffer += escapeExpression(stack1) + "/json\">";
-  stack1 = depth0.charm;
-  stack1 = stack1 == null || stack1 === false ? stack1 : stack1.id;
-  stack1 = typeof stack1 === functionType ? stack1() : stack1;
-  buffer += escapeExpression(stack1) + "</a></span>\n        <br/>\n        <span> <b>Units:</b></span>\n        <br/>\n        <span> <b>Relations:</b></span>\n        <br/>\n        <span><b>Exposed:</b> ";
-  stack1 = depth0.service;
-  stack1 = stack1 == null || stack1 === false ? stack1 : stack1.exposed;
-  stack1 = typeof stack1 === functionType ? stack1() : stack1;
-  buffer += escapeExpression(stack1) + "</span>\n        <br/>\n      </div>\n    </div>\n</div>\n\n<div class=\"row\">\n    <div class=\"span12\">\n    <form class=\"form-horizontal\">\n      <legend>";
-  stack1 = depth0.service;
-  stack1 = stack1 == null || stack1 === false ? stack1 : stack1.id;
-  stack1 = typeof stack1 === functionType ? stack1() : stack1;
-  buffer += escapeExpression(stack1) + " settings</legend>\n\n       ";
-  foundHelper = helpers.settings;
-  if (foundHelper) { stack1 = foundHelper.call(depth0, {hash:{},inverse:self.noop,fn:self.program(1, program1, data)}); }
-  else { stack1 = depth0.settings; stack1 = typeof stack1 === functionType ? stack1() : stack1; }
-  if (!helpers.settings) { stack1 = blockHelperMissing.call(depth0, stack1, {hash:{},inverse:self.noop,fn:self.program(1, program1, data)}); }
-  if(stack1 || stack1 === 0) { buffer += stack1; }
-  buffer += "\n\n        <div class=\"control-group\">\n          <div class=\"controls\">\n            <button type=\"submit\" cls=\"btn\">Update</button>\n          </div>\n        </div>\n      </form> \n</div>";
-  return buffer;});
-  
-    Templates['service-constraints'] = Y.Handlebars.template(function (Handlebars,depth0,helpers,partials,data) {
->>>>>>> dbb3f3eb
-  helpers = helpers || Handlebars.helpers;
-  var buffer = "", stack1, foundHelper, functionType="function", escapeExpression=this.escapeExpression, self=this, blockHelperMissing=helpers.blockHelperMissing;
-
-function program1(depth0,data) {
-  
-  var buffer = "", stack1, foundHelper;
-  buffer += "\n         <tr>\n            <td>";
-  foundHelper = helpers.ident;
-  if (foundHelper) { stack1 = foundHelper.call(depth0, {hash:{}}); }
-  else { stack1 = depth0.ident; stack1 = typeof stack1 === functionType ? stack1() : stack1; }
-  buffer += escapeExpression(stack1) + "</td>\n            <td>";
-  foundHelper = helpers.role;
-  if (foundHelper) { stack1 = foundHelper.call(depth0, {hash:{}}); }
-  else { stack1 = depth0.role; stack1 = typeof stack1 === functionType ? stack1() : stack1; }
-  buffer += escapeExpression(stack1) + "</td>\n            <td><a href=\"/service/";
-  foundHelper = helpers.endpoint;
-  if (foundHelper) { stack1 = foundHelper.call(depth0, {hash:{}}); }
-  else { stack1 = depth0.endpoint; stack1 = typeof stack1 === functionType ? stack1() : stack1; }
-  buffer += escapeExpression(stack1) + "/\">";
-  foundHelper = helpers.endpoint;
-  if (foundHelper) { stack1 = foundHelper.call(depth0, {hash:{}}); }
-  else { stack1 = depth0.endpoint; stack1 = typeof stack1 === functionType ? stack1() : stack1; }
-  buffer += escapeExpression(stack1) + "</a></td>\n            <td>";
-  foundHelper = helpers.scope;
-  if (foundHelper) { stack1 = foundHelper.call(depth0, {hash:{}}); }
-  else { stack1 = depth0.scope; stack1 = typeof stack1 === functionType ? stack1() : stack1; }
-  buffer += escapeExpression(stack1) + "</td>\n         </tr>\n         ";
-  return buffer;}
-
-  buffer += "<div class=\"row\">\n  <div class=\"span8\">\n    <h1><a href=\"/service/";
-  stack1 = depth0.service;
-  stack1 = stack1 == null || stack1 === false ? stack1 : stack1.id;
-  stack1 = typeof stack1 === functionType ? stack1() : stack1;
-  buffer += escapeExpression(stack1) + "/\"> Service ";
-  stack1 = depth0.service;
-  stack1 = stack1 == null || stack1 === false ? stack1 : stack1.id;
-  stack1 = typeof stack1 === functionType ? stack1() : stack1;
-  buffer += escapeExpression(stack1) + "</a></h1>\n    <br/> <br/>\n    <div class=\"btn-group\">\n      <a href=\".\" class=\"btn\"><i class=\"icon-th\"></i> Units </a>\n      <a href=\"config\" class=\"btn\"><i class=\"icon-cog\"></i> Settings </a>\n      <a href=\"constraints\" class=\"btn\"><i class=\"icon-leaf\"></i> Constraints</a>\n      <a href=\"/charms/charms/";
-  stack1 = depth0.charm;
-  stack1 = stack1 == null || stack1 === false ? stack1 : stack1.name;
-  stack1 = typeof stack1 === functionType ? stack1() : stack1;
-  buffer += escapeExpression(stack1) + "/json\"\n         class=\"btn\"><i class=\"icon-book\"></i> Charm </a>\n      <button class=\"btn\"><i class=\"icon-ban-circle\"></i> Exposed </button>\n      <a href=\"relations\" class=\"btn\"><i class=\"icon-random\"></i> Relations </a>\n    </div>\n  </div>\n    <div class=\"span4\">\n      <div class=\"well\">\n        <span>\n          <b>Charm:</b>\n          <a href=\"/charms/charms/";
-  stack1 = depth0.charm;
-  stack1 = stack1 == null || stack1 === false ? stack1 : stack1.name;
-  stack1 = typeof stack1 === functionType ? stack1() : stack1;
-  buffer += escapeExpression(stack1) + "/json\">";
-  stack1 = depth0.charm;
-  stack1 = stack1 == null || stack1 === false ? stack1 : stack1.id;
-  stack1 = typeof stack1 === functionType ? stack1() : stack1;
-  buffer += escapeExpression(stack1) + "</a></span>\n        <br/>\n        <span><b>Units:</b></span>\n        <br/>\n        <span><b>Relations:</b></span>\n        <br/>\n        <span><b>Exposed:</b> ";
-  stack1 = depth0.service;
-  stack1 = stack1 == null || stack1 === false ? stack1 : stack1.exposed;
-  stack1 = typeof stack1 === functionType ? stack1() : stack1;
-  buffer += escapeExpression(stack1) + "</span>\n        <br/>\n      </div>\n    </div>\n</div>\n\n<div class=\"row\">\n    <div class=\"span12\">\n      <h5>Service Relations</h5>\n      <table class=\"table table-striped table-bordered\">\n       <thead>\n         <tr>\n          <th>Id</th>\n          <th>Role</th>\n          <th>Remote</th>\n          <th>Scope</th>\n       </thead>\n\n       <tbody>\n         ";
-  foundHelper = helpers.relations;
-  if (foundHelper) { stack1 = foundHelper.call(depth0, {hash:{},inverse:self.noop,fn:self.program(1, program1, data)}); }
-  else { stack1 = depth0.relations; stack1 = typeof stack1 === functionType ? stack1() : stack1; }
-  if (!helpers.relations) { stack1 = blockHelperMissing.call(depth0, stack1, {hash:{},inverse:self.noop,fn:self.program(1, program1, data)}); }
-  if(stack1 || stack1 === 0) { buffer += stack1; }
-  buffer += "\n       </tbody>\n      </table>\n    </div>\n</div>";
-  return buffer;});
-  
-    Templates['charm-collection'] = Y.Handlebars.template(function (Handlebars,depth0,helpers,partials,data) {
-  helpers = helpers || Handlebars.helpers;
-  var buffer = "", stack1, foundHelper, functionType="function", escapeExpression=this.escapeExpression, self=this, blockHelperMissing=helpers.blockHelperMissing;
-
-function program1(depth0,data) {
-  
-  var buffer = "", stack1, foundHelper;
-  buffer += "\n              <li class=\"span3\">\n		<div class=\"thumbnail\" data-charm-url=\"";
-  foundHelper = helpers.data_url;
-  if (foundHelper) { stack1 = foundHelper.call(depth0, {hash:{}}); }
-  else { stack1 = depth0.data_url; stack1 = typeof stack1 === functionType ? stack1() : stack1; }
-  buffer += escapeExpression(stack1) + "\">\n		  <h5>~";
-  foundHelper = helpers.owner;
-  if (foundHelper) { stack1 = foundHelper.call(depth0, {hash:{}}); }
-  else { stack1 = depth0.owner; stack1 = typeof stack1 === functionType ? stack1() : stack1; }
-  buffer += escapeExpression(stack1) + "/";
-  foundHelper = helpers.series;
-  if (foundHelper) { stack1 = foundHelper.call(depth0, {hash:{}}); }
-  else { stack1 = depth0.series; stack1 = typeof stack1 === functionType ? stack1() : stack1; }
-  buffer += escapeExpression(stack1) + "/";
-  foundHelper = helpers.name;
-  if (foundHelper) { stack1 = foundHelper.call(depth0, {hash:{}}); }
-  else { stack1 = depth0.name; stack1 = typeof stack1 === functionType ? stack1() : stack1; }
-  buffer += escapeExpression(stack1) + " <i class=\"icon-user\"></i></h5>\n		  <span>";
-  foundHelper = helpers.summary;
-  if (foundHelper) { stack1 = foundHelper.call(depth0, {hash:{}}); }
-  else { stack1 = depth0.summary; stack1 = typeof stack1 === functionType ? stack1() : stack1; }
-  buffer += escapeExpression(stack1) + "</span>\n		</div>\n	      </li>\n              ";
-  return buffer;}
-
-  buffer += "      <div>\n        <h1>Charm Collection</h1>\n	<form class=\"well form-inline\">\n	  <label>Series <input type=\"text\" class=\"input-small\" placeholder=\"Precise\"></label>\n	  <label>Owner <input type=\"text\" class=\"input-small\" placeholder=\"Ubuntu\"></label>\n	  <label>Provides <input type=\"text\" class=\"input-small\" placeholder=\"Owner\"></label>\n	  <label>Requires <input type=\"text\" class=\"input-small\" placeholder=\"Owner\"></label>\n	  <label>\n	    Sort \n	    <select class=\"input-small\">\n	      <option>Match</option>\n	      <option>Modified</option>\n	      <option>Owner</option>\n	      <option>Series</option>\n	    </select>\n	  </label>\n	  <button type=\"submit\" class=\"btn\">Search</button>\n	</form>\n	<div class=\"collection\">\n	  <div class=\"charm\">\n	    <ul class=\"thumbnails\">\n              ";
-  foundHelper = helpers.charms;
-  if (foundHelper) { stack1 = foundHelper.call(depth0, {hash:{},inverse:self.noop,fn:self.program(1, program1, data)}); }
-  else { stack1 = depth0.charms; stack1 = typeof stack1 === functionType ? stack1() : stack1; }
-  if (!helpers.charms) { stack1 = blockHelperMissing.call(depth0, stack1, {hash:{},inverse:self.noop,fn:self.program(1, program1, data)}); }
-  if(stack1 || stack1 === 0) { buffer += stack1; }
-  buffer += "\n	    </ul>\n	  </div>\n	</div>\n      </div>\n";
-  return buffer;});
-  
-    Templates['overview'] = Y.Handlebars.template(function (Handlebars,depth0,helpers,partials,data) {
-  helpers = helpers || Handlebars.helpers;
-  
-
-
-  return "<div id=\"canvas\"></div>\n";});
   
     Templates['charm'] = Y.Handlebars.template(function (Handlebars,depth0,helpers,partials,data) {
   helpers = helpers || Handlebars.helpers;
@@ -441,73 +383,37 @@
   buffer += "\n	  </ul>\n	</div>\n      </div>\n";
   return buffer;});
   
-<<<<<<< HEAD
-    Templates['unit'] = Y.Handlebars.template(function (Handlebars,depth0,helpers,partials,data) {
-  helpers = helpers || Handlebars.helpers;
-  var buffer = "", stack1, functionType="function", escapeExpression=this.escapeExpression;
-
-
-  buffer += "<br/>\n<br/>\n<br/>\n<br/>\n\n<div class=\"row\">\n  <div class=\"well\">\n    <h1>";
-  stack1 = depth0.unit;
-  stack1 = stack1 == null || stack1 === false ? stack1 : stack1.id;
-  stack1 = typeof stack1 === functionType ? stack1() : stack1;
-  buffer += escapeExpression(stack1) + "</h1>\n    <b>";
-  stack1 = depth0.service;
-  stack1 = stack1 == null || stack1 === false ? stack1 : stack1.charm;
-  stack1 = typeof stack1 === functionType ? stack1() : stack1;
-  buffer += escapeExpression(stack1) + "</b>\n  </div>\n<div>\n\n<div class=\"row\">\n  <div class=\"span12\">\n    <h2>☷ Machine ";
-  stack1 = depth0.unit;
-  stack1 = stack1 == null || stack1 === false ? stack1 : stack1.machine;
-  stack1 = typeof stack1 === functionType ? stack1() : stack1;
-  buffer += escapeExpression(stack1) + "</h2>\n    <table class=\"table table-striped table-bordered\">\n      <tbody>\n        <tr>\n          <th>agent-state</th>\n          <td>";
-  stack1 = depth0.machine;
-  stack1 = stack1 == null || stack1 === false ? stack1 : stack1.agent_state;
-  stack1 = typeof stack1 === functionType ? stack1() : stack1;
-  buffer += escapeExpression(stack1) + "</td>\n        </tr>\n        <tr>\n          <th>instance-id</th>\n          <td>";
-  stack1 = depth0.machine;
-  stack1 = stack1 == null || stack1 === false ? stack1 : stack1.instance_id;
-  stack1 = typeof stack1 === functionType ? stack1() : stack1;
-  buffer += escapeExpression(stack1) + "</td>\n        </tr>\n        <tr>\n          <th>instance-state</th>\n          <td>";
-  stack1 = depth0.machine;
-  stack1 = stack1 == null || stack1 === false ? stack1 : stack1.instance_state;
-  stack1 = typeof stack1 === functionType ? stack1() : stack1;
-  buffer += escapeExpression(stack1) + "</td>\n        </tr>\n        <tr>\n          <th>public-address</th>\n          <td>";
-  stack1 = depth0.machine;
-  stack1 = stack1 == null || stack1 === false ? stack1 : stack1.public_address;
-  stack1 = typeof stack1 === functionType ? stack1() : stack1;
-  buffer += escapeExpression(stack1) + "</td>\n        </tr>\n      </tbody>\n    </table>\n  </div>\n</div>\n";
-  return buffer;});
-  
-    Templates['service'] = Y.Handlebars.template(function (Handlebars,depth0,helpers,partials,data) {
-=======
     Templates['service-relations'] = Y.Handlebars.template(function (Handlebars,depth0,helpers,partials,data) {
->>>>>>> dbb3f3eb
-  helpers = helpers || Handlebars.helpers;
-  var buffer = "", stack1, foundHelper, functionType="function", escapeExpression=this.escapeExpression, self=this, blockHelperMissing=helpers.blockHelperMissing;
-
-function program1(depth0,data) {
-  
-  var buffer = "", stack1, foundHelper;
-  buffer += "\n	    <li class=\"span3\">\n	      <div class=\"thumbnail well\" id=\"";
-  foundHelper = helpers.id;
-  if (foundHelper) { stack1 = foundHelper.call(depth0, {hash:{}}); }
-  else { stack1 = depth0.id; stack1 = typeof stack1 === functionType ? stack1() : stack1; }
-  buffer += escapeExpression(stack1) + "\">\n		<h5>";
-  foundHelper = helpers.id;
-  if (foundHelper) { stack1 = foundHelper.call(depth0, {hash:{}}); }
-  else { stack1 = depth0.id; stack1 = typeof stack1 === functionType ? stack1() : stack1; }
-  buffer += escapeExpression(stack1) + "</h5>\n		<span>";
-  foundHelper = helpers.agent_state;
-  if (foundHelper) { stack1 = foundHelper.call(depth0, {hash:{}}); }
-  else { stack1 = depth0.agent_state; stack1 = typeof stack1 === functionType ? stack1() : stack1; }
-  buffer += escapeExpression(stack1) + "</span> <br/>\n		<span>";
-  foundHelper = helpers.public_address;
-  if (foundHelper) { stack1 = foundHelper.call(depth0, {hash:{}}); }
-  else { stack1 = depth0.public_address; stack1 = typeof stack1 === functionType ? stack1() : stack1; }
-  buffer += escapeExpression(stack1) + "</span>\n	      </div>\n	    </li>\n	    ";
-  return buffer;}
-
-  buffer += " <div class=\"row\">\n	<div class=\"span8\">\n	  <h1><a href=\"/service/";
+  helpers = helpers || Handlebars.helpers;
+  var buffer = "", stack1, foundHelper, functionType="function", escapeExpression=this.escapeExpression, self=this, blockHelperMissing=helpers.blockHelperMissing;
+
+function program1(depth0,data) {
+  
+  var buffer = "", stack1, foundHelper;
+  buffer += "\n         <tr>\n            <td>";
+  foundHelper = helpers.ident;
+  if (foundHelper) { stack1 = foundHelper.call(depth0, {hash:{}}); }
+  else { stack1 = depth0.ident; stack1 = typeof stack1 === functionType ? stack1() : stack1; }
+  buffer += escapeExpression(stack1) + "</td>\n            <td>";
+  foundHelper = helpers.role;
+  if (foundHelper) { stack1 = foundHelper.call(depth0, {hash:{}}); }
+  else { stack1 = depth0.role; stack1 = typeof stack1 === functionType ? stack1() : stack1; }
+  buffer += escapeExpression(stack1) + "</td>\n            <td><a href=\"/service/";
+  foundHelper = helpers.endpoint;
+  if (foundHelper) { stack1 = foundHelper.call(depth0, {hash:{}}); }
+  else { stack1 = depth0.endpoint; stack1 = typeof stack1 === functionType ? stack1() : stack1; }
+  buffer += escapeExpression(stack1) + "/\">";
+  foundHelper = helpers.endpoint;
+  if (foundHelper) { stack1 = foundHelper.call(depth0, {hash:{}}); }
+  else { stack1 = depth0.endpoint; stack1 = typeof stack1 === functionType ? stack1() : stack1; }
+  buffer += escapeExpression(stack1) + "</a></td>\n            <td>";
+  foundHelper = helpers.scope;
+  if (foundHelper) { stack1 = foundHelper.call(depth0, {hash:{}}); }
+  else { stack1 = depth0.scope; stack1 = typeof stack1 === functionType ? stack1() : stack1; }
+  buffer += escapeExpression(stack1) + "</td>\n         </tr>\n         ";
+  return buffer;}
+
+  buffer += "<div class=\"row\">\n  <div class=\"span8\">\n    <h1><a href=\"/service/";
   stack1 = depth0.service;
   stack1 = stack1 == null || stack1 === false ? stack1 : stack1.id;
   stack1 = typeof stack1 === functionType ? stack1() : stack1;
@@ -515,11 +421,11 @@
   stack1 = depth0.service;
   stack1 = stack1 == null || stack1 === false ? stack1 : stack1.id;
   stack1 = typeof stack1 === functionType ? stack1() : stack1;
-  buffer += escapeExpression(stack1) + "</a></h1>\n	  <br/> <br/>\n    <div class=\"btn-group\">\n      <a href=\".\" class=\"btn\"><i class=\"icon-th\"></i> Units </a>\n      <a href=\"config\" class=\"btn\"><i class=\"icon-cog\"></i> Settings </a>\n      <a href=\"constraints\" class=\"btn\"><i class=\"icon-leaf\"></i> Constraints</a>\n      <a href=\"/charms/charms/";
-  stack1 = depth0.charm;
-  stack1 = stack1 == null || stack1 === false ? stack1 : stack1.name;
-  stack1 = typeof stack1 === functionType ? stack1() : stack1;
-  buffer += escapeExpression(stack1) + "/json\"\n         class=\"btn\"><i class=\"icon-book\"></i> Charm </a>\n      <button class=\"btn\"><i class=\"icon-ban-circle\"></i> Exposed </button>\n      <a href=\"relations\" class=\"btn\"><i class=\"icon-random\"></i> Relations </a>\n    </div>\n	</div>\n	<div class=\"span4\">\n	  <div class=\"well\">\n	    <span>\n	      <b>Charm:</b>\n	      <a href=\"/charms/charms/";
+  buffer += escapeExpression(stack1) + "</a></h1>\n    <br/> <br/>\n    <div class=\"btn-group\">\n      <a href=\".\" class=\"btn\"><i class=\"icon-th\"></i> Units </a>\n      <a href=\"config\" class=\"btn\"><i class=\"icon-cog\"></i> Settings </a>\n      <a href=\"constraints\" class=\"btn\"><i class=\"icon-leaf\"></i> Constraints</a>\n      <a href=\"/charms/charms/";
+  stack1 = depth0.charm;
+  stack1 = stack1 == null || stack1 === false ? stack1 : stack1.name;
+  stack1 = typeof stack1 === functionType ? stack1() : stack1;
+  buffer += escapeExpression(stack1) + "/json\"\n         class=\"btn\"><i class=\"icon-book\"></i> Charm </a>\n      <button class=\"btn\"><i class=\"icon-ban-circle\"></i> Exposed </button>\n      <a href=\"relations\" class=\"btn\"><i class=\"icon-random\"></i> Relations </a>\n    </div>\n  </div>\n    <div class=\"span4\">\n      <div class=\"well\">\n        <span>\n          <b>Charm:</b>\n          <a href=\"/charms/charms/";
   stack1 = depth0.charm;
   stack1 = stack1 == null || stack1 === false ? stack1 : stack1.name;
   stack1 = typeof stack1 === functionType ? stack1() : stack1;
@@ -527,93 +433,19 @@
   stack1 = depth0.charm;
   stack1 = stack1 == null || stack1 === false ? stack1 : stack1.id;
   stack1 = typeof stack1 === functionType ? stack1() : stack1;
-  buffer += escapeExpression(stack1) + "</a></span>\n	    <br/>\n	    <span> <b>Units:</b></span>\n	    <br/>\n	    <span> <b>Relations:</b></span>\n	    <br/>\n	    <span><b>Exposed:</b> ";
+  buffer += escapeExpression(stack1) + "</a></span>\n        <br/>\n        <span><b>Units:</b></span>\n        <br/>\n        <span><b>Relations:</b></span>\n        <br/>\n        <span><b>Exposed:</b> ";
   stack1 = depth0.service;
   stack1 = stack1 == null || stack1 === false ? stack1 : stack1.exposed;
   stack1 = typeof stack1 === functionType ? stack1() : stack1;
-  buffer += escapeExpression(stack1) + "</span>\n	    <br/>\n	  </div>\n	</div>\n </div>\n\n <div class=\"row\">\n	<div class=\"span12\">\n	  <ul class=\"nav nav-tabs\">\n	    <li class=\"active\"><a href=\".\">All</a></li>\n	    <li><a href=\"?state=running\">Running</a></li>\n	    <li><a href=\"?state=pending\">Pending</a></li>\n	    <li><a href=\"?state=error\">Error</a></li>\n	  </ul>\n	</div>\n </div>\n\n\n <div class=\"collection\">\n	<div class=\"charm\">\n	  <ul class=\"thumbnails\">\n	    ";
-  foundHelper = helpers.units;
-  if (foundHelper) { stack1 = foundHelper.call(depth0, {hash:{},inverse:self.noop,fn:self.program(1, program1, data)}); }
-  else { stack1 = depth0.units; stack1 = typeof stack1 === functionType ? stack1() : stack1; }
-  if (!helpers.units) { stack1 = blockHelperMissing.call(depth0, stack1, {hash:{},inverse:self.noop,fn:self.program(1, program1, data)}); }
-  if(stack1 || stack1 === 0) { buffer += stack1; }
-  buffer += "	    \n	  </ul>\n	</div>\n </div>\n\n";
-  return buffer;});
-  
-<<<<<<< HEAD
-    Templates['service-config'] = Y.Handlebars.template(function (Handlebars,depth0,helpers,partials,data) {
-  helpers = helpers || Handlebars.helpers;
-  var buffer = "", stack1, foundHelper, functionType="function", escapeExpression=this.escapeExpression, self=this, blockHelperMissing=helpers.blockHelperMissing;
-
-function program1(depth0,data) {
-  
-  var buffer = "", stack1, foundHelper;
-  buffer += "\n\n        <div class=\"control-group\">\n          <div class=\"well\">\n            ";
-  foundHelper = helpers.description;
-  if (foundHelper) { stack1 = foundHelper.call(depth0, {hash:{}}); }
-  else { stack1 = depth0.description; stack1 = typeof stack1 === functionType ? stack1() : stack1; }
-  buffer += escapeExpression(stack1) + "\n          </div>\n          <div class=\"control-label\" for=\"";
-  foundHelper = helpers.name;
-  if (foundHelper) { stack1 = foundHelper.call(depth0, {hash:{}}); }
-  else { stack1 = depth0.name; stack1 = typeof stack1 === functionType ? stack1() : stack1; }
-  buffer += escapeExpression(stack1) + "\">";
-  foundHelper = helpers.type;
-  if (foundHelper) { stack1 = foundHelper.call(depth0, {hash:{}}); }
-  else { stack1 = depth0.type; stack1 = typeof stack1 === functionType ? stack1() : stack1; }
-  buffer += escapeExpression(stack1) + ": ";
-  foundHelper = helpers.name;
-  if (foundHelper) { stack1 = foundHelper.call(depth0, {hash:{}}); }
-  else { stack1 = depth0.name; stack1 = typeof stack1 === functionType ? stack1() : stack1; }
-  buffer += escapeExpression(stack1) + "</div>\n          <div class=\"controls\">\n             <input type=\"text\" id=\"input-";
-  foundHelper = helpers.name;
-  if (foundHelper) { stack1 = foundHelper.call(depth0, {hash:{}}); }
-  else { stack1 = depth0.name; stack1 = typeof stack1 === functionType ? stack1() : stack1; }
-  buffer += escapeExpression(stack1) + "\" value=\"";
-  foundHelper = helpers.value;
-  if (foundHelper) { stack1 = foundHelper.call(depth0, {hash:{}}); }
-  else { stack1 = depth0.value; stack1 = typeof stack1 === functionType ? stack1() : stack1; }
-  buffer += escapeExpression(stack1) + "\"/>\n          </div>          \n        </div>\n \n      ";
-  return buffer;}
-
-  buffer += "<div class=\"row\">\n  <div class=\"span8\">\n    <h1><a href=\"/service/";
-  stack1 = depth0.service;
-  stack1 = stack1 == null || stack1 === false ? stack1 : stack1.id;
-  stack1 = typeof stack1 === functionType ? stack1() : stack1;
-  buffer += escapeExpression(stack1) + "/\"> Service ";
-  stack1 = depth0.service;
-  stack1 = stack1 == null || stack1 === false ? stack1 : stack1.id;
-  stack1 = typeof stack1 === functionType ? stack1() : stack1;
-  buffer += escapeExpression(stack1) + "</a></h1>\n    <br/> <br/>\n    <div class=\"btn-group\">\n      <a href=\".\" class=\"btn\"><i class=\"icon-th\"></i> Units </a>\n      <a href=\"config\" class=\"btn\"><i class=\"icon-cog\"></i> Settings </a>\n      <a href=\"constraints\" class=\"btn\"><i class=\"icon-leaf\"></i> Constraints</a>\n      <a href=\"/charms/charms/";
-  stack1 = depth0.charm;
-  stack1 = stack1 == null || stack1 === false ? stack1 : stack1.name;
-  stack1 = typeof stack1 === functionType ? stack1() : stack1;
-  buffer += escapeExpression(stack1) + "/json\"\n         class=\"btn\"><i class=\"icon-book\"></i> Charm </a>\n      <button class=\"btn\"><i class=\"icon-ban-circle\"></i> Exposed </button>\n      <a href=\"relations\" class=\"btn\"><i class=\"icon-random\"></i> Relations </a>\n    </div>\n  </div>\n    <div class=\"span4\">\n      <div class=\"well\">\n        <span>\n          <b>Charm:</b>\n          <a href=\"/charms/charms/";
-  stack1 = depth0.charm;
-  stack1 = stack1 == null || stack1 === false ? stack1 : stack1.name;
-  stack1 = typeof stack1 === functionType ? stack1() : stack1;
-  buffer += escapeExpression(stack1) + "/json\">";
-  stack1 = depth0.charm;
-  stack1 = stack1 == null || stack1 === false ? stack1 : stack1.id;
-  stack1 = typeof stack1 === functionType ? stack1() : stack1;
-  buffer += escapeExpression(stack1) + "</a></span>\n        <br/>\n        <span> <b>Units:</b></span>\n        <br/>\n        <span> <b>Relations:</b></span>\n        <br/>\n        <span><b>Exposed:</b> ";
-  stack1 = depth0.service;
-  stack1 = stack1 == null || stack1 === false ? stack1 : stack1.exposed;
-  stack1 = typeof stack1 === functionType ? stack1() : stack1;
-  buffer += escapeExpression(stack1) + "</span>\n        <br/>\n      </div>\n    </div>\n</div>\n\n<div class=\"row\">\n    <div class=\"span12\">\n    <form class=\"form-horizontal\">\n      <legend>";
-  stack1 = depth0.service;
-  stack1 = stack1 == null || stack1 === false ? stack1 : stack1.id;
-  stack1 = typeof stack1 === functionType ? stack1() : stack1;
-  buffer += escapeExpression(stack1) + " settings</legend>\n\n       ";
-  foundHelper = helpers.settings;
-  if (foundHelper) { stack1 = foundHelper.call(depth0, {hash:{},inverse:self.noop,fn:self.program(1, program1, data)}); }
-  else { stack1 = depth0.settings; stack1 = typeof stack1 === functionType ? stack1() : stack1; }
-  if (!helpers.settings) { stack1 = blockHelperMissing.call(depth0, stack1, {hash:{},inverse:self.noop,fn:self.program(1, program1, data)}); }
-  if(stack1 || stack1 === 0) { buffer += stack1; }
-  buffer += "\n\n        <div class=\"control-group\">\n          <div class=\"controls\">\n            <button type=\"submit\" cls=\"btn\">Update</button>\n          </div>\n        </div>\n      </form> \n</div>\n";
-  return buffer;});
-  
-=======
->>>>>>> dbb3f3eb
+  buffer += escapeExpression(stack1) + "</span>\n        <br/>\n      </div>\n    </div>\n</div>\n\n<div class=\"row\">\n    <div class=\"span12\">\n      <h5>Service Relations</h5>\n      <table class=\"table table-striped table-bordered\">\n       <thead>\n         <tr>\n          <th>Id</th>\n          <th>Role</th>\n          <th>Remote</th>\n          <th>Scope</th>\n       </thead>\n\n       <tbody>\n         ";
+  foundHelper = helpers.relations;
+  if (foundHelper) { stack1 = foundHelper.call(depth0, {hash:{},inverse:self.noop,fn:self.program(1, program1, data)}); }
+  else { stack1 = depth0.relations; stack1 = typeof stack1 === functionType ? stack1() : stack1; }
+  if (!helpers.relations) { stack1 = blockHelperMissing.call(depth0, stack1, {hash:{},inverse:self.noop,fn:self.program(1, program1, data)}); }
+  if(stack1 || stack1 === 0) { buffer += stack1; }
+  buffer += "\n       </tbody>\n      </table>\n    </div>\n</div>";
+  return buffer;});
+  
 
   
 
