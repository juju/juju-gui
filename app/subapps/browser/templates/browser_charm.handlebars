--- conflicted
+++ resolved
@@ -257,13 +257,8 @@
     </div>
     {{#if isFullscreen}}
         <div class="content-sidebar yui3-u-1-6">
-<<<<<<< HEAD
             <h3>Useful links</h3>
             <ul class="vertical-links">
-=======
-            <h2>Useful links</h2>
-            <ul>
->>>>>>> d1693b5a
                 <li><a href="">Juju community</a></li>
                 <li><a href="">Online resources</a></li>
                 <li><a href="">Write your own Charm</a></li>
