<div class="charm yui3-g">
    <div class="content yui3-u-{{#if isFullscreen}}5-6{{else}}1{{/if}}">
        <div class="nav">
            <a href="" class="back">Back</a>
            <a href="" class="add">Add</a>
            <a href="" class="share">
                <img src="/juju-ui/assets/images/share_icon.jpg" alt="Share" />
            </a>
        </div>

        <div class="heading yui3-g">
            <div class="yui3-u">
                <img src="data:image/svg;base64,{{ icon }}" alt="{{ name }} icon">
            </div>
            <div class="charm-details yui3-u-1-2">
                <h1>{{ name }}</h1>
                <div class="providers">
                    <img src="/juju-ui/assets/images/provider_icons/provider-lxc02.svg"
                        alt="Provider name" />
                    <img src="/juju-ui/assets/images/provider_icons/provider-openstack.svg"
                        alt="Provider name" />
                    <img src="/juju-ui/assets/images/provider_icons/provider-hp.svg"
                        alt="Provider name" />
                    <img src="/juju-ui/assets/images/provider_icons/provider-aws.svg"
                        alt="Provider name" />
                    <img src="/juju-ui/assets/images/provider_icons/provider-maas.svg"
                        alt="Provider name" />
                </div>
                <dl>
                    <dt>Activity (30 days)</dt>
                    <dd>
                        <img src="/juju-ui/assets/images/charm_downloads_icon.jpg"
                            alt="Minimize" />
                        {{ downloads_in_past_30_days }}
                        <img src="/juju-ui/assets/images/charm_commits_icon.jpg"
                            alt="Minimize" />
                        --
                    </dd>
                    <dt>Ubuntu series</dt>
                    <dd>{{ distro_series }}</dd>
                    <dt>Location</dt>
                    <dd>{{ url }}</dd>
                    <dt>Links</dt>
                    <dd>
                        <a href="#">Source</a>
                        <a href="{{ code_source.bugs_link }}">Bugs</a>
                    </dd>
                </dl>
            </div>
        </div>

        <div class="summary">
            <h2>Summary</h2>
            {{ summary }}
            <h2>Description</h2>
            {{ description }}
        </div>

        <div class="changelog">
            <span class="toggle">Open Log</span>
        </div>

        <div class="changelog">
        </div>

        <div class="tabs">
            <ul>
                <li><a href="#bws-readme" class="bws-readme">Readme</a></li>
                <li><a href="#bws-interfaces" class="bws-interfaces">Interfaces</a></li>
                <li><a href="#bws-configuration" class="bws-configuration">Configuration</a></li>
                <li><a href="#bws-qa" class="bws-qa">Quality</a></li>
                <li><a href="#bws-hooks" class="bws-hooks">Hooks</a></li>
            </ul>
            <div>
                <div id="bws-readme">Readme</div>
                <div id="bws-interfaces">
                    <p class="intro">
                        Interfaces determine how this charm relates to other 
                        charms. A relationship between charms can only be made if 
                        they share a common interface. This charm requires certain 
                        interfaces to be provided by other charms. Similarly, this 
                        charm provides other interfaces that can be used by 
                        other charms.
                    </p>
                    <div class="yui3-g">
                        <div class="interfaces-heading yui3-u-1-3">
                            <h3>Requires</h3>
                        </div>
                        <div class="interfaces-heading yui3-u-2-3">
                            <h3>Related Charms</h3>
                        </div>
                    </div>
                    {{#if requires}}
                        <ul class="interface-list">
                            {{#arrayObject requires}}
                                <li class="interface-row yui3-g">
                                    <div class="interface yui3-u-1-3">
                                        <h4>{{value.interface}}</h4>
                                        <div>{{key}}</div>
                                    </div>
                                    <div class="related yui3-u-2-3">
                                        &hellip;no related charms yet
                                    </div>
                                </li>
                            {{/arrayObject}}
                        </ul>
                    {{else}}
                        <p>This charm does not require any interfaces.</p>
                    {{/if}}
                    <div class="yui3-g">
                        <div class="interfaces-heading yui3-u-1-3">
                            <h3>Provides</h3>
                        </div>
                        <div class="interfaces-heading yui3-u-2-3">
                            <h3>Related Charms</h3>
                        </div>
                    </div>
                    {{#if provides}}
                        <ul class="interface-list">
                            {{#arrayObject provides}}
                                <li class="interface-row yui3-g">
                                    <div class="interface yui3-u-1-3">
                                        <h4>{{value.interface}}</h4>
                                        <div>{{key}}</div>
                                    </div>
                                    <div class="related yui3-u-2-3">
                                        &hellip;no related charms yet
                                    </div>
                                </li>
                            {{/arrayObject}}
                        </ul>
                    {{else}}
                        <p>This charm does not provide any interfaces.</p>
                    {{/if}}
                </div>
                <div id="bws-configuration">
                    {{#if options}}
                        <dl>
                            {{#arrayObject options}}
                                <dt>
                                    <dfn>{{key}}</dfn>
                                    <em>{{value.type}}</em>
                                </dt>
                                <dd>
                                    <div>{{value.description}}</div>
                                    <div>Default: {{value.default}}</div>
                                </dd>
                            {{/arrayObject}}
                        </dl>
                    {{else}}
                      <p>This charm does not expose any configuration options.</p>
                    {{/if}}
                </div>
<<<<<<< HEAD
                <div id="bws-qa">Quality</div>
                <div id="bws-hooks">
                    <select>
                        <option>--</option>
                        {{#each files}}
                            <option value="{{ . }}">{{ . }}</option>
                        {{/each}}
                    </select>
                    <div class="filecontent">
                        Select a file from the list to view.
                    </div>
=======
                {{#if provides}}
                    <ul class="interface-list">
                        {{#arrayObject provides}}
                            <li class="interface-row yui3-g">
                                <div class="interface yui3-u-1-3">
                                    <h4>{{value.interface}}</h4>
                                    <div>{{key}}</div>
                                </div>
                                <div class="related yui3-u-2-3">
                                    &hellip;no related charms yet
                                </div>
                            </li>
                        {{/arrayObject}}
                    </ul>
                {{else}}
                    <p>This charm does not provide any interfaces.</p>
                {{/if}}
            </div>
            <div id="bws-configuration">
                {{#if options}}
                    <dl>
                        {{#arrayObject options}}
                            <dt>
                                <dfn>{{key}}</dfn>
                                <em>{{value.type}}</em>
                            </dt>
                            <dd>
                                <div>Default: {{value.default}}</div>
                                <div>{{value.description}}</div>
                            </dd>
                        {{/arrayObject}}
                    </dl>
                {{else}}
                  <p>This charm does not expose any configuration options.</p>
                {{/if}}
            </div>
            <div id="bws-qa">Quality</div>
            <div id="bws-hooks">
                <select>
                    <option>--</option>
                    {{#each files}}
                        <option value="{{ . }}">{{ . }}</option>
                    {{/each}}
                </select>
                <div class="filecontent">
                    Select a file from the list to view.
>>>>>>> ae232468
                </div>
            </div>
        </div>
    </div>
    {{#if isFullscreen}}
        <div class="sidebar yui3-u-1-6">
            <h2>Useful links</h2>
            <ul class="vertical-links">
                <li><a href="">Juju community</a></li>
                <li><a href="">Online resources</a></li>
                <li><a href="">Write your own Charm</a></li>
                <li><a href="">Contribute to this Charm</a></li>
            </ul>
        </div>
    {{/if}}
</div><|MERGE_RESOLUTION|>--- conflicted
+++ resolved
@@ -1,169 +1,119 @@
-<div class="charm yui3-g">
-    <div class="content yui3-u-{{#if isFullscreen}}5-6{{else}}1{{/if}}">
-        <div class="nav">
-            <a href="" class="back">Back</a>
-            <a href="" class="add">Add</a>
-            <a href="" class="share">
-                <img src="/juju-ui/assets/images/share_icon.jpg" alt="Share" />
-            </a>
+<div class="charm">
+    <div class="nav">
+        <a href="" class="back">Back</a>
+        <a href="" class="add">Add</a>
+        <a href="" class="share">
+            <img src="/juju-ui/assets/images/share_icon.jpg" alt="Share" />
+        </a>
+    </div>
+
+    <div class="heading yui3-g">
+        <div class="yui3-u">
+            <img src="data:image/svg;base64,{{ icon }}" alt="{{ name }} icon">
         </div>
+        <div class="charm-details yui3-u-1-2">
+            <h1>{{ name }}</h1>
+            <div class="providers">
+                <img src="/juju-ui/assets/images/provider_icons/provider-lxc02.svg"
+                    alt="Provider name" />
+                <img src="/juju-ui/assets/images/provider_icons/provider-openstack.svg"
+                    alt="Provider name" />
+                <img src="/juju-ui/assets/images/provider_icons/provider-hp.svg"
+                    alt="Provider name" />
+                <img src="/juju-ui/assets/images/provider_icons/provider-aws.svg"
+                    alt="Provider name" />
+                <img src="/juju-ui/assets/images/provider_icons/provider-maas.svg"
+                    alt="Provider name" />
+            </div>
+            <dl>
+                <dt>Activity (30 days)</dt>
+                <dd>
+                    <img src="/juju-ui/assets/images/charm_downloads_icon.jpg"
+                        alt="Minimize" />
+                    {{ downloads_in_past_30_days }}
+                    <img src="/juju-ui/assets/images/charm_commits_icon.jpg"
+                        alt="Minimize" />
+                    --
+                </dd>
+                <dt>Ubuntu series</dt>
+                <dd>{{ distro_series }}</dd>
+                <dt>Location</dt>
+                <dd>{{ url }}</dd>
+                <dt>Links</dt>
+                <dd>
+                    <a href="#">Source</a>
+                    <a href="{{ code_source.bugs_link }}">Bugs</a>
+                </dd>
+            </dl>
+        </div>
+    </div>
 
-        <div class="heading yui3-g">
-            <div class="yui3-u">
-                <img src="data:image/svg;base64,{{ icon }}" alt="{{ name }} icon">
-            </div>
-            <div class="charm-details yui3-u-1-2">
-                <h1>{{ name }}</h1>
-                <div class="providers">
-                    <img src="/juju-ui/assets/images/provider_icons/provider-lxc02.svg"
-                        alt="Provider name" />
-                    <img src="/juju-ui/assets/images/provider_icons/provider-openstack.svg"
-                        alt="Provider name" />
-                    <img src="/juju-ui/assets/images/provider_icons/provider-hp.svg"
-                        alt="Provider name" />
-                    <img src="/juju-ui/assets/images/provider_icons/provider-aws.svg"
-                        alt="Provider name" />
-                    <img src="/juju-ui/assets/images/provider_icons/provider-maas.svg"
-                        alt="Provider name" />
+    <div class="summary">
+        <h2>Summary</h2>
+        {{ summary }}
+        <h2>Description</h2>
+        {{ description }}
+    </div>
+
+    <div class="changelog">
+        <span class="toggle">Open Log</span>
+    </div>
+
+    <div class="changelog">
+    </div>
+
+    <div class="tabs">
+        <ul>
+            <li><a href="#bws-readme" class="bws-readme">Readme</a></li>
+            <li><a href="#bws-interfaces" class="bws-interfaces">Interfaces</a></li>
+            <li><a href="#bws-configuration" class="bws-configuration">Configuration</a></li>
+            <li><a href="#bws-qa" class="bws-qa">Quality</a></li>
+            <li><a href="#bws-hooks" class="bws-hooks">Hooks</a></li>
+        </ul>
+        <div>
+            <div id="bws-readme">Readme</div>
+            <div id="bws-interfaces">
+                <p class="intro">
+                    Interfaces determine how this charm relates to other 
+                    charms. A relationship between charms can only be made if 
+                    they share a common interface. This charm requires certain 
+                    interfaces to be provided by other charms. Similarly, this 
+                    charm provides other interfaces that can be used by 
+                    other charms.
+                </p>
+                <div class="yui3-g">
+                    <div class="interfaces-heading yui3-u-1-3">
+                        <h3>Requires</h3>
+                    </div>
+                    <div class="interfaces-heading yui3-u-2-3">
+                        <h3>Related Charms</h3>
+                    </div>
                 </div>
-                <dl>
-                    <dt>Activity (30 days)</dt>
-                    <dd>
-                        <img src="/juju-ui/assets/images/charm_downloads_icon.jpg"
-                            alt="Minimize" />
-                        {{ downloads_in_past_30_days }}
-                        <img src="/juju-ui/assets/images/charm_commits_icon.jpg"
-                            alt="Minimize" />
-                        --
-                    </dd>
-                    <dt>Ubuntu series</dt>
-                    <dd>{{ distro_series }}</dd>
-                    <dt>Location</dt>
-                    <dd>{{ url }}</dd>
-                    <dt>Links</dt>
-                    <dd>
-                        <a href="#">Source</a>
-                        <a href="{{ code_source.bugs_link }}">Bugs</a>
-                    </dd>
-                </dl>
-            </div>
-        </div>
-
-        <div class="summary">
-            <h2>Summary</h2>
-            {{ summary }}
-            <h2>Description</h2>
-            {{ description }}
-        </div>
-
-        <div class="changelog">
-            <span class="toggle">Open Log</span>
-        </div>
-
-        <div class="changelog">
-        </div>
-
-        <div class="tabs">
-            <ul>
-                <li><a href="#bws-readme" class="bws-readme">Readme</a></li>
-                <li><a href="#bws-interfaces" class="bws-interfaces">Interfaces</a></li>
-                <li><a href="#bws-configuration" class="bws-configuration">Configuration</a></li>
-                <li><a href="#bws-qa" class="bws-qa">Quality</a></li>
-                <li><a href="#bws-hooks" class="bws-hooks">Hooks</a></li>
-            </ul>
-            <div>
-                <div id="bws-readme">Readme</div>
-                <div id="bws-interfaces">
-                    <p class="intro">
-                        Interfaces determine how this charm relates to other 
-                        charms. A relationship between charms can only be made if 
-                        they share a common interface. This charm requires certain 
-                        interfaces to be provided by other charms. Similarly, this 
-                        charm provides other interfaces that can be used by 
-                        other charms.
-                    </p>
-                    <div class="yui3-g">
-                        <div class="interfaces-heading yui3-u-1-3">
-                            <h3>Requires</h3>
-                        </div>
-                        <div class="interfaces-heading yui3-u-2-3">
-                            <h3>Related Charms</h3>
-                        </div>
+                {{#if requires}}
+                    <ul class="interface-list">
+                        {{#arrayObject requires}}
+                            <li class="interface-row yui3-g">
+                                <div class="interface yui3-u-1-3">
+                                    <h4>{{value.interface}}</h4>
+                                    <div>{{key}}</div>
+                                </div>
+                                <div class="related yui3-u-2-3">
+                                    &hellip;no related charms yet
+                                </div>
+                            </li>
+                        {{/arrayObject}}
+                    </ul>
+                {{else}}
+                    <p>This charm does not require any interfaces.</p>
+                {{/if}}
+                <div class="yui3-g">
+                    <div class="interfaces-heading yui3-u-1-3">
+                        <h3>Provides</h3>
                     </div>
-                    {{#if requires}}
-                        <ul class="interface-list">
-                            {{#arrayObject requires}}
-                                <li class="interface-row yui3-g">
-                                    <div class="interface yui3-u-1-3">
-                                        <h4>{{value.interface}}</h4>
-                                        <div>{{key}}</div>
-                                    </div>
-                                    <div class="related yui3-u-2-3">
-                                        &hellip;no related charms yet
-                                    </div>
-                                </li>
-                            {{/arrayObject}}
-                        </ul>
-                    {{else}}
-                        <p>This charm does not require any interfaces.</p>
-                    {{/if}}
-                    <div class="yui3-g">
-                        <div class="interfaces-heading yui3-u-1-3">
-                            <h3>Provides</h3>
-                        </div>
-                        <div class="interfaces-heading yui3-u-2-3">
-                            <h3>Related Charms</h3>
-                        </div>
+                    <div class="interfaces-heading yui3-u-2-3">
+                        <h3>Related Charms</h3>
                     </div>
-                    {{#if provides}}
-                        <ul class="interface-list">
-                            {{#arrayObject provides}}
-                                <li class="interface-row yui3-g">
-                                    <div class="interface yui3-u-1-3">
-                                        <h4>{{value.interface}}</h4>
-                                        <div>{{key}}</div>
-                                    </div>
-                                    <div class="related yui3-u-2-3">
-                                        &hellip;no related charms yet
-                                    </div>
-                                </li>
-                            {{/arrayObject}}
-                        </ul>
-                    {{else}}
-                        <p>This charm does not provide any interfaces.</p>
-                    {{/if}}
                 </div>
-                <div id="bws-configuration">
-                    {{#if options}}
-                        <dl>
-                            {{#arrayObject options}}
-                                <dt>
-                                    <dfn>{{key}}</dfn>
-                                    <em>{{value.type}}</em>
-                                </dt>
-                                <dd>
-                                    <div>{{value.description}}</div>
-                                    <div>Default: {{value.default}}</div>
-                                </dd>
-                            {{/arrayObject}}
-                        </dl>
-                    {{else}}
-                      <p>This charm does not expose any configuration options.</p>
-                    {{/if}}
-                </div>
-<<<<<<< HEAD
-                <div id="bws-qa">Quality</div>
-                <div id="bws-hooks">
-                    <select>
-                        <option>--</option>
-                        {{#each files}}
-                            <option value="{{ . }}">{{ . }}</option>
-                        {{/each}}
-                    </select>
-                    <div class="filecontent">
-                        Select a file from the list to view.
-                    </div>
-=======
                 {{#if provides}}
                     <ul class="interface-list">
                         {{#arrayObject provides}}
@@ -210,20 +160,8 @@
                 </select>
                 <div class="filecontent">
                     Select a file from the list to view.
->>>>>>> ae232468
                 </div>
             </div>
         </div>
     </div>
-    {{#if isFullscreen}}
-        <div class="sidebar yui3-u-1-6">
-            <h2>Useful links</h2>
-            <ul class="vertical-links">
-                <li><a href="">Juju community</a></li>
-                <li><a href="">Online resources</a></li>
-                <li><a href="">Write your own Charm</a></li>
-                <li><a href="">Contribute to this Charm</a></li>
-            </ul>
-        </div>
-    {{/if}}
 </div>