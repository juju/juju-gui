--- conflicted
+++ resolved
@@ -1,31 +1,10 @@
 <div class="charm yui3-g">
     <div class="content yui3-u-{{#if isFullscreen}}3-4{{else}}1{{/if}}">
-<<<<<<< HEAD
-        <div class="heading">
-                {{#unless isFullscreen}}<a href="" class="back icon"></a>{{/unless}}
-            <div class="block-icon">
-                <img src="{{charmIconPath store_id}}" alt="{{ name }} icon" class="icon">
-            </div>
-            <div class="charm-details">
-                <h1>{{ name }}</h1>
-                <div class="add-reviewed">
-                    {{#if is_approved}}
-                        <div>
-                            <i class="sprite approved_star"></i>
-                            Reviewed by the Juju team
-                        </div>
-                    {{/if}}
-                    {{! The add class is used by the deploy method in
-                        test/test_charm_running.py.  If you change this name, change
-                        the other one too! }}
-                    <a href="" class="add">Add to my canvas</a>
-=======
         {{#unless forInspector}}
             <div class="heading">
                     {{#unless isFullscreen}}<a href="" class="back icon"></a>{{/unless}}
                 <div class="block-icon">
-                    <img src="{{charmIconPath id}}" alt="{{ name }} icon" class="icon">
->>>>>>> 5d89b649
+                    <img src="{{charmIconPath store_id}}" alt="{{ name }} icon" class="icon">
                 </div>
                 <div class="charm-details">
                     <h1>{{ name }}</h1>
