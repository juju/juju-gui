--- conflicted
+++ resolved
@@ -71,11 +71,7 @@
             <li><a href="#bws_hooks" class="bws_hooks">Hooks</a></li>
         </ul>
         <div>
-<<<<<<< HEAD
             <div id="bws-readme">Readme</div>
-            <div id="bws_interfaces">Interfaces</div>
-=======
-            <div id="bws_readme">Readme</div>
             <div id="bws_interfaces">
                 <div class="yui3-g">
                     <div class="yui3-u-1-3">
@@ -125,7 +121,6 @@
                 </div>
 
             </div>
->>>>>>> cb03789c
             <div id="bws_configuration">
                 {{#if options}}
                   <dl>
