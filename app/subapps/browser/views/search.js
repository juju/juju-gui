--- conflicted
+++ resolved
@@ -168,12 +168,6 @@
     },
 
     /**
-<<<<<<< HEAD
-       Renders the searchview, rendering search results for the view's search
-       text.
-
-       @method render
-=======
      * General YUI initializer.
      *
      * @method initializer
@@ -196,7 +190,6 @@
      * text.
      *
      * @method render
->>>>>>> 338368f9
      */
     render: function() {
       // This is only rendered once from the subapp and so the filters is the
