/*
This file is part of the Juju GUI, which lets users view and manage Juju
environments within a graphical interface (https://launchpad.net/juju-gui).
Copyright (C) 2012-2013 Canonical Ltd.

This program is free software: you can redistribute it and/or modify it under
the terms of the GNU Affero General Public License version 3, as published by
the Free Software Foundation.

This program is distributed in the hope that it will be useful, but WITHOUT
ANY WARRANTY; without even the implied warranties of MERCHANTABILITY,
SATISFACTORY QUALITY, or FITNESS FOR A PARTICULAR PURPOSE.  See the GNU Affero
General Public License for more details.

You should have received a copy of the GNU Affero General Public License along
with this program.  If not, see <http://www.gnu.org/licenses/>.
*/

'use strict';


YUI.add('subapp-browser-bundleview', function(Y) {
  var ns = Y.namespace('juju.browser.views'),
      models = Y.namespace('juju.models'),
      views = Y.namespace('juju.views'),
      utils = views.utils,
      widgets = Y.namespace('juju.widgets');

  ns.BrowserBundleView = Y.Base.create('browser-view-bundleview', Y.View, [
    widgets.browser.IndicatorManager,
    Y.Event.EventTracker,
    ns.EntityBaseView,
    views.utils.apiFailingView
  ], {

    // XXX Commented out events are not yet handled for this view
    events: {
      // '.token': {
      //   click: '_handleCharmSelection'
      // },
      '.bundle .add.deploy': {
        click: '_confirmDeploy'
      },
      '.bundle .add.confirm': {
        click: '_deployBundle'
      },
      // Following handlers are provided by entity-base.js
      // Mixins do not mix properties so this has to be done manually
      '.changelog h3 .expandToggle': {
        click: '_toggleLog'
      },
      '#bws-code select': {
        change: '_loadHookContent'
      },
      '.bundle .back': {
        click: '_handleBack'
      }
      // '#sharing a': {
      //   click: '_openShareLink'
      // }
    },

    template: views.Templates.bundle,

    /**
      Changes the deploy button to be a confirmation

      @method _confirmDeploy
      @param {Object} e Click event object.
    */
    _confirmDeploy: function(e) {
      // This is required to stop the following event handlers from triggering.
      e.stopImmediatePropagation();
      e.preventDefault();
      var button = e.currentTarget;
      button.setHTML('Yes, I\'m sure');
      button.removeClass('deploy');
      button.addClass('confirm');
      this.get('container').one('.notifier-box').removeClass('hidden');
    },

    /**
      Deploys the bundle to the environment via the provided deploy method.

      @method _deployBundle
    */
    _deployBundle: function(e) {
      e.halt();
      var bundle = this.get('entity');
      if (this.get('isFullscreen')) {
        this.fire('viewNavigate',
            {change: {viewmode: 'sidebar', charmID: null}});
      } else {
        this.fire('viewNavigate', {change: {charmID: null}});
      }
      this.get('deployBundle')(bundle.get('data'));
    },

    /**
      Sends the bundle data to the local fakebackend to
      import and then returns a promise when complete.

      @method _parseData
      @return {Y.Promise} A promise for the bundle data import.
    */
    _parseData: function(bundle) {
      return this.fakebackend.promiseImport({
        import: bundle.get('data')
      });
    },

    /**
      Creates a new fakebackend instance for the
      bundle topology.

      @method _setupLocalFakebackend
    */
    _setupLocalFakebackend: function() {
      /**
        Fakebackend database which contains the parsed bundle data
        to be used in the fake bundle topology.

        @property db
      */
      this.fakebackend = new Y.juju.environments.FakeBackend({
        store: this.get('store'),
        authenticated: true
      });
    },

    /**
      Render the list of charms in the bundle.

      @method _renderCharmListing
      @param {Object} services the services in the bundle.

     */
    _renderCharmListing: function(services) {
      services.forEach(function(service) {
        var charm = service.charmModel.getAttrs();
        charm.size = 'tiny';
        charm.isDraggable = false;
        var token = new widgets.browser.Token(charm);
        var node = Y.one('[data-config="' + service.origService.name + '"]');
        token.render(node);
        this._cleanup.tokens.push(token);
      }, this);
    },

    /**
      Build and order a list of charms.

      @method _buildCharmList
      @param {Object} the bundle entity attrs.
      @return {Array} the ordered list of charms in the bundle.

     */
    _buildCharmList: function(bundleData) {
      var services = [];
      Y.Object.each(bundleData.services, function(service, key) {
        var charm = bundleData.charm_metadata[key];
        services.push({
          origService: {
            name: key,
            data: service
          },
          charmModel: new Y.juju.models.Charm(charm)
        });
      }, this);
      services.sort(function(a, b) {
        return a.charmModel.get('name') > b.charmModel.get('name') ? 1 : -1;
      });
      return services;
    },

    /**
      Renders the bundle view template into the DOM.

      @method _renderBundleView
    */
    _renderBundleView: function() {
      var bundle = this.get('entity');
      var bundleData = bundle.getAttrs();
      // Copy the bundle for use in the template so we can modify the content
      // without manipulating the entity.
      var templateData = Y.merge(bundleData);
      templateData.charmIcons = utils.charmIconParser(
          templateData.charm_metadata);
      // Remove the svg files from the file list
      templateData.files = templateData.files.filter(function(fileName) {
        return !/\.svg$/.test(fileName);
      });
      templateData.services = this._buildCharmList(bundleData);
      templateData.sourceLink = this._getSourceLink(
          'lp:' + this.get('entity').get('branch_spec'));
      templateData.prettyCommits = this._formatCommitsForHtml(
          templateData.recentCommits, templateData.sourceLink);
<<<<<<< HEAD
      templateData.description = views.utils.linkify(templateData.description);
=======
      if (templateData.deployer_file_url) {
        templateData.deployer_file_url = decodeURI(
            templateData.deployer_file_url);
      }
>>>>>>> dba3992c
      var content = this.template(templateData);
      var node = this.get('container').setHTML(content);
      var renderTo = this.get('renderTo');
      var options = {size: [720, 500]};
      this.hideIndicator(renderTo);

      options.positionServices = !this._positionAnnotationsIncluded(
          bundleData.data.services);

      this._setupLocalFakebackend();
      var self = this;
      this._parseData(bundle).then(function() {
        self.environment = new views.BundleTopology(Y.mix({
          db: self.fakebackend.db,
          container: node.one('#bws-bundle'), // Id because of Y.TabView
          store: self.get('store')
        }, options));
        self.environment.render();
        // Fire event to listen to during the tests so that we know when
        // it's rendered.
        self.fire('topologyRendered');
      }).then(null, function(error) {
        console.error(error.message, error);
      });

      renderTo.setHTML(node);

      this._setupTabview();
      this._dispatchTabEvents(this.tabview);
      this._showActiveTab();
      this._renderCharmListing(templateData.services);
    },

    /**
      Determines if all of the services in the bundle
      have position annotations.

      @method _positionAnnotationsIncluded
      @param {Object} services An object of all of the services in the bundle.
      @return {Boolean} Weather all services have position annotations or not.
    */
    _positionAnnotationsIncluded: function(services) {
      // Some returns true if it's stopped early, this inverts before returning.
      return !Object.keys(services).some(function(key) {
        var annotations = services[key].annotations;
        // If there is no annotations for the position coords
        // return true stopping the 'some' loop.
        if (!annotations ||
            !annotations['gui-x'] ||
            !annotations['gui-y']) {
          return true;
        }
      });
    },

    /**
      Destroy things when the view is destroyed.

      @method destructor

     */
    destructor: function() {
      this._cleanup.tokens.forEach(function(token) {
        token.destroy();
      });
    },

    /**
      Generic initializer method for the View.

      @method initializer
      @param {Object} cfg the config object to create the View with.

     */
    initializer: function(cfg) {
      this._cleanup = {
        tokens: []
      };
    },

    /**
      Renders the loading indicator into the DOM and then calls
      the _prepareData method to fetch/parse the bundle data for
      the real view rendering.

      @method render
    */
    render: function() {
      this.showIndicator(this.get('renderTo'));
      var entity = this.get('entity');
      if (entity) {
        this._renderBundleView();
      } else {
        this.get('store').bundle(
            this.get('entityId'), {
              'success': function(data) {
                this.set('entity', new models.Bundle(data));
                this._renderBundleView();
              },
              'failure': this.apiFailure
            },
            this);
      }
    }

  }, {
    ATTRS: {
      /**
        Used only for testing to determine when the rendering
        has been completed and appended to the DOM

        @attribute rendered
        @default false
      */
      rendered: {
        value: false
      }
    }
  });

}, '', {
  requires: [
    'browser-overlay-indicator',
    'juju-bundle-models',
    'juju-charm-models',
    'juju-view-utils',
    'view',
    'juju-env-fakebackend',
    'juju-view-bundle',
    'subapp-browser-entitybaseview',
    'browser-overlay-indicator',
    'event-tracker'
  ]
});<|MERGE_RESOLUTION|>--- conflicted
+++ resolved
@@ -195,14 +195,11 @@
           'lp:' + this.get('entity').get('branch_spec'));
       templateData.prettyCommits = this._formatCommitsForHtml(
           templateData.recentCommits, templateData.sourceLink);
-<<<<<<< HEAD
       templateData.description = views.utils.linkify(templateData.description);
-=======
       if (templateData.deployer_file_url) {
         templateData.deployer_file_url = decodeURI(
             templateData.deployer_file_url);
       }
->>>>>>> dba3992c
       var content = this.template(templateData);
       var node = this.get('container').setHTML(content);
       var renderTo = this.get('renderTo');
