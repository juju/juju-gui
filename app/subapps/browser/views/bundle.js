--- conflicted
+++ resolved
@@ -125,19 +125,15 @@
       @method _renderBundleView
     */
     _renderBundleView: function() {
-<<<<<<< HEAD
-      var bundleAttrs = this.get('entity').getAttrs();
-      // Remove the svg files from the file list
-      bundleAttrs.files = bundleAttrs.files.filter(function(fileName) {
-        return !/\.svg$/.test(fileName);
-      });
-      var content = this.template(bundleAttrs);
-=======
       var entity = this.get('entity');
       var attrs = entity.getAttrs();
       attrs.charmIcons = utils.charmIconParser(attrs.charm_metadata);
+      // Remove the svg files from the file list
+      attrs.files = attrs.files.filter(function(fileName) {
+        return !/\.svg$/.test(fileName);
+      });
       var content = this.template(attrs);
->>>>>>> c0b7c366
+
       var node = this.get('container').setHTML(content);
       var renderTo = this.get('renderTo');
       var options = {size: [480, 360]};
