'use strict';


YUI.add('subapp-browser-charmview', function(Y) {
  var ns = Y.namespace('juju.browser.views'),
      models = Y.namespace('juju.models'),
      views = Y.namespace('juju.views'),
      widgets = Y.namespace('juju.widgets'),
      DATE_FORMAT = '%d/%b/%y';

  /**
   * View for the Charm details UI.
   *
   * @class CharmView
   * @extends {Y.View}
   *
   */
  ns.BrowserCharmView = Y.Base.create('browser-view-charmview', Y.View, [
    widgets.browser.IndicatorManager,
    Y.Event.EventTracker,
    views.utils.apiFailingView
  ], {

    template: views.Templates.browser_charm,
    qatemplate: views.Templates.browser_qa,

    /**
     * List the DOM based events to watch for in the container.
     * @attribute events
     *
     */
    events: {
      '.changelog h3 .expandToggle': {
        click: '_toggleLog'
      },
      '.charm .add': {
        click: '_addCharmEnvironment'
      },
      '#bws-hooks select': {
        change: '_loadHookContent'
      },
      '.nav .back': {
        click: '_handleBack'
      }
    },

    /**
     * Begin the service creation process by showing the service configuration
     * form.
     *
     * @method _addCharmEnvironment
     * @param {Event} ev the event from the click handler.
     * @return {undefined} Nothing.
     * @private
     *
     */
    _addCharmEnvironment: function(ev) {
      ev.halt();
      var browserCharm = this.get('charm');
      var charm = new models.Charm(browserCharm.getAttrs());
      if (this.get('isFullscreen')) {
        this.fire('viewNavigate',
            {change: {viewmode: 'sidebar', charmID: null}});
      } else {
        this.fire('viewNavigate', {change: {charmID: null}});
      }
      this.get('deploy').call(null, charm);
    },

    /**
     * Shared method to generate a message to the user based on a bad api
     * call.
     *
     * @method apiFailure
     * @param {Object} data the json decoded response text.
     * @param {Object} request the original io_request object for debugging.
     *
     */
    apiFailure: function(data, request) {
      this._apiFailure(data, request, 'Failed to load charm details.');
    },

    /**
     * The API retuns the questions and the scores. Combine the data into a
     * single source to make looping in the handlebars templates nicer.
     *
     * @method _buildQAData
     * @param {Object} responseData the qa data from the store.
     *
     */
    _buildQAData: function(responseData) {
      var questions = responseData.result.questions,
          scores = responseData.scores,
          totalAvailable = 0,
          totalScore = 0;

      Y.Array.each(questions, function(category) {
        var sum = 0;

        Y.Array.each(category.questions, function(question, idx) {
          var categoryName = category.name,
              questionIndex = categoryName + '_' + idx;

          if (scores && scores[categoryName] &&
              scores[categoryName][questionIndex]) {
            var score = parseInt(scores[categoryName][questionIndex], 10);
            sum += score;
            category.questions[idx].score = score;
          } else {
            category.questions[idx].score = undefined;
          }
        });

        category.score = sum;
        totalAvailable += category.questions.length;
        totalScore += sum;
      });

      return {
        questions: questions,
        totalAvailable: totalAvailable,
        totalScore: totalScore
      };
    },

    /**
     * Watch the tab control for change events and dispatch accordingly.
     *
     * @method _bindTabEvents
     * @param {TabView} tab the tab control to monitor.
     *
     */
    _dispatchTabEvents: function(tab) {
      this.addEvent(
          tab.after('selectionChange', function(ev) {
            var tab = ev.newVal.get('content');
            switch (tab) {
              case 'Interfaces':
                console.log('not implemented interfaces handler');
                break;
              case 'Quality':
                this._loadQAContent();
                break;
              default:
                break;
            }
          }, this)
      );
    },

    /**
     * Commits need to be formatted, dates made pretty for the output to the
     * template. We have to break up the first one from the rest since it's
     * displayed differently.
     *
     * @method _formatCommitsForHtml
     * @param {Array} commits a list of commit objects.
     *
     */
    _formatCommitsForHtml: function(commits) {
      var firstTmp;
      var prettyCommits = {
        remaining: []
      };

      // No commits then just return an empty list.
      if (!commits) {
        return [];
      }

      if (commits.length > 0) {
        firstTmp = commits.shift();
        prettyCommits.first = firstTmp;
        prettyCommits.first.prettyDate = Y.Date.format(
            prettyCommits.first.date, {
              format: DATE_FORMAT
            });
      }

      Y.Array.each(commits, function(commit) {
        commit.prettyDate = Y.Date.format(
            commit.date, {
              format: DATE_FORMAT
            });
        prettyCommits.remaining.push(commit);
      });

      // Put our first item back on the commit list.
      if (firstTmp) {
        commits.unshift(firstTmp);
      }

      return prettyCommits;
    },

    /**
        Handle the back button being clicked on from the header of the
        details.

        @method _handleBack
        @param {Event} ev the click event handler.

     */
    _handleBack: function(ev) {
      ev.halt();
      this.fire('viewNavigate', {
        change: {
          charmID: null
        }
      });
    },

    /**
     * Determine which intro copy to display depending on the number
     * of interfaces.
     *
     *  The goal is to build a property string like: noRequiresNoProvides
     *
     * @method _getInterfaceIntroFlag
     * @param {Array} commits a list of commit objects.
     *
     */
    _getInterfaceIntroFlag: function(requires, provides) {
      var interfaceIntro = {},
          prefixes = ['no', 'one', 'many'],
          build = '';

      // Which prefix is used is based on the number of each item we check.
      var counts = {
        requires: requires ? Y.Object.keys(requires).length : 0,
        provides: provides ? Y.Object.keys(provides).length : 0
      };

      // Go through both requires and provides and build a string to be used
      // for generating our attribute such as 'noRequiresNoProvides'.
      Y.Array.each(['requires', 'provides'], function(check, idx) {
        var string = '';

        // Given the count, check which prefix we should be using.
        switch (counts[check]) {
          case 0:
            string += prefixes[0];
            break;
          case 1:
            string += prefixes[1];
            break;
          default:
            string += prefixes[2];
        }

        // Append the name of the field we're checking, but upper cased.
        string += check.charAt(0).toUpperCase() + check.slice(1);

        // And finally, if the index is > 0, we need to camel case the start
        // of the string as well.
        if (idx > 0) {
          build += string.charAt(0).toUpperCase() + string.slice(1);
        } else {
          build += string;
        }
      });
      interfaceIntro[build] = true;
      return interfaceIntro;
    },

    /**
     * Event handler for clicking on a hook filename to load that file.
     *
     * @method _loadHookContent
     * @param {Event} ev the click event created.
     *
     */
    _loadHookContent: function(ev) {
      var index = ev.currentTarget.get('selectedIndex');
      var filename = ev.currentTarget.get('options').item(
          index).getAttribute('value'),
          node = this.get('container').one('#bws-hooks .filecontent');

      // Load the file, but make sure we prettify the code.
      if (filename) {
        this._loadFile(node, filename, true);
      }
    },

    /**
     * Load the charm's QA data and fill it into the tab when selected.
     *
     * @method _loadQAContent
     *
     */
    _loadQAContent: function() {
      var node = Y.one('#bws-qa');
      this.showIndicator(node);
      // Only load the QA data once.
      if (!this._qaLoaded) {
        this.get('store').qa(
            this.get('charm').get('id'), {
              'success': function(data) {
                data = this._buildQAData(data);
                node.setHTML(this.qatemplate(data));
                this.hideIndicator(node);
              },
              'failure': function(data, request) {

              }
            }, this);
      }
    },

    /**
     * The readme file in a charm can be upper/lower/etc. This helps find a
     * readme from the list of files in a charm.
     *
     * @method _locateReadme
     * @private
     *
     */
    _locateReadme: function() {
      var files = this.get('charm').get('files'),
          match = 'readme';

      return Y.Array.find(files, function(file) {
        if (file.toLowerCase().slice(0, 6) === match) {
          return true;
        }
      });
    },

    /**
     * Fetch the contents from a file and drop it into the container
     * specified.
     *
     * @method _loadFile
     * @param {Node} container the node to set content to.
     * @param {String} filename the name of the file to fetch from the api.
     * @private
     *
     */
    _loadFile: function(container, filename, prettify) {
      // Enable the indicator on the container while we load.
      this.showIndicator(container);

      this.get('store').file(
          this.get('charm').get('id'),
          filename, {
            'success': function(data) {
              if (prettify) {
                // If we say we want JS-prettified, use the prettify module.
                Y.prettify.renderPrettyPrintedFile(container, data);
              } else if (filename.slice(-3) === '.md') {
                // else if it's a .md file, render the markdown to html.
                container.setHTML(Y.Markdown.toHTML(data));
              } else {
                // Else just stick the content in a pre so it's blocked.
                container.setHTML(Y.Node.create('<pre/>').setContent(data));
              }

              this.hideIndicator(container);
            },
            'failure': function(data, request) {

            }
          }, this);
    },

    /**
     * When there is no readme setup some basic 'nothing found content'.
     *
     * @method _noReadme
     * @param {Node} container the node to drop this default content into.
     *
     */
    _noReadme: function(container) {
      container.setHTML('<h3>Charm has no README</h3>');
    },

    /**
     * Clicking on the open log should toggle the list of log entries.
     *
     * @method _toggleLog
     * @param {Event} ev the click event of the open log control.
     * @private
     *
     */
    _toggleLog: function(ev) {
      ev.halt();
      var container = this.get('container'),
          target = ev.currentTarget,
          state = target.getData('state'),
          more = target.one('.more'),
          less = target.one('.less');

      if (state === 'closed') {
        // open up the changelog.
        container.one('.changelog .remaining').removeClass('hidden');
        target.setData('state', 'open');
        more.addClass('hidden');
        less.removeClass('hidden');
      } else {
        // close up the changelog.
        container.one('.changelog .remaining').addClass('hidden');
        target.setData('state', 'closed');
        less.addClass('hidden');
        more.removeClass('hidden');
      }
    },

    /**
     * Clean up after ourselves.
     *
     * @method destructor
     *
     */
    destructor: function() {
      if (this.tabview) {
        this.tabview.destroy();
      }
    },

    /**
     * Generic YUI initializer. Make sure we track indicators for cleanup.
     *
     * @method initializer
     * @param {Object} cfg configuration object.
     * @return {undefined} Nothing.
     */
    initializer: function(cfg) {
      // Hold onto references of the indicators used so we can clean them all
      // up. Indicators are keyed on their yuiid so we don't dupe them.
      this.indicators = {};
    },

    /**
     * Render the view of a single charm details page.
     *
     * @method _renderCharmView
     * @param {BrowserCharm} charm the charm model instance to view.
     * @param {Boolean} isFullscreen is this display for the fullscreen
     * experiecne?
     *
     */
    _renderCharmView: function(charm, isFullscreen) {
      this.set('charm', charm);

      var tplData = charm.getAttrs(),
          container = this.get('container');
      tplData.isFullscreen = isFullscreen;
      tplData.prettyCommits = this._formatCommitsForHtml(
          tplData.recent_commits);
      tplData.interfaceIntro = this._getInterfaceIntroFlag(
          tplData.requires, tplData.provides);

      if (Y.Object.isEmpty(tplData.requires)) {
        tplData.requires = false;
      }
      if (Y.Object.isEmpty(tplData.provides)) {
        tplData.provides = false;
      }

      var tpl = this.template(tplData);
      var tplNode = container.setHTML(tpl);

      // Set the content then update the container so that it reload
      // events.
<<<<<<< HEAD
      var viewData = Y.one('.bws-view-data');
      viewData.setHTML(tplNode);
=======
      this.get('renderTo').setHTML(tplNode);
>>>>>>> 1b862778

      this.tabview = new widgets.browser.TabView({
        srcNode: tplNode.one('.tabs')
      });
      this.tabview.render();
      this._dispatchTabEvents(this.tabview);

      // Start loading the readme so it's ready to go.
      var readme = this._locateReadme();

      if (readme) {
        this._loadFile(tplNode.one('#bws-readme'),
                       readme
        );
      } else {
        this._noReadme(tplNode.one('#bws-readme'));
      }
      // Scroll the nav bar into view, so we load the charm view at the top of
      // the content.
      viewData.one('.nav').scrollIntoView();
    },

    /**
       Render out the view to the DOM.

       The View might be given either a charmID, which means go fetch the
       charm data, or a charm model instance, in which case the view has the
       data it needs to render.

       @method render

     */
    render: function() {
      var isFullscreen = this.get('isFullscreen');
      this.showIndicator(this.get('renderTo'));

      if (this.get('charm')) {
        this._renderCharmView(this.get('charm'), isFullscreen);
        this.hideIndicator(this.get('renderTo'));
      } else {
        this.get('store').charm(this.get('charmID'), {
          'success': function(data) {
            var charm = new models.BrowserCharm(data);
            this.set('charm', charm);
            this._renderCharmView(this.get('charm'), isFullscreen);
            this.hideIndicator(this.get('renderTo'));
          },
          'failure': this.apiFailure
        }, this);
      }
    }
  }, {
    ATTRS: {
      /**
         @attribute charmID
         @default undefined
         @type {Int}

       */
      charmID: {},

      /**
       * The charm we're viewing the details of.
       *
       * @attribute charm
       * @default undefined
       * @type {juju.models.BrowserCharm}
       *
       */
      charm: {},

      /**
         @attribute isFullscreen
         @default false
         @type {Boolean}

       */
      isFullscreen: {
        value: false
      },

      /**
       * @attribute renderTo
       * @default {Node} .bws-view-data node.
       * @type {Node}
       *
       */
      renderTo: {
        /**
         * @method renderTo.valueFn
         * @return {Node} the renderTo node.
         *
         */
        valueFn: function() {
          return Y.one('.bws-view-data');
        }
      },

      /**
       * The store is the api endpoint for fetching data.
       *
       * @attribute store
       * @default undefined
       * @type {Charmworld0}
       *
       */
      store: {},

      /**
       * The "deploy" function prompts the user for service configuration and
       * deploys a service.
       *
       * @attribute deploy
       * @default undefined
       * @type {Function}
       *
       */
      deploy: {}

    }
  });

}, '0.1.0', {
  requires: [
    'browser-overlay-indicator',
    'browser-tabview',
    'datatype-date',
    'datatype-date-format',
    'event-tracker',
    'gallery-markdown',
    'juju-charm-store',
    'juju-models',
    'juju-templates',
    'juju-views',
    'juju-view-utils',
    'node',
    'prettify',
    'view'
  ]
});<|MERGE_RESOLUTION|>--- conflicted
+++ resolved
@@ -462,12 +462,8 @@
 
       // Set the content then update the container so that it reload
       // events.
-<<<<<<< HEAD
       var viewData = Y.one('.bws-view-data');
       viewData.setHTML(tplNode);
-=======
-      this.get('renderTo').setHTML(tplNode);
->>>>>>> 1b862778
 
       this.tabview = new widgets.browser.TabView({
         srcNode: tplNode.one('.tabs')
