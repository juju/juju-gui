/*
This file is part of the Juju GUI, which lets users view and manage Juju
environments within a graphical interface (https://launchpad.net/juju-gui).
Copyright (C) 2012-2013 Canonical Ltd.

This program is free software: you can redistribute it and/or modify it under
the terms of the GNU Affero General Public License version 3, as published by
the Free Software Foundation.

This program is distributed in the hope that it will be useful, but WITHOUT
ANY WARRANTY; without even the implied warranties of MERCHANTABILITY,
SATISFACTORY QUALITY, or FITNESS FOR A PARTICULAR PURPOSE.  See the GNU Affero
General Public License for more details.

You should have received a copy of the GNU Affero General Public License along
with this program.  If not, see <http://www.gnu.org/licenses/>.
*/

'use strict';


YUI.add('subapp-browser-charmview', function(Y) {
  var ns = Y.namespace('juju.browser.views'),
      models = Y.namespace('juju.models'),
      views = Y.namespace('juju.views'),
      widgets = Y.namespace('juju.widgets');

  /**
   * View for the Charm details UI.
   *
   * @class CharmView
   * @extends {Y.View}
   *
   */
  ns.BrowserCharmView = Y.Base.create('browser-view-charmview', Y.View, [
    widgets.browser.IndicatorManager,
    Y.Event.EventTracker,
    views.utils.apiFailingView,
    ns.EntityBaseView
  ], {

    template: views.Templates.browser_charm,
    qatemplate: views.Templates.browser_qa,

    /**
     * List the DOM based events to watch for in the container.
     * @attribute events
     *
     */
    events: {
      '.token': {
        click: '_handleCharmSelection'
      },
      '.charm .add': {
        click: '_addCharmEnvironment'
      },
      // Following handlers are provided by entity-base.js
      // Mixins do not mix properties so this has to be done manually
      '.changelog h3 .expandToggle': {
        click: '_toggleLog'
      },
      '#bws-code select': {
        change: '_loadHookContent'
      },
      '.charm .back': {
        click: '_handleBack'
      },
      '#sharing a': {
        click: '_openShareLink'
      }
    },

    /**
     * Begin the service creation process by showing the service configuration
     * form.
     *
     * @method _addCharmEnvironment
     * @param {Event} ev the event from the click handler.
     * @return {undefined} Nothing.
     * @private
     *
     */
    _addCharmEnvironment: function(ev) {
      ev.halt();
      var charm = this.get('entity');
      if (this.get('isFullscreen')) {
        this.fire('viewNavigate',
            {change: {viewmode: 'sidebar', charmID: null}});
      } else {
        this.fire('viewNavigate', {change: {charmID: null}});
      }
      var ghostAttributes;
      ghostAttributes = {
        icon: this.get('store').iconpath(charm.get('storeId'))
      };
      this.get('deployService').call(null, charm, ghostAttributes);
    },

    /**
      Navigate when selecting a charm token in the view.

      @method _handleCharmSelection
      @param {Event} ev the click event for the selected charm.

     */
    _handleCharmSelection: function(ev) {
      ev.halt();
      var charm = ev.currentTarget;
      var charmID = charm.getData('charmid');
      var change = {
        charmID: charmID,
        hash: undefined
      };

      this.fire('viewNavigate', {change: change});
    },

    /**
     * Determine which intro copy to display depending on the number
     * of interfaces.
     *
     *  The goal is to build a property string like: noRequiresNoProvides
     *
     * @method _getInterfaceIntroFlag
     * @param {Array} commits a list of commit objects.
     *
     */
    _getInterfaceIntroFlag: function(requires, provides) {
      var interfaceIntro = {},
          prefixes = ['no', 'one', 'many'],
          build = '';

      // Which prefix is used is based on the number of each item we check.
      var counts = {
        requires: requires ? Y.Object.keys(requires).length : 0,
        provides: provides ? Y.Object.keys(provides).length : 0
      };

      // Go through both requires and provides and build a string to be used
      // for generating our attribute such as 'noRequiresNoProvides'.
      Y.Array.each(['requires', 'provides'], function(check, idx) {
        var string = '';

        // Given the count, check which prefix we should be using.
        switch (counts[check]) {
          case 0:
            string += prefixes[0];
            break;
          case 1:
            string += prefixes[1];
            break;
          default:
            string += prefixes[2];
        }

        // Append the name of the field we're checking, but upper cased.
        string += check.charAt(0).toUpperCase() + check.slice(1);

        // And finally, if the index is > 0, we need to camel case the start
        // of the string as well.
        if (idx > 0) {
          build += string.charAt(0).toUpperCase() + string.slice(1);
        } else {
          build += string;
        }
      });
      interfaceIntro[build] = true;
      return interfaceIntro;
    },

    /**
     * Load the related charms data and display the related charms into each
     * interface of the charm.
     *
     * @method _loadInterfacesTabCharms
     *
     */
    _loadInterfacesTabCharms: function() {
      // If we don't have our related-charms data then force it to load.
      var relatedCharms = this.get('entity').get('relatedCharms');

      if (!relatedCharms) {
        // If we don't have the related charm data, go get and call us back
        // when it's done loading so we can update the display.
        this._loadRelatedCharms(this._loadInterfacesTabCharms);
      } else {
        this._renderRelatedInterfaceCharms('requires', relatedCharms.requires);
        this._renderRelatedInterfaceCharms('provides', relatedCharms.provides);
        this.loadedRelatedInterfaceCharms = true;
      }
    },

    /**
      Clean up after ourselves.

      @method destructor

     */
    destructor: function() {
      if (this.tabview) {
        this.tabview.destroy();
      }

      if (this.relatedTokenContainer) {
        this.relatedTokenContainer.destroy();
      }

      if (this.charmTokens) {
        this.charmTokens.forEach(function(token) {
          token.destroy();
        });
      }
    },

    /**
      Generic YUI initializer. Make sure we track indicators for cleanup.

      @method initializer
      @param {Object} cfg configuration object.
      @return {undefined} Nothing.
     */
    initializer: function(cfg) {
      // Hold onto references of the indicators used so we can clean them all
      // up. Indicators are keyed on their yuiid so we don't dupe them.
      this.indicators = {};
      this.loadedReadme = false;
      this.loadedRelatedCharms = false;
      this.loadedRelatedInterfaceCharms = false;

      // Load up the provider template helpers we need to output pretty
      // template names.
      Y.juju.models.browser.registerHelpers();
    },

    /**
     * Render out a charmtoken for the related charms for each interface.
     *
     * @method _renderRelatedInterfaceCharms
     * @param {String} type Is this for provides or requires?
     * @param {Object} relatedCharms An object of the interfaces and related
     * charms for each.
     *
     */
    _renderRelatedInterfaceCharms: function(type, relatedCharms) {
      if (!this.loadedRelatedInterfaceCharms) {
        this.charmTokens = [];
        Y.Object.each(relatedCharms, function(list, iface) {
          // we only care about the top three charms in the list.
          var charms = list.slice(0, 3);
          charms.forEach(function(charm) {
            var uiID = [
              type,
              iface
            ].join('-');

            charm.size = 'tiny';
            var ct = new widgets.browser.Token(charm);
            var node = Y.one('[data-interface="' + uiID + '"]');
            ct.render(node);
            this.charmTokens.push(ct);
          }, this);
        }, this);
      }
    },

    /**
      Render the related charms sidebar. It generates a charm container with
      the tokens.

      @method _renderRelatedCharms
      @param {Object} charm the charm model we're rendering the related
      charms for.

     */
    _renderRelatedCharms: function() {
      if (!this.loadedRelatedCharms) {
        var relatedCharms = this.get('entity').get('relatedCharms');
        // If there are no overall related charms then just skip it all.
        if (relatedCharms.overall) {
          var relatedNode = this.get('container').one('.related-charms');
          this.relatedTokenContainer = new widgets.browser.TokenContainer(
              Y.merge({
                name: 'Related Charms',
                cutoff: 10,
                children: relatedCharms.overall
              }));
          this.relatedTokenContainer.render(relatedNode);
          this.hideIndicator(Y.one('.related-charms'));
        }
        this.loadedRelatedCharms = true;
      }
    },

    /**
     * Render the view of a single charm details page.
     *
     * @method _renderCharmView
     * @param {Charm} charm the charm model instance to view.
     * @param {Boolean} isFullscreen is this display for the fullscreen
     * experiecne?
     *
     */
    _renderCharmView: function(charm, isFullscreen) {
      this.set('entity', charm);

      var templateData = charm.getAttrs(),
          container = this.get('container');
      var siteDomain = 'jujucharms.com',
          charmPath = this.get('entity').get('storeId'),
          link = 'https://' + siteDomain + '/' + charmPath;
      templateData.isFullscreen = isFullscreen;
      templateData.isLocal = templateData.scheme === 'local';
      templateData.forInspector = this.get('forInspector');
      if (templateData.files) {
        // Exclude svg files from the source view.
        var regex = /\.svg$/;
        templateData.files = templateData.files.filter(function(name) {
          return !regex.test(name);
        });
      }
      if (!templateData.forInspector) {
        templateData.sourceLink = this._getSourceLink(
            this.get('entity').get('code_source').location);
        templateData.prettyCommits = this._formatCommitsForHtml(
            templateData.recentCommits, templateData.sourceLink);
      }
      templateData.interfaceIntro = this._getInterfaceIntroFlag(
          templateData.requires, templateData.provides);
      templateData.link = escape(link);
      templateData.twitterText = escape(
          'Check out this great charm on ' + siteDomain + ': ' + link);
      templateData.emailSubject = escape(
          'Check out this great charm on ' + siteDomain + '!');
      templateData.emailText = escape(
          'Check out this great charm on ' + siteDomain + ': ' + link);

      if (Y.Object.isEmpty(templateData.requires)) {
        templateData.requires = false;
      }
      if (Y.Object.isEmpty(templateData.provides)) {
        templateData.provides = false;
      }
<<<<<<< HEAD

      var template = this.template(templateData);

      // Set the content then update the container so that it reloads
=======
      // Wrap plain text links in descriptions and commit messages with a tags
      tplData.description = this.Linkify(tplData.description);
      tplData.recent_commits.forEach(function(commit) {
        commit.message = this.Linkify(commit.message);
      }, this);
      var tpl = this.template(tplData);
      // Set the content then update the container so that it reload
>>>>>>> 752b29ee
      // events.
      var renderTo = this.get('renderTo');
      renderTo.setHTML(container.setHTML(template));

      this._setupTabview();
      this._dispatchTabEvents(this.tabview);
      this._showActiveTab();

      if (isFullscreen) {
        if (!this.get('entity').get('relatedCharms')) {
          this.showIndicator(Y.one('.related-charms'));
          this._loadRelatedCharms(this._renderRelatedCharms);
        } else {
          // We have related charm info, get to rendering them.
          this._renderRelatedCharms();
        }
      }

      // XXX: Ideally we shouldn't have to do this; resetting the container
      // with .empty or something before rendering the charm view should work.
      // But it doesn't so we scroll the nav bar into view, load the charm
      // view at the top of the content.
      if (!templateData.forInspector) {
        // Do NOT use scrollIntoView as IE will move the whole environment. We
        // just reset the scrollTop directly which jumps, but works cross
        // browser.
        renderTo._node.scrollTop = 0;
      }
    },

    /**
       Sanitize links.

       Linkify links in the plain text descriptions and commit messages.
       Wrap launchpad branch locations in spans to wrap them.

       @method Linkify
     */
    Linkify: function(text) {
      if (text) {
        // Wraps an a tag around links.
        var links =
            /(\b(https?|http):\/\/[-A-Za-z0-9+&@#\/%?=~_()|!:,.;]*[-A-Za-z0-9+&@#\/%=~_()|]+)/ig;
        text = text.replace(links,
            '<a href="$1" target="_blank" class="respect-whitespace">$1</a>');

        // Puts lp branch addresses in spans with respect-whitespace
        var lp_links = /(\b(lp:~)[^ ]*[0-9A-Za-z_]+)/ig;
        text = text.replace(lp_links,
            '<span class="respect-whitespace">$1</span>');
      }
      return text;
    },

    /**
       Render out the view to the DOM.

       The View might be given either a entityId, which means go fetch the
       charm data, or a charm model instance, in which case the view has the
       data it needs to render.

       @method render

     */
    render: function() {
      var isFullscreen = this.get('isFullscreen');
      this.showIndicator(this.get('renderTo'));
      if (this.get('entity')) {
        this._renderCharmView(this.get('entity'), isFullscreen);
        this.hideIndicator(this.get('renderTo'));
      } else {
        this.get('store').charm(this.get('entityId'), {
          'success': function(data) {
            var charm = new models.Charm(data.charm);
            if (data.metadata) {
              charm.set('metadata', data.metadata);
            }
            this.set('charm', charm);
            this._renderCharmView(charm, isFullscreen);
            this.hideIndicator(this.get('renderTo'));
          },
          'failure': this.apiFailure
        }, this);
      }
    }
  }, {
    ATTRS: {} // See entity-base.js for attributes
  });

}, '0.1.0', {
  requires: [
    'subapp-browser-entitybaseview',
    'browser-token-container',
    'browser-overlay-indicator',
    'browser-tabview',
    'datatype-date',
    'datatype-date-format',
    'event-tracker',
    'event-simulate',
    'gallery-markdown',
    'juju-charm-store',
    'juju-browser-models',
    'juju-models',
    'juju-templates',
    'juju-views',
    'juju-view-utils',
    'node',
    'prettify',
    'view'
  ]
});<|MERGE_RESOLUTION|>--- conflicted
+++ resolved
@@ -334,18 +334,12 @@
       templateData.emailText = escape(
           'Check out this great charm on ' + siteDomain + ': ' + link);
 
-      if (Y.Object.isEmpty(templateData.requires)) {
-        templateData.requires = false;
-      }
-      if (Y.Object.isEmpty(templateData.provides)) {
-        templateData.provides = false;
-      }
-<<<<<<< HEAD
-
-      var template = this.template(templateData);
-
-      // Set the content then update the container so that it reloads
-=======
+      if (Y.Object.isEmpty(tplData.requires)) {
+        tplData.requires = false;
+      }
+      if (Y.Object.isEmpty(tplData.provides)) {
+        tplData.provides = false;
+      }
       // Wrap plain text links in descriptions and commit messages with a tags
       tplData.description = this.Linkify(tplData.description);
       tplData.recent_commits.forEach(function(commit) {
@@ -353,7 +347,6 @@
       }, this);
       var tpl = this.template(tplData);
       // Set the content then update the container so that it reload
->>>>>>> 752b29ee
       // events.
       var renderTo = this.get('renderTo');
       renderTo.setHTML(container.setHTML(template));
