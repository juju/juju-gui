/*
This file is part of the Juju GUI, which lets users view and manage Juju
environments within a graphical interface (https://launchpad.net/juju-gui).
Copyright (C) 2012-2013 Canonical Ltd.

This program is free software: you can redistribute it and/or modify it under
the terms of the GNU Affero General Public License version 3, as published by
the Free Software Foundation.

This program is distributed in the hope that it will be useful, but WITHOUT
ANY WARRANTY; without even the implied warranties of MERCHANTABILITY,
SATISFACTORY QUALITY, or FITNESS FOR A PARTICULAR PURPOSE.  See the GNU Affero
General Public License for more details.

You should have received a copy of the GNU Affero General Public License along
with this program.  If not, see <http://www.gnu.org/licenses/>.
*/

'use strict';


/**
 * Browser SubApp Sidebar View handler.
 *
 * @module juju.browser
 * @submodule views
 *
 */
YUI.add('subapp-browser-mainview', function(Y) {
  var ns = Y.namespace('juju.browser.views'),
      models = Y.namespace('juju.models'),
      views = Y.namespace('juju.views'),
      widgets = Y.namespace('juju.widgets');

  /**
   * Base shared view for MainView sidebar and fullscreen.
   *
   * @class MainView
   * @extends {Y.View}
   *
   */
  ns.MainView = Y.Base.create('browser-view-mainview', Y.View, [
    Y.Event.EventTracker
  ], {

    /**
     * When we click the fullscreen toggle UX widget, what url do we route to.
     * We have to dump this into the template because we can't dynamically
     * showView/navigate from here.
     *
     * Views extending this should implement the url path.
     *
     * @attribute _fullscreenTarget
     * @default ''
     * @type {String}
     *
     */
    _fullscreenTarget: '',
    /**
     * Extending classes need to specify the template used to render display.
     *
     * @attribute template
     * @default ''
     * @type {Object}
     *
     */
    template: '',
    /**
     * Is this view currently visible? Tracked for use with the show/hide
     * toggle control in the Search widget.
     *
     * @attribute visible
     * @default true
     * @type {Boolean}
     *
     */
    visible: true,

    /**
     * Bind events watching for search widget changes.
     *
     * @method _bindSearchWidgetEvents
     * @private
     *
     */
    _bindSearchWidgetEvents: function() {
      this.addEvent(
          this.controls.on(
              this.controls.EVT_TOGGLE_VIEWABLE, this._toggleBrowser, this)
      );

      this.addEvent(
          this.controls.on(
              this.controls.EVT_FULLSCREEN, this._goFullscreen, this)
      );
      this.addEvent(
          this.controls.on(
              this.controls.EVT_SIDEBAR, this._goSidebar, this)
      );

<<<<<<< HEAD
      if (this.search) {
        this.addEvent(
            this.search.on(
                this.search.EVT_SEARCH_CHANGED, this._searchChanged, this)
        );
      }
=======
      this.addEvent(
          this.search.on(
              this.search.EVT_SEARCH_CHANGED, this._searchChanged, this)
      );

      this.addEvent(
          this.search.on(
              this.search.EVT_SEARCH_GOHOME, this._goHome, this)
      );

      // If the showHome attribute is changed, update our html by adding the
      // with-home class to the widget.
      this.after('withHomeChange', function(ev) {
        if (ev.newVal) {
          // Let the widget know we wish it to unhide it's icon and link for
          // showing home.
          this.search.showHome();

          if (!this.isFullscreen()) {
            // In the sidebar, the left panel needs the height adjusted to
            // make room for the home links to show up.
            this.get('container').one('.bws-content').addClass('with-home');
          }
        } else {
          // Ask the widget to remove the home buttons from display.
          this.search.hideHome();
          if (!this.isFullscreen()) {
            // We also need to adjust the height of the sidebar now to close
            // up the space by the home buttons.
            this.get('container').one('.bws-content').removeClass('with-home');
          }
        }
      }, this);
    },

    /**
     * Force a navigate event when the search widget says "Home" was clicked.
     *
     * @method _goHome
     * @param {Event} ev The event from the search widget.
     *
     */
    _goHome: function(ev) {
      var change = {
        charmID: undefined,
        search: false,
        filter: {
          clear: true
        }
      };
      this.fire('viewNavigate', {change: change});
>>>>>>> 4a51d110
    },

    /**
     * Render out the main search widget and controls shared across various
     * views.
     *
     * @method _renderSearchWidget
     * @param {Node} node the node to render into.
     *
     */
    _renderSearchWidget: function(node) {
<<<<<<< HEAD
      // It only makes sense to render search if we have a store to use to
      // search against.
      if (this.get('store')) {
        this.search = new widgets.browser.Search({
          autocompleteSource: Y.bind(
              this.get('store').autocomplete,
              this.get('store')
          ),
          autocompleteDataFormatter: this.get('store').resultsToCharmlist,
          filters: this.get('filters')
        });
        this.search.render(node.one('.bws-header'));
      }
=======
      this.search = new widgets.browser.Search({
        filters: this.get('filters'),
        fullscreenTarget: this._fullscreenTarget,
        withHome: this.get('withHome')
      });
      this.search.render(node.one('.bws-header'));
>>>>>>> 4a51d110

      // Make sure the controls starts out setting the correct active state
      // based on the current viewmode for our View.
      this.controls = new widgets.ViewmodeControls({
        currentViewmode: this.get('viewmode')
      });
      this.controls.render();
    },

    /**
       When search box text has changed navigate away.

       @method _searchChanged
       @param {Event} ev the form submit event.

     */
    _searchChanged: function(ev) {
      var change = {
        search: true,
        filter: {
          text: ev.newVal
        }
      };

      // Perhaps there's more to this change than just a search change. This
      // might come from places, such as autocomplete, which are a search
      // change, but also want to select a charm id as well.
      if (ev.change) {
        change = Y.merge(change, ev.change);
      }
      this.fire('viewNavigate', {change: change});
    },

    /**
       Toggle the visibility of the browser. Bound to nav controls in the
       view, however this will be expanded to be controlled from the new
       constant nav menu outside of the view once it's completed.

       @method _toggle_sidebar
       @param {Event} ev event to trigger the toggle.

     */
    _toggleBrowser: function(ev) {
      ev.halt();

      this.fire('viewNavigate', {
        change: {
          viewmode: 'minimized'
        }
      });
    },

    /**
      Upon clicking the browser icon make sure we re-route to the
      new form of the UX.

      @method _goFullscreen
      @param {Event} ev the click event handler on the button.

     */
    _goFullscreen: function(ev) {
      ev.halt();
      this.fire('viewNavigate', {
        change: {
          viewmode: 'fullscreen'
        }
      });
    },

    /**
      Upon clicking the build icon make sure we re-route to the
      new form of the UX.

      @method _goSidebar
      @param {Event} ev the click event handler on the button.

     */
    _goSidebar: function(ev) {
      ev.halt();
      this.fire('viewNavigate', {
        change: {
          viewmode: 'sidebar'
        }
      });
    },

    /**
     * Destroy this view and clear from the dom world.
     *
     * @method destructor
     *
     */
    destructor: function() {
      // Clean up any details view we might have hanging around.
      if (this.details) {
        this.details.destroy(true);
      }
    },

    /**
     * Check if this view is the fullscreen version to help aid us in
     * template work.
     *
     * @method isFullscreen
     * @return {{Bool}}
     *
     */
    isFullscreen: function() {
      if (this.name.indexOf('fullscreen') === -1) {
        return false;
      } else {
        return true;
      }
    }

  }, {
    ATTRS: {
      /**
       * If this view is called from the point of view of a specific charmId
       * it'll be set here.
       *
       * @attribute charmID
       * @default undefined
       * @type {String}
       *
       */
      charmID: {},

      /**
         The list of filters to be used in the rendering of the view.

         This is always handed down from the subapp, but default to something
         sane for tests and just in case.

         @attribute filters
         @default {Object}
         @type {Object}

       */
      filters: {
        value: {
          text: ''
        }
      },

      /**
       * An instance of the Charmworld API object to hit for any data that
       * needs fetching.
       *
       * @attribute store
       * @default undefined
       * @type {Charmworld2}
       *
       */
      store: {},

      /**
       * The view needs to be able to tell widgets and controls what the
       * current viewmode is. It determines this by which subclassing view is
       * currently being rendered.
       *
       * @attribute viewmode
       * @type {String}
       *
       */
      viewmode: {
        /**
         * @method viewmode.valueFn
         * @return {String} the current view mode.
         *
         */
        valueFn: function() {
          return this.name.match(/[a-z]+$/);
        }
      },

      withHome: {
        value: false
      }
    }
  });

}, '0.1.0', {
  requires: [
    'browser-charm-token',
    'browser-search-widget',
    'event-tracker',
    'juju-charm-store',
    'juju-models',
    'querystring-stringify',
    'view',
    'viewmode-controls'
  ]
});<|MERGE_RESOLUTION|>--- conflicted
+++ resolved
@@ -98,18 +98,12 @@
               this.controls.EVT_SIDEBAR, this._goSidebar, this)
       );
 
-<<<<<<< HEAD
       if (this.search) {
         this.addEvent(
             this.search.on(
                 this.search.EVT_SEARCH_CHANGED, this._searchChanged, this)
         );
       }
-=======
-      this.addEvent(
-          this.search.on(
-              this.search.EVT_SEARCH_CHANGED, this._searchChanged, this)
-      );
 
       this.addEvent(
           this.search.on(
@@ -157,7 +151,6 @@
         }
       };
       this.fire('viewNavigate', {change: change});
->>>>>>> 4a51d110
     },
 
     /**
@@ -169,7 +162,6 @@
      *
      */
     _renderSearchWidget: function(node) {
-<<<<<<< HEAD
       // It only makes sense to render search if we have a store to use to
       // search against.
       if (this.get('store')) {
@@ -179,18 +171,12 @@
               this.get('store')
           ),
           autocompleteDataFormatter: this.get('store').resultsToCharmlist,
-          filters: this.get('filters')
+          filters: this.get('filters'),
+          withHome: this.get('withHome')
         });
         this.search.render(node.one('.bws-header'));
       }
-=======
-      this.search = new widgets.browser.Search({
-        filters: this.get('filters'),
-        fullscreenTarget: this._fullscreenTarget,
-        withHome: this.get('withHome')
-      });
       this.search.render(node.one('.bws-header'));
->>>>>>> 4a51d110
 
       // Make sure the controls starts out setting the correct active state
       // based on the current viewmode for our View.
