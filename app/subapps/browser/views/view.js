--- conflicted
+++ resolved
@@ -130,18 +130,12 @@
 
       this.get('store').charm(this.get('charmID'), {
         'success': function(data) {
-<<<<<<< HEAD
           var charmView = new ns.BrowserCharmView({
             charm: new models.BrowserCharm(data),
             store: this.get('store')
           });
           charmView.render(tplNode.one('.bws-view-data'), this.isFullscreen());
           container.setHTML(tplNode);
-=======
-          this._renderCharmDetails(
-              new models.BrowserCharm(data),
-              tplNode);
->>>>>>> ae232468
         },
         'failure': this.apiFailure
       }, this);
@@ -250,7 +244,10 @@
       this.set('store', new Y.juju.Charmworld0({
         'apiHost': window.juju_config.charmworldURL
       }));
-<<<<<<< HEAD
+
+      // Hold onto charm data so we can pass model instances to other views when
+      // charms are selected.
+      this._cacheCharms = new models.BrowserCharmList();
     },
 
     /**
@@ -267,12 +264,6 @@
       } else {
         return true;
       }
-=======
-
-      // Hold onto charm data so we can pass model instances to other views when
-      // charms are selected.
-      this._cacheCharms = new models.BrowserCharmList();
->>>>>>> ae232468
     }
 
   }, {
