--- conflicted
+++ resolved
@@ -21,139 +21,11 @@
    */
   ns.Browser = Y.Base.create('subapp-browser', Y.juju.SubApp, [], {
     /**
-        Given the current subapp state, generate a url to pass up to the
-        routing code to route to.
-
-        @method _getStateUrl
-        @param {Object} change the values to change in the current state.
-
-     */
-    _getStateUrl: function(change) {
-      var urlParts = ['/bws'];
-      this._oldState = this._viewState;
-      this._viewState = Y.merge(this._viewState, change);
-
-      urlParts.push(this._viewState.viewmode);
-      if (this._viewState.search) {
-        urlParts.push('search');
-      }
-      if (this._viewState.charmID) {
-        urlParts.push(this._viewState.charmID);
-      }
-
-      // Always end on a /
-      return urlParts.join('/');
-    },
-
-    /**
-     * Some routes might have sub parts that hint to where a user wants focus.
-     * In particular we've got the tabs that might have focus. They are the
-     * last optional component of some of the routes.
-     *
-     * @method _getSubPath
-     * @param {String} path the full path to search for the sub path.
-     *
-     */
-    _getSubPath: function(path) {
-      var reLastWord = /[^\/]*\/?$/,
-          lastWords = path.match(reLastWord);
-      if (lastWords.length) {
-        return lastWords[0].replace('/', '');
-      } else {
-        return undefined;
-      }
-    },
-
-    /**
-     * Generate a standard shared set of cfg all Views can expect to see.
-     *
-     * @method _getViewCfg
-     * @param {Object} cfg additional config to merge into the default view
-     * config.
-     *
-     */
-    _getViewCfg: function(cfg) {
-      return Y.merge(cfg, {
-        db: this.get('db'),
-        store: this.get('store')
-      });
-    },
-
-    /**
-<<<<<<< HEAD
-       Create an initial subapp state for later url generation.
-
-       @method _initState
-
-     */
-    _initState: function() {
-      this._oldState = {
-        viewmode: undefined,
-        search: undefined,
-        charmID: undefined
-      };
-      this._viewState = Y.merge(this._oldState, {});
-    },
-
-    /**
-        Verify that a particular part of the state has changed.
-
-        @method _stateChanged
-        @param {String} field the part of the state to check.
-
-     */
-    _stateChanged: function(field) {
-      if (this._oldState[field] === this._viewState[field]) {
-        return false;
-      } else {
-        return true;
-      }
-    },
-
-    /**
-        Update the oldState with the viewState now that we're done processing
-        the request.
-
-        @method _saveState
-
-     */
-    _saveState: function() {
-      this._oldState = Y.merge(
-          this._oldState,
-          this._viewState);
-    },
-
-    /**
-     * Given the params in the route determine what the new state is going to
-     * be.
-     *
-     * @method _updateState
-     * @param {String} path the requested path.
-     * @param {Object} params the params from the request payload.
-     *
-     */
-    _updateState: function(path, params) {
-      // Update the viewmode. Every request has a viewmode.
-      this._viewState.viewmode = params.viewmode;
-
-      // Check for a charm id in the request.
-      if (params.id) {
-        this._viewState.charmID = params.id;
-      } else {
-        this._viewState.charmID = undefined;
-      }
-
-      // Check for search in the request.
-      if (path.indexOf('search') !== -1) {
-        this._viewState.search = true;
-      } else {
-        this._viewState.search = false;
-=======
-     * Show or hide the details panel.
-     *
-     * @method _detailsVisible
-     * @param {Boolean} visible set the panel to hide or show.
-     *
+        Show or hide the details panel.
+
+        @method _detailsVisible
+        @param {Boolean} visible set the panel to hide or show.
+
      */
     _detailsVisible: function(visible) {
       var detailsNode = Y.one('.bws-view-data'),
@@ -168,7 +40,136 @@
           detailsNode.hide();
           browserNode.removeClass(detailsClass);
         }
->>>>>>> 1fb404f4
+      }
+    },
+
+    /**
+        Given the current subapp state, generate a url to pass up to the
+        routing code to route to.
+
+        @method _getStateUrl
+        @param {Object} change the values to change in the current state.
+
+     */
+    _getStateUrl: function(change) {
+      var urlParts = ['/bws'];
+      this._oldState = this._viewState;
+      this._viewState = Y.merge(this._viewState, change);
+
+      urlParts.push(this._viewState.viewmode);
+      if (this._viewState.search) {
+        urlParts.push('search');
+      }
+      if (this._viewState.charmID) {
+        urlParts.push(this._viewState.charmID);
+      }
+
+      // Always end on a /
+      return urlParts.join('/');
+    },
+
+    /**
+     * Some routes might have sub parts that hint to where a user wants focus.
+     * In particular we've got the tabs that might have focus. They are the
+     * last optional component of some of the routes.
+     *
+     * @method _getSubPath
+     * @param {String} path the full path to search for the sub path.
+     *
+     */
+    _getSubPath: function(path) {
+      var reLastWord = /[^\/]*\/?$/,
+          lastWords = path.match(reLastWord);
+      if (lastWords.length) {
+        return lastWords[0].replace('/', '');
+      } else {
+        return undefined;
+      }
+    },
+
+    /**
+     * Generate a standard shared set of cfg all Views can expect to see.
+     *
+     * @method _getViewCfg
+     * @param {Object} cfg additional config to merge into the default view
+     * config.
+     *
+     */
+    _getViewCfg: function(cfg) {
+      return Y.merge(cfg, {
+        db: this.get('db'),
+        store: this.get('store')
+      });
+    },
+
+    /**
+       Create an initial subapp state for later url generation.
+
+       @method _initState
+
+     */
+    _initState: function() {
+      this._oldState = {
+        viewmode: undefined,
+        search: undefined,
+        charmID: undefined
+      };
+      this._viewState = Y.merge(this._oldState, {});
+    },
+
+    /**
+        Verify that a particular part of the state has changed.
+
+        @method _stateChanged
+        @param {String} field the part of the state to check.
+
+     */
+    _stateChanged: function(field) {
+      if (this._oldState[field] === this._viewState[field]) {
+        return false;
+      } else {
+        return true;
+      }
+    },
+
+    /**
+        Update the oldState with the viewState now that we're done processing
+        the request.
+
+        @method _saveState
+
+     */
+    _saveState: function() {
+      this._oldState = Y.merge(
+          this._oldState,
+          this._viewState);
+    },
+
+    /**
+     * Given the params in the route determine what the new state is going to
+     * be.
+     *
+     * @method _updateState
+     * @param {String} path the requested path.
+     * @param {Object} params the params from the request payload.
+     *
+     */
+    _updateState: function(path, params) {
+      // Update the viewmode. Every request has a viewmode.
+      this._viewState.viewmode = params.viewmode;
+
+      // Check for a charm id in the request.
+      if (params.id) {
+        this._viewState.charmID = params.id;
+      } else {
+        this._viewState.charmID = undefined;
+      }
+
+      // Check for search in the request.
+      if (path.indexOf('search') !== -1) {
+        this._viewState.search = true;
+      } else {
+        this._viewState.search = false;
       }
     },
 
@@ -323,15 +324,14 @@
       // We know the viewmode is already fullscreen because we're in this
       // function.
       if (this._stateChanged('viewmode')) {
-        this.get('container').setStyle('display', 'block');
         this._fullscreen = this.showView('fullscreen', this._getViewCfg());
       }
 
-<<<<<<< HEAD
       // If we've changed the charmID or the viewmode has changed and we have
       // a charmID, render charmDetails.
       if ((this._stateChanged('charmID') || this._stateChanged('viewmode')) &&
           this._viewState.charmID) {
+        this._detailsVisible(true);
         this.renderCharmDetails(req, res, next);
       } else if (this._stateChanged('search') ||
                  this._stateChanged('viewmode')) {
@@ -340,12 +340,6 @@
         // Ex: /sidebar/search to /sidebar/ or /fullscreen/charmid
         // /sidebar/charmid
         this.renderEditorial(req, res, next);
-=======
-      // If the sidebar is the final part of the route, then hide the div for
-      // viewing the charm details.
-      if (this._getSubPath(req.path) === 'sidebar') {
-        this._detailsVisible(false);
->>>>>>> 1fb404f4
       }
 
       // Sync that the state has changed.
@@ -365,7 +359,6 @@
     sidebar: function(req, res, next) {
       // If we've switched to viewmode sidebar, we need to render it.
       if (this._stateChanged('viewmode')) {
-        this.get('container').setStyle('display', 'block');
         this._sidebar = this.showView('sidebar', this._getViewCfg());
       }
 
@@ -381,13 +374,14 @@
       // a charmID, render charmDetails.
       if ((this._stateChanged('charmID') || this._stateChanged('viewmode')) &&
           this._viewState.charmID) {
+        this._detailsVisible(true);
         this.renderCharmDetails(req, res, next);
       }
 
-<<<<<<< HEAD
       // If the sidebar is the final part of the route, then hide the div for
       // viewing the charm details.
       if (!this._viewState.charmID) {
+        this._detailsVisible(false);
         var detailsNode = Y.one('.bws-view-data');
         if (detailsNode) {
           detailsNode.hide();
@@ -397,14 +391,6 @@
           this._details.destroy({remove: true});
         }
       }
-=======
-      this._details = new Y.juju.browser.views.BrowserCharmView(
-          this._getViewCfg(extraCfg));
-      this._details.render();
-      // Make sure we show the bws-view-data div that the details renders
-      // into.
-      this._detailsVisible(true);
->>>>>>> 1fb404f4
 
       // Sync that the state has changed.
       this._saveState();
