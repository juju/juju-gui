--- conflicted
+++ resolved
@@ -37,7 +37,6 @@
       'jujugui/static/gui/build/app/assets/javascripts/yui/yui/yui.js',
       'jujugui/static/gui/build/app/assets/javascripts/yui/loader/loader.js',
 
-<<<<<<< HEAD
       'jujugui/static/gui/src/app/jujulib/index.js',
       'jujugui/static/gui/src/app/jujulib/charmstore.js',
       'jujugui/static/gui/src/app/jujulib/plans.js',
@@ -51,9 +50,8 @@
       'jujugui/static/gui/src/app/jujulib/test-*.js',
 
       'jujugui/static/gui/src/app/state/*.js',
-=======
+
       'jujugui/static/gui/build/app/assets/javascripts/d3-min.js',
->>>>>>> db0eeddf
 
       'jujugui/static/gui/src/app/components/**/*.js',
 
