{
  "name": "Juju GUI",
  "manifest_version": 2,
  "version": "0.2.0",

  "description": "Manage your Juju environment",
  "icons": {
    "128": "app/assets/images/juju-128.png"
  },

  "app": {
    "urls": [
      "*://localhost/"
    ],
    "launch": {
      "web_url": "http://localhost:8888/"
    }
  },
  "permissions": [
    "unlimitedStorage",
<<<<<<< HEAD
    "notifications",
    "*"
=======
    "notifications"
>>>>>>> dbb3f3eb
  ]
}<|MERGE_RESOLUTION|>--- conflicted
+++ resolved
@@ -18,11 +18,6 @@
   },
   "permissions": [
     "unlimitedStorage",
-<<<<<<< HEAD
-    "notifications",
-    "*"
-=======
     "notifications"
->>>>>>> dbb3f3eb
   ]
 }